/*
 *  MAX732x I2C Port Expander with 8/16 I/O
 *
 *  Copyright (C) 2007 Marvell International Ltd.
 *  Copyright (C) 2008 Jack Ren <jack.ren@marvell.com>
 *  Copyright (C) 2008 Eric Miao <eric.miao@marvell.com>
 *  Copyright (C) 2015 Linus Walleij <linus.walleij@linaro.org>
 *
 *  Derived from drivers/gpio/pca953x.c
 *
 *  This program is free software; you can redistribute it and/or modify
 *  it under the terms of the GNU General Public License as published by
 *  the Free Software Foundation; version 2 of the License.
 */

#include <linux/module.h>
#include <linux/init.h>
#include <linux/slab.h>
#include <linux/string.h>
#include <linux/gpio/driver.h>
#include <linux/interrupt.h>
#include <linux/i2c.h>
#include <linux/i2c/max732x.h>
<<<<<<< HEAD
#include <linux/reset.h>
=======
#include <linux/of.h>
>>>>>>> 33e8bb5d


/*
 * Each port of MAX732x (including MAX7319) falls into one of the
 * following three types:
 *
 *   - Push Pull Output
 *   - Input
 *   - Open Drain I/O
 *
 * designated by 'O', 'I' and 'P' individually according to MAXIM's
 * datasheets. 'I' and 'P' ports are interrupt capables, some with
 * a dedicated interrupt mask.
 *
 * There are two groups of I/O ports, each group usually includes
 * up to 8 I/O ports, and is accessed by a specific I2C address:
 *
 *   - Group A : by I2C address 0b'110xxxx
 *   - Group B : by I2C address 0b'101xxxx
 *
 * where 'xxxx' is decided by the connections of pin AD2/AD0.  The
 * address used also affects the initial state of output signals.
 *
 * Within each group of ports, there are five known combinations of
 * I/O ports: 4I4O, 4P4O, 8I, 8P, 8O, see the definitions below for
 * the detailed organization of these ports. Only Goup A is interrupt
 * capable.
 *
 * GPIO numbers start from 'gpio_base + 0' to 'gpio_base + 8/16',
 * and GPIOs from GROUP_A are numbered before those from GROUP_B
 * (if there are two groups).
 *
 * NOTE: MAX7328/MAX7329 are drop-in replacements for PCF8574/a, so
 * they are not supported by this driver.
 */

#define PORT_NONE	0x0	/* '/' No Port */
#define PORT_OUTPUT	0x1	/* 'O' Push-Pull, Output Only */
#define PORT_INPUT	0x2	/* 'I' Input Only */
#define PORT_OPENDRAIN	0x3	/* 'P' Open-Drain, I/O */

#define IO_4I4O		0x5AA5	/* O7 O6 I5 I4 I3 I2 O1 O0 */
#define IO_4P4O		0x5FF5	/* O7 O6 P5 P4 P3 P2 O1 O0 */
#define IO_8I		0xAAAA	/* I7 I6 I5 I4 I3 I2 I1 I0 */
#define IO_8P		0xFFFF	/* P7 P6 P5 P4 P3 P2 P1 P0 */
#define IO_8O		0x5555	/* O7 O6 O5 O4 O3 O2 O1 O0 */

#define GROUP_A(x)	((x) & 0xffff)	/* I2C Addr: 0b'110xxxx */
#define GROUP_B(x)	((x) << 16)	/* I2C Addr: 0b'101xxxx */

#define INT_NONE	0x0	/* No interrupt capability */
#define INT_NO_MASK	0x1	/* Has interrupts, no mask */
#define INT_INDEP_MASK	0x2	/* Has interrupts, independent mask */
#define INT_MERGED_MASK 0x3	/* Has interrupts, merged mask */

#define INT_CAPS(x)	(((uint64_t)(x)) << 32)

enum {
	MAX7319,
	MAX7320,
	MAX7321,
	MAX7322,
	MAX7323,
	MAX7324,
	MAX7325,
	MAX7326,
	MAX7327,
};

static uint64_t max732x_features[] = {
	[MAX7319] = GROUP_A(IO_8I) | INT_CAPS(INT_MERGED_MASK),
	[MAX7320] = GROUP_B(IO_8O),
	[MAX7321] = GROUP_A(IO_8P) | INT_CAPS(INT_NO_MASK),
	[MAX7322] = GROUP_A(IO_4I4O) | INT_CAPS(INT_MERGED_MASK),
	[MAX7323] = GROUP_A(IO_4P4O) | INT_CAPS(INT_INDEP_MASK),
	[MAX7324] = GROUP_A(IO_8I) | GROUP_B(IO_8O) | INT_CAPS(INT_MERGED_MASK),
	[MAX7325] = GROUP_A(IO_8P) | GROUP_B(IO_8O) | INT_CAPS(INT_NO_MASK),
	[MAX7326] = GROUP_A(IO_4I4O) | GROUP_B(IO_8O) | INT_CAPS(INT_MERGED_MASK),
	[MAX7327] = GROUP_A(IO_4P4O) | GROUP_B(IO_8O) | INT_CAPS(INT_NO_MASK),
};

static const struct i2c_device_id max732x_id[] = {
	{ "max7319", MAX7319 },
	{ "max7320", MAX7320 },
	{ "max7321", MAX7321 },
	{ "max7322", MAX7322 },
	{ "max7323", MAX7323 },
	{ "max7324", MAX7324 },
	{ "max7325", MAX7325 },
	{ "max7326", MAX7326 },
	{ "max7327", MAX7327 },
	{ },
};
MODULE_DEVICE_TABLE(i2c, max732x_id);

#ifdef CONFIG_OF
static const struct of_device_id max732x_of_table[] = {
	{ .compatible = "maxim,max7319" },
	{ .compatible = "maxim,max7320" },
	{ .compatible = "maxim,max7321" },
	{ .compatible = "maxim,max7322" },
	{ .compatible = "maxim,max7323" },
	{ .compatible = "maxim,max7324" },
	{ .compatible = "maxim,max7325" },
	{ .compatible = "maxim,max7326" },
	{ .compatible = "maxim,max7327" },
	{ }
};
MODULE_DEVICE_TABLE(of, max732x_of_table);
#endif

struct max732x_chip {
	struct gpio_chip gpio_chip;

	struct i2c_client *client;	/* "main" client */
	struct i2c_client *client_dummy;
	struct i2c_client *client_group_a;
	struct i2c_client *client_group_b;

	unsigned int	mask_group_a;
	unsigned int	dir_input;
	unsigned int	dir_output;

	struct mutex	lock;
	uint8_t		reg_out[2];

#ifdef CONFIG_GPIO_MAX732X_IRQ
	struct mutex		irq_lock;
	uint8_t			irq_mask;
	uint8_t			irq_mask_cur;
	uint8_t			irq_trig_raise;
	uint8_t			irq_trig_fall;
	uint8_t			irq_features;
#endif
};

static inline struct max732x_chip *to_max732x(struct gpio_chip *gc)
{
	return container_of(gc, struct max732x_chip, gpio_chip);
}

static int max732x_writeb(struct max732x_chip *chip, int group_a, uint8_t val)
{
	struct i2c_client *client;
	int ret;

	client = group_a ? chip->client_group_a : chip->client_group_b;
	ret = i2c_smbus_write_byte(client, val);
	if (ret < 0) {
		dev_err(&client->dev, "failed writing\n");
		return ret;
	}

	return 0;
}

static int max732x_readb(struct max732x_chip *chip, int group_a, uint8_t *val)
{
	struct i2c_client *client;
	int ret;

	client = group_a ? chip->client_group_a : chip->client_group_b;
	ret = i2c_smbus_read_byte(client);
	if (ret < 0) {
		dev_err(&client->dev, "failed reading\n");
		return ret;
	}

	*val = (uint8_t)ret;
	return 0;
}

static inline int is_group_a(struct max732x_chip *chip, unsigned off)
{
	return (1u << off) & chip->mask_group_a;
}

static int max732x_gpio_get_value(struct gpio_chip *gc, unsigned off)
{
	struct max732x_chip *chip = to_max732x(gc);
	uint8_t reg_val;
	int ret;

	ret = max732x_readb(chip, is_group_a(chip, off), &reg_val);
	if (ret < 0)
		return 0;

	return reg_val & (1u << (off & 0x7));
}

static void max732x_gpio_set_mask(struct gpio_chip *gc, unsigned off, int mask,
				  int val)
{
	struct max732x_chip *chip = to_max732x(gc);
	uint8_t reg_out;
	int ret;

	mutex_lock(&chip->lock);

	reg_out = (off > 7) ? chip->reg_out[1] : chip->reg_out[0];
	reg_out = (reg_out & ~mask) | (val & mask);

	ret = max732x_writeb(chip, is_group_a(chip, off), reg_out);
	if (ret < 0)
		goto out;

	/* update the shadow register then */
	if (off > 7)
		chip->reg_out[1] = reg_out;
	else
		chip->reg_out[0] = reg_out;
out:
	mutex_unlock(&chip->lock);
}

static void max732x_gpio_set_value(struct gpio_chip *gc, unsigned off, int val)
{
	unsigned base = off & ~0x7;
	uint8_t mask = 1u << (off & 0x7);

	max732x_gpio_set_mask(gc, base, mask, val << (off & 0x7));
}

static void max732x_gpio_set_multiple(struct gpio_chip *gc,
				      unsigned long *mask, unsigned long *bits)
{
	unsigned mask_lo = mask[0] & 0xff;
	unsigned mask_hi = (mask[0] >> 8) & 0xff;

	if (mask_lo)
		max732x_gpio_set_mask(gc, 0, mask_lo, bits[0] & 0xff);
	if (mask_hi)
		max732x_gpio_set_mask(gc, 8, mask_hi, (bits[0] >> 8) & 0xff);
}

static int max732x_gpio_direction_input(struct gpio_chip *gc, unsigned off)
{
	struct max732x_chip *chip = to_max732x(gc);
	unsigned int mask = 1u << off;

	if ((mask & chip->dir_input) == 0) {
		dev_dbg(&chip->client->dev, "%s port %d is output only\n",
			chip->client->name, off);
		return -EACCES;
	}

	/*
	 * Open-drain pins must be set to high impedance (which is
	 * equivalent to output-high) to be turned into an input.
	 */
	if ((mask & chip->dir_output))
		max732x_gpio_set_value(gc, off, 1);

	return 0;
}

static int max732x_gpio_direction_output(struct gpio_chip *gc,
		unsigned off, int val)
{
	struct max732x_chip *chip = to_max732x(gc);
	unsigned int mask = 1u << off;

	if ((mask & chip->dir_output) == 0) {
		dev_dbg(&chip->client->dev, "%s port %d is input only\n",
			chip->client->name, off);
		return -EACCES;
	}

	max732x_gpio_set_value(gc, off, val);
	return 0;
}

#ifdef CONFIG_GPIO_MAX732X_IRQ
static int max732x_writew(struct max732x_chip *chip, uint16_t val)
{
	int ret;

	val = cpu_to_le16(val);

	ret = i2c_master_send(chip->client_group_a, (char *)&val, 2);
	if (ret < 0) {
		dev_err(&chip->client_group_a->dev, "failed writing\n");
		return ret;
	}

	return 0;
}

static int max732x_readw(struct max732x_chip *chip, uint16_t *val)
{
	int ret;

	ret = i2c_master_recv(chip->client_group_a, (char *)val, 2);
	if (ret < 0) {
		dev_err(&chip->client_group_a->dev, "failed reading\n");
		return ret;
	}

	*val = le16_to_cpu(*val);
	return 0;
}

static void max732x_irq_update_mask(struct max732x_chip *chip)
{
	uint16_t msg;

	if (chip->irq_mask == chip->irq_mask_cur)
		return;

	chip->irq_mask = chip->irq_mask_cur;

	if (chip->irq_features == INT_NO_MASK)
		return;

	mutex_lock(&chip->lock);

	switch (chip->irq_features) {
	case INT_INDEP_MASK:
		msg = (chip->irq_mask << 8) | chip->reg_out[0];
		max732x_writew(chip, msg);
		break;

	case INT_MERGED_MASK:
		msg = chip->irq_mask | chip->reg_out[0];
		max732x_writeb(chip, 1, (uint8_t)msg);
		break;
	}

	mutex_unlock(&chip->lock);
}

static void max732x_irq_mask(struct irq_data *d)
{
	struct gpio_chip *gc = irq_data_get_irq_chip_data(d);
	struct max732x_chip *chip = to_max732x(gc);

	chip->irq_mask_cur &= ~(1 << d->hwirq);
}

static void max732x_irq_unmask(struct irq_data *d)
{
	struct gpio_chip *gc = irq_data_get_irq_chip_data(d);
	struct max732x_chip *chip = to_max732x(gc);

	chip->irq_mask_cur |= 1 << d->hwirq;
}

static void max732x_irq_bus_lock(struct irq_data *d)
{
	struct gpio_chip *gc = irq_data_get_irq_chip_data(d);
	struct max732x_chip *chip = to_max732x(gc);

	mutex_lock(&chip->irq_lock);
	chip->irq_mask_cur = chip->irq_mask;
}

static void max732x_irq_bus_sync_unlock(struct irq_data *d)
{
	struct gpio_chip *gc = irq_data_get_irq_chip_data(d);
	struct max732x_chip *chip = to_max732x(gc);
	uint16_t new_irqs;
	uint16_t level;

	max732x_irq_update_mask(chip);

	new_irqs = chip->irq_trig_fall | chip->irq_trig_raise;
	while (new_irqs) {
		level = __ffs(new_irqs);
		max732x_gpio_direction_input(&chip->gpio_chip, level);
		new_irqs &= ~(1 << level);
	}

	mutex_unlock(&chip->irq_lock);
}

static int max732x_irq_set_type(struct irq_data *d, unsigned int type)
{
	struct gpio_chip *gc = irq_data_get_irq_chip_data(d);
	struct max732x_chip *chip = to_max732x(gc);
	uint16_t off = d->hwirq;
	uint16_t mask = 1 << off;

	if (!(mask & chip->dir_input)) {
		dev_dbg(&chip->client->dev, "%s port %d is output only\n",
			chip->client->name, off);
		return -EACCES;
	}

	if (!(type & IRQ_TYPE_EDGE_BOTH)) {
		dev_err(&chip->client->dev, "irq %d: unsupported type %d\n",
			d->irq, type);
		return -EINVAL;
	}

	if (type & IRQ_TYPE_EDGE_FALLING)
		chip->irq_trig_fall |= mask;
	else
		chip->irq_trig_fall &= ~mask;

	if (type & IRQ_TYPE_EDGE_RISING)
		chip->irq_trig_raise |= mask;
	else
		chip->irq_trig_raise &= ~mask;

	return 0;
}

static struct irq_chip max732x_irq_chip = {
	.name			= "max732x",
	.irq_mask		= max732x_irq_mask,
	.irq_unmask		= max732x_irq_unmask,
	.irq_bus_lock		= max732x_irq_bus_lock,
	.irq_bus_sync_unlock	= max732x_irq_bus_sync_unlock,
	.irq_set_type		= max732x_irq_set_type,
};

static uint8_t max732x_irq_pending(struct max732x_chip *chip)
{
	uint8_t cur_stat;
	uint8_t old_stat;
	uint8_t trigger;
	uint8_t pending;
	uint16_t status;
	int ret;

	ret = max732x_readw(chip, &status);
	if (ret)
		return 0;

	trigger = status >> 8;
	trigger &= chip->irq_mask;

	if (!trigger)
		return 0;

	cur_stat = status & 0xFF;
	cur_stat &= chip->irq_mask;

	old_stat = cur_stat ^ trigger;

	pending = (old_stat & chip->irq_trig_fall) |
		  (cur_stat & chip->irq_trig_raise);
	pending &= trigger;

	return pending;
}

static irqreturn_t max732x_irq_handler(int irq, void *devid)
{
	struct max732x_chip *chip = devid;
	uint8_t pending;
	uint8_t level;

	pending = max732x_irq_pending(chip);

	if (!pending)
		return IRQ_HANDLED;

	do {
		level = __ffs(pending);
		handle_nested_irq(irq_find_mapping(chip->gpio_chip.irqdomain,
						   level));

		pending &= ~(1 << level);
	} while (pending);

	return IRQ_HANDLED;
}

static int max732x_irq_setup(struct max732x_chip *chip,
			     const struct i2c_device_id *id)
{
	struct i2c_client *client = chip->client;
	struct max732x_platform_data *pdata = dev_get_platdata(&client->dev);
	int has_irq = max732x_features[id->driver_data] >> 32;
	int irq_base = 0;
	int ret;

<<<<<<< HEAD
	if (pdata && pdata->irq_base && has_irq != INT_NONE) {
		int lvl;

		chip->irq_base = pdata->irq_base;
=======
	if (((pdata && pdata->irq_base) || client->irq)
			&& has_irq != INT_NONE) {
		if (pdata)
			irq_base = pdata->irq_base;
>>>>>>> 33e8bb5d
		chip->irq_features = has_irq;
		mutex_init(&chip->irq_lock);

		ret = devm_request_threaded_irq(&client->dev,
					client->irq,
					NULL,
					max732x_irq_handler,
					IRQF_TRIGGER_FALLING | IRQF_ONESHOT,
					dev_name(&client->dev), chip);
		if (ret) {
			dev_err(&client->dev, "failed to request irq %d\n",
				client->irq);
			return ret;
		}
		ret =  gpiochip_irqchip_add(&chip->gpio_chip,
					    &max732x_irq_chip,
					    irq_base,
					    handle_edge_irq,
					    IRQ_TYPE_NONE);
		if (ret) {
			dev_err(&client->dev,
				"could not connect irqchip to gpiochip\n");
			return ret;
		}
		gpiochip_set_chained_irqchip(&chip->gpio_chip,
					     &max732x_irq_chip,
					     client->irq,
					     NULL);
	}

	return 0;
}

#else /* CONFIG_GPIO_MAX732X_IRQ */
static int max732x_irq_setup(struct max732x_chip *chip,
			     const struct i2c_device_id *id)
{
	struct i2c_client *client = chip->client;
	struct max732x_platform_data *pdata = dev_get_platdata(&client->dev);
	int has_irq = max732x_features[id->driver_data] >> 32;

<<<<<<< HEAD
	if (pdata && pdata->irq_base && has_irq != INT_NONE)
=======
	if (((pdata && pdata->irq_base) || client->irq) && has_irq != INT_NONE)
>>>>>>> 33e8bb5d
		dev_warn(&client->dev, "interrupt support not compiled in\n");

	return 0;
}
#endif

static int max732x_setup_gpio(struct max732x_chip *chip,
					const struct i2c_device_id *id,
					unsigned gpio_start)
{
	struct gpio_chip *gc = &chip->gpio_chip;
	uint32_t id_data = (uint32_t)max732x_features[id->driver_data];
	int i, port = 0;

	for (i = 0; i < 16; i++, id_data >>= 2) {
		unsigned int mask = 1 << port;

		switch (id_data & 0x3) {
		case PORT_OUTPUT:
			chip->dir_output |= mask;
			break;
		case PORT_INPUT:
			chip->dir_input |= mask;
			break;
		case PORT_OPENDRAIN:
			chip->dir_output |= mask;
			chip->dir_input |= mask;
			break;
		default:
			continue;
		}

		if (i < 8)
			chip->mask_group_a |= mask;
		port++;
	}

	if (chip->dir_input)
		gc->direction_input = max732x_gpio_direction_input;
	if (chip->dir_output) {
		gc->direction_output = max732x_gpio_direction_output;
		gc->set = max732x_gpio_set_value;
		gc->set_multiple = max732x_gpio_set_multiple;
	}
	gc->get = max732x_gpio_get_value;
	gc->can_sleep = true;

	gc->base = gpio_start;
	gc->ngpio = port;
	gc->label = chip->client->name;
	gc->owner = THIS_MODULE;
	gc->dev = &chip->client->dev;

	return port;
}

static struct max732x_platform_data *of_gpio_max732x(struct device *dev)
{
	struct max732x_platform_data *pdata;

	pdata = devm_kzalloc(dev, sizeof(*pdata), GFP_KERNEL);
	if (!pdata)
		return NULL;

	pdata->gpio_base = -1;

	return pdata;
}

static int max732x_probe(struct i2c_client *client,
				   const struct i2c_device_id *id)
{
	struct max732x_platform_data *pdata;
	struct device_node *node;
	struct max732x_chip *chip;
	struct i2c_client *c;
	uint16_t addr_a, addr_b;
	int ret, nr_port;
	int gpio_base = -1;

	pdata = dev_get_platdata(&client->dev);
<<<<<<< HEAD
	if (pdata == NULL)
=======
	node = client->dev.of_node;

	if (!pdata && node)
		pdata = of_gpio_max732x(&client->dev);

	if (!pdata) {
>>>>>>> 33e8bb5d
		dev_dbg(&client->dev, "no platform data\n");
	else
		gpio_base = pdata->gpio_base;

	chip = devm_kzalloc(&client->dev, sizeof(*chip), GFP_KERNEL);
	if (chip == NULL)
		return -ENOMEM;
	chip->client = client;

<<<<<<< HEAD
	ret = device_reset(&client->dev);
	if (ret == -ENODEV)
		return -EPROBE_DEFER;

	nr_port = max732x_setup_gpio(chip, id, gpio_base);
=======
	nr_port = max732x_setup_gpio(chip, id, pdata->gpio_base);
	chip->gpio_chip.dev = &client->dev;
>>>>>>> 33e8bb5d

	addr_a = (client->addr & 0x0f) | 0x60;
	addr_b = (client->addr & 0x0f) | 0x50;

	switch (client->addr & 0x70) {
	case 0x60:
		chip->client_group_a = client;
		if (nr_port > 8) {
			c = i2c_new_dummy(client->adapter, addr_b);
			chip->client_group_b = chip->client_dummy = c;
		}
		break;
	case 0x50:
		chip->client_group_b = client;
		if (nr_port > 8) {
			c = i2c_new_dummy(client->adapter, addr_a);
			chip->client_group_a = chip->client_dummy = c;
		}
		break;
	default:
		dev_err(&client->dev, "invalid I2C address specified %02x\n",
				client->addr);
		ret = -EINVAL;
		goto out_failed;
	}

	if (nr_port > 8 && !chip->client_dummy) {
		dev_err(&client->dev,
			"Failed to allocate second group I2C device\n");
		ret = -ENODEV;
		goto out_failed;
	}

	mutex_init(&chip->lock);

	max732x_readb(chip, is_group_a(chip, 0), &chip->reg_out[0]);
	if (nr_port > 8)
		max732x_readb(chip, is_group_a(chip, 8), &chip->reg_out[1]);

	ret = gpiochip_add(&chip->gpio_chip);
	if (ret)
		goto out_failed;

	ret = max732x_irq_setup(chip, id);
	if (ret) {
		gpiochip_remove(&chip->gpio_chip);
		goto out_failed;
	}

	if (pdata && pdata->setup) {
		ret = pdata->setup(client, chip->gpio_chip.base,
				chip->gpio_chip.ngpio, pdata->context);
		if (ret < 0)
			dev_warn(&client->dev, "setup failed, %d\n", ret);
	}

	i2c_set_clientdata(client, chip);
	return 0;

out_failed:
	if (chip->client_dummy)
		i2c_unregister_device(chip->client_dummy);
	return ret;
}

static int max732x_remove(struct i2c_client *client)
{
	struct max732x_platform_data *pdata = dev_get_platdata(&client->dev);
	struct max732x_chip *chip = i2c_get_clientdata(client);

	if (pdata && pdata->teardown) {
<<<<<<< HEAD
=======
		int ret;

>>>>>>> 33e8bb5d
		ret = pdata->teardown(client, chip->gpio_chip.base,
				chip->gpio_chip.ngpio, pdata->context);
		if (ret < 0) {
			dev_err(&client->dev, "%s failed, %d\n",
					"teardown", ret);
			return ret;
		}
	}

	gpiochip_remove(&chip->gpio_chip);

	/* unregister any dummy i2c_client */
	if (chip->client_dummy)
		i2c_unregister_device(chip->client_dummy);

	return 0;
}

static struct i2c_driver max732x_driver = {
	.driver = {
		.name		= "max732x",
		.owner		= THIS_MODULE,
		.of_match_table	= of_match_ptr(max732x_of_table),
	},
	.probe		= max732x_probe,
	.remove		= max732x_remove,
	.id_table	= max732x_id,
};

static int __init max732x_init(void)
{
	return i2c_add_driver(&max732x_driver);
}
/* register after i2c postcore initcall and before
 * subsys initcalls that may rely on these GPIOs
 */
subsys_initcall(max732x_init);

static void __exit max732x_exit(void)
{
	i2c_del_driver(&max732x_driver);
}
module_exit(max732x_exit);

MODULE_AUTHOR("Eric Miao <eric.miao@marvell.com>");
MODULE_DESCRIPTION("GPIO expander driver for MAX732X");
MODULE_LICENSE("GPL");<|MERGE_RESOLUTION|>--- conflicted
+++ resolved
@@ -21,11 +21,7 @@
 #include <linux/interrupt.h>
 #include <linux/i2c.h>
 #include <linux/i2c/max732x.h>
-<<<<<<< HEAD
-#include <linux/reset.h>
-=======
 #include <linux/of.h>
->>>>>>> 33e8bb5d
 
 
 /*
@@ -504,17 +500,10 @@
 	int irq_base = 0;
 	int ret;
 
-<<<<<<< HEAD
-	if (pdata && pdata->irq_base && has_irq != INT_NONE) {
-		int lvl;
-
-		chip->irq_base = pdata->irq_base;
-=======
 	if (((pdata && pdata->irq_base) || client->irq)
 			&& has_irq != INT_NONE) {
 		if (pdata)
 			irq_base = pdata->irq_base;
->>>>>>> 33e8bb5d
 		chip->irq_features = has_irq;
 		mutex_init(&chip->irq_lock);
 
@@ -556,11 +545,7 @@
 	struct max732x_platform_data *pdata = dev_get_platdata(&client->dev);
 	int has_irq = max732x_features[id->driver_data] >> 32;
 
-<<<<<<< HEAD
-	if (pdata && pdata->irq_base && has_irq != INT_NONE)
-=======
 	if (((pdata && pdata->irq_base) || client->irq) && has_irq != INT_NONE)
->>>>>>> 33e8bb5d
 		dev_warn(&client->dev, "interrupt support not compiled in\n");
 
 	return 0;
@@ -612,7 +597,6 @@
 	gc->ngpio = port;
 	gc->label = chip->client->name;
 	gc->owner = THIS_MODULE;
-	gc->dev = &chip->client->dev;
 
 	return port;
 }
@@ -639,38 +623,25 @@
 	struct i2c_client *c;
 	uint16_t addr_a, addr_b;
 	int ret, nr_port;
-	int gpio_base = -1;
 
 	pdata = dev_get_platdata(&client->dev);
-<<<<<<< HEAD
-	if (pdata == NULL)
-=======
 	node = client->dev.of_node;
 
 	if (!pdata && node)
 		pdata = of_gpio_max732x(&client->dev);
 
 	if (!pdata) {
->>>>>>> 33e8bb5d
 		dev_dbg(&client->dev, "no platform data\n");
-	else
-		gpio_base = pdata->gpio_base;
+		return -EINVAL;
+	}
 
 	chip = devm_kzalloc(&client->dev, sizeof(*chip), GFP_KERNEL);
 	if (chip == NULL)
 		return -ENOMEM;
 	chip->client = client;
 
-<<<<<<< HEAD
-	ret = device_reset(&client->dev);
-	if (ret == -ENODEV)
-		return -EPROBE_DEFER;
-
-	nr_port = max732x_setup_gpio(chip, id, gpio_base);
-=======
 	nr_port = max732x_setup_gpio(chip, id, pdata->gpio_base);
 	chip->gpio_chip.dev = &client->dev;
->>>>>>> 33e8bb5d
 
 	addr_a = (client->addr & 0x0f) | 0x60;
 	addr_b = (client->addr & 0x0f) | 0x50;
@@ -742,11 +713,8 @@
 	struct max732x_chip *chip = i2c_get_clientdata(client);
 
 	if (pdata && pdata->teardown) {
-<<<<<<< HEAD
-=======
 		int ret;
 
->>>>>>> 33e8bb5d
 		ret = pdata->teardown(client, chip->gpio_chip.base,
 				chip->gpio_chip.ngpio, pdata->context);
 		if (ret < 0) {
