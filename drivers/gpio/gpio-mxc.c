// SPDX-License-Identifier: GPL-2.0+
//
// MXC GPIO support. (c) 2008 Daniel Mack <daniel@caiaq.de>
// Copyright 2008 Juergen Beisert, kernel@pengutronix.de
//
// Based on code from Freescale Semiconductor,
// Authors: Daniel Mack, Juergen Beisert.
// Copyright (C) 2004-2010 Freescale Semiconductor, Inc. All Rights Reserved.

#include <linux/clk.h>
#include <linux/err.h>
#include <linux/init.h>
#include <linux/interrupt.h>
#include <linux/io.h>
#include <linux/irq.h>
#include <linux/irqdomain.h>
#include <linux/irqchip/chained_irq.h>
#include <linux/platform_device.h>
#include <linux/slab.h>
#include <linux/syscore_ops.h>
#include <linux/gpio/driver.h>
#include <linux/of.h>
#include <linux/of_device.h>
#include <linux/bug.h>
#ifdef CONFIG_GPIO_MXC_PAD_WAKEUP
#include <linux/firmware/imx/sci.h>

#define IMX_SC_PAD_FUNC_GET_WAKEUP	9
#define IMX_SC_PAD_FUNC_SET_WAKEUP	4
#define IMX_SC_PAD_WAKEUP_OFF		0
#define IMX_SC_IRQ_GROUP_WAKE		3
#define IMX_SC_IRQ_PAD			(1 << 1)
#endif

enum mxc_gpio_hwtype {
	IMX1_GPIO,	/* runs on i.mx1 */
	IMX21_GPIO,	/* runs on i.mx21 and i.mx27 */
	IMX31_GPIO,	/* runs on i.mx31 */
	IMX35_GPIO,	/* runs on all other i.mx */
};

#ifdef CONFIG_GPIO_MXC_PAD_WAKEUP
struct mxc_gpio_pad_wakeup {
	u32 pin_id;
	u32 type;
	u32 line;
};

struct imx_sc_msg_gpio_get_pad_wakeup {
	struct imx_sc_rpc_msg hdr;
	union {
		struct req_pad {
			u16 pad;
		} __packed req;
		struct resp_wakeup {
			u8 wakeup;
		} resp;
	} data;
} __packed;

struct imx_sc_msg_gpio_set_pad_wakeup {
	struct imx_sc_rpc_msg hdr;
	u16 pad;
	u8 wakeup;
} __packed;

#endif

/* device type dependent stuff */
struct mxc_gpio_hwdata {
	unsigned dr_reg;
	unsigned gdir_reg;
	unsigned psr_reg;
	unsigned icr1_reg;
	unsigned icr2_reg;
	unsigned imr_reg;
	unsigned isr_reg;
	int edge_sel_reg;
	unsigned low_level;
	unsigned high_level;
	unsigned rise_edge;
	unsigned fall_edge;
};

struct mxc_gpio_reg_saved {
	u32 icr1;
	u32 icr2;
	u32 imr;
	u32 gdir;
	u32 edge_sel;
	u32 dr;
};

struct mxc_gpio_port {
	struct list_head node;
	void __iomem *base;
	struct clk *clk;
	int irq;
	int irq_high;
	struct irq_domain *domain;
	struct gpio_chip gc;
	struct device *dev;
	u32 both_edges;
	struct mxc_gpio_reg_saved gpio_saved_reg;
	bool power_off;
#ifdef CONFIG_GPIO_MXC_PAD_WAKEUP
	u32 pad_wakeup_num;
	struct mxc_gpio_pad_wakeup pad_wakeup[32];
#endif
};

#ifdef CONFIG_GPIO_MXC_PAD_WAKEUP
static struct imx_sc_ipc *gpio_ipc_handle;
#endif

static struct mxc_gpio_hwdata imx1_imx21_gpio_hwdata = {
	.dr_reg		= 0x1c,
	.gdir_reg	= 0x00,
	.psr_reg	= 0x24,
	.icr1_reg	= 0x28,
	.icr2_reg	= 0x2c,
	.imr_reg	= 0x30,
	.isr_reg	= 0x34,
	.edge_sel_reg	= -EINVAL,
	.low_level	= 0x03,
	.high_level	= 0x02,
	.rise_edge	= 0x00,
	.fall_edge	= 0x01,
};

static struct mxc_gpio_hwdata imx31_gpio_hwdata = {
	.dr_reg		= 0x00,
	.gdir_reg	= 0x04,
	.psr_reg	= 0x08,
	.icr1_reg	= 0x0c,
	.icr2_reg	= 0x10,
	.imr_reg	= 0x14,
	.isr_reg	= 0x18,
	.edge_sel_reg	= -EINVAL,
	.low_level	= 0x00,
	.high_level	= 0x01,
	.rise_edge	= 0x02,
	.fall_edge	= 0x03,
};

static struct mxc_gpio_hwdata imx35_gpio_hwdata = {
	.dr_reg		= 0x00,
	.gdir_reg	= 0x04,
	.psr_reg	= 0x08,
	.icr1_reg	= 0x0c,
	.icr2_reg	= 0x10,
	.imr_reg	= 0x14,
	.isr_reg	= 0x18,
	.edge_sel_reg	= 0x1c,
	.low_level	= 0x00,
	.high_level	= 0x01,
	.rise_edge	= 0x02,
	.fall_edge	= 0x03,
};

static enum mxc_gpio_hwtype mxc_gpio_hwtype;
static struct mxc_gpio_hwdata *mxc_gpio_hwdata;

#define GPIO_DR			(mxc_gpio_hwdata->dr_reg)
#define GPIO_GDIR		(mxc_gpio_hwdata->gdir_reg)
#define GPIO_PSR		(mxc_gpio_hwdata->psr_reg)
#define GPIO_ICR1		(mxc_gpio_hwdata->icr1_reg)
#define GPIO_ICR2		(mxc_gpio_hwdata->icr2_reg)
#define GPIO_IMR		(mxc_gpio_hwdata->imr_reg)
#define GPIO_ISR		(mxc_gpio_hwdata->isr_reg)
#define GPIO_EDGE_SEL		(mxc_gpio_hwdata->edge_sel_reg)

#define GPIO_INT_LOW_LEV	(mxc_gpio_hwdata->low_level)
#define GPIO_INT_HIGH_LEV	(mxc_gpio_hwdata->high_level)
#define GPIO_INT_RISE_EDGE	(mxc_gpio_hwdata->rise_edge)
#define GPIO_INT_FALL_EDGE	(mxc_gpio_hwdata->fall_edge)
#define GPIO_INT_BOTH_EDGES	0x4

static const struct platform_device_id mxc_gpio_devtype[] = {
	{
		.name = "imx1-gpio",
		.driver_data = IMX1_GPIO,
	}, {
		.name = "imx21-gpio",
		.driver_data = IMX21_GPIO,
	}, {
		.name = "imx31-gpio",
		.driver_data = IMX31_GPIO,
	}, {
		.name = "imx35-gpio",
		.driver_data = IMX35_GPIO,
	}, {
		/* sentinel */
	}
};

static const struct of_device_id mxc_gpio_dt_ids[] = {
	{ .compatible = "fsl,imx1-gpio", .data = &mxc_gpio_devtype[IMX1_GPIO], },
	{ .compatible = "fsl,imx21-gpio", .data = &mxc_gpio_devtype[IMX21_GPIO], },
	{ .compatible = "fsl,imx31-gpio", .data = &mxc_gpio_devtype[IMX31_GPIO], },
	{ .compatible = "fsl,imx35-gpio", .data = &mxc_gpio_devtype[IMX35_GPIO], },
	{ .compatible = "fsl,imx7d-gpio", .data = &mxc_gpio_devtype[IMX35_GPIO], },
	{ /* sentinel */ }
};

/*
 * MX2 has one interrupt *for all* gpio ports. The list is used
 * to save the references to all ports, so that mx2_gpio_irq_handler
 * can walk through all interrupt status registers.
 */
static LIST_HEAD(mxc_gpio_ports);

/* Note: This driver assumes 32 GPIOs are handled in one register */

static int gpio_set_irq_type(struct irq_data *d, u32 type)
{
	struct irq_chip_generic *gc = irq_data_get_irq_chip_data(d);
	struct mxc_gpio_port *port = gc->private;
	u32 bit, val;
	u32 gpio_idx = d->hwirq;
	int edge;
	void __iomem *reg = port->base;

	port->both_edges &= ~(1 << gpio_idx);
	switch (type) {
	case IRQ_TYPE_EDGE_RISING:
		edge = GPIO_INT_RISE_EDGE;
		break;
	case IRQ_TYPE_EDGE_FALLING:
		edge = GPIO_INT_FALL_EDGE;
		break;
	case IRQ_TYPE_EDGE_BOTH:
		if (GPIO_EDGE_SEL >= 0) {
			edge = GPIO_INT_BOTH_EDGES;
		} else {
			val = port->gc.get(&port->gc, gpio_idx);
			if (val) {
				edge = GPIO_INT_LOW_LEV;
				pr_debug("mxc: set GPIO %d to low trigger\n", gpio_idx);
			} else {
				edge = GPIO_INT_HIGH_LEV;
				pr_debug("mxc: set GPIO %d to high trigger\n", gpio_idx);
			}
			port->both_edges |= 1 << gpio_idx;
		}
		break;
	case IRQ_TYPE_LEVEL_LOW:
		edge = GPIO_INT_LOW_LEV;
		break;
	case IRQ_TYPE_LEVEL_HIGH:
		edge = GPIO_INT_HIGH_LEV;
		break;
	default:
		return -EINVAL;
	}

	if (GPIO_EDGE_SEL >= 0) {
		val = readl(port->base + GPIO_EDGE_SEL);
		if (edge == GPIO_INT_BOTH_EDGES)
			writel(val | (1 << gpio_idx),
				port->base + GPIO_EDGE_SEL);
		else
			writel(val & ~(1 << gpio_idx),
				port->base + GPIO_EDGE_SEL);
	}

	if (edge != GPIO_INT_BOTH_EDGES) {
		reg += GPIO_ICR1 + ((gpio_idx & 0x10) >> 2); /* lower or upper register */
		bit = gpio_idx & 0xf;
		val = readl(reg) & ~(0x3 << (bit << 1));
		writel(val | (edge << (bit << 1)), reg);
	}

	writel(1 << gpio_idx, port->base + GPIO_ISR);

	return 0;
}

static void mxc_flip_edge(struct mxc_gpio_port *port, u32 gpio)
{
	void __iomem *reg = port->base;
	u32 bit, val;
	int edge;

	reg += GPIO_ICR1 + ((gpio & 0x10) >> 2); /* lower or upper register */
	bit = gpio & 0xf;
	val = readl(reg);
	edge = (val >> (bit << 1)) & 3;
	val &= ~(0x3 << (bit << 1));
	if (edge == GPIO_INT_HIGH_LEV) {
		edge = GPIO_INT_LOW_LEV;
		pr_debug("mxc: switch GPIO %d to low trigger\n", gpio);
	} else if (edge == GPIO_INT_LOW_LEV) {
		edge = GPIO_INT_HIGH_LEV;
		pr_debug("mxc: switch GPIO %d to high trigger\n", gpio);
	} else {
		pr_err("mxc: invalid configuration for GPIO %d: %x\n",
		       gpio, edge);
		return;
	}
	writel(val | (edge << (bit << 1)), reg);
}

/* handle 32 interrupts in one status register */
static void mxc_gpio_irq_handler(struct mxc_gpio_port *port, u32 irq_stat)
{
	while (irq_stat != 0) {
		int irqoffset = fls(irq_stat) - 1;

		if (port->both_edges & (1 << irqoffset))
			mxc_flip_edge(port, irqoffset);

		generic_handle_irq(irq_find_mapping(port->domain, irqoffset));

		irq_stat &= ~(1 << irqoffset);
	}
}

/* MX1 and MX3 has one interrupt *per* gpio port */
static void mx3_gpio_irq_handler(struct irq_desc *desc)
{
	u32 irq_stat;
	struct mxc_gpio_port *port = irq_desc_get_handler_data(desc);
	struct irq_chip *chip = irq_desc_get_chip(desc);

	chained_irq_enter(chip, desc);

	irq_stat = readl(port->base + GPIO_ISR) & readl(port->base + GPIO_IMR);

	mxc_gpio_irq_handler(port, irq_stat);

	chained_irq_exit(chip, desc);
}

/* MX2 has one interrupt *for all* gpio ports */
static void mx2_gpio_irq_handler(struct irq_desc *desc)
{
	u32 irq_msk, irq_stat;
	struct mxc_gpio_port *port;
	struct irq_chip *chip = irq_desc_get_chip(desc);

	chained_irq_enter(chip, desc);

	/* walk through all interrupt status registers */
	list_for_each_entry(port, &mxc_gpio_ports, node) {
		irq_msk = readl(port->base + GPIO_IMR);
		if (!irq_msk)
			continue;

		irq_stat = readl(port->base + GPIO_ISR) & irq_msk;
		if (irq_stat)
			mxc_gpio_irq_handler(port, irq_stat);
	}
	chained_irq_exit(chip, desc);
}

#ifdef CONFIG_GPIO_MXC_PAD_WAKEUP
static int mxc_gpio_get_pad_wakeup(struct mxc_gpio_port *port)
{
	struct imx_sc_msg_gpio_get_pad_wakeup msg;
	struct imx_sc_rpc_msg *hdr = &msg.hdr;
	u8 wakeup_type;
	int ret;
	int i;

	hdr->ver = IMX_SC_RPC_VERSION;
	hdr->svc = IMX_SC_RPC_SVC_PAD;
	hdr->func = IMX_SC_PAD_FUNC_GET_WAKEUP;
	hdr->size = 2;

	for (i = 0; i < port->pad_wakeup_num; i++) {
		/* get original pad type */
		wakeup_type = port->pad_wakeup[i].type;
		msg.data.req.pad = port->pad_wakeup[i].pin_id;
		ret = imx_scu_call_rpc(gpio_ipc_handle, &msg, true);
		if (ret) {
			dev_err(port->gc.parent, "get pad wakeup failed, ret %d\n", ret);
			return ret;
		}
		wakeup_type = msg.data.resp.wakeup;
		/* return wakeup gpio pin's line */
		if (wakeup_type != port->pad_wakeup[i].type)
			return port->pad_wakeup[i].line;
	}

	return -EINVAL;
}

static void mxc_gpio_set_pad_wakeup(struct mxc_gpio_port *port, bool enable)
{
	struct imx_sc_msg_gpio_set_pad_wakeup msg;
	struct imx_sc_rpc_msg *hdr = &msg.hdr;
	int ret;
	int i;

	hdr->ver = IMX_SC_RPC_VERSION;
	hdr->svc = IMX_SC_RPC_SVC_PAD;
	hdr->func = IMX_SC_PAD_FUNC_SET_WAKEUP;
	hdr->size = 2;

	for (i = 0; i < port->pad_wakeup_num; i++) {
		msg.pad = port->pad_wakeup[i].pin_id;
		msg.wakeup = enable ? port->pad_wakeup[i].type : IMX_SC_PAD_WAKEUP_OFF;
		ret = imx_scu_call_rpc(gpio_ipc_handle, &msg, true);
		if (ret) {
			dev_err(port->gc.parent, "set pad wakeup failed, ret %d\n", ret);
			return;
		}
	}
}

static void mxc_gpio_handle_pad_wakeup(struct mxc_gpio_port *port, int line)
{
	struct irq_desc *desc = irq_to_desc(port->irq);
	struct irq_chip *chip = irq_desc_get_chip(desc);
	u32 irq_stat;

	/* skip invalid line */
	if (line > 31) {
		dev_err(port->gc.parent, "invalid wakeup line %d\n", line);
		return;
	}

	dev_info(port->gc.parent, "wakeup by pad, line %d\n", line);

	chained_irq_enter(chip, desc);

	irq_stat = (1 << line);

	mxc_gpio_irq_handler(port, irq_stat);

	chained_irq_exit(chip, desc);
}
#endif

/*
 * Set interrupt number "irq" in the GPIO as a wake-up source.
 * While system is running, all registered GPIO interrupts need to have
 * wake-up enabled. When system is suspended, only selected GPIO interrupts
 * need to have wake-up enabled.
 * @param  irq          interrupt source number
 * @param  enable       enable as wake-up if equal to non-zero
 * @return       This function returns 0 on success.
 */
static int gpio_set_wake_irq(struct irq_data *d, u32 enable)
{
	struct irq_chip_generic *gc = irq_data_get_irq_chip_data(d);
	struct mxc_gpio_port *port = gc->private;
	u32 gpio_idx = d->hwirq;
	int ret;

	if (enable) {
		if (port->irq_high && (gpio_idx >= 16))
			ret = enable_irq_wake(port->irq_high);
		else
			ret = enable_irq_wake(port->irq);
	} else {
		if (port->irq_high && (gpio_idx >= 16))
			ret = disable_irq_wake(port->irq_high);
		else
			ret = disable_irq_wake(port->irq);
	}

	return ret;
}

static int mxc_gpio_init_gc(struct mxc_gpio_port *port, int irq_base)
{
	struct irq_chip_generic *gc;
	struct irq_chip_type *ct;
	int rv;

	gc = devm_irq_alloc_generic_chip(port->dev, "gpio-mxc", 1, irq_base,
					 port->base, handle_level_irq);
	if (!gc)
		return -ENOMEM;
	gc->private = port;

	ct = gc->chip_types;
	ct->chip.irq_ack = irq_gc_ack_set_bit;
	ct->chip.irq_mask = irq_gc_mask_clr_bit;
	ct->chip.irq_unmask = irq_gc_mask_set_bit;
	ct->chip.irq_set_type = gpio_set_irq_type;
	ct->chip.irq_set_wake = gpio_set_wake_irq;
	ct->chip.flags = IRQCHIP_MASK_ON_SUSPEND;
	ct->regs.ack = GPIO_ISR;
	ct->regs.mask = GPIO_IMR;

	rv = devm_irq_setup_generic_chip(port->dev, gc, IRQ_MSK(32),
					 IRQ_GC_INIT_NESTED_LOCK,
					 IRQ_NOREQUEST, 0);

	return rv;
}

static void mxc_gpio_get_hw(struct platform_device *pdev)
{
	const struct of_device_id *of_id =
			of_match_device(mxc_gpio_dt_ids, &pdev->dev);
	enum mxc_gpio_hwtype hwtype;

	if (of_id)
		pdev->id_entry = of_id->data;
	hwtype = pdev->id_entry->driver_data;

	if (mxc_gpio_hwtype) {
		/*
		 * The driver works with a reasonable presupposition,
		 * that is all gpio ports must be the same type when
		 * running on one soc.
		 */
		BUG_ON(mxc_gpio_hwtype != hwtype);
		return;
	}

	if (hwtype == IMX35_GPIO)
		mxc_gpio_hwdata = &imx35_gpio_hwdata;
	else if (hwtype == IMX31_GPIO)
		mxc_gpio_hwdata = &imx31_gpio_hwdata;
	else
		mxc_gpio_hwdata = &imx1_imx21_gpio_hwdata;

	mxc_gpio_hwtype = hwtype;
}

static int mxc_gpio_to_irq(struct gpio_chip *gc, unsigned offset)
{
	struct mxc_gpio_port *port = gpiochip_get_data(gc);

	return irq_find_mapping(port->domain, offset);
}

static int mxc_gpio_probe(struct platform_device *pdev)
{
	struct device_node *np = pdev->dev.of_node;
	struct mxc_gpio_port *port;
	int irq_count;
	int irq_base;
	int err;
	char portname[10];
	int index;
#ifdef CONFIG_GPIO_MXC_PAD_WAKEUP
	int i;
#endif

	mxc_gpio_get_hw(pdev);

	port = devm_kzalloc(&pdev->dev, sizeof(*port), GFP_KERNEL);
	if (!port)
		return -ENOMEM;

	port->dev = &pdev->dev;

	port->base = devm_platform_ioremap_resource(pdev, 0);
	if (IS_ERR(port->base))
		return PTR_ERR(port->base);

<<<<<<< HEAD
	port->irq_high = platform_get_irq_optional(pdev, 1);
	if (port->irq_high < 0)
		port->irq_high = 0;
=======
	irq_count = platform_irq_count(pdev);
	if (irq_count < 0)
		return irq_count;

	if (irq_count > 1) {
		port->irq_high = platform_get_irq(pdev, 1);
		if (port->irq_high < 0)
			port->irq_high = 0;
	}
>>>>>>> 1cdaf895

	port->irq = platform_get_irq(pdev, 0);
	if (port->irq < 0)
		return port->irq;

	/* the controller clock is optional */
	port->clk = devm_clk_get_optional(&pdev->dev, NULL);
	if (IS_ERR(port->clk))
		return PTR_ERR(port->clk);

	err = clk_prepare_enable(port->clk);
	if (err) {
		dev_err(&pdev->dev, "Unable to enable clock.\n");
		return err;
	}

#ifdef CONFIG_GPIO_MXC_PAD_WAKEUP
	/*
	 * parse pad wakeup info from dtb, each pad has to provide
	 * <pin_id, type, line>, these info should be put in each
	 * gpio node and with a "pad-wakeup-num" to indicate the
	 * total lines are with pad wakeup enabled.
	 */
	if (!of_property_read_u32(np, "pad-wakeup-num", &port->pad_wakeup_num)) {
		if (port->pad_wakeup_num != 0) {
			if (!gpio_ipc_handle) {
				err = imx_scu_get_handle(&gpio_ipc_handle);
				if (err)
					return err;
			}
			for (i = 0; i < port->pad_wakeup_num; i++) {
				of_property_read_u32_index(np, "pad-wakeup",
					i * 3 + 0, &port->pad_wakeup[i].pin_id);
				of_property_read_u32_index(np, "pad-wakeup",
					i * 3 + 1, &port->pad_wakeup[i].type);
				of_property_read_u32_index(np, "pad-wakeup",
					i * 3 + 2, &port->pad_wakeup[i].line);
			}
			err = imx_scu_irq_group_enable(IMX_SC_IRQ_GROUP_WAKE, IMX_SC_IRQ_PAD, true);
			if (err)
				dev_warn(&pdev->dev, "Enable irq failed, GPIO pad wakeup NOT supported\n");
		}
	}
#endif

	if (of_device_is_compatible(np, "fsl,imx7d-gpio"))
		port->power_off = true;

	/* disable the interrupt and clear the status */
	writel(0, port->base + GPIO_IMR);
	writel(~0, port->base + GPIO_ISR);

	if (mxc_gpio_hwtype == IMX21_GPIO) {
		/*
		 * Setup one handler for all GPIO interrupts. Actually setting
		 * the handler is needed only once, but doing it for every port
		 * is more robust and easier.
		 */
		irq_set_chained_handler(port->irq, mx2_gpio_irq_handler);
	} else {
		/* setup one handler for each entry */
		irq_set_chained_handler_and_data(port->irq,
						 mx3_gpio_irq_handler, port);
		if (port->irq_high > 0)
			/* setup handler for GPIO 16 to 31 */
			irq_set_chained_handler_and_data(port->irq_high,
							 mx3_gpio_irq_handler,
							 port);
	}

	err = bgpio_init(&port->gc, &pdev->dev, 4,
			 port->base + GPIO_PSR,
			 port->base + GPIO_DR, NULL,
			 port->base + GPIO_GDIR, NULL,
			 BGPIOF_READ_OUTPUT_REG_SET);
	if (err)
		goto out_bgio;

	if (of_property_read_bool(np, "gpio-ranges")) {
		port->gc.request = gpiochip_generic_request;
		port->gc.free = gpiochip_generic_free;
	}

	port->gc.to_irq = mxc_gpio_to_irq;
	index = of_alias_get_id(np, "gpio");
	if (index >= 0) {
		if (!of_machine_is_compatible("fsl,imx8qxp") &&
		    !of_machine_is_compatible("fsl,imx8dxp")) {
			/* On CPUs other than i.MX8X port index starts at 1 */
			index++;
		}
		sprintf(portname, "gpio%d", index);
		port->gc.label = portname;
	}
	port->gc.base = (pdev->id < 0) ? of_alias_get_id(np, "gpio") * 32 :
					     pdev->id * 32;

	err = devm_gpiochip_add_data(&pdev->dev, &port->gc, port);
	if (err)
		goto out_bgio;

	irq_base = devm_irq_alloc_descs(&pdev->dev, -1, 0, 32, numa_node_id());
	if (irq_base < 0) {
		err = irq_base;
		goto out_bgio;
	}

	port->domain = irq_domain_add_legacy(np, 32, irq_base, 0,
					     &irq_domain_simple_ops, NULL);
	if (!port->domain) {
		err = -ENODEV;
		goto out_bgio;
	}

	/* gpio-mxc can be a generic irq chip */
	err = mxc_gpio_init_gc(port, irq_base);
	if (err < 0)
		goto out_irqdomain_remove;

	list_add_tail(&port->node, &mxc_gpio_ports);

	platform_set_drvdata(pdev, port);

	return 0;

out_irqdomain_remove:
	irq_domain_remove(port->domain);
out_bgio:
	clk_disable_unprepare(port->clk);
	dev_info(&pdev->dev, "%s failed with errno %d\n", __func__, err);
	return err;
}

static void mxc_gpio_save_regs(struct mxc_gpio_port *port)
{
	if (!port->power_off)
		return;

	port->gpio_saved_reg.icr1 = readl(port->base + GPIO_ICR1);
	port->gpio_saved_reg.icr2 = readl(port->base + GPIO_ICR2);
	port->gpio_saved_reg.imr = readl(port->base + GPIO_IMR);
	port->gpio_saved_reg.gdir = readl(port->base + GPIO_GDIR);
	port->gpio_saved_reg.edge_sel = readl(port->base + GPIO_EDGE_SEL);
	port->gpio_saved_reg.dr = readl(port->base + GPIO_DR);
}

static void mxc_gpio_restore_regs(struct mxc_gpio_port *port)
{
	if (!port->power_off)
		return;

	writel(port->gpio_saved_reg.icr1, port->base + GPIO_ICR1);
	writel(port->gpio_saved_reg.icr2, port->base + GPIO_ICR2);
	writel(port->gpio_saved_reg.imr, port->base + GPIO_IMR);
	writel(port->gpio_saved_reg.gdir, port->base + GPIO_GDIR);
	writel(port->gpio_saved_reg.edge_sel, port->base + GPIO_EDGE_SEL);
	writel(port->gpio_saved_reg.dr, port->base + GPIO_DR);
}

static int __maybe_unused mxc_gpio_noirq_suspend(struct device *dev)
{
#ifdef CONFIG_GPIO_MXC_PAD_WAKEUP
	struct platform_device *pdev = to_platform_device(dev);
	struct mxc_gpio_port *port = platform_get_drvdata(pdev);

	mxc_gpio_set_pad_wakeup(port, true);
#endif
	return 0;
}

static int __maybe_unused mxc_gpio_noirq_resume(struct device *dev)
{
#ifdef CONFIG_GPIO_MXC_PAD_WAKEUP
	struct platform_device *pdev = to_platform_device(dev);
	struct mxc_gpio_port *port = platform_get_drvdata(pdev);
	int wakeup_line = mxc_gpio_get_pad_wakeup(port);

	mxc_gpio_set_pad_wakeup(port, false);

	if (wakeup_line >= 0)
		mxc_gpio_handle_pad_wakeup(port, wakeup_line);
#endif
	return 0;
}

static const struct dev_pm_ops mxc_gpio_dev_pm_ops = {
	SET_NOIRQ_SYSTEM_SLEEP_PM_OPS(mxc_gpio_noirq_suspend, mxc_gpio_noirq_resume)
};

static int mxc_gpio_syscore_suspend(void)
{
	struct mxc_gpio_port *port;

	/* walk through all ports */
	list_for_each_entry(port, &mxc_gpio_ports, node) {
		mxc_gpio_save_regs(port);
		clk_disable_unprepare(port->clk);
	}

	return 0;
}

static void mxc_gpio_syscore_resume(void)
{
	struct mxc_gpio_port *port;
	int ret;

	/* walk through all ports */
	list_for_each_entry(port, &mxc_gpio_ports, node) {
		ret = clk_prepare_enable(port->clk);
		if (ret) {
			pr_err("mxc: failed to enable gpio clock %d\n", ret);
			return;
		}
		mxc_gpio_restore_regs(port);
	}
}

static struct syscore_ops mxc_gpio_syscore_ops = {
	.suspend = mxc_gpio_syscore_suspend,
	.resume = mxc_gpio_syscore_resume,
};

static struct platform_driver mxc_gpio_driver = {
	.driver		= {
		.name	= "gpio-mxc",
		.of_match_table = mxc_gpio_dt_ids,
		.suppress_bind_attrs = true,
		.pm = &mxc_gpio_dev_pm_ops,
	},
	.probe		= mxc_gpio_probe,
	.id_table	= mxc_gpio_devtype,
};

static int __init gpio_mxc_init(void)
{
	register_syscore_ops(&mxc_gpio_syscore_ops);

	return platform_driver_register(&mxc_gpio_driver);
}
subsys_initcall(gpio_mxc_init);<|MERGE_RESOLUTION|>--- conflicted
+++ resolved
@@ -555,21 +555,15 @@
 	if (IS_ERR(port->base))
 		return PTR_ERR(port->base);
 
-<<<<<<< HEAD
-	port->irq_high = platform_get_irq_optional(pdev, 1);
-	if (port->irq_high < 0)
-		port->irq_high = 0;
-=======
 	irq_count = platform_irq_count(pdev);
 	if (irq_count < 0)
 		return irq_count;
 
 	if (irq_count > 1) {
-		port->irq_high = platform_get_irq(pdev, 1);
+		port->irq_high = platform_get_irq_optional(pdev, 1);
 		if (port->irq_high < 0)
 			port->irq_high = 0;
 	}
->>>>>>> 1cdaf895
 
 	port->irq = platform_get_irq(pdev, 0);
 	if (port->irq < 0)
