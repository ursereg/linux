// SPDX-License-Identifier: GPL-2.0-only
/*
 * Copyright (c) 2011 Jamie Iles
 *
 * All enquiries to support@picochip.com
 */
#include <linux/acpi.h>
#include <linux/clk.h>
#include <linux/err.h>
#include <linux/gpio/driver.h>
#include <linux/init.h>
#include <linux/interrupt.h>
#include <linux/io.h>
#include <linux/ioport.h>
#include <linux/irq.h>
#include <linux/mod_devicetable.h>
#include <linux/module.h>
#include <linux/of.h>
#include <linux/platform_device.h>
#include <linux/property.h>
#include <linux/reset.h>
#include <linux/slab.h>
#include <linux/spinlock.h>

#include "gpiolib.h"
#include "gpiolib-acpi.h"

#define GPIO_SWPORTA_DR		0x00
#define GPIO_SWPORTA_DDR	0x04
#define GPIO_SWPORTB_DR		0x0c
#define GPIO_SWPORTB_DDR	0x10
#define GPIO_SWPORTC_DR		0x18
#define GPIO_SWPORTC_DDR	0x1c
#define GPIO_SWPORTD_DR		0x24
#define GPIO_SWPORTD_DDR	0x28
#define GPIO_INTEN		0x30
#define GPIO_INTMASK		0x34
#define GPIO_INTTYPE_LEVEL	0x38
#define GPIO_INT_POLARITY	0x3c
#define GPIO_INTSTATUS		0x40
#define GPIO_PORTA_DEBOUNCE	0x48
#define GPIO_PORTA_EOI		0x4c
#define GPIO_EXT_PORTA		0x50
#define GPIO_EXT_PORTB		0x54
#define GPIO_EXT_PORTC		0x58
#define GPIO_EXT_PORTD		0x5c

#define DWAPB_DRIVER_NAME	"gpio-dwapb"
#define DWAPB_MAX_PORTS		4
<<<<<<< HEAD
=======
#define DWAPB_MAX_GPIOS		32
>>>>>>> c1084c27

#define GPIO_EXT_PORT_STRIDE	0x04 /* register stride 32 bits */
#define GPIO_SWPORT_DR_STRIDE	0x0c /* register stride 3*32 bits */
#define GPIO_SWPORT_DDR_STRIDE	0x0c /* register stride 3*32 bits */

#define GPIO_REG_OFFSET_V2	1

#define GPIO_INTMASK_V2		0x44
#define GPIO_INTTYPE_LEVEL_V2	0x34
#define GPIO_INT_POLARITY_V2	0x38
#define GPIO_INTSTATUS_V2	0x3c
#define GPIO_PORTA_EOI_V2	0x40

#define DWAPB_NR_CLOCKS		2

struct dwapb_gpio;

struct dwapb_port_property {
	struct fwnode_handle *fwnode;
	unsigned int idx;
	unsigned int ngpio;
	unsigned int gpio_base;
	int irq[DWAPB_MAX_GPIOS];
};

struct dwapb_platform_data {
	struct dwapb_port_property *properties;
	unsigned int nports;
};

#ifdef CONFIG_PM_SLEEP
/* Store GPIO context across system-wide suspend/resume transitions */
struct dwapb_context {
	u32 data;
	u32 dir;
	u32 ext;
	u32 int_en;
	u32 int_mask;
	u32 int_type;
	u32 int_pol;
	u32 int_deb;
	u32 wake_en;
};
#endif

struct dwapb_gpio_port_irqchip {
	struct irq_chip		irqchip;
	unsigned int		nr_irqs;
	unsigned int		irq[DWAPB_MAX_GPIOS];
};

struct dwapb_gpio_port {
	struct gpio_chip	gc;
	struct dwapb_gpio_port_irqchip *pirq;
	struct dwapb_gpio	*gpio;
#ifdef CONFIG_PM_SLEEP
	struct dwapb_context	*ctx;
#endif
	unsigned int		idx;
};
#define to_dwapb_gpio(_gc) \
	(container_of(_gc, struct dwapb_gpio_port, gc)->gpio)

struct dwapb_gpio {
	struct	device		*dev;
	void __iomem		*regs;
	struct dwapb_gpio_port	*ports;
	unsigned int		nr_ports;
	unsigned int		flags;
	struct reset_control	*rst;
	struct clk_bulk_data	clks[DWAPB_NR_CLOCKS];
};

static inline u32 gpio_reg_v2_convert(unsigned int offset)
{
	switch (offset) {
	case GPIO_INTMASK:
		return GPIO_INTMASK_V2;
	case GPIO_INTTYPE_LEVEL:
		return GPIO_INTTYPE_LEVEL_V2;
	case GPIO_INT_POLARITY:
		return GPIO_INT_POLARITY_V2;
	case GPIO_INTSTATUS:
		return GPIO_INTSTATUS_V2;
	case GPIO_PORTA_EOI:
		return GPIO_PORTA_EOI_V2;
	}

	return offset;
}

static inline u32 gpio_reg_convert(struct dwapb_gpio *gpio, unsigned int offset)
{
	if (gpio->flags & GPIO_REG_OFFSET_V2)
		return gpio_reg_v2_convert(offset);

	return offset;
}

static inline u32 dwapb_read(struct dwapb_gpio *gpio, unsigned int offset)
{
	struct gpio_chip *gc	= &gpio->ports[0].gc;
	void __iomem *reg_base	= gpio->regs;

	return gc->read_reg(reg_base + gpio_reg_convert(gpio, offset));
}

static inline void dwapb_write(struct dwapb_gpio *gpio, unsigned int offset,
			       u32 val)
{
	struct gpio_chip *gc	= &gpio->ports[0].gc;
	void __iomem *reg_base	= gpio->regs;

	gc->write_reg(reg_base + gpio_reg_convert(gpio, offset), val);
}

static struct dwapb_gpio_port *dwapb_offs_to_port(struct dwapb_gpio *gpio, unsigned int offs)
{
	struct dwapb_gpio_port *port;
	int i;

	for (i = 0; i < gpio->nr_ports; i++) {
		port = &gpio->ports[i];
		if (port->idx == offs / DWAPB_MAX_GPIOS)
			return port;
	}

	return NULL;
}

static void dwapb_toggle_trigger(struct dwapb_gpio *gpio, unsigned int offs)
{
	struct dwapb_gpio_port *port = dwapb_offs_to_port(gpio, offs);
	struct gpio_chip *gc;
	u32 pol;
	int val;

	if (!port)
		return;
	gc = &port->gc;

	pol = dwapb_read(gpio, GPIO_INT_POLARITY);
	/* Just read the current value right out of the data register */
	val = gc->get(gc, offs % DWAPB_MAX_GPIOS);
	if (val)
		pol &= ~BIT(offs);
	else
		pol |= BIT(offs);

	dwapb_write(gpio, GPIO_INT_POLARITY, pol);
}

static u32 dwapb_do_irq(struct dwapb_gpio *gpio)
{
	struct gpio_chip *gc = &gpio->ports[0].gc;
	unsigned long irq_status;
	irq_hw_number_t hwirq;

	irq_status = dwapb_read(gpio, GPIO_INTSTATUS);
	for_each_set_bit(hwirq, &irq_status, DWAPB_MAX_GPIOS) {
		int gpio_irq = irq_find_mapping(gc->irq.domain, hwirq);
		u32 irq_type = irq_get_trigger_type(gpio_irq);

		generic_handle_irq(gpio_irq);

		if ((irq_type & IRQ_TYPE_SENSE_MASK) == IRQ_TYPE_EDGE_BOTH)
			dwapb_toggle_trigger(gpio, hwirq);
	}

	return irq_status;
}

static void dwapb_irq_handler(struct irq_desc *desc)
{
	struct dwapb_gpio *gpio = irq_desc_get_handler_data(desc);
	struct irq_chip *chip = irq_desc_get_chip(desc);

	chained_irq_enter(chip, desc);
	dwapb_do_irq(gpio);
	chained_irq_exit(chip, desc);
}

static irqreturn_t dwapb_irq_handler_mfd(int irq, void *dev_id)
{
	return IRQ_RETVAL(dwapb_do_irq(dev_id));
}

static void dwapb_irq_ack(struct irq_data *d)
{
	struct gpio_chip *gc = irq_data_get_irq_chip_data(d);
	struct dwapb_gpio *gpio = to_dwapb_gpio(gc);
	u32 val = BIT(irqd_to_hwirq(d));
	unsigned long flags;

	spin_lock_irqsave(&gc->bgpio_lock, flags);
	dwapb_write(gpio, GPIO_PORTA_EOI, val);
	spin_unlock_irqrestore(&gc->bgpio_lock, flags);
}

static void dwapb_irq_mask(struct irq_data *d)
{
	struct gpio_chip *gc = irq_data_get_irq_chip_data(d);
	struct dwapb_gpio *gpio = to_dwapb_gpio(gc);
	unsigned long flags;
	u32 val;

	spin_lock_irqsave(&gc->bgpio_lock, flags);
	val = dwapb_read(gpio, GPIO_INTMASK) | BIT(irqd_to_hwirq(d));
	dwapb_write(gpio, GPIO_INTMASK, val);
	spin_unlock_irqrestore(&gc->bgpio_lock, flags);
}

static void dwapb_irq_unmask(struct irq_data *d)
{
	struct gpio_chip *gc = irq_data_get_irq_chip_data(d);
	struct dwapb_gpio *gpio = to_dwapb_gpio(gc);
	unsigned long flags;
	u32 val;

	spin_lock_irqsave(&gc->bgpio_lock, flags);
	val = dwapb_read(gpio, GPIO_INTMASK) & ~BIT(irqd_to_hwirq(d));
	dwapb_write(gpio, GPIO_INTMASK, val);
	spin_unlock_irqrestore(&gc->bgpio_lock, flags);
}

static void dwapb_irq_enable(struct irq_data *d)
{
	struct gpio_chip *gc = irq_data_get_irq_chip_data(d);
	struct dwapb_gpio *gpio = to_dwapb_gpio(gc);
	unsigned long flags;
	u32 val;

	spin_lock_irqsave(&gc->bgpio_lock, flags);
	val = dwapb_read(gpio, GPIO_INTEN);
	val |= BIT(irqd_to_hwirq(d));
	dwapb_write(gpio, GPIO_INTEN, val);
	spin_unlock_irqrestore(&gc->bgpio_lock, flags);
}

static void dwapb_irq_disable(struct irq_data *d)
{
	struct gpio_chip *gc = irq_data_get_irq_chip_data(d);
	struct dwapb_gpio *gpio = to_dwapb_gpio(gc);
	unsigned long flags;
	u32 val;

	spin_lock_irqsave(&gc->bgpio_lock, flags);
	val = dwapb_read(gpio, GPIO_INTEN);
	val &= ~BIT(irqd_to_hwirq(d));
	dwapb_write(gpio, GPIO_INTEN, val);
	spin_unlock_irqrestore(&gc->bgpio_lock, flags);
}

static int dwapb_irq_set_type(struct irq_data *d, u32 type)
{
	struct gpio_chip *gc = irq_data_get_irq_chip_data(d);
	struct dwapb_gpio *gpio = to_dwapb_gpio(gc);
	irq_hw_number_t bit = irqd_to_hwirq(d);
	unsigned long level, polarity, flags;

	spin_lock_irqsave(&gc->bgpio_lock, flags);
	level = dwapb_read(gpio, GPIO_INTTYPE_LEVEL);
	polarity = dwapb_read(gpio, GPIO_INT_POLARITY);

	switch (type) {
	case IRQ_TYPE_EDGE_BOTH:
		level |= BIT(bit);
		dwapb_toggle_trigger(gpio, bit);
		break;
	case IRQ_TYPE_EDGE_RISING:
		level |= BIT(bit);
		polarity |= BIT(bit);
		break;
	case IRQ_TYPE_EDGE_FALLING:
		level |= BIT(bit);
		polarity &= ~BIT(bit);
		break;
	case IRQ_TYPE_LEVEL_HIGH:
		level &= ~BIT(bit);
		polarity |= BIT(bit);
		break;
	case IRQ_TYPE_LEVEL_LOW:
		level &= ~BIT(bit);
		polarity &= ~BIT(bit);
		break;
	}

	if (type & IRQ_TYPE_LEVEL_MASK)
		irq_set_handler_locked(d, handle_level_irq);
	else if (type & IRQ_TYPE_EDGE_BOTH)
		irq_set_handler_locked(d, handle_edge_irq);

	dwapb_write(gpio, GPIO_INTTYPE_LEVEL, level);
	if (type != IRQ_TYPE_EDGE_BOTH)
		dwapb_write(gpio, GPIO_INT_POLARITY, polarity);
	spin_unlock_irqrestore(&gc->bgpio_lock, flags);

	return 0;
}

#ifdef CONFIG_PM_SLEEP
static int dwapb_irq_set_wake(struct irq_data *d, unsigned int enable)
{
	struct gpio_chip *gc = irq_data_get_irq_chip_data(d);
	struct dwapb_gpio *gpio = to_dwapb_gpio(gc);
	struct dwapb_context *ctx = gpio->ports[0].ctx;
	irq_hw_number_t bit = irqd_to_hwirq(d);

	if (enable)
		ctx->wake_en |= BIT(bit);
	else
		ctx->wake_en &= ~BIT(bit);

	return 0;
}
#endif

static int dwapb_gpio_set_debounce(struct gpio_chip *gc,
				   unsigned offset, unsigned debounce)
{
	struct dwapb_gpio_port *port = gpiochip_get_data(gc);
	struct dwapb_gpio *gpio = port->gpio;
	unsigned long flags, val_deb;
	unsigned long mask = BIT(offset);

	spin_lock_irqsave(&gc->bgpio_lock, flags);

	val_deb = dwapb_read(gpio, GPIO_PORTA_DEBOUNCE);
	if (debounce)
		val_deb |= mask;
	else
		val_deb &= ~mask;
	dwapb_write(gpio, GPIO_PORTA_DEBOUNCE, val_deb);

	spin_unlock_irqrestore(&gc->bgpio_lock, flags);

	return 0;
}

static int dwapb_gpio_set_config(struct gpio_chip *gc, unsigned offset,
				 unsigned long config)
{
	u32 debounce;

	if (pinconf_to_config_param(config) != PIN_CONFIG_INPUT_DEBOUNCE)
		return -ENOTSUPP;

	debounce = pinconf_to_config_argument(config);
	return dwapb_gpio_set_debounce(gc, offset, debounce);
}

static int dwapb_convert_irqs(struct dwapb_gpio_port_irqchip *pirq,
			      struct dwapb_port_property *pp)
{
	int i;

	/* Group all available IRQs into an array of parental IRQs. */
	for (i = 0; i < pp->ngpio; ++i) {
		if (!pp->irq[i])
			continue;

		pirq->irq[pirq->nr_irqs++] = pp->irq[i];
	}

	return pirq->nr_irqs ? 0 : -ENOENT;
}

static void dwapb_configure_irqs(struct dwapb_gpio *gpio,
				 struct dwapb_gpio_port *port,
				 struct dwapb_port_property *pp)
{
	struct dwapb_gpio_port_irqchip *pirq;
	struct gpio_chip *gc = &port->gc;
	struct gpio_irq_chip *girq;
	int err;

<<<<<<< HEAD
	err = irq_alloc_domain_generic_chips(gpio->domain, ngpio, 2,
					     DWAPB_DRIVER_NAME, handle_level_irq,
					     IRQ_NOREQUEST, 0,
					     IRQ_GC_INIT_NESTED_LOCK);
	if (err) {
		dev_info(gpio->dev, "irq_alloc_domain_generic_chips failed\n");
		irq_domain_remove(gpio->domain);
		gpio->domain = NULL;
=======
	pirq = devm_kzalloc(gpio->dev, sizeof(*pirq), GFP_KERNEL);
	if (!pirq)
>>>>>>> c1084c27
		return;

	if (dwapb_convert_irqs(pirq, pp)) {
		dev_warn(gpio->dev, "no IRQ for port%d\n", pp->idx);
		goto err_kfree_pirq;
	}

	girq = &gc->irq;
	girq->handler = handle_bad_irq;
	girq->default_type = IRQ_TYPE_NONE;

	port->pirq = pirq;
	pirq->irqchip.name = DWAPB_DRIVER_NAME;
	pirq->irqchip.irq_ack = dwapb_irq_ack;
	pirq->irqchip.irq_mask = dwapb_irq_mask;
	pirq->irqchip.irq_unmask = dwapb_irq_unmask;
	pirq->irqchip.irq_set_type = dwapb_irq_set_type;
	pirq->irqchip.irq_enable = dwapb_irq_enable;
	pirq->irqchip.irq_disable = dwapb_irq_disable;
#ifdef CONFIG_PM_SLEEP
	pirq->irqchip.irq_set_wake = dwapb_irq_set_wake;
#endif

	/*
	 * Intel ACPI-based platforms mostly have the DesignWare APB GPIO
	 * IRQ lane shared between several devices. In that case the parental
	 * IRQ has to be handled in the shared way so to be properly delivered
	 * to all the connected devices.
	 */
	if (has_acpi_companion(gpio->dev)) {
		girq->num_parents = 0;
		girq->parents = NULL;
		girq->parent_handler = NULL;

		err = devm_request_irq(gpio->dev, pp->irq[0],
				       dwapb_irq_handler_mfd,
				       IRQF_SHARED, DWAPB_DRIVER_NAME, gpio);
		if (err) {
			dev_err(gpio->dev, "error requesting IRQ\n");
			goto err_kfree_pirq;
		}
	} else {
		girq->num_parents = pirq->nr_irqs;
		girq->parents = pirq->irq;
		girq->parent_handler_data = gpio;
		girq->parent_handler = dwapb_irq_handler;
	}

	girq->chip = &pirq->irqchip;

	return;

err_kfree_pirq:
	devm_kfree(gpio->dev, pirq);
}

static int dwapb_gpio_add_port(struct dwapb_gpio *gpio,
			       struct dwapb_port_property *pp,
			       unsigned int offs)
{
	struct dwapb_gpio_port *port;
	void __iomem *dat, *set, *dirout;
	int err;

	port = &gpio->ports[offs];
	port->gpio = gpio;
	port->idx = pp->idx;

#ifdef CONFIG_PM_SLEEP
	port->ctx = devm_kzalloc(gpio->dev, sizeof(*port->ctx), GFP_KERNEL);
	if (!port->ctx)
		return -ENOMEM;
#endif

	dat = gpio->regs + GPIO_EXT_PORTA + pp->idx * GPIO_EXT_PORT_STRIDE;
	set = gpio->regs + GPIO_SWPORTA_DR + pp->idx * GPIO_SWPORT_DR_STRIDE;
	dirout = gpio->regs + GPIO_SWPORTA_DDR + pp->idx * GPIO_SWPORT_DDR_STRIDE;

	/* This registers 32 GPIO lines per port */
	err = bgpio_init(&port->gc, gpio->dev, 4, dat, set, NULL, dirout,
			 NULL, 0);
	if (err) {
		dev_err(gpio->dev, "failed to init gpio chip for port%d\n",
			port->idx);
		return err;
	}

#ifdef CONFIG_OF_GPIO
	port->gc.of_node = to_of_node(pp->fwnode);
#endif
	port->gc.ngpio = pp->ngpio;
	port->gc.base = pp->gpio_base;

	/* Only port A support debounce */
	if (pp->idx == 0)
		port->gc.set_config = dwapb_gpio_set_config;

	/* Only port A can provide interrupts in all configurations of the IP */
	if (pp->idx == 0)
		dwapb_configure_irqs(gpio, port, pp);

<<<<<<< HEAD
	err = gpiochip_add_data(&port->gc, port);
=======
	err = devm_gpiochip_add_data(gpio->dev, &port->gc, port);
>>>>>>> c1084c27
	if (err) {
		dev_err(gpio->dev, "failed to register gpiochip for port%d\n",
			port->idx);
		return err;
	}
<<<<<<< HEAD

	/* Add GPIO-signaled ACPI event support */
	acpi_gpiochip_request_interrupts(&port->gc);

	port->is_registered = true;

=======

>>>>>>> c1084c27
	return 0;
}

static void dwapb_get_irq(struct device *dev, struct fwnode_handle *fwnode,
			  struct dwapb_port_property *pp)
{
<<<<<<< HEAD
	unsigned int m;

	for (m = 0; m < gpio->nr_ports; ++m) {
		struct dwapb_gpio_port *port = &gpio->ports[m];

		if (!port->is_registered)
			continue;

		acpi_gpiochip_free_interrupts(&port->gc);
		gpiochip_remove(&port->gc);
=======
	int irq, j;

	for (j = 0; j < pp->ngpio; j++) {
		if (has_acpi_companion(dev))
			irq = platform_get_irq_optional(to_platform_device(dev), j);
		else
			irq = fwnode_irq_get(fwnode, j);
		if (irq > 0)
			pp->irq[j] = irq;
>>>>>>> c1084c27
	}
}

static struct dwapb_platform_data *dwapb_gpio_get_pdata(struct device *dev)
{
	struct fwnode_handle *fwnode;
	struct dwapb_platform_data *pdata;
	struct dwapb_port_property *pp;
	int nports;
	int i;

	nports = device_get_child_node_count(dev);
	if (nports == 0)
		return ERR_PTR(-ENODEV);

	pdata = devm_kzalloc(dev, sizeof(*pdata), GFP_KERNEL);
	if (!pdata)
		return ERR_PTR(-ENOMEM);

	pdata->properties = devm_kcalloc(dev, nports, sizeof(*pp), GFP_KERNEL);
	if (!pdata->properties)
		return ERR_PTR(-ENOMEM);

	pdata->nports = nports;

	i = 0;
	device_for_each_child_node(dev, fwnode)  {
		pp = &pdata->properties[i++];
		pp->fwnode = fwnode;

		if (fwnode_property_read_u32(fwnode, "reg", &pp->idx) ||
		    pp->idx >= DWAPB_MAX_PORTS) {
			dev_err(dev,
				"missing/invalid port index for port%d\n", i);
			fwnode_handle_put(fwnode);
			return ERR_PTR(-EINVAL);
		}

		if (fwnode_property_read_u32(fwnode, "ngpios", &pp->ngpio) &&
		    fwnode_property_read_u32(fwnode, "snps,nr-gpios", &pp->ngpio)) {
			dev_info(dev,
				 "failed to get number of gpios for port%d\n",
				 i);
			pp->ngpio = DWAPB_MAX_GPIOS;
		}

		pp->gpio_base	= -1;

		/* For internal use only, new platforms mustn't exercise this */
		if (is_software_node(fwnode))
			fwnode_property_read_u32(fwnode, "gpio-base", &pp->gpio_base);

		/*
		 * Only port A can provide interrupts in all configurations of
		 * the IP.
		 */
		if (pp->idx == 0)
			dwapb_get_irq(dev, fwnode, pp);
	}

	return pdata;
}

static void dwapb_assert_reset(void *data)
{
	struct dwapb_gpio *gpio = data;

	reset_control_assert(gpio->rst);
}

static int dwapb_get_reset(struct dwapb_gpio *gpio)
{
	int err;

	gpio->rst = devm_reset_control_get_optional_shared(gpio->dev, NULL);
	if (IS_ERR(gpio->rst))
		return dev_err_probe(gpio->dev, PTR_ERR(gpio->rst),
				     "Cannot get reset descriptor\n");

	err = reset_control_deassert(gpio->rst);
	if (err) {
		dev_err(gpio->dev, "Cannot deassert reset lane\n");
		return err;
	}

	return devm_add_action_or_reset(gpio->dev, dwapb_assert_reset, gpio);
}

static void dwapb_disable_clks(void *data)
{
	struct dwapb_gpio *gpio = data;

	clk_bulk_disable_unprepare(DWAPB_NR_CLOCKS, gpio->clks);
}

static int dwapb_get_clks(struct dwapb_gpio *gpio)
{
	int err;

	/* Optional bus and debounce clocks */
	gpio->clks[0].id = "bus";
	gpio->clks[1].id = "db";
	err = devm_clk_bulk_get_optional(gpio->dev, DWAPB_NR_CLOCKS,
					 gpio->clks);
	if (err) {
		dev_err(gpio->dev, "Cannot get APB/Debounce clocks\n");
		return err;
	}

	err = clk_bulk_prepare_enable(DWAPB_NR_CLOCKS, gpio->clks);
	if (err) {
		dev_err(gpio->dev, "Cannot enable APB/Debounce clocks\n");
		return err;
	}

	return devm_add_action_or_reset(gpio->dev, dwapb_disable_clks, gpio);
}

static const struct of_device_id dwapb_of_match[] = {
	{ .compatible = "snps,dw-apb-gpio", .data = (void *)0},
	{ .compatible = "apm,xgene-gpio-v2", .data = (void *)GPIO_REG_OFFSET_V2},
	{ /* Sentinel */ }
};
MODULE_DEVICE_TABLE(of, dwapb_of_match);

static const struct acpi_device_id dwapb_acpi_match[] = {
	{"HISI0181", 0},
	{"APMC0D07", 0},
	{"APMC0D81", GPIO_REG_OFFSET_V2},
	{ }
};
MODULE_DEVICE_TABLE(acpi, dwapb_acpi_match);

static int dwapb_gpio_probe(struct platform_device *pdev)
{
	unsigned int i;
	struct dwapb_gpio *gpio;
	int err;
	struct dwapb_platform_data *pdata;
	struct device *dev = &pdev->dev;

	pdata = dwapb_gpio_get_pdata(dev);
	if (IS_ERR(pdata))
		return PTR_ERR(pdata);

	gpio = devm_kzalloc(&pdev->dev, sizeof(*gpio), GFP_KERNEL);
	if (!gpio)
		return -ENOMEM;

	gpio->dev = &pdev->dev;
	gpio->nr_ports = pdata->nports;

	err = dwapb_get_reset(gpio);
	if (err)
		return err;

	gpio->ports = devm_kcalloc(&pdev->dev, gpio->nr_ports,
				   sizeof(*gpio->ports), GFP_KERNEL);
	if (!gpio->ports)
		return -ENOMEM;

	gpio->regs = devm_platform_ioremap_resource(pdev, 0);
	if (IS_ERR(gpio->regs))
		return PTR_ERR(gpio->regs);

	err = dwapb_get_clks(gpio);
	if (err)
		return err;

	gpio->flags = (uintptr_t)device_get_match_data(dev);

	for (i = 0; i < gpio->nr_ports; i++) {
		err = dwapb_gpio_add_port(gpio, &pdata->properties[i], i);
		if (err)
			return err;
	}

	platform_set_drvdata(pdev, gpio);

	return 0;
}

#ifdef CONFIG_PM_SLEEP
static int dwapb_gpio_suspend(struct device *dev)
{
	struct dwapb_gpio *gpio = dev_get_drvdata(dev);
	struct gpio_chip *gc	= &gpio->ports[0].gc;
	unsigned long flags;
	int i;

	spin_lock_irqsave(&gc->bgpio_lock, flags);
	for (i = 0; i < gpio->nr_ports; i++) {
		unsigned int offset;
		unsigned int idx = gpio->ports[i].idx;
		struct dwapb_context *ctx = gpio->ports[i].ctx;

		offset = GPIO_SWPORTA_DDR + idx * GPIO_SWPORT_DDR_STRIDE;
		ctx->dir = dwapb_read(gpio, offset);

		offset = GPIO_SWPORTA_DR + idx * GPIO_SWPORT_DR_STRIDE;
		ctx->data = dwapb_read(gpio, offset);

		offset = GPIO_EXT_PORTA + idx * GPIO_EXT_PORT_STRIDE;
		ctx->ext = dwapb_read(gpio, offset);

		/* Only port A can provide interrupts */
		if (idx == 0) {
			ctx->int_mask	= dwapb_read(gpio, GPIO_INTMASK);
			ctx->int_en	= dwapb_read(gpio, GPIO_INTEN);
			ctx->int_pol	= dwapb_read(gpio, GPIO_INT_POLARITY);
			ctx->int_type	= dwapb_read(gpio, GPIO_INTTYPE_LEVEL);
			ctx->int_deb	= dwapb_read(gpio, GPIO_PORTA_DEBOUNCE);

			/* Mask out interrupts */
			dwapb_write(gpio, GPIO_INTMASK, ~ctx->wake_en);
		}
	}
	spin_unlock_irqrestore(&gc->bgpio_lock, flags);

	clk_bulk_disable_unprepare(DWAPB_NR_CLOCKS, gpio->clks);

	return 0;
}

static int dwapb_gpio_resume(struct device *dev)
{
	struct dwapb_gpio *gpio = dev_get_drvdata(dev);
	struct gpio_chip *gc	= &gpio->ports[0].gc;
	unsigned long flags;
	int i, err;

	err = clk_bulk_prepare_enable(DWAPB_NR_CLOCKS, gpio->clks);
	if (err) {
		dev_err(gpio->dev, "Cannot reenable APB/Debounce clocks\n");
		return err;
	}

	spin_lock_irqsave(&gc->bgpio_lock, flags);
	for (i = 0; i < gpio->nr_ports; i++) {
		unsigned int offset;
		unsigned int idx = gpio->ports[i].idx;
		struct dwapb_context *ctx = gpio->ports[i].ctx;

		offset = GPIO_SWPORTA_DR + idx * GPIO_SWPORT_DR_STRIDE;
		dwapb_write(gpio, offset, ctx->data);

		offset = GPIO_SWPORTA_DDR + idx * GPIO_SWPORT_DDR_STRIDE;
		dwapb_write(gpio, offset, ctx->dir);

		offset = GPIO_EXT_PORTA + idx * GPIO_EXT_PORT_STRIDE;
		dwapb_write(gpio, offset, ctx->ext);

		/* Only port A can provide interrupts */
		if (idx == 0) {
			dwapb_write(gpio, GPIO_INTTYPE_LEVEL, ctx->int_type);
			dwapb_write(gpio, GPIO_INT_POLARITY, ctx->int_pol);
			dwapb_write(gpio, GPIO_PORTA_DEBOUNCE, ctx->int_deb);
			dwapb_write(gpio, GPIO_INTEN, ctx->int_en);
			dwapb_write(gpio, GPIO_INTMASK, ctx->int_mask);

			/* Clear out spurious interrupts */
			dwapb_write(gpio, GPIO_PORTA_EOI, 0xffffffff);
		}
	}
	spin_unlock_irqrestore(&gc->bgpio_lock, flags);

	return 0;
}
#endif

static SIMPLE_DEV_PM_OPS(dwapb_gpio_pm_ops, dwapb_gpio_suspend,
			 dwapb_gpio_resume);

static struct platform_driver dwapb_gpio_driver = {
	.driver		= {
		.name	= DWAPB_DRIVER_NAME,
		.pm	= &dwapb_gpio_pm_ops,
		.of_match_table = dwapb_of_match,
		.acpi_match_table = dwapb_acpi_match,
	},
	.probe		= dwapb_gpio_probe,
};

module_platform_driver(dwapb_gpio_driver);

MODULE_LICENSE("GPL");
MODULE_AUTHOR("Jamie Iles");
MODULE_DESCRIPTION("Synopsys DesignWare APB GPIO driver");
MODULE_ALIAS("platform:" DWAPB_DRIVER_NAME);<|MERGE_RESOLUTION|>--- conflicted
+++ resolved
@@ -47,10 +47,7 @@
 
 #define DWAPB_DRIVER_NAME	"gpio-dwapb"
 #define DWAPB_MAX_PORTS		4
-<<<<<<< HEAD
-=======
 #define DWAPB_MAX_GPIOS		32
->>>>>>> c1084c27
 
 #define GPIO_EXT_PORT_STRIDE	0x04 /* register stride 32 bits */
 #define GPIO_SWPORT_DR_STRIDE	0x0c /* register stride 3*32 bits */
@@ -427,19 +424,8 @@
 	struct gpio_irq_chip *girq;
 	int err;
 
-<<<<<<< HEAD
-	err = irq_alloc_domain_generic_chips(gpio->domain, ngpio, 2,
-					     DWAPB_DRIVER_NAME, handle_level_irq,
-					     IRQ_NOREQUEST, 0,
-					     IRQ_GC_INIT_NESTED_LOCK);
-	if (err) {
-		dev_info(gpio->dev, "irq_alloc_domain_generic_chips failed\n");
-		irq_domain_remove(gpio->domain);
-		gpio->domain = NULL;
-=======
 	pirq = devm_kzalloc(gpio->dev, sizeof(*pirq), GFP_KERNEL);
 	if (!pirq)
->>>>>>> c1084c27
 		return;
 
 	if (dwapb_convert_irqs(pirq, pp)) {
@@ -541,44 +527,19 @@
 	if (pp->idx == 0)
 		dwapb_configure_irqs(gpio, port, pp);
 
-<<<<<<< HEAD
-	err = gpiochip_add_data(&port->gc, port);
-=======
 	err = devm_gpiochip_add_data(gpio->dev, &port->gc, port);
->>>>>>> c1084c27
 	if (err) {
 		dev_err(gpio->dev, "failed to register gpiochip for port%d\n",
 			port->idx);
 		return err;
 	}
-<<<<<<< HEAD
-
-	/* Add GPIO-signaled ACPI event support */
-	acpi_gpiochip_request_interrupts(&port->gc);
-
-	port->is_registered = true;
-
-=======
-
->>>>>>> c1084c27
+
 	return 0;
 }
 
 static void dwapb_get_irq(struct device *dev, struct fwnode_handle *fwnode,
 			  struct dwapb_port_property *pp)
 {
-<<<<<<< HEAD
-	unsigned int m;
-
-	for (m = 0; m < gpio->nr_ports; ++m) {
-		struct dwapb_gpio_port *port = &gpio->ports[m];
-
-		if (!port->is_registered)
-			continue;
-
-		acpi_gpiochip_free_interrupts(&port->gc);
-		gpiochip_remove(&port->gc);
-=======
 	int irq, j;
 
 	for (j = 0; j < pp->ngpio; j++) {
@@ -588,7 +549,6 @@
 			irq = fwnode_irq_get(fwnode, j);
 		if (irq > 0)
 			pp->irq[j] = irq;
->>>>>>> c1084c27
 	}
 }
 
