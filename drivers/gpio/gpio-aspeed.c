--- conflicted
+++ resolved
@@ -1111,10 +1111,7 @@
 
 static const struct aspeed_bank_props ast2600_bank_props[] = {
 	/*     input	  output   */
-<<<<<<< HEAD
-=======
 	{4, 0xffffffff,  0x00ffffff}, /* Q/R/S/T */
->>>>>>> c1084c27
 	{5, 0xffffffff,  0xffffff00}, /* U/V/W/X */
 	{6, 0x0000ffff,  0x0000ffff}, /* Y/Z */
 	{ },
