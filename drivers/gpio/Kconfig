#
# GPIO infrastructure and drivers
#

config ARCH_HAVE_CUSTOM_GPIO_H
	bool
	help
	  Selecting this config option from the architecture Kconfig allows
	  the architecture to provide a custom asm/gpio.h implementation
	  overriding the default implementations.  New uses of this are
	  strongly discouraged.

config ARCH_WANT_OPTIONAL_GPIOLIB
	bool
	help
	  Select this config option from the architecture Kconfig, if
	  it is possible to use gpiolib on the architecture, but let the
	  user decide whether to actually build it or not.
	  Select this instead of ARCH_REQUIRE_GPIOLIB, if your architecture does
	  not depend on GPIOs being available, but rather let the user
	  decide whether he needs it or not.

config ARCH_REQUIRE_GPIOLIB
	bool
	select GPIOLIB
	help
	  Platforms select gpiolib if they use this infrastructure
	  for all their GPIOs, usually starting with ones integrated
	  into SOC processors.
	  Selecting this from the architecture code will cause the gpiolib
	  code to always get built in.


menuconfig GPIOLIB
	bool "GPIO Support"
	depends on ARCH_WANT_OPTIONAL_GPIOLIB || ARCH_REQUIRE_GPIOLIB
	help
	  This enables GPIO support through the generic GPIO library.
	  You only need to enable this, if you also want to enable
	  one or more of the GPIO drivers below.

	  If unsure, say N.

if GPIOLIB

config GPIO_DEVRES
	def_bool y
	depends on HAS_IOMEM

config OF_GPIO
	def_bool y
	depends on OF

config GPIO_ACPI
	def_bool y
	depends on ACPI

config GPIOLIB_IRQCHIP
	select IRQ_DOMAIN
	bool

config DEBUG_GPIO
	bool "Debug GPIO calls"
	depends on DEBUG_KERNEL
	help
	  Say Y here to add some extra checks and diagnostics to GPIO calls.
	  These checks help ensure that GPIOs have been properly initialized
	  before they are used, and that sleeping calls are not made from
	  non-sleeping contexts.  They can make bitbanged serial protocols
	  slower.  The diagnostics help catch the type of setup errors
	  that are most common when setting up new platforms or boards.

config GPIO_SYSFS
	bool "/sys/class/gpio/... (sysfs interface)"
	depends on SYSFS
	help
	  Say Y here to add a sysfs interface for GPIOs.

	  This is mostly useful to work around omissions in a system's
	  kernel support.  Those are common in custom and semicustom
	  hardware assembled using standard kernels with a minimum of
	  custom patches.  In those cases, userspace code may import
	  a given GPIO from the kernel, if no kernel driver requested it.

	  Kernel drivers may also request that a particular GPIO be
	  exported to userspace; this can be useful when debugging.

config GPIO_GENERIC
	tristate

# put drivers in the right section, in alphabetical order

# This symbol is selected by both I2C and SPI expanders
config GPIO_MAX730X
	tristate

menu "Memory mapped GPIO drivers"

config GPIO_74XX_MMIO
	tristate "GPIO driver for 74xx-ICs with MMIO access"
	depends on OF_GPIO
	select GPIO_GENERIC
	help
	  Say yes here to support GPIO functionality for 74xx-compatible ICs
	  with MMIO access. Compatible models include:
	    1 bit:	741G125 (Input), 741G74 (Output)
	    2 bits:	742G125 (Input), 7474 (Output)
	    4 bits:	74125 (Input), 74175 (Output)
	    6 bits:	74365 (Input), 74174 (Output)
	    8 bits:	74244 (Input), 74273 (Output)
	    16 bits:	741624 (Input), 7416374 (Output)

config GPIO_ALTERA
	tristate "Altera GPIO"
	depends on OF_GPIO
	select GPIO_GENERIC
	select GPIOLIB_IRQCHIP
	help
	  Say Y or M here to build support for the Altera PIO device.

<<<<<<< HEAD
config GPIO_DA9063
	tristate "Dialog Semiconductor DA9063 GPIO"
	depends on MFD_DA9063
	help
	  Say yes here to enable the GPIO driver for the DA9063 chip.

	  The Dialog DA9063 PMIC chip has 16 GPIO pins that can be
	  be controller by this driver.

	  If driver is built as a module it will be called gpio-da9063.

config GPIO_MAX730X
	tristate
=======
	  If driver is built as a module it will be called gpio-altera.
>>>>>>> 33e8bb5d

config GPIO_BCM_KONA
	bool "Broadcom Kona GPIO"
	depends on OF_GPIO && (ARCH_BCM_MOBILE || COMPILE_TEST)
	help
	  Turn on GPIO support for Broadcom "Kona" chips.

config GPIO_CLPS711X
	tristate "CLPS711X GPIO support"
	depends on ARCH_CLPS711X || COMPILE_TEST
	select GPIO_GENERIC
	help
	  Say yes here to support GPIO on CLPS711X SoCs.

config GPIO_DAVINCI
	bool "TI Davinci/Keystone GPIO support"
	default y if ARCH_DAVINCI
	depends on ARM && (ARCH_DAVINCI || ARCH_KEYSTONE)
	help
	  Say yes here to enable GPIO support for TI Davinci/Keystone SoCs.

config GPIO_DWAPB
	tristate "Synopsys DesignWare APB GPIO driver"
	select GPIO_GENERIC
	select GENERIC_IRQ_CHIP
	help
	  Say Y or M here to build support for the Synopsys DesignWare APB
	  GPIO block.

config GPIO_EM
	tristate "Emma Mobile GPIO"
	depends on ARM && OF_GPIO
	help
	  Say yes here to support GPIO on Renesas Emma Mobile SoCs.

config GPIO_EP93XX
	def_bool y
	depends on ARCH_EP93XX
	select GPIO_GENERIC

config GPIO_F7188X
	tristate "F71869, F71869A, F71882FG and F71889F GPIO support"
	depends on X86
	help
	  This option enables support for GPIOs found on Fintek Super-I/O
	  chips F71869, F71869A, F71882FG and F71889F.

	  To compile this driver as a module, choose M here: the module will
	  be called f7188x-gpio.

config GPIO_GE_FPGA
	bool "GE FPGA based GPIO"
	depends on GE_FPGA
	select GPIO_GENERIC
	help
	  Support for common GPIO functionality provided on some GE Single Board
	  Computers.

	  This driver provides basic support (configure as input or output, read
	  and write pin state) for GPIO implemented in a number of GE single
	  board computers.

config GPIO_GENERIC_PLATFORM
	tristate "Generic memory-mapped GPIO controller support (MMIO platform device)"
	select GPIO_GENERIC
	help
	  Say yes here to support basic platform_device memory-mapped GPIO controllers.

config GPIO_GRGPIO
	tristate "Aeroflex Gaisler GRGPIO support"
	depends on OF
	select GPIO_GENERIC
	select IRQ_DOMAIN
	help
	  Select this to support Aeroflex Gaisler GRGPIO cores from the GRLIB
	  VHDL IP core library.

config GPIO_ICH
	tristate "Intel ICH GPIO"
	depends on PCI && X86
	select MFD_CORE
	select LPC_ICH
	help
	  Say yes here to support the GPIO functionality of a number of Intel
	  ICH-based chipsets.  Currently supported devices: ICH6, ICH7, ICH8
	  ICH9, ICH10, Series 5/3400 (eg Ibex Peak), Series 6/C200 (eg
	  Cougar Point), NM10 (Tiger Point), and 3100 (Whitmore Lake).

	  If unsure, say N.

config GPIO_IOP
	tristate "Intel IOP GPIO"
	depends on ARM && (ARCH_IOP32X || ARCH_IOP33X)
	help
	  Say yes here to support the GPIO functionality of a number of Intel
	  IOP32X or IOP33X.

	  If unsure, say N.

config GPIO_IT8761E
	tristate "IT8761E GPIO support"
	depends on X86  # unconditional access to IO space.
	help
	  Say yes here to support GPIO functionality of IT8761E super I/O chip.

config GPIO_LOONGSON
	bool "Loongson-2/3 GPIO support"
	depends on CPU_LOONGSON2 || CPU_LOONGSON3
	help
	  driver for GPIO functionality on Loongson-2F/3A/3B processors.

config GPIO_LYNXPOINT
	tristate "Intel Lynxpoint GPIO support"
	depends on ACPI && X86
	select GPIOLIB_IRQCHIP
	help
	  driver for GPIO functionality on Intel Lynxpoint PCH chipset
	  Requires ACPI device enumeration code to set up a platform device.

config GPIO_MB86S7X
	bool "GPIO support for Fujitsu MB86S7x Platforms"
	depends on ARCH_MB86S7X
	help
	  Say yes here to support the GPIO controller in Fujitsu MB86S70 SoCs.

config GPIO_MM_LANTIQ
	bool "Lantiq Memory mapped GPIOs"
	depends on LANTIQ && SOC_XWAY
	help
	  This enables support for memory mapped GPIOs on the External Bus Unit
	  (EBU) found on Lantiq SoCs. The gpios are output only as they are
	  created by attaching a 16bit latch to the bus.

config GPIO_MOXART
	bool "MOXART GPIO support"
	depends on ARCH_MOXART
	select GPIO_GENERIC
	help
	  Select this option to enable GPIO driver for
	  MOXA ART SoC devices.

config GPIO_MPC5200
	def_bool y
	depends on PPC_MPC52xx

config GPIO_MPC8XXX
	bool "MPC512x/MPC8xxx GPIO support"
	depends on PPC_MPC512x || PPC_MPC831x || PPC_MPC834x || PPC_MPC837x || \
		   FSL_SOC_BOOKE || PPC_86xx
	help
	  Say Y here if you're going to use hardware that connects to the
	  MPC512x/831x/834x/837x/8572/8610 GPIOs.

config GPIO_MSM_V2
	tristate "Qualcomm MSM GPIO v2"
	depends on GPIOLIB && OF && ARCH_QCOM
	help
	  Say yes here to support the GPIO interface on ARM v7 based
	  Qualcomm MSM chips.  Most of the pins on the MSM can be
	  selected for GPIO, and are controlled by this driver.

config GPIO_MVEBU
	def_bool y
	depends on PLAT_ORION
	depends on OF
	select GPIO_GENERIC
	select GENERIC_IRQ_CHIP

config GPIO_MXC
	def_bool y
	depends on ARCH_MXC
	select GPIO_GENERIC
	select GENERIC_IRQ_CHIP

config GPIO_MXS
	def_bool y
	depends on ARCH_MXS
	select GPIO_GENERIC
	select GENERIC_IRQ_CHIP

config GPIO_OCTEON
	tristate "Cavium OCTEON GPIO"
	depends on GPIOLIB && CAVIUM_OCTEON_SOC
	default y
	help
	  Say yes here to support the on-chip GPIO lines on the OCTEON
	  family of SOCs.

config GPIO_OMAP
	bool "TI OMAP GPIO support" if COMPILE_TEST && !ARCH_OMAP2PLUS
	default y if ARCH_OMAP
	depends on ARM
	select GENERIC_IRQ_CHIP
	select GPIOLIB_IRQCHIP
	help
	  Say yes here to enable GPIO support for TI OMAP SoCs.

config GPIO_PL061
	bool "PrimeCell PL061 GPIO support"
	depends on ARM_AMBA
	select IRQ_DOMAIN
	select GPIOLIB_IRQCHIP
	help
	  Say yes here to support the PrimeCell PL061 GPIO device

config GPIO_PXA
	bool "PXA GPIO support"
	depends on ARCH_PXA || ARCH_MMP
	help
	  Say yes here to support the PXA GPIO device

config GPIO_RCAR
	tristate "Renesas R-Car GPIO"
	depends on ARM && (ARCH_SHMOBILE || COMPILE_TEST)
	select GPIOLIB_IRQCHIP
	help
	  Say yes here to support GPIO on Renesas R-Car SoCs.

config GPIO_SAMSUNG
	bool
	depends on PLAT_SAMSUNG
	help
	  Legacy GPIO support. Use only for platforms without support for
	  pinctrl.

config GPIO_SCH
	tristate "Intel SCH/TunnelCreek/Centerton/Quark X1000 GPIO"
	depends on PCI && X86
	select MFD_CORE
	select LPC_SCH
	help
	  Say yes here to support GPIO interface on Intel Poulsbo SCH,
	  Intel Tunnel Creek processor, Intel Centerton processor or
	  Intel Quark X1000 SoC.

	  The Intel SCH contains a total of 14 GPIO pins. Ten GPIOs are
	  powered by the core power rail and are turned off during sleep
	  modes (S3 and higher). The remaining four GPIOs are powered by
	  the Intel SCH suspend power supply. These GPIOs remain
	  active during S3. The suspend powered GPIOs can be used to wake the
	  system from the Suspend-to-RAM state.

	  The Intel Tunnel Creek processor has 5 GPIOs powered by the
	  core power rail and 9 from suspend power supply.

	  The Intel Centerton processor has a total of 30 GPIO pins.
	  Twenty-one are powered by the core power rail and 9 from the
	  suspend power supply.

	  The Intel Quark X1000 SoC has 2 GPIOs powered by the core
	  power well and 6 from the suspend power well.

config GPIO_SCH311X
	tristate "SMSC SCH311x SuperI/O GPIO"
	help
	  Driver to enable the GPIOs found on SMSC SMSC SCH3112, SCH3114 and
	  SCH3116 "Super I/O" chipsets.

	  To compile this driver as a module, choose M here: the module will
	  be called gpio-sch311x.

config GPIO_SPEAR_SPICS
	bool "ST SPEAr13xx SPI Chip Select as GPIO support"
	depends on PLAT_SPEAR
	select GENERIC_IRQ_CHIP
	help
	  Say yes here to support ST SPEAr SPI Chip Select as GPIO device

config GPIO_STA2X11
	bool "STA2x11/ConneXt GPIO support"
	depends on MFD_STA2X11
	select GENERIC_IRQ_CHIP
	help
	  Say yes here to support the STA2x11/ConneXt GPIO device.
	  The GPIO module has 128 GPIO pins with alternate functions.

config GPIO_STP_XWAY
	bool "XWAY STP GPIOs"
	depends on SOC_XWAY
	help
	  This enables support for the Serial To Parallel (STP) unit found on
	  XWAY SoC. The STP allows the SoC to drive a shift registers cascade,
	  that can be up to 24 bit. This peripheral is aimed at driving leds.
	  Some of the gpios/leds can be auto updated by the soc with dsl and
	  phy status.

config GPIO_SYSCON
	tristate "GPIO based on SYSCON"
	depends on MFD_SYSCON && OF
	help
	  Say yes here to support GPIO functionality though SYSCON driver.

config GPIO_TB10X
	bool
	select GENERIC_IRQ_CHIP
	select OF_GPIO

config GPIO_TS5500
	tristate "TS-5500 DIO blocks and compatibles"
	depends on TS5500 || COMPILE_TEST
	help
	  This driver supports Digital I/O exposed by pin blocks found on some
	  Technologic Systems platforms. It includes, but is not limited to, 3
	  blocks of the TS-5500: DIO1, DIO2 and the LCD port, and the TS-5600
	  LCD port.

config GPIO_TZ1090
	bool "Toumaz Xenif TZ1090 GPIO support"
	depends on SOC_TZ1090
	select GENERIC_IRQ_CHIP
	default y
	help
	  Say yes here to support Toumaz Xenif TZ1090 GPIOs.

config GPIO_TZ1090_PDC
	bool "Toumaz Xenif TZ1090 PDC GPIO support"
	depends on SOC_TZ1090
	default y
	help
	  Say yes here to support Toumaz Xenif TZ1090 PDC GPIOs.

config GPIO_VF610
	def_bool y
	depends on ARCH_MXC && SOC_VF610
	select GPIOLIB_IRQCHIP
	help
	  Say yes here to support Vybrid vf610 GPIOs.

config GPIO_VR41XX
	tristate "NEC VR4100 series General-purpose I/O Uint support"
	depends on CPU_VR41XX
	help
	  Say yes here to support the NEC VR4100 series General-purpose I/O Uint

config GPIO_VX855
	tristate "VIA VX855/VX875 GPIO"
	depends on PCI
	select MFD_CORE
	select MFD_VX855
	help
	  Support access to the VX855/VX875 GPIO lines through the gpio library.

	  This driver provides common support for accessing the device,
	  additional drivers must be enabled in order to use the
	  functionality of the device.

config GPIO_XGENE
	bool "APM X-Gene GPIO controller support"
	depends on ARM64 && OF_GPIO
	help
	  This driver is to support the GPIO block within the APM X-Gene SoC
	  platform's generic flash controller. The GPIO pins are muxed with
	  the generic flash controller's address and data pins. Say yes
	  here to enable the GFC GPIO functionality.

config GPIO_XGENE_SB
	tristate "APM X-Gene GPIO standby controller support"
	depends on ARCH_XGENE && OF_GPIO
	select GPIO_GENERIC
	help
	  This driver supports the GPIO block within the APM X-Gene
	  Standby Domain. Say yes here to enable the GPIO functionality.

config GPIO_XILINX
	tristate "Xilinx GPIO support"
	depends on OF_GPIO && (PPC || MICROBLAZE || ARCH_ZYNQ || X86)
	help
	  Say yes here to support the Xilinx FPGA GPIO device

config GPIO_XTENSA
	bool "Xtensa GPIO32 support"
	depends on XTENSA
	depends on HAVE_XTENSA_GPIO32
	depends on !SMP
	help
	  Say yes here to support the Xtensa internal GPIO32 IMPWIRE (input)
	  and EXPSTATE (output) ports

config GPIO_ZEVIO
	bool "LSI ZEVIO SoC memory mapped GPIOs"
	depends on ARM && OF_GPIO
	help
	  Say yes here to support the GPIO controller in LSI ZEVIO SoCs.

config GPIO_ZYNQ
	tristate "Xilinx Zynq GPIO support"
	depends on ARCH_ZYNQ
	select GPIOLIB_IRQCHIP
	help
	  Say yes here to support Xilinx Zynq GPIO controller.

endmenu

menu "I2C GPIO expanders"
	depends on I2C

config GPIO_ADP5588
	tristate "ADP5588 I2C GPIO expander"
	depends on I2C
	help
	  This option enables support for 18 GPIOs found
	  on Analog Devices ADP5588 GPIO Expanders.

config GPIO_ADP5588_IRQ
	bool "Interrupt controller support for ADP5588"
	depends on GPIO_ADP5588=y
	help
	  Say yes here to enable the adp5588 to be used as an interrupt
	  controller. It requires the driver to be built in the kernel.

config GPIO_ADNP
	tristate "Avionic Design N-bit GPIO expander"
	depends on I2C && OF_GPIO
	select GPIOLIB_IRQCHIP
	help
	  This option enables support for N GPIOs found on Avionic Design
	  I2C GPIO expanders. The register space will be extended by powers
	  of two, so the controller will need to accommodate for that. For
	  example: if a controller provides 48 pins, 6 registers will be
	  enough to represent all pins, but the driver will assume a
	  register layout for 64 pins (8 registers).

config GPIO_MAX7300
	tristate "Maxim MAX7300 GPIO expander"
	depends on I2C
	select GPIO_MAX730X
	help
	  GPIO driver for Maxim MAX7300 I2C-based GPIO expander.

config GPIO_MAX732X
	tristate "MAX7319, MAX7320-7327 I2C Port Expanders"
	depends on I2C
	help
	  Say yes here to support the MAX7319, MAX7320-7327 series of I2C
	  Port Expanders. Each IO port on these chips has a fixed role of
	  Input (designated by 'I'), Push-Pull Output ('O'), or Open-Drain
	  Input and Output (designed by 'P'). The combinations are listed
	  below:

	  8 bits:	max7319 (8I), max7320 (8O), max7321 (8P),
		  	max7322 (4I4O), max7323 (4P4O)

	  16 bits:	max7324 (8I8O), max7325 (8P8O),
		  	max7326 (4I12O), max7327 (4P12O)

	  Board setup code must specify the model to use, and the start
	  number for these GPIOs.

config GPIO_MAX732X_IRQ
	bool "Interrupt controller support for MAX732x"
	depends on GPIO_MAX732X=y
	select GPIOLIB_IRQCHIP
	help
	  Say yes here to enable the max732x to be used as an interrupt
	  controller. It requires the driver to be built in the kernel.

config GPIO_MC9S08DZ60
	bool "MX35 3DS BOARD MC9S08DZ60 GPIO functions"
	depends on I2C=y && MACH_MX35_3DS
	help
	  Select this to enable the MC9S08DZ60 GPIO driver

config GPIO_PCA953X
	tristate "PCA95[357]x, PCA9698, TCA64xx, and MAX7310 I/O ports"
	depends on I2C
	help
	  Say yes here to provide access to several register-oriented
	  SMBus I/O expanders, made mostly by NXP or TI.  Compatible
	  models include:

	  4 bits:	pca9536, pca9537

	  8 bits:	max7310, max7315, pca6107, pca9534, pca9538, pca9554,
			pca9556, pca9557, pca9574, tca6408, xra1202

	  16 bits:	max7312, max7313, pca9535, pca9539, pca9555, pca9575,
			tca6416

	  24 bits:	tca6424

	  40 bits:	pca9505, pca9698

config GPIO_PCA953X_IRQ
	bool "Interrupt controller support for PCA953x"
	depends on GPIO_PCA953X=y
	select GPIOLIB_IRQCHIP
	help
	  Say yes here to enable the pca953x to be used as an interrupt
	  controller. It requires the driver to be built in the kernel.

config GPIO_PCF857X
	tristate "PCF857x, PCA{85,96}7x, and MAX732[89] I2C GPIO expanders"
	depends on I2C
	select GPIOLIB_IRQCHIP
	select IRQ_DOMAIN
	help
	  Say yes here to provide access to most "quasi-bidirectional" I2C
	  GPIO expanders used for additional digital outputs or inputs.
	  Most of these parts are from NXP, though TI is a second source for
	  some of them.  Compatible models include:

	  8 bits:   pcf8574, pcf8574a, pca8574, pca8574a,
	            pca9670, pca9672, pca9674, pca9674a,
	  	    max7328, max7329

	  16 bits:  pcf8575, pcf8575c, pca8575,
	            pca9671, pca9673, pca9675

	  Your board setup code will need to declare the expanders in
	  use, and assign numbers to the GPIOs they expose.  Those GPIOs
	  can then be used from drivers and other kernel code, just like
	  other GPIOs, but only accessible from task contexts.

	  This driver provides an in-kernel interface to those GPIOs using
	  platform-neutral GPIO calls.

config GPIO_SX150X
	bool "Semtech SX150x I2C GPIO expander"
	depends on I2C=y
	select GPIOLIB_IRQCHIP
	default n
	help
	  Say yes here to provide support for Semtech SX150-series I2C
	  GPIO expanders. Compatible models include:

	  8 bits:  sx1508q
	  16 bits: sx1509q

endmenu

menu "MFD GPIO expanders"

config GPIO_ADP5520
	tristate "GPIO Support for ADP5520 PMIC"
	depends on PMIC_ADP5520
	help
	  This option enables support for on-chip GPIO found
	  on Analog Devices ADP5520 PMICs.

config GPIO_ARIZONA
	tristate "Wolfson Microelectronics Arizona class devices"
	depends on MFD_ARIZONA
	help
	  Support for GPIOs on Wolfson Arizona class devices.

config GPIO_CRYSTAL_COVE
	tristate "GPIO support for Crystal Cove PMIC"
	depends on INTEL_SOC_PMIC
	select GPIOLIB_IRQCHIP
	help
	  Support for GPIO pins on Crystal Cove PMIC.

	  Say Yes if you have a Intel SoC based tablet with Crystal Cove PMIC
	  inside.

	  This driver can also be built as a module. If so, the module will be
	  called gpio-crystalcove.

config GPIO_CS5535
	tristate "AMD CS5535/CS5536 GPIO support"
	depends on MFD_CS5535
	help
	  The AMD CS5535 and CS5536 southbridges support 28 GPIO pins that
	  can be used for quite a number of things.  The CS5535/6 is found on
	  AMD Geode and Lemote Yeeloong devices.

	  If unsure, say N.

config GPIO_DA9052
	tristate "Dialog DA9052 GPIO"
	depends on PMIC_DA9052
	help
	  Say yes here to enable the GPIO driver for the DA9052 chip.

config GPIO_DA9055
	tristate "Dialog Semiconductor DA9055 GPIO"
	depends on MFD_DA9055
	help
	  Say yes here to enable the GPIO driver for the DA9055 chip.

	  The Dialog DA9055 PMIC chip has 3 GPIO pins that can be
	  be controller by this driver.

	  If driver is built as a module it will be called gpio-da9055.

config GPIO_DLN2
	tristate "Diolan DLN2 GPIO support"
	depends on MFD_DLN2
	select GPIOLIB_IRQCHIP

	help
	  Select this option to enable GPIO driver for the Diolan DLN2
	  board.

	  This driver can also be built as a module. If so, the module
	  will be called gpio-dln2.

config GPIO_JANZ_TTL
	tristate "Janz VMOD-TTL Digital IO Module"
	depends on MFD_JANZ_CMODIO
	help
	  This enables support for the Janz VMOD-TTL Digital IO module.
	  This driver provides support for driving the pins in output
	  mode only. Input mode is not supported.

config GPIO_KEMPLD
	tristate "Kontron ETX / COMexpress GPIO"
	depends on MFD_KEMPLD
	help
	  This enables support for the PLD GPIO interface on some Kontron ETX
	  and COMexpress (ETXexpress) modules.

	  This driver can also be built as a module. If so, the module will be
	  called gpio-kempld.

config GPIO_LP3943
	tristate "TI/National Semiconductor LP3943 GPIO expander"
	depends on MFD_LP3943
	help
	  GPIO driver for LP3943 MFD.
	  LP3943 can be used as a GPIO expander which provides up to 16 GPIOs.
	  Open drain outputs are required for this usage.

config GPIO_MSIC
	bool "Intel MSIC mixed signal gpio support"
	depends on MFD_INTEL_MSIC
	help
	  Enable support for GPIO on intel MSIC controllers found in
	  intel MID devices

config GPIO_PALMAS
	bool "TI PALMAS series PMICs GPIO"
	depends on MFD_PALMAS
	help
	  Select this option to enable GPIO driver for the TI PALMAS
	  series chip family.

config GPIO_RC5T583
	bool "RICOH RC5T583 GPIO"
	depends on MFD_RC5T583
	help
	  Select this option to enable GPIO driver for the Ricoh RC5T583
	  chip family.
	  This driver provides the support for driving/reading the gpio pins
	  of RC5T583 device through standard gpio library.

config GPIO_STMPE
	bool "STMPE GPIOs"
	depends on MFD_STMPE
	depends on OF_GPIO
	select GPIOLIB_IRQCHIP
	help
	  This enables support for the GPIOs found on the STMPE I/O
	  Expanders.

config GPIO_TC3589X
	bool "TC3589X GPIOs"
	depends on MFD_TC3589X
	depends on OF_GPIO
	select GPIOLIB_IRQCHIP
	help
	  This enables support for the GPIOs found on the TC3589X
	  I/O Expander.

config GPIO_TIMBERDALE
	bool "Support for timberdale GPIO IP"
	depends on MFD_TIMBERDALE
	---help---
	Add support for the GPIO IP in the timberdale FPGA.

config GPIO_TPS6586X
	bool "TPS6586X GPIO"
	depends on MFD_TPS6586X
	help
	  Select this option to enable GPIO driver for the TPS6586X
	  chip family.

config GPIO_TPS65910
	bool "TPS65910 GPIO"
	depends on MFD_TPS65910
	help
	  Select this option to enable GPIO driver for the TPS65910
	  chip family.

config GPIO_TPS65912
	tristate "TI TPS65912 GPIO"
	depends on (MFD_TPS65912_I2C || MFD_TPS65912_SPI)
	help
	  This driver supports TPS65912 gpio chip

config GPIO_TWL4030
	tristate "TWL4030, TWL5030, and TPS659x0 GPIOs"
	depends on TWL4030_CORE
	help
	  Say yes here to access the GPIO signals of various multi-function
	  power management chips from Texas Instruments.

config GPIO_TWL6040
	tristate "TWL6040 GPO"
	depends on TWL6040_CORE
	help
	  Say yes here to access the GPO signals of twl6040
	  audio chip from Texas Instruments.

config GPIO_UCB1400
	tristate "Philips UCB1400 GPIO"
	depends on UCB1400_CORE
	help
	  This enables support for the Philips UCB1400 GPIO pins.
	  The UCB1400 is an AC97 audio codec.

config GPIO_WM831X
	tristate "WM831x GPIOs"
	depends on MFD_WM831X
	help
	  Say yes here to access the GPIO signals of WM831x power management
	  chips from Wolfson Microelectronics.

config GPIO_WM8350
	tristate "WM8350 GPIOs"
	depends on MFD_WM8350
	help
	  Say yes here to access the GPIO signals of WM8350 power management
	  chips from Wolfson Microelectronics.

config GPIO_WM8994
	tristate "WM8994 GPIOs"
	depends on MFD_WM8994
	help
	  Say yes here to access the GPIO signals of WM8994 audio hub
	  CODECs from Wolfson Microelectronics.

endmenu

menu "PCI GPIO expanders"
	depends on PCI

config GPIO_AMD8111
	tristate "AMD 8111 GPIO driver"
	depends on PCI
	help
	  The AMD 8111 south bridge contains 32 GPIO pins which can be used.

	  Note, that usually system firmware/ACPI handles GPIO pins on their
	  own and users might easily break their systems with uncarefull usage
	  of this driver!

	  If unsure, say N

config GPIO_BT8XX
	tristate "BT8XX GPIO abuser"
	depends on PCI && VIDEO_BT848=n
	help
	  The BT8xx frame grabber chip has 24 GPIO pins that can be abused
	  as a cheap PCI GPIO card.

	  This chip can be found on Miro, Hauppauge and STB TV-cards.

	  The card needs to be physically altered for using it as a
	  GPIO card. For more information on how to build a GPIO card
	  from a BT8xx TV card, see the documentation file at
	  Documentation/bt8xxgpio.txt

	  If unsure, say N.

config GPIO_INTEL_MID
	bool "Intel Mid GPIO support"
	depends on PCI && X86
	select GPIOLIB_IRQCHIP
	help
	  Say Y here to support Intel Mid GPIO.

config GPIO_ML_IOH
	tristate "OKI SEMICONDUCTOR ML7213 IOH GPIO support"
	depends on PCI
	select GENERIC_IRQ_CHIP
	help
	  ML7213 is companion chip for Intel Atom E6xx series.
	  This driver can be used for OKI SEMICONDUCTOR ML7213 IOH(Input/Output
	  Hub) which is for IVI(In-Vehicle Infotainment) use.
	  This driver can access the IOH's GPIO device.

config GPIO_PCH
	tristate "Intel EG20T PCH/LAPIS Semiconductor IOH(ML7223/ML7831) GPIO"
	depends on PCI && (X86_32 || COMPILE_TEST)
	select GENERIC_IRQ_CHIP
	help
	  This driver is for PCH(Platform controller Hub) GPIO of Intel Topcliff
	  which is an IOH(Input/Output Hub) for x86 embedded processor.
	  This driver can access PCH GPIO device.

	  This driver also can be used for LAPIS Semiconductor IOH(Input/
	  Output Hub), ML7223 and ML7831.
	  ML7223 IOH is for MP(Media Phone) use.
	  ML7831 IOH is for general purpose use.
	  ML7223/ML7831 is companion chip for Intel Atom E6xx series.
	  ML7223/ML7831 is completely compatible for Intel EG20T PCH.

config GPIO_RDC321X
	tristate "RDC R-321x GPIO support"
	depends on PCI
	select MFD_CORE
	select MFD_RDC321X
	help
	  Support for the RDC R321x SoC GPIOs over southbridge
	  PCI configuration space.

config GPIO_SODAVILLE
	bool "Intel Sodaville GPIO support"
	depends on X86 && PCI && OF
	select GPIO_GENERIC
	select GENERIC_IRQ_CHIP
	help
	  Say Y here to support Intel Sodaville GPIO.

endmenu

menu "SPI GPIO expanders"
	depends on SPI_MASTER

config GPIO_74X164
	tristate "74x164 serial-in/parallel-out 8-bits shift register"
	depends on SPI_MASTER && OF
	help
	  Driver for 74x164 compatible serial-in/parallel-out 8-outputs
	  shift registers. This driver can be used to provide access
	  to more gpio outputs.

config GPIO_MAX7301
	tristate "Maxim MAX7301 GPIO expander"
	depends on SPI_MASTER
	select GPIO_MAX730X
	help
	  GPIO driver for Maxim MAX7301 SPI-based GPIO expander.

config GPIO_MCP23S08
	tristate "Microchip MCP23xxx I/O expander"
	depends on (SPI_MASTER && !I2C) || I2C
	help
	  SPI/I2C driver for Microchip MCP23S08/MCP23S17/MCP23008/MCP23017
	  I/O expanders.
	  This provides a GPIO interface supporting inputs and outputs.
	  The I2C versions of the chips can be used as interrupt-controller.

config GPIO_MC33880
	tristate "Freescale MC33880 high-side/low-side switch"
	depends on SPI_MASTER
	help
	  SPI driver for Freescale MC33880 high-side/low-side switch.
	  This provides GPIO interface supporting inputs and outputs.

endmenu

menu "USB GPIO expanders"
	depends on USB

config GPIO_VIPERBOARD
	tristate "Viperboard GPIO a & b support"
	depends on MFD_VIPERBOARD && USB
	help
	  Say yes here to access the GPIO signals of Nano River
	  Technologies Viperboard. There are two GPIO chips on the
	  board: gpioa and gpiob.
          See viperboard API specification and Nano
          River Tech's viperboard.h for detailed meaning
          of the module parameters.

endmenu

endif<|MERGE_RESOLUTION|>--- conflicted
+++ resolved
@@ -118,23 +118,7 @@
 	help
 	  Say Y or M here to build support for the Altera PIO device.
 
-<<<<<<< HEAD
-config GPIO_DA9063
-	tristate "Dialog Semiconductor DA9063 GPIO"
-	depends on MFD_DA9063
-	help
-	  Say yes here to enable the GPIO driver for the DA9063 chip.
-
-	  The Dialog DA9063 PMIC chip has 16 GPIO pins that can be
-	  be controller by this driver.
-
-	  If driver is built as a module it will be called gpio-da9063.
-
-config GPIO_MAX730X
-	tristate
-=======
 	  If driver is built as a module it will be called gpio-altera.
->>>>>>> 33e8bb5d
 
 config GPIO_BCM_KONA
 	bool "Broadcom Kona GPIO"
@@ -720,6 +704,17 @@
 
 	  If driver is built as a module it will be called gpio-da9055.
 
+config GPIO_DA9063
+	tristate "Dialog Semiconductor DA9063 GPIO"
+	depends on MFD_DA9063
+	help
+	  Say yes here to enable the GPIO driver for the DA9063 chip.
+
+	  The Dialog DA9063 PMIC chip has 16 GPIO pins that can be
+	  be controller by this driver.
+
+	  If driver is built as a module it will be called gpio-da9063.
+
 config GPIO_DLN2
 	tristate "Diolan DLN2 GPIO support"
 	depends on MFD_DLN2
