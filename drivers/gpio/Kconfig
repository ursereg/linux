--- conflicted
+++ resolved
@@ -443,14 +443,8 @@
 	select REGMAP_MMIO
 
 config GPIO_MXC
-<<<<<<< HEAD
-	tristate "NXP MXC GPIO Support"
-	default y
-	depends on ARCH_MXC
-=======
 	tristate "i.MX GPIO support"
 	depends on ARCH_MXC || COMPILE_TEST
->>>>>>> c1084c27
 	select GPIO_GENERIC
 	select GENERIC_IRQ_CHIP
 
@@ -675,6 +669,7 @@
 	tristate "Cavium ThunderX/OCTEON-TX GPIO"
 	depends on ARCH_THUNDER || (64BIT && COMPILE_TEST)
 	depends on PCI_MSI
+	select GPIOLIB_IRQCHIP
 	select IRQ_DOMAIN_HIERARCHY
 	select IRQ_FASTEOI_HIERARCHY_HANDLERS
 	help
@@ -696,13 +691,6 @@
 	help
 	  Say yes here to support Vybrid vf610 GPIOs.
 
-<<<<<<< HEAD
-config GPIO_IMX_RPMSG
-	bool "NXP i.MX7ULP RPMSG GPIO support"
-	depends on ARCH_MXC && RPMSG && GPIOLIB
-	help
-	  This driver support i.MX7ULP RPMSG virtual GPIOs.
-=======
 config GPIO_VISCONTI
 	tristate "Toshiba Visconti GPIO support"
 	depends on ARCH_VISCONTI || COMPILE_TEST
@@ -712,7 +700,6 @@
 	select IRQ_DOMAIN_HIERARCHY
 	help
 	  Say yes here to support GPIO on Tohisba Visconti.
->>>>>>> c1084c27
 
 config GPIO_IMX_RPMSG
 	bool "NXP i.MX7ULP RPMSG GPIO support"
