# SPDX-License-Identifier: GPL-2.0-only
config VIRTIO
	tristate
	help
	  This option is selected by any driver which implements the virtio
	  bus, such as CONFIG_VIRTIO_PCI, CONFIG_VIRTIO_MMIO, CONFIG_RPMSG
	  or CONFIG_S390_GUEST.

config ARCH_HAS_RESTRICTED_VIRTIO_MEMORY_ACCESS
	bool
	help
	  This option is selected if the architecture may need to enforce
	  VIRTIO_F_ACCESS_PLATFORM

config VIRTIO_PCI_LIB
	tristate
	help
	  Modern PCI device implementation. This module implements the
	  basic probe and control for devices which are based on modern
	  PCI device with possible vendor specific extensions. Any
	  module that selects this module must depend on PCI.

menuconfig VIRTIO_MENU
	bool "Virtio drivers"
	default y

if VIRTIO_MENU

config VIRTIO_PCI
	tristate "PCI driver for virtio devices"
	depends on PCI
	select VIRTIO_PCI_LIB
	select VIRTIO
	help
	  This driver provides support for virtio based paravirtual device
	  drivers over PCI.  This requires that your VMM has appropriate PCI
	  virtio backends.  Most QEMU based VMMs should support these devices
	  (like KVM or Xen).

	  If unsure, say M.

config VIRTIO_PCI_LEGACY
	bool "Support for legacy virtio draft 0.9.X and older devices"
	default y
	depends on VIRTIO_PCI
	help
          Virtio PCI Card 0.9.X Draft (circa 2014) and older device support.

	  This option enables building a transitional driver, supporting
	  both devices conforming to Virtio 1 specification, and legacy devices.
	  If disabled, you get a slightly smaller, non-transitional driver,
	  with no legacy compatibility.

          So look out into your driveway.  Do you have a flying car?  If
          so, you can happily disable this option and virtio will not
          break.  Otherwise, leave it set.  Unless you're testing what
          life will be like in The Future.

	  If unsure, say Y.

config VIRTIO_VDPA
	tristate "vDPA driver for virtio devices"
	depends on VDPA
	select VIRTIO
	help
	  This driver provides support for virtio based paravirtual
	  device driver over vDPA bus. For this to be useful, you need
	  an appropriate vDPA device implementation that operates on a
	  physical device to allow the datapath of virtio to be
	  offloaded to hardware.

	  If unsure, say M.

config VIRTIO_PMEM
	tristate "Support for virtio pmem driver"
	depends on VIRTIO
	depends on LIBNVDIMM
	help
	  This driver provides access to virtio-pmem devices, storage devices
	  that are mapped into the physical address space - similar to NVDIMMs
	   - with a virtio-based flushing interface.

	  If unsure, say Y.

config VIRTIO_BALLOON
	tristate "Virtio balloon driver"
	depends on VIRTIO
	select MEMORY_BALLOON
	select PAGE_REPORTING
	help
	 This driver supports increasing and decreasing the amount
	 of memory within a KVM guest.

	 If unsure, say M.

config VIRTIO_MEM
	tristate "Virtio mem driver"
	default m
	depends on X86_64
	depends on VIRTIO
	depends on MEMORY_HOTPLUG_SPARSE
	depends on MEMORY_HOTREMOVE
	depends on CONTIG_ALLOC
	help
	 This driver provides access to virtio-mem paravirtualized memory
	 devices, allowing to hotplug and hotunplug memory.

	 This driver was only tested under x86-64, but should theoretically
	 work on all architectures that support memory hotplug and hotremove.

	 If unsure, say M.

config VIRTIO_INPUT
	tristate "Virtio input driver"
	depends on VIRTIO
	depends on INPUT
	help
	 This driver supports virtio input devices such as
	 keyboards, mice and tablets.

	 If unsure, say M.

config VIRTIO_MMIO
	tristate "Platform bus driver for memory mapped virtio devices"
	depends on HAS_IOMEM && HAS_DMA
	select VIRTIO
	help
	 This drivers provides support for memory mapped virtio
	 platform device driver.

 	 If unsure, say N.

config VIRTIO_MMIO_CMDLINE_DEVICES
	bool "Memory mapped virtio devices parameter parsing"
	depends on VIRTIO_MMIO
	help
	 Allow virtio-mmio devices instantiation via the kernel command line
	 or module parameters. Be aware that using incorrect parameters (base
	 address in particular) can crash your system - you have been warned.
	 See Documentation/admin-guide/kernel-parameters.rst for details.

	 If unsure, say 'N'.

<<<<<<< HEAD
=======
config VIRTIO_DMA_SHARED_BUFFER
	tristate
	depends on DMA_SHARED_BUFFER
	help
	 This option adds a flavor of dma buffers that are backed by
	 virtio resources.

>>>>>>> c1084c27
config VIRTIO_IVSHMEM
	tristate "Driver for ivshmem-based virtio front-end devices"
	depends on PCI && !HIGHMEM
	select VIRTIO
<<<<<<< HEAD
	---help---
=======
	help
>>>>>>> c1084c27
	  This provides virtio front-end devices via ivshmem shared memory
	  devices.

	  If unsure, say 'N'.

endif # VIRTIO_MENU<|MERGE_RESOLUTION|>--- conflicted
+++ resolved
@@ -141,8 +141,6 @@
 
 	 If unsure, say 'N'.
 
-<<<<<<< HEAD
-=======
 config VIRTIO_DMA_SHARED_BUFFER
 	tristate
 	depends on DMA_SHARED_BUFFER
@@ -150,16 +148,11 @@
 	 This option adds a flavor of dma buffers that are backed by
 	 virtio resources.
 
->>>>>>> c1084c27
 config VIRTIO_IVSHMEM
 	tristate "Driver for ivshmem-based virtio front-end devices"
 	depends on PCI && !HIGHMEM
 	select VIRTIO
-<<<<<<< HEAD
-	---help---
-=======
 	help
->>>>>>> c1084c27
 	  This provides virtio front-end devices via ivshmem shared memory
 	  devices.
 
