/*
 *  drivers/mtd/nand.c
 *
 *  Overview:
 *   This is the generic MTD driver for NAND flash devices. It should be
 *   capable of working with almost all NAND chips currently available.
 *
 *	Additional technical information is available on
 *	http://www.linux-mtd.infradead.org/doc/nand.html
 *
 *  Copyright (C) 2000 Steven J. Hill (sjhill@realitydiluted.com)
 *		  2002-2006 Thomas Gleixner (tglx@linutronix.de)
 *
 *  Credits:
 *	David Woodhouse for adding multichip support
 *
 *	Aleph One Ltd. and Toby Churchill Ltd. for supporting the
 *	rework for 2K page size chips
 *
 *  TODO:
 *	Enable cached programming for 2k page size chips
 *	Check, if mtd->ecctype should be set to MTD_ECC_HW
 *	if we have HW ECC support.
 *	BBT table is not serialized, has to be fixed
 *
 * This program is free software; you can redistribute it and/or modify
 * it under the terms of the GNU General Public License version 2 as
 * published by the Free Software Foundation.
 *
 */

#define pr_fmt(fmt) KBUILD_MODNAME ": " fmt

#include <linux/module.h>
#include <linux/delay.h>
#include <linux/errno.h>
#include <linux/err.h>
#include <linux/sched.h>
#include <linux/slab.h>
#include <linux/mm.h>
#include <linux/types.h>
#include <linux/mtd/mtd.h>
#include <linux/mtd/nand.h>
#include <linux/mtd/nand_ecc.h>
#include <linux/mtd/nand_bch.h>
#include <linux/interrupt.h>
#include <linux/bitops.h>
#include <linux/leds.h>
#include <linux/io.h>
#include <linux/mtd/partitions.h>

/* Define default oob placement schemes for large and small page devices */
static struct nand_ecclayout nand_oob_8 = {
	.eccbytes = 3,
	.eccpos = {0, 1, 2},
	.oobfree = {
		{.offset = 3,
		 .length = 2},
		{.offset = 6,
		 .length = 2} }
};

static struct nand_ecclayout nand_oob_16 = {
	.eccbytes = 6,
	.eccpos = {0, 1, 2, 3, 6, 7},
	.oobfree = {
		{.offset = 8,
		 . length = 8} }
};

static struct nand_ecclayout nand_oob_64 = {
	.eccbytes = 24,
	.eccpos = {
		   40, 41, 42, 43, 44, 45, 46, 47,
		   48, 49, 50, 51, 52, 53, 54, 55,
		   56, 57, 58, 59, 60, 61, 62, 63},
	.oobfree = {
		{.offset = 2,
		 .length = 38} }
};

static struct nand_ecclayout nand_oob_128 = {
	.eccbytes = 48,
	.eccpos = {
		   80, 81, 82, 83, 84, 85, 86, 87,
		   88, 89, 90, 91, 92, 93, 94, 95,
		   96, 97, 98, 99, 100, 101, 102, 103,
		   104, 105, 106, 107, 108, 109, 110, 111,
		   112, 113, 114, 115, 116, 117, 118, 119,
		   120, 121, 122, 123, 124, 125, 126, 127},
	.oobfree = {
		{.offset = 2,
		 .length = 78} }
};

static int nand_get_device(struct mtd_info *mtd, int new_state);

static int nand_do_write_oob(struct mtd_info *mtd, loff_t to,
			     struct mtd_oob_ops *ops);

/*
 * For devices which display every fart in the system on a separate LED. Is
 * compiled away when LED support is disabled.
 */
DEFINE_LED_TRIGGER(nand_led_trigger);

static int check_offs_len(struct mtd_info *mtd,
					loff_t ofs, uint64_t len)
{
	struct nand_chip *chip = mtd->priv;
	int ret = 0;

	/* Start address must align on block boundary */
	if (ofs & ((1ULL << chip->phys_erase_shift) - 1)) {
		pr_debug("%s: unaligned address\n", __func__);
		ret = -EINVAL;
	}

	/* Length must align on block boundary */
	if (len & ((1ULL << chip->phys_erase_shift) - 1)) {
		pr_debug("%s: length not block aligned\n", __func__);
		ret = -EINVAL;
	}

	return ret;
}

/**
 * nand_release_device - [GENERIC] release chip
 * @mtd: MTD device structure
 *
 * Release chip lock and wake up anyone waiting on the device.
 */
static void nand_release_device(struct mtd_info *mtd)
{
	struct nand_chip *chip = mtd->priv;

	/* Release the controller and the chip */
	spin_lock(&chip->controller->lock);
	chip->controller->active = NULL;
	chip->state = FL_READY;
	wake_up(&chip->controller->wq);
	spin_unlock(&chip->controller->lock);
}

/**
 * nand_read_byte - [DEFAULT] read one byte from the chip
 * @mtd: MTD device structure
 *
 * Default read function for 8bit buswidth
 */
static uint8_t nand_read_byte(struct mtd_info *mtd)
{
	struct nand_chip *chip = mtd->priv;
	return readb(chip->IO_ADDR_R);
}

/**
 * nand_read_byte16 - [DEFAULT] read one byte endianness aware from the chip
 * nand_read_byte16 - [DEFAULT] read one byte endianness aware from the chip
 * @mtd: MTD device structure
 *
 * Default read function for 16bit buswidth with endianness conversion.
 *
 */
static uint8_t nand_read_byte16(struct mtd_info *mtd)
{
	struct nand_chip *chip = mtd->priv;
	return (uint8_t) cpu_to_le16(readw(chip->IO_ADDR_R));
}

/**
 * nand_read_word - [DEFAULT] read one word from the chip
 * @mtd: MTD device structure
 *
 * Default read function for 16bit buswidth without endianness conversion.
 */
static u16 nand_read_word(struct mtd_info *mtd)
{
	struct nand_chip *chip = mtd->priv;
	return readw(chip->IO_ADDR_R);
}

/**
 * nand_select_chip - [DEFAULT] control CE line
 * @mtd: MTD device structure
 * @chipnr: chipnumber to select, -1 for deselect
 *
 * Default select function for 1 chip devices.
 */
static void nand_select_chip(struct mtd_info *mtd, int chipnr)
{
	struct nand_chip *chip = mtd->priv;

	switch (chipnr) {
	case -1:
		chip->cmd_ctrl(mtd, NAND_CMD_NONE, 0 | NAND_CTRL_CHANGE);
		break;
	case 0:
		break;

	default:
		BUG();
	}
}

/**
 * nand_write_byte - [DEFAULT] write single byte to chip
 * @mtd: MTD device structure
 * @byte: value to write
 *
 * Default function to write a byte to I/O[7:0]
 */
static void nand_write_byte(struct mtd_info *mtd, uint8_t byte)
{
	struct nand_chip *chip = mtd->priv;

	chip->write_buf(mtd, &byte, 1);
}

/**
 * nand_write_byte16 - [DEFAULT] write single byte to a chip with width 16
 * @mtd: MTD device structure
 * @byte: value to write
 *
 * Default function to write a byte to I/O[7:0] on a 16-bit wide chip.
 */
static void nand_write_byte16(struct mtd_info *mtd, uint8_t byte)
{
	struct nand_chip *chip = mtd->priv;
	uint16_t word = byte;

	/*
	 * It's not entirely clear what should happen to I/O[15:8] when writing
	 * a byte. The ONFi spec (Revision 3.1; 2012-09-19, Section 2.16) reads:
	 *
	 *    When the host supports a 16-bit bus width, only data is
	 *    transferred at the 16-bit width. All address and command line
	 *    transfers shall use only the lower 8-bits of the data bus. During
	 *    command transfers, the host may place any value on the upper
	 *    8-bits of the data bus. During address transfers, the host shall
	 *    set the upper 8-bits of the data bus to 00h.
	 *
	 * One user of the write_byte callback is nand_onfi_set_features. The
	 * four parameters are specified to be written to I/O[7:0], but this is
	 * neither an address nor a command transfer. Let's assume a 0 on the
	 * upper I/O lines is OK.
	 */
	chip->write_buf(mtd, (uint8_t *)&word, 2);
}

/**
 * nand_write_buf - [DEFAULT] write buffer to chip
 * @mtd: MTD device structure
 * @buf: data buffer
 * @len: number of bytes to write
 *
 * Default write function for 8bit buswidth.
 */
static void nand_write_buf(struct mtd_info *mtd, const uint8_t *buf, int len)
{
	struct nand_chip *chip = mtd->priv;

	iowrite8_rep(chip->IO_ADDR_W, buf, len);
}

/**
 * nand_read_buf - [DEFAULT] read chip data into buffer
 * @mtd: MTD device structure
 * @buf: buffer to store date
 * @len: number of bytes to read
 *
 * Default read function for 8bit buswidth.
 */
static void nand_read_buf(struct mtd_info *mtd, uint8_t *buf, int len)
{
	struct nand_chip *chip = mtd->priv;

	ioread8_rep(chip->IO_ADDR_R, buf, len);
}

/**
 * nand_write_buf16 - [DEFAULT] write buffer to chip
 * @mtd: MTD device structure
 * @buf: data buffer
 * @len: number of bytes to write
 *
 * Default write function for 16bit buswidth.
 */
static void nand_write_buf16(struct mtd_info *mtd, const uint8_t *buf, int len)
{
	struct nand_chip *chip = mtd->priv;
	u16 *p = (u16 *) buf;

	iowrite16_rep(chip->IO_ADDR_W, p, len >> 1);
}

/**
 * nand_read_buf16 - [DEFAULT] read chip data into buffer
 * @mtd: MTD device structure
 * @buf: buffer to store date
 * @len: number of bytes to read
 *
 * Default read function for 16bit buswidth.
 */
static void nand_read_buf16(struct mtd_info *mtd, uint8_t *buf, int len)
{
	struct nand_chip *chip = mtd->priv;
	u16 *p = (u16 *) buf;

	ioread16_rep(chip->IO_ADDR_R, p, len >> 1);
}

/**
 * nand_block_bad - [DEFAULT] Read bad block marker from the chip
 * @mtd: MTD device structure
 * @ofs: offset from device start
 * @getchip: 0, if the chip is already selected
 *
 * Check, if the block is bad.
 */
static int nand_block_bad(struct mtd_info *mtd, loff_t ofs, int getchip)
{
	int page, chipnr, res = 0, i = 0;
	struct nand_chip *chip = mtd->priv;
	u16 bad;

	if (chip->bbt_options & NAND_BBT_SCANLASTPAGE)
		ofs += mtd->erasesize - mtd->writesize;

	page = (int)(ofs >> chip->page_shift) & chip->pagemask;

	if (getchip) {
		chipnr = (int)(ofs >> chip->chip_shift);

		nand_get_device(mtd, FL_READING);

		/* Select the NAND device */
		chip->select_chip(mtd, chipnr);
	}

	do {
		if (chip->options & NAND_BUSWIDTH_16) {
			chip->cmdfunc(mtd, NAND_CMD_READOOB,
					chip->badblockpos & 0xFE, page);
			bad = cpu_to_le16(chip->read_word(mtd));
			if (chip->badblockpos & 0x1)
				bad >>= 8;
			else
				bad &= 0xFF;
		} else {
			chip->cmdfunc(mtd, NAND_CMD_READOOB, chip->badblockpos,
					page);
			bad = chip->read_byte(mtd);
		}

		if (likely(chip->badblockbits == 8))
			res = bad != 0xFF;
		else
			res = hweight8(bad) < chip->badblockbits;
		ofs += mtd->writesize;
		page = (int)(ofs >> chip->page_shift) & chip->pagemask;
		i++;
	} while (!res && i < 2 && (chip->bbt_options & NAND_BBT_SCAN2NDPAGE));

	if (getchip) {
		chip->select_chip(mtd, -1);
		nand_release_device(mtd);
	}

	return res;
}

/**
 * nand_default_block_markbad - [DEFAULT] mark a block bad via bad block marker
 * @mtd: MTD device structure
 * @ofs: offset from device start
 *
 * This is the default implementation, which can be overridden by a hardware
 * specific driver. It provides the details for writing a bad block marker to a
 * block.
 */
static int nand_default_block_markbad(struct mtd_info *mtd, loff_t ofs)
{
	struct nand_chip *chip = mtd->priv;
	struct mtd_oob_ops ops;
	uint8_t buf[2] = { 0, 0 };
	int ret = 0, res, i = 0;

	ops.datbuf = NULL;
	ops.oobbuf = buf;
	ops.ooboffs = chip->badblockpos;
	if (chip->options & NAND_BUSWIDTH_16) {
		ops.ooboffs &= ~0x01;
		ops.len = ops.ooblen = 2;
	} else {
		ops.len = ops.ooblen = 1;
	}
	ops.mode = MTD_OPS_PLACE_OOB;

	/* Write to first/last page(s) if necessary */
	if (chip->bbt_options & NAND_BBT_SCANLASTPAGE)
		ofs += mtd->erasesize - mtd->writesize;
	do {
		res = nand_do_write_oob(mtd, ofs, &ops);
		if (!ret)
			ret = res;

		i++;
		ofs += mtd->writesize;
	} while ((chip->bbt_options & NAND_BBT_SCAN2NDPAGE) && i < 2);

	return ret;
}

/**
 * nand_block_markbad_lowlevel - mark a block bad
 * @mtd: MTD device structure
 * @ofs: offset from device start
 *
 * This function performs the generic NAND bad block marking steps (i.e., bad
 * block table(s) and/or marker(s)). We only allow the hardware driver to
 * specify how to write bad block markers to OOB (chip->block_markbad).
 *
 * We try operations in the following order:
 *  (1) erase the affected block, to allow OOB marker to be written cleanly
 *  (2) write bad block marker to OOB area of affected block (unless flag
 *      NAND_BBT_NO_OOB_BBM is present)
 *  (3) update the BBT
 * Note that we retain the first error encountered in (2) or (3), finish the
 * procedures, and dump the error in the end.
*/
static int nand_block_markbad_lowlevel(struct mtd_info *mtd, loff_t ofs)
{
	struct nand_chip *chip = mtd->priv;
	int res, ret = 0;

	if (!(chip->bbt_options & NAND_BBT_NO_OOB_BBM)) {
		struct erase_info einfo;

		/* Attempt erase before marking OOB */
		memset(&einfo, 0, sizeof(einfo));
		einfo.mtd = mtd;
		einfo.addr = ofs;
		einfo.len = 1ULL << chip->phys_erase_shift;
		nand_erase_nand(mtd, &einfo, 0);

		/* Write bad block marker to OOB */
		nand_get_device(mtd, FL_WRITING);
		ret = chip->block_markbad(mtd, ofs);
		nand_release_device(mtd);
	}

	/* Mark block bad in BBT */
	if (chip->bbt) {
		res = nand_markbad_bbt(mtd, ofs);
		if (!ret)
			ret = res;
	}

	if (!ret)
		mtd->ecc_stats.badblocks++;

	return ret;
}

/**
 * nand_check_wp - [GENERIC] check if the chip is write protected
 * @mtd: MTD device structure
 *
 * Check, if the device is write protected. The function expects, that the
 * device is already selected.
 */
static int nand_check_wp(struct mtd_info *mtd)
{
	struct nand_chip *chip = mtd->priv;

	/* Broken xD cards report WP despite being writable */
	if (chip->options & NAND_BROKEN_XD)
		return 0;

	/* Check the WP bit */
	chip->cmdfunc(mtd, NAND_CMD_STATUS, -1, -1);
	return (chip->read_byte(mtd) & NAND_STATUS_WP) ? 0 : 1;
}

/**
 * nand_block_checkbad - [GENERIC] Check if a block is marked bad
 * @mtd: MTD device structure
 * @ofs: offset from device start
 * @getchip: 0, if the chip is already selected
 * @allowbbt: 1, if its allowed to access the bbt area
 *
 * Check, if the block is bad. Either by reading the bad block table or
 * calling of the scan function.
 */
static int nand_block_checkbad(struct mtd_info *mtd, loff_t ofs, int getchip,
			       int allowbbt)
{
	struct nand_chip *chip = mtd->priv;

	if (!chip->bbt)
		return chip->block_bad(mtd, ofs, getchip);

	/* Return info from the table */
	return nand_isbad_bbt(mtd, ofs, allowbbt);
}

/**
 * panic_nand_wait_ready - [GENERIC] Wait for the ready pin after commands.
 * @mtd: MTD device structure
 * @timeo: Timeout
 *
 * Helper function for nand_wait_ready used when needing to wait in interrupt
 * context.
 */
static void panic_nand_wait_ready(struct mtd_info *mtd, unsigned long timeo)
{
	struct nand_chip *chip = mtd->priv;
	int i;

	/* Wait for the device to get ready */
	for (i = 0; i < timeo; i++) {
		if (chip->dev_ready(mtd))
			break;
		touch_softlockup_watchdog();
		mdelay(1);
	}
}

/* Wait for the ready pin, after a command. The timeout is caught later. */
void nand_wait_ready(struct mtd_info *mtd)
{
	struct nand_chip *chip = mtd->priv;
	unsigned long timeo = jiffies + msecs_to_jiffies(20);

	/* 400ms timeout */
	if (in_interrupt() || oops_in_progress)
		return panic_nand_wait_ready(mtd, 400);

	led_trigger_event(nand_led_trigger, LED_FULL);
	/* Wait until command is processed or timeout occurs */
	do {
		if (chip->dev_ready(mtd))
			break;
		touch_softlockup_watchdog();
	} while (time_before(jiffies, timeo));
	led_trigger_event(nand_led_trigger, LED_OFF);
}
EXPORT_SYMBOL_GPL(nand_wait_ready);

/**
 * nand_command - [DEFAULT] Send command to NAND device
 * @mtd: MTD device structure
 * @command: the command to be sent
 * @column: the column address for this command, -1 if none
 * @page_addr: the page address for this command, -1 if none
 *
 * Send command to NAND device. This function is used for small page devices
 * (512 Bytes per page).
 */
static void nand_command(struct mtd_info *mtd, unsigned int command,
			 int column, int page_addr)
{
	register struct nand_chip *chip = mtd->priv;
	int ctrl = NAND_CTRL_CLE | NAND_CTRL_CHANGE;

	/* Write out the command to the device */
	if (command == NAND_CMD_SEQIN) {
		int readcmd;

		if (column >= mtd->writesize) {
			/* OOB area */
			column -= mtd->writesize;
			readcmd = NAND_CMD_READOOB;
		} else if (column < 256) {
			/* First 256 bytes --> READ0 */
			readcmd = NAND_CMD_READ0;
		} else {
			column -= 256;
			readcmd = NAND_CMD_READ1;
		}
		chip->cmd_ctrl(mtd, readcmd, ctrl);
		ctrl &= ~NAND_CTRL_CHANGE;
	}
	chip->cmd_ctrl(mtd, command, ctrl);

	/* Address cycle, when necessary */
	ctrl = NAND_CTRL_ALE | NAND_CTRL_CHANGE;
	/* Serially input address */
	if (column != -1) {
		/* Adjust columns for 16 bit buswidth */
		if (chip->options & NAND_BUSWIDTH_16 &&
				!nand_opcode_8bits(command))
			column >>= 1;
		chip->cmd_ctrl(mtd, column, ctrl);
		ctrl &= ~NAND_CTRL_CHANGE;
	}
	if (page_addr != -1) {
		chip->cmd_ctrl(mtd, page_addr, ctrl);
		ctrl &= ~NAND_CTRL_CHANGE;
		chip->cmd_ctrl(mtd, page_addr >> 8, ctrl);
		/* One more address cycle for devices > 32MiB */
		if (chip->chipsize > (32 << 20))
			chip->cmd_ctrl(mtd, page_addr >> 16, ctrl);
	}
	chip->cmd_ctrl(mtd, NAND_CMD_NONE, NAND_NCE | NAND_CTRL_CHANGE);

	/*
	 * Program and erase have their own busy handlers status and sequential
	 * in needs no delay
	 */
	switch (command) {

	case NAND_CMD_PAGEPROG:
	case NAND_CMD_ERASE1:
	case NAND_CMD_ERASE2:
	case NAND_CMD_SEQIN:
	case NAND_CMD_STATUS:
		return;

	case NAND_CMD_RESET:
		if (chip->dev_ready)
			break;
		udelay(chip->chip_delay);
		chip->cmd_ctrl(mtd, NAND_CMD_STATUS,
			       NAND_CTRL_CLE | NAND_CTRL_CHANGE);
		chip->cmd_ctrl(mtd,
			       NAND_CMD_NONE, NAND_NCE | NAND_CTRL_CHANGE);
		while (!(chip->read_byte(mtd) & NAND_STATUS_READY))
				;
		return;

		/* This applies to read commands */
	default:
		/*
		 * If we don't have access to the busy pin, we apply the given
		 * command delay
		 */
		if (!chip->dev_ready) {
			udelay(chip->chip_delay);
			return;
		}
	}
	/*
	 * Apply this short delay always to ensure that we do wait tWB in
	 * any case on any machine.
	 */
	ndelay(100);

	nand_wait_ready(mtd);
}

/**
 * nand_command_lp - [DEFAULT] Send command to NAND large page device
 * @mtd: MTD device structure
 * @command: the command to be sent
 * @column: the column address for this command, -1 if none
 * @page_addr: the page address for this command, -1 if none
 *
 * Send command to NAND device. This is the version for the new large page
 * devices. We don't have the separate regions as we have in the small page
 * devices. We must emulate NAND_CMD_READOOB to keep the code compatible.
 */
static void nand_command_lp(struct mtd_info *mtd, unsigned int command,
			    int column, int page_addr)
{
	register struct nand_chip *chip = mtd->priv;

	/* Emulate NAND_CMD_READOOB */
	if (command == NAND_CMD_READOOB) {
		column += mtd->writesize;
		command = NAND_CMD_READ0;
	}

	/* Command latch cycle */
	chip->cmd_ctrl(mtd, command, NAND_NCE | NAND_CLE | NAND_CTRL_CHANGE);

	if (column != -1 || page_addr != -1) {
		int ctrl = NAND_CTRL_CHANGE | NAND_NCE | NAND_ALE;

		/* Serially input address */
		if (column != -1) {
			/* Adjust columns for 16 bit buswidth */
			if (chip->options & NAND_BUSWIDTH_16 &&
					!nand_opcode_8bits(command))
				column >>= 1;
			chip->cmd_ctrl(mtd, column, ctrl);
			ctrl &= ~NAND_CTRL_CHANGE;
			chip->cmd_ctrl(mtd, column >> 8, ctrl);
		}
		if (page_addr != -1) {
			chip->cmd_ctrl(mtd, page_addr, ctrl);
			chip->cmd_ctrl(mtd, page_addr >> 8,
				       NAND_NCE | NAND_ALE);
			/* One more address cycle for devices > 128MiB */
			if (chip->chipsize > (128 << 20))
				chip->cmd_ctrl(mtd, page_addr >> 16,
					       NAND_NCE | NAND_ALE);
		}
	}
	chip->cmd_ctrl(mtd, NAND_CMD_NONE, NAND_NCE | NAND_CTRL_CHANGE);

	/*
	 * Program and erase have their own busy handlers status, sequential
	 * in, and deplete1 need no delay.
	 */
	switch (command) {

	case NAND_CMD_CACHEDPROG:
	case NAND_CMD_PAGEPROG:
	case NAND_CMD_ERASE1:
	case NAND_CMD_ERASE2:
	case NAND_CMD_SEQIN:
	case NAND_CMD_RNDIN:
	case NAND_CMD_STATUS:
		return;

	case NAND_CMD_RESET:
		if (chip->dev_ready)
			break;
		udelay(chip->chip_delay);
		chip->cmd_ctrl(mtd, NAND_CMD_STATUS,
			       NAND_NCE | NAND_CLE | NAND_CTRL_CHANGE);
		chip->cmd_ctrl(mtd, NAND_CMD_NONE,
			       NAND_NCE | NAND_CTRL_CHANGE);
		while (!(chip->read_byte(mtd) & NAND_STATUS_READY))
				;
		return;

	case NAND_CMD_RNDOUT:
		/* No ready / busy check necessary */
		chip->cmd_ctrl(mtd, NAND_CMD_RNDOUTSTART,
			       NAND_NCE | NAND_CLE | NAND_CTRL_CHANGE);
		chip->cmd_ctrl(mtd, NAND_CMD_NONE,
			       NAND_NCE | NAND_CTRL_CHANGE);
		return;

	case NAND_CMD_READ0:
		chip->cmd_ctrl(mtd, NAND_CMD_READSTART,
			       NAND_NCE | NAND_CLE | NAND_CTRL_CHANGE);
		chip->cmd_ctrl(mtd, NAND_CMD_NONE,
			       NAND_NCE | NAND_CTRL_CHANGE);

		/* This applies to read commands */
	default:
		/*
		 * If we don't have access to the busy pin, we apply the given
		 * command delay.
		 */
		if (!chip->dev_ready) {
			udelay(chip->chip_delay);
			return;
		}
	}

	/*
	 * Apply this short delay always to ensure that we do wait tWB in
	 * any case on any machine.
	 */
	ndelay(100);

	nand_wait_ready(mtd);
}

/**
 * panic_nand_get_device - [GENERIC] Get chip for selected access
 * @chip: the nand chip descriptor
 * @mtd: MTD device structure
 * @new_state: the state which is requested
 *
 * Used when in panic, no locks are taken.
 */
static void panic_nand_get_device(struct nand_chip *chip,
		      struct mtd_info *mtd, int new_state)
{
	/* Hardware controller shared among independent devices */
	chip->controller->active = chip;
	chip->state = new_state;
}

/**
 * nand_get_device - [GENERIC] Get chip for selected access
 * @mtd: MTD device structure
 * @new_state: the state which is requested
 *
 * Get the device and lock it for exclusive access
 */
static int
nand_get_device(struct mtd_info *mtd, int new_state)
{
	struct nand_chip *chip = mtd->priv;
	spinlock_t *lock = &chip->controller->lock;
	wait_queue_head_t *wq = &chip->controller->wq;
	DECLARE_WAITQUEUE(wait, current);
retry:
	spin_lock(lock);

	/* Hardware controller shared among independent devices */
	if (!chip->controller->active)
		chip->controller->active = chip;

	if (chip->controller->active == chip && chip->state == FL_READY) {
		chip->state = new_state;
		spin_unlock(lock);
		return 0;
	}
	if (new_state == FL_PM_SUSPENDED) {
		if (chip->controller->active->state == FL_PM_SUSPENDED) {
			chip->state = FL_PM_SUSPENDED;
			spin_unlock(lock);
			return 0;
		}
	}
	set_current_state(TASK_UNINTERRUPTIBLE);
	add_wait_queue(wq, &wait);
	spin_unlock(lock);
	schedule();
	remove_wait_queue(wq, &wait);
	goto retry;
}

/**
 * panic_nand_wait - [GENERIC] wait until the command is done
 * @mtd: MTD device structure
 * @chip: NAND chip structure
 * @timeo: timeout
 *
 * Wait for command done. This is a helper function for nand_wait used when
 * we are in interrupt context. May happen when in panic and trying to write
 * an oops through mtdoops.
 */
static void panic_nand_wait(struct mtd_info *mtd, struct nand_chip *chip,
			    unsigned long timeo)
{
	int i;
	for (i = 0; i < timeo; i++) {
		if (chip->dev_ready) {
			if (chip->dev_ready(mtd))
				break;
		} else {
			if (chip->read_byte(mtd) & NAND_STATUS_READY)
				break;
		}
		mdelay(1);
	}
}

/**
 * nand_wait - [DEFAULT] wait until the command is done
 * @mtd: MTD device structure
 * @chip: NAND chip structure
 *
 * Wait for command done. This applies to erase and program only. Erase can
 * take up to 400ms and program up to 20ms according to general NAND and
 * SmartMedia specs.
 */
static int nand_wait(struct mtd_info *mtd, struct nand_chip *chip)
{

	int status, state = chip->state;
	unsigned long timeo = (state == FL_ERASING ? 400 : 20);

	led_trigger_event(nand_led_trigger, LED_FULL);

	/*
	 * Apply this short delay always to ensure that we do wait tWB in any
	 * case on any machine.
	 */
	ndelay(100);

	chip->cmdfunc(mtd, NAND_CMD_STATUS, -1, -1);

	if (in_interrupt() || oops_in_progress)
		panic_nand_wait(mtd, chip, timeo);
	else {
		timeo = jiffies + msecs_to_jiffies(timeo);
		while (time_before(jiffies, timeo)) {
			if (chip->dev_ready) {
				if (chip->dev_ready(mtd))
					break;
			} else {
				if (chip->read_byte(mtd) & NAND_STATUS_READY)
					break;
			}
			cond_resched();
		}
	}
	led_trigger_event(nand_led_trigger, LED_OFF);

	status = (int)chip->read_byte(mtd);
	/* This can happen if in case of timeout or buggy dev_ready */
	WARN_ON(!(status & NAND_STATUS_READY));
	return status;
}

/**
 * __nand_unlock - [REPLACEABLE] unlocks specified locked blocks
 * @mtd: mtd info
 * @ofs: offset to start unlock from
 * @len: length to unlock
 * @invert: when = 0, unlock the range of blocks within the lower and
 *                    upper boundary address
 *          when = 1, unlock the range of blocks outside the boundaries
 *                    of the lower and upper boundary address
 *
 * Returs unlock status.
 */
static int __nand_unlock(struct mtd_info *mtd, loff_t ofs,
					uint64_t len, int invert)
{
	int ret = 0;
	int status, page;
	struct nand_chip *chip = mtd->priv;

	/* Submit address of first page to unlock */
	page = ofs >> chip->page_shift;
	chip->cmdfunc(mtd, NAND_CMD_UNLOCK1, -1, page & chip->pagemask);

	/* Submit address of last page to unlock */
	page = (ofs + len) >> chip->page_shift;
	chip->cmdfunc(mtd, NAND_CMD_UNLOCK2, -1,
				(page | invert) & chip->pagemask);

	/* Call wait ready function */
	status = chip->waitfunc(mtd, chip);
	/* See if device thinks it succeeded */
	if (status & NAND_STATUS_FAIL) {
		pr_debug("%s: error status = 0x%08x\n",
					__func__, status);
		ret = -EIO;
	}

	return ret;
}

/**
 * nand_unlock - [REPLACEABLE] unlocks specified locked blocks
 * @mtd: mtd info
 * @ofs: offset to start unlock from
 * @len: length to unlock
 *
 * Returns unlock status.
 */
int nand_unlock(struct mtd_info *mtd, loff_t ofs, uint64_t len)
{
	int ret = 0;
	int chipnr;
	struct nand_chip *chip = mtd->priv;

	pr_debug("%s: start = 0x%012llx, len = %llu\n",
			__func__, (unsigned long long)ofs, len);

	if (check_offs_len(mtd, ofs, len))
		ret = -EINVAL;

	/* Align to last block address if size addresses end of the device */
	if (ofs + len == mtd->size)
		len -= mtd->erasesize;

	nand_get_device(mtd, FL_UNLOCKING);

	/* Shift to get chip number */
	chipnr = ofs >> chip->chip_shift;

	chip->select_chip(mtd, chipnr);

	/* Check, if it is write protected */
	if (nand_check_wp(mtd)) {
		pr_debug("%s: device is write protected!\n",
					__func__);
		ret = -EIO;
		goto out;
	}

	ret = __nand_unlock(mtd, ofs, len, 0);

out:
	chip->select_chip(mtd, -1);
	nand_release_device(mtd);

	return ret;
}
EXPORT_SYMBOL(nand_unlock);

/**
 * nand_lock - [REPLACEABLE] locks all blocks present in the device
 * @mtd: mtd info
 * @ofs: offset to start unlock from
 * @len: length to unlock
 *
 * This feature is not supported in many NAND parts. 'Micron' NAND parts do
 * have this feature, but it allows only to lock all blocks, not for specified
 * range for block. Implementing 'lock' feature by making use of 'unlock', for
 * now.
 *
 * Returns lock status.
 */
int nand_lock(struct mtd_info *mtd, loff_t ofs, uint64_t len)
{
	int ret = 0;
	int chipnr, status, page;
	struct nand_chip *chip = mtd->priv;

	pr_debug("%s: start = 0x%012llx, len = %llu\n",
			__func__, (unsigned long long)ofs, len);

	if (check_offs_len(mtd, ofs, len))
		ret = -EINVAL;

	nand_get_device(mtd, FL_LOCKING);

	/* Shift to get chip number */
	chipnr = ofs >> chip->chip_shift;

	chip->select_chip(mtd, chipnr);

	/* Check, if it is write protected */
	if (nand_check_wp(mtd)) {
		pr_debug("%s: device is write protected!\n",
					__func__);
		status = MTD_ERASE_FAILED;
		ret = -EIO;
		goto out;
	}

	/* Submit address of first page to lock */
	page = ofs >> chip->page_shift;
	chip->cmdfunc(mtd, NAND_CMD_LOCK, -1, page & chip->pagemask);

	/* Call wait ready function */
	status = chip->waitfunc(mtd, chip);
	/* See if device thinks it succeeded */
	if (status & NAND_STATUS_FAIL) {
		pr_debug("%s: error status = 0x%08x\n",
					__func__, status);
		ret = -EIO;
		goto out;
	}

	ret = __nand_unlock(mtd, ofs, len, 0x1);

out:
	chip->select_chip(mtd, -1);
	nand_release_device(mtd);

	return ret;
}
EXPORT_SYMBOL(nand_lock);

/**
 * nand_read_page_raw - [INTERN] read raw page data without ecc
 * @mtd: mtd info structure
 * @chip: nand chip info structure
 * @buf: buffer to store read data
 * @oob_required: caller requires OOB data read to chip->oob_poi
 * @page: page number to read
 *
 * Not for syndrome calculating ECC controllers, which use a special oob layout.
 */
static int nand_read_page_raw(struct mtd_info *mtd, struct nand_chip *chip,
			      uint8_t *buf, int oob_required, int page)
{
	chip->read_buf(mtd, buf, mtd->writesize);
	if (oob_required)
		chip->read_buf(mtd, chip->oob_poi, mtd->oobsize);
	return 0;
}

/**
 * nand_read_page_raw_syndrome - [INTERN] read raw page data without ecc
 * @mtd: mtd info structure
 * @chip: nand chip info structure
 * @buf: buffer to store read data
 * @oob_required: caller requires OOB data read to chip->oob_poi
 * @page: page number to read
 *
 * We need a special oob layout and handling even when OOB isn't used.
 */
static int nand_read_page_raw_syndrome(struct mtd_info *mtd,
				       struct nand_chip *chip, uint8_t *buf,
				       int oob_required, int page)
{
	int eccsize = chip->ecc.size;
	int eccbytes = chip->ecc.bytes;
	uint8_t *oob = chip->oob_poi;
	int steps, size;

	for (steps = chip->ecc.steps; steps > 0; steps--) {
		chip->read_buf(mtd, buf, eccsize);
		buf += eccsize;

		if (chip->ecc.prepad) {
			chip->read_buf(mtd, oob, chip->ecc.prepad);
			oob += chip->ecc.prepad;
		}

		chip->read_buf(mtd, oob, eccbytes);
		oob += eccbytes;

		if (chip->ecc.postpad) {
			chip->read_buf(mtd, oob, chip->ecc.postpad);
			oob += chip->ecc.postpad;
		}
	}

	size = mtd->oobsize - (oob - chip->oob_poi);
	if (size)
		chip->read_buf(mtd, oob, size);

	return 0;
}

/**
 * nand_read_page_swecc - [REPLACEABLE] software ECC based page read function
 * @mtd: mtd info structure
 * @chip: nand chip info structure
 * @buf: buffer to store read data
 * @oob_required: caller requires OOB data read to chip->oob_poi
 * @page: page number to read
 */
static int nand_read_page_swecc(struct mtd_info *mtd, struct nand_chip *chip,
				uint8_t *buf, int oob_required, int page)
{
	int i, eccsize = chip->ecc.size;
	int eccbytes = chip->ecc.bytes;
	int eccsteps = chip->ecc.steps;
	uint8_t *p = buf;
	uint8_t *ecc_calc = chip->buffers->ecccalc;
	uint8_t *ecc_code = chip->buffers->ecccode;
	uint32_t *eccpos = chip->ecc.layout->eccpos;
	unsigned int max_bitflips = 0;

	chip->ecc.read_page_raw(mtd, chip, buf, 1, page);

	for (i = 0; eccsteps; eccsteps--, i += eccbytes, p += eccsize)
		chip->ecc.calculate(mtd, p, &ecc_calc[i]);

	for (i = 0; i < chip->ecc.total; i++)
		ecc_code[i] = chip->oob_poi[eccpos[i]];

	eccsteps = chip->ecc.steps;
	p = buf;

	for (i = 0 ; eccsteps; eccsteps--, i += eccbytes, p += eccsize) {
		int stat;

		stat = chip->ecc.correct(mtd, p, &ecc_code[i], &ecc_calc[i]);
		if (stat < 0) {
			mtd->ecc_stats.failed++;
		} else {
			mtd->ecc_stats.corrected += stat;
			max_bitflips = max_t(unsigned int, max_bitflips, stat);
		}
	}
	return max_bitflips;
}

/**
 * nand_read_subpage - [REPLACEABLE] ECC based sub-page read function
 * @mtd: mtd info structure
 * @chip: nand chip info structure
 * @data_offs: offset of requested data within the page
 * @readlen: data length
 * @bufpoi: buffer to store read data
 * @page: page number to read
 */
static int nand_read_subpage(struct mtd_info *mtd, struct nand_chip *chip,
			uint32_t data_offs, uint32_t readlen, uint8_t *bufpoi,
			int page)
{
	int start_step, end_step, num_steps;
	uint32_t *eccpos = chip->ecc.layout->eccpos;
	uint8_t *p;
	int data_col_addr, i, gaps = 0;
	int datafrag_len, eccfrag_len, aligned_len, aligned_pos;
	int busw = (chip->options & NAND_BUSWIDTH_16) ? 2 : 1;
	int index;
	unsigned int max_bitflips = 0;

	/* Column address within the page aligned to ECC size (256bytes) */
	start_step = data_offs / chip->ecc.size;
	end_step = (data_offs + readlen - 1) / chip->ecc.size;
	num_steps = end_step - start_step + 1;
	index = start_step * chip->ecc.bytes;

	/* Data size aligned to ECC ecc.size */
	datafrag_len = num_steps * chip->ecc.size;
	eccfrag_len = num_steps * chip->ecc.bytes;

	data_col_addr = start_step * chip->ecc.size;
	/* If we read not a page aligned data */
	if (data_col_addr != 0)
		chip->cmdfunc(mtd, NAND_CMD_RNDOUT, data_col_addr, -1);

	p = bufpoi + data_col_addr;
	chip->read_buf(mtd, p, datafrag_len);

	/* Calculate ECC */
	for (i = 0; i < eccfrag_len ; i += chip->ecc.bytes, p += chip->ecc.size)
		chip->ecc.calculate(mtd, p, &chip->buffers->ecccalc[i]);

	/*
	 * The performance is faster if we position offsets according to
	 * ecc.pos. Let's make sure that there are no gaps in ECC positions.
	 */
	for (i = 0; i < eccfrag_len - 1; i++) {
		if (eccpos[i + index] + 1 != eccpos[i + index + 1]) {
			gaps = 1;
			break;
		}
	}
	if (gaps) {
		chip->cmdfunc(mtd, NAND_CMD_RNDOUT, mtd->writesize, -1);
		chip->read_buf(mtd, chip->oob_poi, mtd->oobsize);
	} else {
		/*
		 * Send the command to read the particular ECC bytes take care
		 * about buswidth alignment in read_buf.
		 */
		aligned_pos = eccpos[index] & ~(busw - 1);
		aligned_len = eccfrag_len;
		if (eccpos[index] & (busw - 1))
			aligned_len++;
		if (eccpos[index + (num_steps * chip->ecc.bytes)] & (busw - 1))
			aligned_len++;

		chip->cmdfunc(mtd, NAND_CMD_RNDOUT,
					mtd->writesize + aligned_pos, -1);
		chip->read_buf(mtd, &chip->oob_poi[aligned_pos], aligned_len);
	}

	for (i = 0; i < eccfrag_len; i++)
		chip->buffers->ecccode[i] = chip->oob_poi[eccpos[i + index]];

	p = bufpoi + data_col_addr;
	for (i = 0; i < eccfrag_len ; i += chip->ecc.bytes, p += chip->ecc.size) {
		int stat;

		stat = chip->ecc.correct(mtd, p,
			&chip->buffers->ecccode[i], &chip->buffers->ecccalc[i]);
		if (stat < 0) {
			mtd->ecc_stats.failed++;
		} else {
			mtd->ecc_stats.corrected += stat;
			max_bitflips = max_t(unsigned int, max_bitflips, stat);
		}
	}
	return max_bitflips;
}

/**
 * nand_read_page_hwecc - [REPLACEABLE] hardware ECC based page read function
 * @mtd: mtd info structure
 * @chip: nand chip info structure
 * @buf: buffer to store read data
 * @oob_required: caller requires OOB data read to chip->oob_poi
 * @page: page number to read
 *
 * Not for syndrome calculating ECC controllers which need a special oob layout.
 */
static int nand_read_page_hwecc(struct mtd_info *mtd, struct nand_chip *chip,
				uint8_t *buf, int oob_required, int page)
{
	int i, eccsize = chip->ecc.size;
	int eccbytes = chip->ecc.bytes;
	int eccsteps = chip->ecc.steps;
	uint8_t *p = buf;
	uint8_t *ecc_calc = chip->buffers->ecccalc;
	uint8_t *ecc_code = chip->buffers->ecccode;
	uint32_t *eccpos = chip->ecc.layout->eccpos;
	unsigned int max_bitflips = 0;

	for (i = 0; eccsteps; eccsteps--, i += eccbytes, p += eccsize) {
		chip->ecc.hwctl(mtd, NAND_ECC_READ);
		chip->read_buf(mtd, p, eccsize);
		chip->ecc.calculate(mtd, p, &ecc_calc[i]);
	}
	chip->read_buf(mtd, chip->oob_poi, mtd->oobsize);

	for (i = 0; i < chip->ecc.total; i++)
		ecc_code[i] = chip->oob_poi[eccpos[i]];

	eccsteps = chip->ecc.steps;
	p = buf;

	for (i = 0 ; eccsteps; eccsteps--, i += eccbytes, p += eccsize) {
		int stat;

		stat = chip->ecc.correct(mtd, p, &ecc_code[i], &ecc_calc[i]);
		if (stat < 0) {
			mtd->ecc_stats.failed++;
		} else {
			mtd->ecc_stats.corrected += stat;
			max_bitflips = max_t(unsigned int, max_bitflips, stat);
		}
	}
	return max_bitflips;
}

/**
 * nand_read_page_hwecc_oob_first - [REPLACEABLE] hw ecc, read oob first
 * @mtd: mtd info structure
 * @chip: nand chip info structure
 * @buf: buffer to store read data
 * @oob_required: caller requires OOB data read to chip->oob_poi
 * @page: page number to read
 *
 * Hardware ECC for large page chips, require OOB to be read first. For this
 * ECC mode, the write_page method is re-used from ECC_HW. These methods
 * read/write ECC from the OOB area, unlike the ECC_HW_SYNDROME support with
 * multiple ECC steps, follows the "infix ECC" scheme and reads/writes ECC from
 * the data area, by overwriting the NAND manufacturer bad block markings.
 */
static int nand_read_page_hwecc_oob_first(struct mtd_info *mtd,
	struct nand_chip *chip, uint8_t *buf, int oob_required, int page)
{
	int i, eccsize = chip->ecc.size;
	int eccbytes = chip->ecc.bytes;
	int eccsteps = chip->ecc.steps;
	uint8_t *p = buf;
	uint8_t *ecc_code = chip->buffers->ecccode;
	uint32_t *eccpos = chip->ecc.layout->eccpos;
	uint8_t *ecc_calc = chip->buffers->ecccalc;
	unsigned int max_bitflips = 0;

	/* Read the OOB area first */
	chip->cmdfunc(mtd, NAND_CMD_READOOB, 0, page);
	chip->read_buf(mtd, chip->oob_poi, mtd->oobsize);
	chip->cmdfunc(mtd, NAND_CMD_READ0, 0, page);

	for (i = 0; i < chip->ecc.total; i++)
		ecc_code[i] = chip->oob_poi[eccpos[i]];

	for (i = 0; eccsteps; eccsteps--, i += eccbytes, p += eccsize) {
		int stat;

		chip->ecc.hwctl(mtd, NAND_ECC_READ);
		chip->read_buf(mtd, p, eccsize);
		chip->ecc.calculate(mtd, p, &ecc_calc[i]);

		stat = chip->ecc.correct(mtd, p, &ecc_code[i], NULL);
		if (stat < 0) {
			mtd->ecc_stats.failed++;
		} else {
			mtd->ecc_stats.corrected += stat;
			max_bitflips = max_t(unsigned int, max_bitflips, stat);
		}
	}
	return max_bitflips;
}

/**
 * nand_read_page_syndrome - [REPLACEABLE] hardware ECC syndrome based page read
 * @mtd: mtd info structure
 * @chip: nand chip info structure
 * @buf: buffer to store read data
 * @oob_required: caller requires OOB data read to chip->oob_poi
 * @page: page number to read
 *
 * The hw generator calculates the error syndrome automatically. Therefore we
 * need a special oob layout and handling.
 */
static int nand_read_page_syndrome(struct mtd_info *mtd, struct nand_chip *chip,
				   uint8_t *buf, int oob_required, int page)
{
	int i, eccsize = chip->ecc.size;
	int eccbytes = chip->ecc.bytes;
	int eccsteps = chip->ecc.steps;
	uint8_t *p = buf;
	uint8_t *oob = chip->oob_poi;
	unsigned int max_bitflips = 0;

	for (i = 0; eccsteps; eccsteps--, i += eccbytes, p += eccsize) {
		int stat;

		chip->ecc.hwctl(mtd, NAND_ECC_READ);
		chip->read_buf(mtd, p, eccsize);

		if (chip->ecc.prepad) {
			chip->read_buf(mtd, oob, chip->ecc.prepad);
			oob += chip->ecc.prepad;
		}

		chip->ecc.hwctl(mtd, NAND_ECC_READSYN);
		chip->read_buf(mtd, oob, eccbytes);
		stat = chip->ecc.correct(mtd, p, oob, NULL);

		if (stat < 0) {
			mtd->ecc_stats.failed++;
		} else {
			mtd->ecc_stats.corrected += stat;
			max_bitflips = max_t(unsigned int, max_bitflips, stat);
		}

		oob += eccbytes;

		if (chip->ecc.postpad) {
			chip->read_buf(mtd, oob, chip->ecc.postpad);
			oob += chip->ecc.postpad;
		}
	}

	/* Calculate remaining oob bytes */
	i = mtd->oobsize - (oob - chip->oob_poi);
	if (i)
		chip->read_buf(mtd, oob, i);

	return max_bitflips;
}

/**
 * nand_transfer_oob - [INTERN] Transfer oob to client buffer
 * @chip: nand chip structure
 * @oob: oob destination address
 * @ops: oob ops structure
 * @len: size of oob to transfer
 */
static uint8_t *nand_transfer_oob(struct nand_chip *chip, uint8_t *oob,
				  struct mtd_oob_ops *ops, size_t len)
{
	switch (ops->mode) {

	case MTD_OPS_PLACE_OOB:
	case MTD_OPS_RAW:
		memcpy(oob, chip->oob_poi + ops->ooboffs, len);
		return oob + len;

	case MTD_OPS_AUTO_OOB: {
		struct nand_oobfree *free = chip->ecc.layout->oobfree;
		uint32_t boffs = 0, roffs = ops->ooboffs;
		size_t bytes = 0;

		for (; free->length && len; free++, len -= bytes) {
			/* Read request not from offset 0? */
			if (unlikely(roffs)) {
				if (roffs >= free->length) {
					roffs -= free->length;
					continue;
				}
				boffs = free->offset + roffs;
				bytes = min_t(size_t, len,
					      (free->length - roffs));
				roffs = 0;
			} else {
				bytes = min_t(size_t, len, free->length);
				boffs = free->offset;
			}
			memcpy(oob, chip->oob_poi + boffs, bytes);
			oob += bytes;
		}
		return oob;
	}
	default:
		BUG();
	}
	return NULL;
}

/**
 * nand_setup_read_retry - [INTERN] Set the READ RETRY mode
 * @mtd: MTD device structure
 * @retry_mode: the retry mode to use
 *
 * Some vendors supply a special command to shift the Vt threshold, to be used
 * when there are too many bitflips in a page (i.e., ECC error). After setting
 * a new threshold, the host should retry reading the page.
 */
static int nand_setup_read_retry(struct mtd_info *mtd, int retry_mode)
{
	struct nand_chip *chip = mtd->priv;

	pr_debug("setting READ RETRY mode %d\n", retry_mode);

	if (retry_mode >= chip->read_retries)
		return -EINVAL;

	if (!chip->setup_read_retry)
		return -EOPNOTSUPP;

	return chip->setup_read_retry(mtd, retry_mode);
}

/**
 * nand_do_read_ops - [INTERN] Read data with ECC
 * @mtd: MTD device structure
 * @from: offset to read from
 * @ops: oob ops structure
 *
 * Internal function. Called with chip held.
 */
static int nand_do_read_ops(struct mtd_info *mtd, loff_t from,
			    struct mtd_oob_ops *ops)
{
	int chipnr, page, realpage, col, bytes, aligned, oob_required;
	struct nand_chip *chip = mtd->priv;
	int ret = 0;
	uint32_t readlen = ops->len;
	uint32_t oobreadlen = ops->ooblen;
	uint32_t max_oobsize = ops->mode == MTD_OPS_AUTO_OOB ?
		mtd->oobavail : mtd->oobsize;

	uint8_t *bufpoi, *oob, *buf;
	int use_bufpoi;
	unsigned int max_bitflips = 0;
	int retry_mode = 0;
	bool ecc_fail = false;

	chipnr = (int)(from >> chip->chip_shift);
	chip->select_chip(mtd, chipnr);

	realpage = (int)(from >> chip->page_shift);
	page = realpage & chip->pagemask;

	col = (int)(from & (mtd->writesize - 1));

	buf = ops->datbuf;
	oob = ops->oobbuf;
	oob_required = oob ? 1 : 0;

	while (1) {
		unsigned int ecc_failures = mtd->ecc_stats.failed;

		bytes = min(mtd->writesize - col, readlen);
		aligned = (bytes == mtd->writesize);

		if (!aligned)
			use_bufpoi = 1;
		else if (chip->options & NAND_USE_BOUNCE_BUFFER)
			use_bufpoi = !virt_addr_valid(buf);
		else
			use_bufpoi = 0;

		/* Is the current page in the buffer? */
		if (realpage != chip->pagebuf || oob) {
			bufpoi = use_bufpoi ? chip->buffers->databuf : buf;

			if (use_bufpoi && aligned)
				pr_debug("%s: using read bounce buffer for buf@%p\n",
						 __func__, buf);

read_retry:
			chip->cmdfunc(mtd, NAND_CMD_READ0, 0x00, page);

			/*
			 * Now read the page into the buffer.  Absent an error,
			 * the read methods return max bitflips per ecc step.
			 */
			if (unlikely(ops->mode == MTD_OPS_RAW))
				ret = chip->ecc.read_page_raw(mtd, chip, bufpoi,
							      oob_required,
							      page);
			else if (!aligned && NAND_HAS_SUBPAGE_READ(chip) &&
				 !oob)
				ret = chip->ecc.read_subpage(mtd, chip,
							col, bytes, bufpoi,
							page);
			else
				ret = chip->ecc.read_page(mtd, chip, bufpoi,
							  oob_required, page);
			if (ret < 0) {
				if (use_bufpoi)
					/* Invalidate page cache */
					chip->pagebuf = -1;
				break;
			}

			max_bitflips = max_t(unsigned int, max_bitflips, ret);

			/* Transfer not aligned data */
			if (use_bufpoi) {
				if (!NAND_HAS_SUBPAGE_READ(chip) && !oob &&
				    !(mtd->ecc_stats.failed - ecc_failures) &&
				    (ops->mode != MTD_OPS_RAW)) {
					chip->pagebuf = realpage;
					chip->pagebuf_bitflips = ret;
				} else {
					/* Invalidate page cache */
					chip->pagebuf = -1;
				}
				memcpy(buf, chip->buffers->databuf + col, bytes);
			}

			if (unlikely(oob)) {
				int toread = min(oobreadlen, max_oobsize);

				if (toread) {
					oob = nand_transfer_oob(chip,
						oob, ops, toread);
					oobreadlen -= toread;
				}
			}

			if (chip->options & NAND_NEED_READRDY) {
				/* Apply delay or wait for ready/busy pin */
				if (!chip->dev_ready)
					udelay(chip->chip_delay);
				else
					nand_wait_ready(mtd);
			}

			if (mtd->ecc_stats.failed - ecc_failures) {
				if (retry_mode + 1 < chip->read_retries) {
					retry_mode++;
					ret = nand_setup_read_retry(mtd,
							retry_mode);
					if (ret < 0)
						break;

					/* Reset failures; retry */
					mtd->ecc_stats.failed = ecc_failures;
					goto read_retry;
				} else {
					/* No more retry modes; real failure */
					ecc_fail = true;
				}
			}

			buf += bytes;
		} else {
			memcpy(buf, chip->buffers->databuf + col, bytes);
			buf += bytes;
			max_bitflips = max_t(unsigned int, max_bitflips,
					     chip->pagebuf_bitflips);
		}

		readlen -= bytes;

		/* Reset to retry mode 0 */
		if (retry_mode) {
			ret = nand_setup_read_retry(mtd, 0);
			if (ret < 0)
				break;
			retry_mode = 0;
		}

		if (!readlen)
			break;

		/* For subsequent reads align to page boundary */
		col = 0;
		/* Increment page address */
		realpage++;

		page = realpage & chip->pagemask;
		/* Check, if we cross a chip boundary */
		if (!page) {
			chipnr++;
			chip->select_chip(mtd, -1);
			chip->select_chip(mtd, chipnr);
		}
	}
	chip->select_chip(mtd, -1);

	ops->retlen = ops->len - (size_t) readlen;
	if (oob)
		ops->oobretlen = ops->ooblen - oobreadlen;

	if (ret < 0)
		return ret;

	if (ecc_fail)
		return -EBADMSG;

	return max_bitflips;
}

/**
 * nand_read - [MTD Interface] MTD compatibility function for nand_do_read_ecc
 * @mtd: MTD device structure
 * @from: offset to read from
 * @len: number of bytes to read
 * @retlen: pointer to variable to store the number of read bytes
 * @buf: the databuffer to put data
 *
 * Get hold of the chip and call nand_do_read.
 */
static int nand_read(struct mtd_info *mtd, loff_t from, size_t len,
		     size_t *retlen, uint8_t *buf)
{
	struct mtd_oob_ops ops;
	int ret;

	nand_get_device(mtd, FL_READING);
	ops.len = len;
	ops.datbuf = buf;
	ops.oobbuf = NULL;
	ops.mode = MTD_OPS_PLACE_OOB;
	ret = nand_do_read_ops(mtd, from, &ops);
	*retlen = ops.retlen;
	nand_release_device(mtd);
	return ret;
}

/**
 * nand_read_oob_std - [REPLACEABLE] the most common OOB data read function
 * @mtd: mtd info structure
 * @chip: nand chip info structure
 * @page: page number to read
 */
static int nand_read_oob_std(struct mtd_info *mtd, struct nand_chip *chip,
			     int page)
{
	chip->cmdfunc(mtd, NAND_CMD_READOOB, 0, page);
	chip->read_buf(mtd, chip->oob_poi, mtd->oobsize);
	return 0;
}

/**
 * nand_read_oob_syndrome - [REPLACEABLE] OOB data read function for HW ECC
 *			    with syndromes
 * @mtd: mtd info structure
 * @chip: nand chip info structure
 * @page: page number to read
 */
static int nand_read_oob_syndrome(struct mtd_info *mtd, struct nand_chip *chip,
				  int page)
{
	uint8_t *buf = chip->oob_poi;
	int length = mtd->oobsize;
	int chunk = chip->ecc.bytes + chip->ecc.prepad + chip->ecc.postpad;
	int eccsize = chip->ecc.size;
	uint8_t *bufpoi = buf;
	int i, toread, sndrnd = 0, pos;

	chip->cmdfunc(mtd, NAND_CMD_READ0, chip->ecc.size, page);
	for (i = 0; i < chip->ecc.steps; i++) {
		if (sndrnd) {
			pos = eccsize + i * (eccsize + chunk);
			if (mtd->writesize > 512)
				chip->cmdfunc(mtd, NAND_CMD_RNDOUT, pos, -1);
			else
				chip->cmdfunc(mtd, NAND_CMD_READ0, pos, page);
		} else
			sndrnd = 1;
		toread = min_t(int, length, chunk);
		chip->read_buf(mtd, bufpoi, toread);
		bufpoi += toread;
		length -= toread;
	}
	if (length > 0)
		chip->read_buf(mtd, bufpoi, length);

	return 0;
}

/**
 * nand_write_oob_std - [REPLACEABLE] the most common OOB data write function
 * @mtd: mtd info structure
 * @chip: nand chip info structure
 * @page: page number to write
 */
static int nand_write_oob_std(struct mtd_info *mtd, struct nand_chip *chip,
			      int page)
{
	int status = 0;
	const uint8_t *buf = chip->oob_poi;
	int length = mtd->oobsize;

	chip->cmdfunc(mtd, NAND_CMD_SEQIN, mtd->writesize, page);
	chip->write_buf(mtd, buf, length);
	/* Send command to program the OOB data */
	chip->cmdfunc(mtd, NAND_CMD_PAGEPROG, -1, -1);

	status = chip->waitfunc(mtd, chip);

	return status & NAND_STATUS_FAIL ? -EIO : 0;
}

/**
 * nand_write_oob_syndrome - [REPLACEABLE] OOB data write function for HW ECC
 *			     with syndrome - only for large page flash
 * @mtd: mtd info structure
 * @chip: nand chip info structure
 * @page: page number to write
 */
static int nand_write_oob_syndrome(struct mtd_info *mtd,
				   struct nand_chip *chip, int page)
{
	int chunk = chip->ecc.bytes + chip->ecc.prepad + chip->ecc.postpad;
	int eccsize = chip->ecc.size, length = mtd->oobsize;
	int i, len, pos, status = 0, sndcmd = 0, steps = chip->ecc.steps;
	const uint8_t *bufpoi = chip->oob_poi;

	/*
	 * data-ecc-data-ecc ... ecc-oob
	 * or
	 * data-pad-ecc-pad-data-pad .... ecc-pad-oob
	 */
	if (!chip->ecc.prepad && !chip->ecc.postpad) {
		pos = steps * (eccsize + chunk);
		steps = 0;
	} else
		pos = eccsize;

	chip->cmdfunc(mtd, NAND_CMD_SEQIN, pos, page);
	for (i = 0; i < steps; i++) {
		if (sndcmd) {
			if (mtd->writesize <= 512) {
				uint32_t fill = 0xFFFFFFFF;

				len = eccsize;
				while (len > 0) {
					int num = min_t(int, len, 4);
					chip->write_buf(mtd, (uint8_t *)&fill,
							num);
					len -= num;
				}
			} else {
				pos = eccsize + i * (eccsize + chunk);
				chip->cmdfunc(mtd, NAND_CMD_RNDIN, pos, -1);
			}
		} else
			sndcmd = 1;
		len = min_t(int, length, chunk);
		chip->write_buf(mtd, bufpoi, len);
		bufpoi += len;
		length -= len;
	}
	if (length > 0)
		chip->write_buf(mtd, bufpoi, length);

	chip->cmdfunc(mtd, NAND_CMD_PAGEPROG, -1, -1);
	status = chip->waitfunc(mtd, chip);

	return status & NAND_STATUS_FAIL ? -EIO : 0;
}

/**
 * nand_do_read_oob - [INTERN] NAND read out-of-band
 * @mtd: MTD device structure
 * @from: offset to read from
 * @ops: oob operations description structure
 *
 * NAND read out-of-band data from the spare area.
 */
static int nand_do_read_oob(struct mtd_info *mtd, loff_t from,
			    struct mtd_oob_ops *ops)
{
	int page, realpage, chipnr;
	struct nand_chip *chip = mtd->priv;
	struct mtd_ecc_stats stats;
	int readlen = ops->ooblen;
	int len;
	uint8_t *buf = ops->oobbuf;
	int ret = 0;

	pr_debug("%s: from = 0x%08Lx, len = %i\n",
			__func__, (unsigned long long)from, readlen);

	stats = mtd->ecc_stats;

	if (ops->mode == MTD_OPS_AUTO_OOB)
		len = chip->ecc.layout->oobavail;
	else
		len = mtd->oobsize;

	if (unlikely(ops->ooboffs >= len)) {
		pr_debug("%s: attempt to start read outside oob\n",
				__func__);
		return -EINVAL;
	}

	/* Do not allow reads past end of device */
	if (unlikely(from >= mtd->size ||
		     ops->ooboffs + readlen > ((mtd->size >> chip->page_shift) -
					(from >> chip->page_shift)) * len)) {
		pr_debug("%s: attempt to read beyond end of device\n",
				__func__);
		return -EINVAL;
	}

	chipnr = (int)(from >> chip->chip_shift);
	chip->select_chip(mtd, chipnr);

	/* Shift to get page */
	realpage = (int)(from >> chip->page_shift);
	page = realpage & chip->pagemask;

	while (1) {
		if (ops->mode == MTD_OPS_RAW)
			ret = chip->ecc.read_oob_raw(mtd, chip, page);
		else
			ret = chip->ecc.read_oob(mtd, chip, page);

		if (ret < 0)
			break;

		len = min(len, readlen);
		buf = nand_transfer_oob(chip, buf, ops, len);

		if (chip->options & NAND_NEED_READRDY) {
			/* Apply delay or wait for ready/busy pin */
			if (!chip->dev_ready)
				udelay(chip->chip_delay);
			else
				nand_wait_ready(mtd);
		}

		readlen -= len;
		if (!readlen)
			break;

		/* Increment page address */
		realpage++;

		page = realpage & chip->pagemask;
		/* Check, if we cross a chip boundary */
		if (!page) {
			chipnr++;
			chip->select_chip(mtd, -1);
			chip->select_chip(mtd, chipnr);
		}
	}
	chip->select_chip(mtd, -1);

	ops->oobretlen = ops->ooblen - readlen;

	if (ret < 0)
		return ret;

	if (mtd->ecc_stats.failed - stats.failed)
		return -EBADMSG;

	return  mtd->ecc_stats.corrected - stats.corrected ? -EUCLEAN : 0;
}

/**
 * nand_read_oob - [MTD Interface] NAND read data and/or out-of-band
 * @mtd: MTD device structure
 * @from: offset to read from
 * @ops: oob operation description structure
 *
 * NAND read data and/or out-of-band data.
 */
static int nand_read_oob(struct mtd_info *mtd, loff_t from,
			 struct mtd_oob_ops *ops)
{
	int ret = -ENOTSUPP;

	ops->retlen = 0;

	/* Do not allow reads past end of device */
	if (ops->datbuf && (from + ops->len) > mtd->size) {
		pr_debug("%s: attempt to read beyond end of device\n",
				__func__);
		return -EINVAL;
	}

	nand_get_device(mtd, FL_READING);

	switch (ops->mode) {
	case MTD_OPS_PLACE_OOB:
	case MTD_OPS_AUTO_OOB:
	case MTD_OPS_RAW:
		break;

	default:
		goto out;
	}

	if (!ops->datbuf)
		ret = nand_do_read_oob(mtd, from, ops);
	else
		ret = nand_do_read_ops(mtd, from, ops);

out:
	nand_release_device(mtd);
	return ret;
}


/**
 * nand_write_page_raw - [INTERN] raw page write function
 * @mtd: mtd info structure
 * @chip: nand chip info structure
 * @buf: data buffer
 * @oob_required: must write chip->oob_poi to OOB
 *
 * Not for syndrome calculating ECC controllers, which use a special oob layout.
 */
static int nand_write_page_raw(struct mtd_info *mtd, struct nand_chip *chip,
				const uint8_t *buf, int oob_required)
{
	chip->write_buf(mtd, buf, mtd->writesize);
	if (oob_required)
		chip->write_buf(mtd, chip->oob_poi, mtd->oobsize);

	return 0;
}

/**
 * nand_write_page_raw_syndrome - [INTERN] raw page write function
 * @mtd: mtd info structure
 * @chip: nand chip info structure
 * @buf: data buffer
 * @oob_required: must write chip->oob_poi to OOB
 *
 * We need a special oob layout and handling even when ECC isn't checked.
 */
static int nand_write_page_raw_syndrome(struct mtd_info *mtd,
					struct nand_chip *chip,
					const uint8_t *buf, int oob_required)
{
	int eccsize = chip->ecc.size;
	int eccbytes = chip->ecc.bytes;
	uint8_t *oob = chip->oob_poi;
	int steps, size;

	for (steps = chip->ecc.steps; steps > 0; steps--) {
		chip->write_buf(mtd, buf, eccsize);
		buf += eccsize;

		if (chip->ecc.prepad) {
			chip->write_buf(mtd, oob, chip->ecc.prepad);
			oob += chip->ecc.prepad;
		}

		chip->write_buf(mtd, oob, eccbytes);
		oob += eccbytes;

		if (chip->ecc.postpad) {
			chip->write_buf(mtd, oob, chip->ecc.postpad);
			oob += chip->ecc.postpad;
		}
	}

	size = mtd->oobsize - (oob - chip->oob_poi);
	if (size)
		chip->write_buf(mtd, oob, size);

	return 0;
}
/**
 * nand_write_page_swecc - [REPLACEABLE] software ECC based page write function
 * @mtd: mtd info structure
 * @chip: nand chip info structure
 * @buf: data buffer
 * @oob_required: must write chip->oob_poi to OOB
 */
static int nand_write_page_swecc(struct mtd_info *mtd, struct nand_chip *chip,
				  const uint8_t *buf, int oob_required)
{
	int i, eccsize = chip->ecc.size;
	int eccbytes = chip->ecc.bytes;
	int eccsteps = chip->ecc.steps;
	uint8_t *ecc_calc = chip->buffers->ecccalc;
	const uint8_t *p = buf;
	uint32_t *eccpos = chip->ecc.layout->eccpos;

	/* Software ECC calculation */
	for (i = 0; eccsteps; eccsteps--, i += eccbytes, p += eccsize)
		chip->ecc.calculate(mtd, p, &ecc_calc[i]);

	for (i = 0; i < chip->ecc.total; i++)
		chip->oob_poi[eccpos[i]] = ecc_calc[i];

	return chip->ecc.write_page_raw(mtd, chip, buf, 1);
}

/**
 * nand_write_page_hwecc - [REPLACEABLE] hardware ECC based page write function
 * @mtd: mtd info structure
 * @chip: nand chip info structure
 * @buf: data buffer
 * @oob_required: must write chip->oob_poi to OOB
 */
static int nand_write_page_hwecc(struct mtd_info *mtd, struct nand_chip *chip,
				  const uint8_t *buf, int oob_required)
{
	int i, eccsize = chip->ecc.size;
	int eccbytes = chip->ecc.bytes;
	int eccsteps = chip->ecc.steps;
	uint8_t *ecc_calc = chip->buffers->ecccalc;
	const uint8_t *p = buf;
	uint32_t *eccpos = chip->ecc.layout->eccpos;

	for (i = 0; eccsteps; eccsteps--, i += eccbytes, p += eccsize) {
		chip->ecc.hwctl(mtd, NAND_ECC_WRITE);
		chip->write_buf(mtd, p, eccsize);
		chip->ecc.calculate(mtd, p, &ecc_calc[i]);
	}

	for (i = 0; i < chip->ecc.total; i++)
		chip->oob_poi[eccpos[i]] = ecc_calc[i];

	chip->write_buf(mtd, chip->oob_poi, mtd->oobsize);

	return 0;
}


/**
 * nand_write_subpage_hwecc - [REPLACABLE] hardware ECC based subpage write
 * @mtd:	mtd info structure
 * @chip:	nand chip info structure
 * @offset:	column address of subpage within the page
 * @data_len:	data length
 * @buf:	data buffer
 * @oob_required: must write chip->oob_poi to OOB
 */
static int nand_write_subpage_hwecc(struct mtd_info *mtd,
				struct nand_chip *chip, uint32_t offset,
				uint32_t data_len, const uint8_t *buf,
				int oob_required)
{
	uint8_t *oob_buf  = chip->oob_poi;
	uint8_t *ecc_calc = chip->buffers->ecccalc;
	int ecc_size      = chip->ecc.size;
	int ecc_bytes     = chip->ecc.bytes;
	int ecc_steps     = chip->ecc.steps;
	uint32_t *eccpos  = chip->ecc.layout->eccpos;
	uint32_t start_step = offset / ecc_size;
	uint32_t end_step   = (offset + data_len - 1) / ecc_size;
	int oob_bytes       = mtd->oobsize / ecc_steps;
	int step, i;

	for (step = 0; step < ecc_steps; step++) {
		/* configure controller for WRITE access */
		chip->ecc.hwctl(mtd, NAND_ECC_WRITE);

		/* write data (untouched subpages already masked by 0xFF) */
		chip->write_buf(mtd, buf, ecc_size);

		/* mask ECC of un-touched subpages by padding 0xFF */
		if ((step < start_step) || (step > end_step))
			memset(ecc_calc, 0xff, ecc_bytes);
		else
			chip->ecc.calculate(mtd, buf, ecc_calc);

		/* mask OOB of un-touched subpages by padding 0xFF */
		/* if oob_required, preserve OOB metadata of written subpage */
		if (!oob_required || (step < start_step) || (step > end_step))
			memset(oob_buf, 0xff, oob_bytes);

		buf += ecc_size;
		ecc_calc += ecc_bytes;
		oob_buf  += oob_bytes;
	}

	/* copy calculated ECC for whole page to chip->buffer->oob */
	/* this include masked-value(0xFF) for unwritten subpages */
	ecc_calc = chip->buffers->ecccalc;
	for (i = 0; i < chip->ecc.total; i++)
		chip->oob_poi[eccpos[i]] = ecc_calc[i];

	/* write OOB buffer to NAND device */
	chip->write_buf(mtd, chip->oob_poi, mtd->oobsize);

	return 0;
}


/**
 * nand_write_page_syndrome - [REPLACEABLE] hardware ECC syndrome based page write
 * @mtd: mtd info structure
 * @chip: nand chip info structure
 * @buf: data buffer
 * @oob_required: must write chip->oob_poi to OOB
 *
 * The hw generator calculates the error syndrome automatically. Therefore we
 * need a special oob layout and handling.
 */
static int nand_write_page_syndrome(struct mtd_info *mtd,
				    struct nand_chip *chip,
				    const uint8_t *buf, int oob_required)
{
	int i, eccsize = chip->ecc.size;
	int eccbytes = chip->ecc.bytes;
	int eccsteps = chip->ecc.steps;
	const uint8_t *p = buf;
	uint8_t *oob = chip->oob_poi;

	for (i = 0; eccsteps; eccsteps--, i += eccbytes, p += eccsize) {

		chip->ecc.hwctl(mtd, NAND_ECC_WRITE);
		chip->write_buf(mtd, p, eccsize);

		if (chip->ecc.prepad) {
			chip->write_buf(mtd, oob, chip->ecc.prepad);
			oob += chip->ecc.prepad;
		}

		chip->ecc.calculate(mtd, p, oob);
		chip->write_buf(mtd, oob, eccbytes);
		oob += eccbytes;

		if (chip->ecc.postpad) {
			chip->write_buf(mtd, oob, chip->ecc.postpad);
			oob += chip->ecc.postpad;
		}
	}

	/* Calculate remaining oob bytes */
	i = mtd->oobsize - (oob - chip->oob_poi);
	if (i)
		chip->write_buf(mtd, oob, i);

	return 0;
}

/**
 * nand_write_page - [REPLACEABLE] write one page
 * @mtd: MTD device structure
 * @chip: NAND chip descriptor
 * @offset: address offset within the page
 * @data_len: length of actual data to be written
 * @buf: the data to write
 * @oob_required: must write chip->oob_poi to OOB
 * @page: page number to write
 * @cached: cached programming
 * @raw: use _raw version of write_page
 */
static int nand_write_page(struct mtd_info *mtd, struct nand_chip *chip,
		uint32_t offset, int data_len, const uint8_t *buf,
		int oob_required, int page, int cached, int raw)
{
	int status, subpage;

	if (!(chip->options & NAND_NO_SUBPAGE_WRITE) &&
		chip->ecc.write_subpage)
		subpage = offset || (data_len < mtd->writesize);
	else
		subpage = 0;

	chip->cmdfunc(mtd, NAND_CMD_SEQIN, 0x00, page);

	if (unlikely(raw))
		status = chip->ecc.write_page_raw(mtd, chip, buf,
							oob_required);
	else if (subpage)
		status = chip->ecc.write_subpage(mtd, chip, offset, data_len,
							 buf, oob_required);
	else
		status = chip->ecc.write_page(mtd, chip, buf, oob_required);

	if (status < 0)
		return status;

	/*
	 * Cached progamming disabled for now. Not sure if it's worth the
	 * trouble. The speed gain is not very impressive. (2.3->2.6Mib/s).
	 */
	cached = 0;

	if (!cached || !NAND_HAS_CACHEPROG(chip)) {

		chip->cmdfunc(mtd, NAND_CMD_PAGEPROG, -1, -1);
		status = chip->waitfunc(mtd, chip);
		/*
		 * See if operation failed and additional status checks are
		 * available.
		 */
		if ((status & NAND_STATUS_FAIL) && (chip->errstat))
			status = chip->errstat(mtd, chip, FL_WRITING, status,
					       page);

		if (status & NAND_STATUS_FAIL)
			return -EIO;
	} else {
		chip->cmdfunc(mtd, NAND_CMD_CACHEDPROG, -1, -1);
		status = chip->waitfunc(mtd, chip);
	}

	return 0;
}

/**
 * nand_fill_oob - [INTERN] Transfer client buffer to oob
 * @mtd: MTD device structure
 * @oob: oob data buffer
 * @len: oob data write length
 * @ops: oob ops structure
 */
static uint8_t *nand_fill_oob(struct mtd_info *mtd, uint8_t *oob, size_t len,
			      struct mtd_oob_ops *ops)
{
	struct nand_chip *chip = mtd->priv;

	/*
	 * Initialise to all 0xFF, to avoid the possibility of left over OOB
	 * data from a previous OOB read.
	 */
	memset(chip->oob_poi, 0xff, mtd->oobsize);

	switch (ops->mode) {

	case MTD_OPS_PLACE_OOB:
	case MTD_OPS_RAW:
		memcpy(chip->oob_poi + ops->ooboffs, oob, len);
		return oob + len;

	case MTD_OPS_AUTO_OOB: {
		struct nand_oobfree *free = chip->ecc.layout->oobfree;
		uint32_t boffs = 0, woffs = ops->ooboffs;
		size_t bytes = 0;

		for (; free->length && len; free++, len -= bytes) {
			/* Write request not from offset 0? */
			if (unlikely(woffs)) {
				if (woffs >= free->length) {
					woffs -= free->length;
					continue;
				}
				boffs = free->offset + woffs;
				bytes = min_t(size_t, len,
					      (free->length - woffs));
				woffs = 0;
			} else {
				bytes = min_t(size_t, len, free->length);
				boffs = free->offset;
			}
			memcpy(chip->oob_poi + boffs, oob, bytes);
			oob += bytes;
		}
		return oob;
	}
	default:
		BUG();
	}
	return NULL;
}

#define NOTALIGNED(x)	((x & (chip->subpagesize - 1)) != 0)

/**
 * nand_do_write_ops - [INTERN] NAND write with ECC
 * @mtd: MTD device structure
 * @to: offset to write to
 * @ops: oob operations description structure
 *
 * NAND write with ECC.
 */
static int nand_do_write_ops(struct mtd_info *mtd, loff_t to,
			     struct mtd_oob_ops *ops)
{
	int chipnr, realpage, page, blockmask, column;
	struct nand_chip *chip = mtd->priv;
	uint32_t writelen = ops->len;

	uint32_t oobwritelen = ops->ooblen;
	uint32_t oobmaxlen = ops->mode == MTD_OPS_AUTO_OOB ?
				mtd->oobavail : mtd->oobsize;

	uint8_t *oob = ops->oobbuf;
	uint8_t *buf = ops->datbuf;
	int ret;
	int oob_required = oob ? 1 : 0;

	ops->retlen = 0;
	if (!writelen)
		return 0;

	/* Reject writes, which are not page aligned */
	if (NOTALIGNED(to) || NOTALIGNED(ops->len)) {
		pr_notice("%s: attempt to write non page aligned data\n",
			   __func__);
		return -EINVAL;
	}

	column = to & (mtd->writesize - 1);

	chipnr = (int)(to >> chip->chip_shift);
	chip->select_chip(mtd, chipnr);

	/* Check, if it is write protected */
	if (nand_check_wp(mtd)) {
		ret = -EIO;
		goto err_out;
	}

	realpage = (int)(to >> chip->page_shift);
	page = realpage & chip->pagemask;
	blockmask = (1 << (chip->phys_erase_shift - chip->page_shift)) - 1;

	/* Invalidate the page cache, when we write to the cached page */
	if (to <= (chip->pagebuf << chip->page_shift) &&
	    (chip->pagebuf << chip->page_shift) < (to + ops->len))
		chip->pagebuf = -1;

	/* Don't allow multipage oob writes with offset */
	if (oob && ops->ooboffs && (ops->ooboffs + ops->ooblen > oobmaxlen)) {
		ret = -EINVAL;
		goto err_out;
	}

	while (1) {
		int bytes = mtd->writesize;
		int cached = writelen > bytes && page != blockmask;
		uint8_t *wbuf = buf;
		int use_bufpoi;
		int part_pagewr = (column || writelen < (mtd->writesize - 1));
<<<<<<< HEAD

		if (part_pagewr)
			use_bufpoi = 1;
		else if (chip->options & NAND_USE_BOUNCE_BUFFER)
			use_bufpoi = !virt_addr_valid(buf);
		else
			use_bufpoi = 0;

=======

		if (part_pagewr)
			use_bufpoi = 1;
		else if (chip->options & NAND_USE_BOUNCE_BUFFER)
			use_bufpoi = !virt_addr_valid(buf);
		else
			use_bufpoi = 0;

>>>>>>> 9ea9577d
		/* Partial page write?, or need to use bounce buffer */
		if (use_bufpoi) {
			pr_debug("%s: using write bounce buffer for buf@%p\n",
					 __func__, buf);
			cached = 0;
			if (part_pagewr)
				bytes = min_t(int, bytes - column, writelen);
			chip->pagebuf = -1;
			memset(chip->buffers->databuf, 0xff, mtd->writesize);
			memcpy(&chip->buffers->databuf[column], buf, bytes);
			wbuf = chip->buffers->databuf;
		}

		if (unlikely(oob)) {
			size_t len = min(oobwritelen, oobmaxlen);
			oob = nand_fill_oob(mtd, oob, len, ops);
			oobwritelen -= len;
		} else {
			/* We still need to erase leftover OOB data */
			memset(chip->oob_poi, 0xff, mtd->oobsize);
		}
		ret = chip->write_page(mtd, chip, column, bytes, wbuf,
					oob_required, page, cached,
					(ops->mode == MTD_OPS_RAW));
		if (ret)
			break;

		writelen -= bytes;
		if (!writelen)
			break;

		column = 0;
		buf += bytes;
		realpage++;

		page = realpage & chip->pagemask;
		/* Check, if we cross a chip boundary */
		if (!page) {
			chipnr++;
			chip->select_chip(mtd, -1);
			chip->select_chip(mtd, chipnr);
		}
	}

	ops->retlen = ops->len - writelen;
	if (unlikely(oob))
		ops->oobretlen = ops->ooblen;

err_out:
	chip->select_chip(mtd, -1);
	return ret;
}

/**
 * panic_nand_write - [MTD Interface] NAND write with ECC
 * @mtd: MTD device structure
 * @to: offset to write to
 * @len: number of bytes to write
 * @retlen: pointer to variable to store the number of written bytes
 * @buf: the data to write
 *
 * NAND write with ECC. Used when performing writes in interrupt context, this
 * may for example be called by mtdoops when writing an oops while in panic.
 */
static int panic_nand_write(struct mtd_info *mtd, loff_t to, size_t len,
			    size_t *retlen, const uint8_t *buf)
{
	struct nand_chip *chip = mtd->priv;
	struct mtd_oob_ops ops;
	int ret;

	/* Wait for the device to get ready */
	panic_nand_wait(mtd, chip, 400);

	/* Grab the device */
	panic_nand_get_device(chip, mtd, FL_WRITING);

	ops.len = len;
	ops.datbuf = (uint8_t *)buf;
	ops.oobbuf = NULL;
	ops.mode = MTD_OPS_PLACE_OOB;

	ret = nand_do_write_ops(mtd, to, &ops);

	*retlen = ops.retlen;
	return ret;
}

/**
 * nand_write - [MTD Interface] NAND write with ECC
 * @mtd: MTD device structure
 * @to: offset to write to
 * @len: number of bytes to write
 * @retlen: pointer to variable to store the number of written bytes
 * @buf: the data to write
 *
 * NAND write with ECC.
 */
static int nand_write(struct mtd_info *mtd, loff_t to, size_t len,
			  size_t *retlen, const uint8_t *buf)
{
	struct mtd_oob_ops ops;
	int ret;

	nand_get_device(mtd, FL_WRITING);
	ops.len = len;
	ops.datbuf = (uint8_t *)buf;
	ops.oobbuf = NULL;
	ops.mode = MTD_OPS_PLACE_OOB;
	ret = nand_do_write_ops(mtd, to, &ops);
	*retlen = ops.retlen;
	nand_release_device(mtd);
	return ret;
}

/**
 * nand_do_write_oob - [MTD Interface] NAND write out-of-band
 * @mtd: MTD device structure
 * @to: offset to write to
 * @ops: oob operation description structure
 *
 * NAND write out-of-band.
 */
static int nand_do_write_oob(struct mtd_info *mtd, loff_t to,
			     struct mtd_oob_ops *ops)
{
	int chipnr, page, status, len;
	struct nand_chip *chip = mtd->priv;

	pr_debug("%s: to = 0x%08x, len = %i\n",
			 __func__, (unsigned int)to, (int)ops->ooblen);

	if (ops->mode == MTD_OPS_AUTO_OOB)
		len = chip->ecc.layout->oobavail;
	else
		len = mtd->oobsize;

	/* Do not allow write past end of page */
	if ((ops->ooboffs + ops->ooblen) > len) {
		pr_debug("%s: attempt to write past end of page\n",
				__func__);
		return -EINVAL;
	}

	if (unlikely(ops->ooboffs >= len)) {
		pr_debug("%s: attempt to start write outside oob\n",
				__func__);
		return -EINVAL;
	}

	/* Do not allow write past end of device */
	if (unlikely(to >= mtd->size ||
		     ops->ooboffs + ops->ooblen >
			((mtd->size >> chip->page_shift) -
			 (to >> chip->page_shift)) * len)) {
		pr_debug("%s: attempt to write beyond end of device\n",
				__func__);
		return -EINVAL;
	}

	chipnr = (int)(to >> chip->chip_shift);
	chip->select_chip(mtd, chipnr);

	/* Shift to get page */
	page = (int)(to >> chip->page_shift);

	/*
	 * Reset the chip. Some chips (like the Toshiba TC5832DC found in one
	 * of my DiskOnChip 2000 test units) will clear the whole data page too
	 * if we don't do this. I have no clue why, but I seem to have 'fixed'
	 * it in the doc2000 driver in August 1999.  dwmw2.
	 */
	chip->cmdfunc(mtd, NAND_CMD_RESET, -1, -1);

	/* Check, if it is write protected */
	if (nand_check_wp(mtd)) {
		chip->select_chip(mtd, -1);
		return -EROFS;
	}

	/* Invalidate the page cache, if we write to the cached page */
	if (page == chip->pagebuf)
		chip->pagebuf = -1;

	nand_fill_oob(mtd, ops->oobbuf, ops->ooblen, ops);

	if (ops->mode == MTD_OPS_RAW)
		status = chip->ecc.write_oob_raw(mtd, chip, page & chip->pagemask);
	else
		status = chip->ecc.write_oob(mtd, chip, page & chip->pagemask);

	chip->select_chip(mtd, -1);

	if (status)
		return status;

	ops->oobretlen = ops->ooblen;

	return 0;
}

/**
 * nand_write_oob - [MTD Interface] NAND write data and/or out-of-band
 * @mtd: MTD device structure
 * @to: offset to write to
 * @ops: oob operation description structure
 */
static int nand_write_oob(struct mtd_info *mtd, loff_t to,
			  struct mtd_oob_ops *ops)
{
	int ret = -ENOTSUPP;

	ops->retlen = 0;

	/* Do not allow writes past end of device */
	if (ops->datbuf && (to + ops->len) > mtd->size) {
		pr_debug("%s: attempt to write beyond end of device\n",
				__func__);
		return -EINVAL;
	}

	nand_get_device(mtd, FL_WRITING);

	switch (ops->mode) {
	case MTD_OPS_PLACE_OOB:
	case MTD_OPS_AUTO_OOB:
	case MTD_OPS_RAW:
		break;

	default:
		goto out;
	}

	if (!ops->datbuf)
		ret = nand_do_write_oob(mtd, to, ops);
	else
		ret = nand_do_write_ops(mtd, to, ops);

out:
	nand_release_device(mtd);
	return ret;
}

/**
 * single_erase - [GENERIC] NAND standard block erase command function
 * @mtd: MTD device structure
 * @page: the page address of the block which will be erased
 *
 * Standard erase command for NAND chips. Returns NAND status.
 */
static int single_erase(struct mtd_info *mtd, int page)
{
	struct nand_chip *chip = mtd->priv;
	/* Send commands to erase a block */
	chip->cmdfunc(mtd, NAND_CMD_ERASE1, -1, page);
	chip->cmdfunc(mtd, NAND_CMD_ERASE2, -1, -1);

	return chip->waitfunc(mtd, chip);
}

/**
 * nand_erase - [MTD Interface] erase block(s)
 * @mtd: MTD device structure
 * @instr: erase instruction
 *
 * Erase one ore more blocks.
 */
static int nand_erase(struct mtd_info *mtd, struct erase_info *instr)
{
	return nand_erase_nand(mtd, instr, 0);
}

/**
 * nand_erase_nand - [INTERN] erase block(s)
 * @mtd: MTD device structure
 * @instr: erase instruction
 * @allowbbt: allow erasing the bbt area
 *
 * Erase one ore more blocks.
 */
int nand_erase_nand(struct mtd_info *mtd, struct erase_info *instr,
		    int allowbbt)
{
	int page, status, pages_per_block, ret, chipnr;
	struct nand_chip *chip = mtd->priv;
	loff_t len;

	pr_debug("%s: start = 0x%012llx, len = %llu\n",
			__func__, (unsigned long long)instr->addr,
			(unsigned long long)instr->len);

	if (check_offs_len(mtd, instr->addr, instr->len))
		return -EINVAL;

	/* Grab the lock and see if the device is available */
	nand_get_device(mtd, FL_ERASING);

	/* Shift to get first page */
	page = (int)(instr->addr >> chip->page_shift);
	chipnr = (int)(instr->addr >> chip->chip_shift);

	/* Calculate pages in each block */
	pages_per_block = 1 << (chip->phys_erase_shift - chip->page_shift);

	/* Select the NAND device */
	chip->select_chip(mtd, chipnr);

	/* Check, if it is write protected */
	if (nand_check_wp(mtd)) {
		pr_debug("%s: device is write protected!\n",
				__func__);
		instr->state = MTD_ERASE_FAILED;
		goto erase_exit;
	}

	/* Loop through the pages */
	len = instr->len;

	instr->state = MTD_ERASING;

	while (len) {
		/* Check if we have a bad block, we do not erase bad blocks! */
		if (nand_block_checkbad(mtd, ((loff_t) page) <<
					chip->page_shift, 0, allowbbt)) {
			pr_warn("%s: attempt to erase a bad block at page 0x%08x\n",
				    __func__, page);
			instr->state = MTD_ERASE_FAILED;
			goto erase_exit;
		}

		/*
		 * Invalidate the page cache, if we erase the block which
		 * contains the current cached page.
		 */
		if (page <= chip->pagebuf && chip->pagebuf <
		    (page + pages_per_block))
			chip->pagebuf = -1;

		status = chip->erase(mtd, page & chip->pagemask);

		/*
		 * See if operation failed and additional status checks are
		 * available
		 */
		if ((status & NAND_STATUS_FAIL) && (chip->errstat))
			status = chip->errstat(mtd, chip, FL_ERASING,
					       status, page);

		/* See if block erase succeeded */
		if (status & NAND_STATUS_FAIL) {
			pr_debug("%s: failed erase, page 0x%08x\n",
					__func__, page);
			instr->state = MTD_ERASE_FAILED;
			instr->fail_addr =
				((loff_t)page << chip->page_shift);
			goto erase_exit;
		}

		/* Increment page address and decrement length */
		len -= (1ULL << chip->phys_erase_shift);
		page += pages_per_block;

		/* Check, if we cross a chip boundary */
		if (len && !(page & chip->pagemask)) {
			chipnr++;
			chip->select_chip(mtd, -1);
			chip->select_chip(mtd, chipnr);
		}
	}
	instr->state = MTD_ERASE_DONE;

erase_exit:

	ret = instr->state == MTD_ERASE_DONE ? 0 : -EIO;

	/* Deselect and wake up anyone waiting on the device */
	chip->select_chip(mtd, -1);
	nand_release_device(mtd);

	/* Do call back function */
	if (!ret)
		mtd_erase_callback(instr);

	/* Return more or less happy */
	return ret;
}

/**
 * nand_sync - [MTD Interface] sync
 * @mtd: MTD device structure
 *
 * Sync is actually a wait for chip ready function.
 */
static void nand_sync(struct mtd_info *mtd)
{
	pr_debug("%s: called\n", __func__);

	/* Grab the lock and see if the device is available */
	nand_get_device(mtd, FL_SYNCING);
	/* Release it and go back */
	nand_release_device(mtd);
}

/**
 * nand_block_isbad - [MTD Interface] Check if block at offset is bad
 * @mtd: MTD device structure
 * @offs: offset relative to mtd start
 */
static int nand_block_isbad(struct mtd_info *mtd, loff_t offs)
{
	return nand_block_checkbad(mtd, offs, 1, 0);
}

/**
 * nand_block_markbad - [MTD Interface] Mark block at the given offset as bad
 * @mtd: MTD device structure
 * @ofs: offset relative to mtd start
 */
static int nand_block_markbad(struct mtd_info *mtd, loff_t ofs)
{
	int ret;

	ret = nand_block_isbad(mtd, ofs);
	if (ret) {
		/* If it was bad already, return success and do nothing */
		if (ret > 0)
			return 0;
		return ret;
	}

	return nand_block_markbad_lowlevel(mtd, ofs);
}

/**
 * nand_onfi_set_features- [REPLACEABLE] set features for ONFI nand
 * @mtd: MTD device structure
 * @chip: nand chip info structure
 * @addr: feature address.
 * @subfeature_param: the subfeature parameters, a four bytes array.
 */
static int nand_onfi_set_features(struct mtd_info *mtd, struct nand_chip *chip,
			int addr, uint8_t *subfeature_param)
{
	int status;
	int i;

	if (!chip->onfi_version ||
	    !(le16_to_cpu(chip->onfi_params.opt_cmd)
	      & ONFI_OPT_CMD_SET_GET_FEATURES))
		return -EINVAL;

	chip->cmdfunc(mtd, NAND_CMD_SET_FEATURES, addr, -1);
	for (i = 0; i < ONFI_SUBFEATURE_PARAM_LEN; ++i)
		chip->write_byte(mtd, subfeature_param[i]);

	status = chip->waitfunc(mtd, chip);
	if (status & NAND_STATUS_FAIL)
		return -EIO;
	return 0;
}

/**
 * nand_onfi_get_features- [REPLACEABLE] get features for ONFI nand
 * @mtd: MTD device structure
 * @chip: nand chip info structure
 * @addr: feature address.
 * @subfeature_param: the subfeature parameters, a four bytes array.
 */
static int nand_onfi_get_features(struct mtd_info *mtd, struct nand_chip *chip,
			int addr, uint8_t *subfeature_param)
{
	int i;

	if (!chip->onfi_version ||
	    !(le16_to_cpu(chip->onfi_params.opt_cmd)
	      & ONFI_OPT_CMD_SET_GET_FEATURES))
		return -EINVAL;

	/* clear the sub feature parameters */
	memset(subfeature_param, 0, ONFI_SUBFEATURE_PARAM_LEN);

	chip->cmdfunc(mtd, NAND_CMD_GET_FEATURES, addr, -1);
	for (i = 0; i < ONFI_SUBFEATURE_PARAM_LEN; ++i)
		*subfeature_param++ = chip->read_byte(mtd);
	return 0;
}

/**
 * nand_suspend - [MTD Interface] Suspend the NAND flash
 * @mtd: MTD device structure
 */
static int nand_suspend(struct mtd_info *mtd)
{
	return nand_get_device(mtd, FL_PM_SUSPENDED);
}

/**
 * nand_resume - [MTD Interface] Resume the NAND flash
 * @mtd: MTD device structure
 */
static void nand_resume(struct mtd_info *mtd)
{
	struct nand_chip *chip = mtd->priv;

	if (chip->state == FL_PM_SUSPENDED)
		nand_release_device(mtd);
	else
		pr_err("%s called for a chip which is not in suspended state\n",
			__func__);
}

/* Set default functions */
static void nand_set_defaults(struct nand_chip *chip, int busw)
{
	/* check for proper chip_delay setup, set 20us if not */
	if (!chip->chip_delay)
		chip->chip_delay = 20;

	/* check, if a user supplied command function given */
	if (chip->cmdfunc == NULL)
		chip->cmdfunc = nand_command;

	/* check, if a user supplied wait function given */
	if (chip->waitfunc == NULL)
		chip->waitfunc = nand_wait;

	if (!chip->select_chip)
		chip->select_chip = nand_select_chip;

	/* set for ONFI nand */
	if (!chip->onfi_set_features)
		chip->onfi_set_features = nand_onfi_set_features;
	if (!chip->onfi_get_features)
		chip->onfi_get_features = nand_onfi_get_features;

	/* If called twice, pointers that depend on busw may need to be reset */
	if (!chip->read_byte || chip->read_byte == nand_read_byte)
		chip->read_byte = busw ? nand_read_byte16 : nand_read_byte;
	if (!chip->read_word)
		chip->read_word = nand_read_word;
	if (!chip->block_bad)
		chip->block_bad = nand_block_bad;
	if (!chip->block_markbad)
		chip->block_markbad = nand_default_block_markbad;
	if (!chip->write_buf || chip->write_buf == nand_write_buf)
		chip->write_buf = busw ? nand_write_buf16 : nand_write_buf;
	if (!chip->write_byte || chip->write_byte == nand_write_byte)
		chip->write_byte = busw ? nand_write_byte16 : nand_write_byte;
	if (!chip->read_buf || chip->read_buf == nand_read_buf)
		chip->read_buf = busw ? nand_read_buf16 : nand_read_buf;
	if (!chip->scan_bbt)
		chip->scan_bbt = nand_default_bbt;

	if (!chip->controller) {
		chip->controller = &chip->hwcontrol;
		spin_lock_init(&chip->controller->lock);
		init_waitqueue_head(&chip->controller->wq);
	}

}

/* Sanitize ONFI strings so we can safely print them */
static void sanitize_string(uint8_t *s, size_t len)
{
	ssize_t i;

	/* Null terminate */
	s[len - 1] = 0;

	/* Remove non printable chars */
	for (i = 0; i < len - 1; i++) {
		if (s[i] < ' ' || s[i] > 127)
			s[i] = '?';
	}

	/* Remove trailing spaces */
	strim(s);
}

static u16 onfi_crc16(u16 crc, u8 const *p, size_t len)
{
	int i;
	while (len--) {
		crc ^= *p++ << 8;
		for (i = 0; i < 8; i++)
			crc = (crc << 1) ^ ((crc & 0x8000) ? 0x8005 : 0);
	}

	return crc;
}

/* Parse the Extended Parameter Page. */
static int nand_flash_detect_ext_param_page(struct mtd_info *mtd,
		struct nand_chip *chip, struct nand_onfi_params *p)
{
	struct onfi_ext_param_page *ep;
	struct onfi_ext_section *s;
	struct onfi_ext_ecc_info *ecc;
	uint8_t *cursor;
	int ret = -EINVAL;
	int len;
	int i;

	len = le16_to_cpu(p->ext_param_page_length) * 16;
	ep = kmalloc(len, GFP_KERNEL);
	if (!ep)
		return -ENOMEM;

	/* Send our own NAND_CMD_PARAM. */
	chip->cmdfunc(mtd, NAND_CMD_PARAM, 0, -1);

	/* Use the Change Read Column command to skip the ONFI param pages. */
	chip->cmdfunc(mtd, NAND_CMD_RNDOUT,
			sizeof(*p) * p->num_of_param_pages , -1);

	/* Read out the Extended Parameter Page. */
	chip->read_buf(mtd, (uint8_t *)ep, len);
	if ((onfi_crc16(ONFI_CRC_BASE, ((uint8_t *)ep) + 2, len - 2)
		!= le16_to_cpu(ep->crc))) {
		pr_debug("fail in the CRC.\n");
		goto ext_out;
	}

	/*
	 * Check the signature.
	 * Do not strictly follow the ONFI spec, maybe changed in future.
	 */
	if (strncmp(ep->sig, "EPPS", 4)) {
		pr_debug("The signature is invalid.\n");
		goto ext_out;
	}

	/* find the ECC section. */
	cursor = (uint8_t *)(ep + 1);
	for (i = 0; i < ONFI_EXT_SECTION_MAX; i++) {
		s = ep->sections + i;
		if (s->type == ONFI_SECTION_TYPE_2)
			break;
		cursor += s->length * 16;
	}
	if (i == ONFI_EXT_SECTION_MAX) {
		pr_debug("We can not find the ECC section.\n");
		goto ext_out;
	}

	/* get the info we want. */
	ecc = (struct onfi_ext_ecc_info *)cursor;

	if (!ecc->codeword_size) {
		pr_debug("Invalid codeword size\n");
		goto ext_out;
	}

	chip->ecc_strength_ds = ecc->ecc_bits;
	chip->ecc_step_ds = 1 << ecc->codeword_size;
	ret = 0;

ext_out:
	kfree(ep);
	return ret;
}

static int nand_setup_read_retry_micron(struct mtd_info *mtd, int retry_mode)
{
	struct nand_chip *chip = mtd->priv;
	uint8_t feature[ONFI_SUBFEATURE_PARAM_LEN] = {retry_mode};

	return chip->onfi_set_features(mtd, chip, ONFI_FEATURE_ADDR_READ_RETRY,
			feature);
}

/*
 * Configure chip properties from Micron vendor-specific ONFI table
 */
static void nand_onfi_detect_micron(struct nand_chip *chip,
		struct nand_onfi_params *p)
{
	struct nand_onfi_vendor_micron *micron = (void *)p->vendor;

	if (le16_to_cpu(p->vendor_revision) < 1)
		return;

	chip->read_retries = micron->read_retry_options;
	chip->setup_read_retry = nand_setup_read_retry_micron;
}

/*
 * Check if the NAND chip is ONFI compliant, returns 1 if it is, 0 otherwise.
 */
static int nand_flash_detect_onfi(struct mtd_info *mtd, struct nand_chip *chip,
					int *busw)
{
	struct nand_onfi_params *p = &chip->onfi_params;
	int i, j;
	int val;

	/* Try ONFI for unknown chip or LP */
	chip->cmdfunc(mtd, NAND_CMD_READID, 0x20, -1);
	if (chip->read_byte(mtd) != 'O' || chip->read_byte(mtd) != 'N' ||
		chip->read_byte(mtd) != 'F' || chip->read_byte(mtd) != 'I')
		return 0;

	chip->cmdfunc(mtd, NAND_CMD_PARAM, 0, -1);
	for (i = 0; i < 3; i++) {
		for (j = 0; j < sizeof(*p); j++)
			((uint8_t *)p)[j] = chip->read_byte(mtd);
		if (onfi_crc16(ONFI_CRC_BASE, (uint8_t *)p, 254) ==
				le16_to_cpu(p->crc)) {
			break;
		}
	}

	if (i == 3) {
		pr_err("Could not find valid ONFI parameter page; aborting\n");
		return 0;
	}

	/* Check version */
	val = le16_to_cpu(p->revision);
	if (val & (1 << 5))
		chip->onfi_version = 23;
	else if (val & (1 << 4))
		chip->onfi_version = 22;
	else if (val & (1 << 3))
		chip->onfi_version = 21;
	else if (val & (1 << 2))
		chip->onfi_version = 20;
	else if (val & (1 << 1))
		chip->onfi_version = 10;

	if (!chip->onfi_version) {
		pr_info("unsupported ONFI version: %d\n", val);
		return 0;
	}

	sanitize_string(p->manufacturer, sizeof(p->manufacturer));
	sanitize_string(p->model, sizeof(p->model));
	if (!mtd->name)
		mtd->name = p->model;

	mtd->writesize = le32_to_cpu(p->byte_per_page);

	/*
	 * pages_per_block and blocks_per_lun may not be a power-of-2 size
	 * (don't ask me who thought of this...). MTD assumes that these
	 * dimensions will be power-of-2, so just truncate the remaining area.
	 */
	mtd->erasesize = 1 << (fls(le32_to_cpu(p->pages_per_block)) - 1);
	mtd->erasesize *= mtd->writesize;

	mtd->oobsize = le16_to_cpu(p->spare_bytes_per_page);

	/* See erasesize comment */
	chip->chipsize = 1 << (fls(le32_to_cpu(p->blocks_per_lun)) - 1);
	chip->chipsize *= (uint64_t)mtd->erasesize * p->lun_count;
	chip->bits_per_cell = p->bits_per_cell;

	if (onfi_feature(chip) & ONFI_FEATURE_16_BIT_BUS)
		*busw = NAND_BUSWIDTH_16;
	else
		*busw = 0;

	if (p->ecc_bits != 0xff) {
		chip->ecc_strength_ds = p->ecc_bits;
		chip->ecc_step_ds = 512;
	} else if (chip->onfi_version >= 21 &&
		(onfi_feature(chip) & ONFI_FEATURE_EXT_PARAM_PAGE)) {

		/*
		 * The nand_flash_detect_ext_param_page() uses the
		 * Change Read Column command which maybe not supported
		 * by the chip->cmdfunc. So try to update the chip->cmdfunc
		 * now. We do not replace user supplied command function.
		 */
		if (mtd->writesize > 512 && chip->cmdfunc == nand_command)
			chip->cmdfunc = nand_command_lp;

		/* The Extended Parameter Page is supported since ONFI 2.1. */
		if (nand_flash_detect_ext_param_page(mtd, chip, p))
			pr_warn("Failed to detect ONFI extended param page\n");
	} else {
		pr_warn("Could not retrieve ONFI ECC requirements\n");
	}

	if (p->jedec_id == NAND_MFR_MICRON)
		nand_onfi_detect_micron(chip, p);

	return 1;
}

/*
 * Check if the NAND chip is JEDEC compliant, returns 1 if it is, 0 otherwise.
 */
static int nand_flash_detect_jedec(struct mtd_info *mtd, struct nand_chip *chip,
					int *busw)
{
	struct nand_jedec_params *p = &chip->jedec_params;
	struct jedec_ecc_info *ecc;
	int val;
	int i, j;

	/* Try JEDEC for unknown chip or LP */
	chip->cmdfunc(mtd, NAND_CMD_READID, 0x40, -1);
	if (chip->read_byte(mtd) != 'J' || chip->read_byte(mtd) != 'E' ||
		chip->read_byte(mtd) != 'D' || chip->read_byte(mtd) != 'E' ||
		chip->read_byte(mtd) != 'C')
		return 0;

	chip->cmdfunc(mtd, NAND_CMD_PARAM, 0x40, -1);
	for (i = 0; i < 3; i++) {
		for (j = 0; j < sizeof(*p); j++)
			((uint8_t *)p)[j] = chip->read_byte(mtd);

		if (onfi_crc16(ONFI_CRC_BASE, (uint8_t *)p, 510) ==
				le16_to_cpu(p->crc))
			break;
	}

	if (i == 3) {
		pr_err("Could not find valid JEDEC parameter page; aborting\n");
		return 0;
	}

	/* Check version */
	val = le16_to_cpu(p->revision);
	if (val & (1 << 2))
		chip->jedec_version = 10;
	else if (val & (1 << 1))
		chip->jedec_version = 1; /* vendor specific version */

	if (!chip->jedec_version) {
		pr_info("unsupported JEDEC version: %d\n", val);
		return 0;
	}

	sanitize_string(p->manufacturer, sizeof(p->manufacturer));
	sanitize_string(p->model, sizeof(p->model));
	if (!mtd->name)
		mtd->name = p->model;

	mtd->writesize = le32_to_cpu(p->byte_per_page);

	/* Please reference to the comment for nand_flash_detect_onfi. */
	mtd->erasesize = 1 << (fls(le32_to_cpu(p->pages_per_block)) - 1);
	mtd->erasesize *= mtd->writesize;

	mtd->oobsize = le16_to_cpu(p->spare_bytes_per_page);

	/* Please reference to the comment for nand_flash_detect_onfi. */
	chip->chipsize = 1 << (fls(le32_to_cpu(p->blocks_per_lun)) - 1);
	chip->chipsize *= (uint64_t)mtd->erasesize * p->lun_count;
	chip->bits_per_cell = p->bits_per_cell;

	if (jedec_feature(chip) & JEDEC_FEATURE_16_BIT_BUS)
		*busw = NAND_BUSWIDTH_16;
	else
		*busw = 0;

	/* ECC info */
	ecc = &p->ecc_info[0];

	if (ecc->codeword_size >= 9) {
		chip->ecc_strength_ds = ecc->ecc_bits;
		chip->ecc_step_ds = 1 << ecc->codeword_size;
	} else {
		pr_warn("Invalid codeword size\n");
	}

	return 1;
}

/*
 * nand_id_has_period - Check if an ID string has a given wraparound period
 * @id_data: the ID string
 * @arrlen: the length of the @id_data array
 * @period: the period of repitition
 *
 * Check if an ID string is repeated within a given sequence of bytes at
 * specific repetition interval period (e.g., {0x20,0x01,0x7F,0x20} has a
 * period of 3). This is a helper function for nand_id_len(). Returns non-zero
 * if the repetition has a period of @period; otherwise, returns zero.
 */
static int nand_id_has_period(u8 *id_data, int arrlen, int period)
{
	int i, j;
	for (i = 0; i < period; i++)
		for (j = i + period; j < arrlen; j += period)
			if (id_data[i] != id_data[j])
				return 0;
	return 1;
}

/*
 * nand_id_len - Get the length of an ID string returned by CMD_READID
 * @id_data: the ID string
 * @arrlen: the length of the @id_data array

 * Returns the length of the ID string, according to known wraparound/trailing
 * zero patterns. If no pattern exists, returns the length of the array.
 */
static int nand_id_len(u8 *id_data, int arrlen)
{
	int last_nonzero, period;

	/* Find last non-zero byte */
	for (last_nonzero = arrlen - 1; last_nonzero >= 0; last_nonzero--)
		if (id_data[last_nonzero])
			break;

	/* All zeros */
	if (last_nonzero < 0)
		return 0;

	/* Calculate wraparound period */
	for (period = 1; period < arrlen; period++)
		if (nand_id_has_period(id_data, arrlen, period))
			break;

	/* There's a repeated pattern */
	if (period < arrlen)
		return period;

	/* There are trailing zeros */
	if (last_nonzero < arrlen - 1)
		return last_nonzero + 1;

	/* No pattern detected */
	return arrlen;
}

/* Extract the bits of per cell from the 3rd byte of the extended ID */
static int nand_get_bits_per_cell(u8 cellinfo)
{
	int bits;

	bits = cellinfo & NAND_CI_CELLTYPE_MSK;
	bits >>= NAND_CI_CELLTYPE_SHIFT;
	return bits + 1;
}

/*
 * Many new NAND share similar device ID codes, which represent the size of the
 * chip. The rest of the parameters must be decoded according to generic or
 * manufacturer-specific "extended ID" decoding patterns.
 */
static void nand_decode_ext_id(struct mtd_info *mtd, struct nand_chip *chip,
				u8 id_data[8], int *busw)
{
	int extid, id_len;
	/* The 3rd id byte holds MLC / multichip data */
	chip->bits_per_cell = nand_get_bits_per_cell(id_data[2]);
	/* The 4th id byte is the important one */
	extid = id_data[3];

	id_len = nand_id_len(id_data, 8);

	/*
	 * Field definitions are in the following datasheets:
	 * Old style (4,5 byte ID): Samsung K9GAG08U0M (p.32)
	 * New Samsung (6 byte ID): Samsung K9GAG08U0F (p.44)
	 * Hynix MLC   (6 byte ID): Hynix H27UBG8T2B (p.22)
	 *
	 * Check for ID length, non-zero 6th byte, cell type, and Hynix/Samsung
	 * ID to decide what to do.
	 */
	if (id_len == 6 && id_data[0] == NAND_MFR_SAMSUNG &&
			!nand_is_slc(chip) && id_data[5] != 0x00) {
		/* Calc pagesize */
		mtd->writesize = 2048 << (extid & 0x03);
		extid >>= 2;
		/* Calc oobsize */
		switch (((extid >> 2) & 0x04) | (extid & 0x03)) {
		case 1:
			mtd->oobsize = 128;
			break;
		case 2:
			mtd->oobsize = 218;
			break;
		case 3:
			mtd->oobsize = 400;
			break;
		case 4:
			mtd->oobsize = 436;
			break;
		case 5:
			mtd->oobsize = 512;
			break;
		case 6:
			mtd->oobsize = 640;
			break;
		case 7:
		default: /* Other cases are "reserved" (unknown) */
			mtd->oobsize = 1024;
			break;
		}
		extid >>= 2;
		/* Calc blocksize */
		mtd->erasesize = (128 * 1024) <<
			(((extid >> 1) & 0x04) | (extid & 0x03));
		*busw = 0;
	} else if (id_len == 6 && id_data[0] == NAND_MFR_HYNIX &&
			!nand_is_slc(chip)) {
		unsigned int tmp;

		/* Calc pagesize */
		mtd->writesize = 2048 << (extid & 0x03);
		extid >>= 2;
		/* Calc oobsize */
		switch (((extid >> 2) & 0x04) | (extid & 0x03)) {
		case 0:
			mtd->oobsize = 128;
			break;
		case 1:
			mtd->oobsize = 224;
			break;
		case 2:
			mtd->oobsize = 448;
			break;
		case 3:
			mtd->oobsize = 64;
			break;
		case 4:
			mtd->oobsize = 32;
			break;
		case 5:
			mtd->oobsize = 16;
			break;
		default:
			mtd->oobsize = 640;
			break;
		}
		extid >>= 2;
		/* Calc blocksize */
		tmp = ((extid >> 1) & 0x04) | (extid & 0x03);
		if (tmp < 0x03)
			mtd->erasesize = (128 * 1024) << tmp;
		else if (tmp == 0x03)
			mtd->erasesize = 768 * 1024;
		else
			mtd->erasesize = (64 * 1024) << tmp;
		*busw = 0;
	} else {
		/* Calc pagesize */
		mtd->writesize = 1024 << (extid & 0x03);
		extid >>= 2;
		/* Calc oobsize */
		mtd->oobsize = (8 << (extid & 0x01)) *
			(mtd->writesize >> 9);
		extid >>= 2;
		/* Calc blocksize. Blocksize is multiples of 64KiB */
		mtd->erasesize = (64 * 1024) << (extid & 0x03);
		extid >>= 2;
		/* Get buswidth information */
		*busw = (extid & 0x01) ? NAND_BUSWIDTH_16 : 0;

		/*
		 * Toshiba 24nm raw SLC (i.e., not BENAND) have 32B OOB per
		 * 512B page. For Toshiba SLC, we decode the 5th/6th byte as
		 * follows:
		 * - ID byte 6, bits[2:0]: 100b -> 43nm, 101b -> 32nm,
		 *                         110b -> 24nm
		 * - ID byte 5, bit[7]:    1 -> BENAND, 0 -> raw SLC
		 */
		if (id_len >= 6 && id_data[0] == NAND_MFR_TOSHIBA &&
				nand_is_slc(chip) &&
				(id_data[5] & 0x7) == 0x6 /* 24nm */ &&
				!(id_data[4] & 0x80) /* !BENAND */) {
			mtd->oobsize = 32 * mtd->writesize >> 9;
		}

	}
}

/*
 * Old devices have chip data hardcoded in the device ID table. nand_decode_id
 * decodes a matching ID table entry and assigns the MTD size parameters for
 * the chip.
 */
static void nand_decode_id(struct mtd_info *mtd, struct nand_chip *chip,
				struct nand_flash_dev *type, u8 id_data[8],
				int *busw)
{
	int maf_id = id_data[0];

	mtd->erasesize = type->erasesize;
	mtd->writesize = type->pagesize;
	mtd->oobsize = mtd->writesize / 32;
	*busw = type->options & NAND_BUSWIDTH_16;

	/* All legacy ID NAND are small-page, SLC */
	chip->bits_per_cell = 1;

	/*
	 * Check for Spansion/AMD ID + repeating 5th, 6th byte since
	 * some Spansion chips have erasesize that conflicts with size
	 * listed in nand_ids table.
	 * Data sheet (5 byte ID): Spansion S30ML-P ORNAND (p.39)
	 */
	if (maf_id == NAND_MFR_AMD && id_data[4] != 0x00 && id_data[5] == 0x00
			&& id_data[6] == 0x00 && id_data[7] == 0x00
			&& mtd->writesize == 512) {
		mtd->erasesize = 128 * 1024;
		mtd->erasesize <<= ((id_data[3] & 0x03) << 1);
	}
}

/*
 * Set the bad block marker/indicator (BBM/BBI) patterns according to some
 * heuristic patterns using various detected parameters (e.g., manufacturer,
 * page size, cell-type information).
 */
static void nand_decode_bbm_options(struct mtd_info *mtd,
				    struct nand_chip *chip, u8 id_data[8])
{
	int maf_id = id_data[0];

	/* Set the bad block position */
	if (mtd->writesize > 512 || (chip->options & NAND_BUSWIDTH_16))
		chip->badblockpos = NAND_LARGE_BADBLOCK_POS;
	else
		chip->badblockpos = NAND_SMALL_BADBLOCK_POS;

	/*
	 * Bad block marker is stored in the last page of each block on Samsung
	 * and Hynix MLC devices; stored in first two pages of each block on
	 * Micron devices with 2KiB pages and on SLC Samsung, Hynix, Toshiba,
	 * AMD/Spansion, and Macronix.  All others scan only the first page.
	 */
	if (!nand_is_slc(chip) &&
			(maf_id == NAND_MFR_SAMSUNG ||
			 maf_id == NAND_MFR_HYNIX))
		chip->bbt_options |= NAND_BBT_SCANLASTPAGE;
	else if ((nand_is_slc(chip) &&
				(maf_id == NAND_MFR_SAMSUNG ||
				 maf_id == NAND_MFR_HYNIX ||
				 maf_id == NAND_MFR_TOSHIBA ||
				 maf_id == NAND_MFR_AMD ||
				 maf_id == NAND_MFR_MACRONIX)) ||
			(mtd->writesize == 2048 &&
			 maf_id == NAND_MFR_MICRON))
		chip->bbt_options |= NAND_BBT_SCAN2NDPAGE;
}

static inline bool is_full_id_nand(struct nand_flash_dev *type)
{
	return type->id_len;
}

static bool find_full_id_nand(struct mtd_info *mtd, struct nand_chip *chip,
		   struct nand_flash_dev *type, u8 *id_data, int *busw)
{
	if (!strncmp(type->id, id_data, type->id_len)) {
		mtd->writesize = type->pagesize;
		mtd->erasesize = type->erasesize;
		mtd->oobsize = type->oobsize;

		chip->bits_per_cell = nand_get_bits_per_cell(id_data[2]);
		chip->chipsize = (uint64_t)type->chipsize << 20;
		chip->options |= type->options;
		chip->ecc_strength_ds = NAND_ECC_STRENGTH(type);
		chip->ecc_step_ds = NAND_ECC_STEP(type);

		*busw = type->options & NAND_BUSWIDTH_16;

		if (!mtd->name)
			mtd->name = type->name;

		return true;
	}
	return false;
}

/*
 * Get the flash and manufacturer id and lookup if the type is supported.
 */
static struct nand_flash_dev *nand_get_flash_type(struct mtd_info *mtd,
						  struct nand_chip *chip,
						  int *maf_id, int *dev_id,
						  struct nand_flash_dev *type)
{
	int busw;
	int i, maf_idx;
	u8 id_data[8];

	/* Select the device */
	chip->select_chip(mtd, 0);

	/*
	 * Reset the chip, required by some chips (e.g. Micron MT29FxGxxxxx)
	 * after power-up.
	 */
	chip->cmdfunc(mtd, NAND_CMD_RESET, -1, -1);

	/* Send the command for reading device ID */
	chip->cmdfunc(mtd, NAND_CMD_READID, 0x00, -1);

	/* Read manufacturer and device IDs */
	*maf_id = chip->read_byte(mtd);
	*dev_id = chip->read_byte(mtd);

	/*
	 * Try again to make sure, as some systems the bus-hold or other
	 * interface concerns can cause random data which looks like a
	 * possibly credible NAND flash to appear. If the two results do
	 * not match, ignore the device completely.
	 */

	chip->cmdfunc(mtd, NAND_CMD_READID, 0x00, -1);

	/* Read entire ID string */
	for (i = 0; i < 8; i++)
		id_data[i] = chip->read_byte(mtd);

	if (id_data[0] != *maf_id || id_data[1] != *dev_id) {
		pr_info("second ID read did not match %02x,%02x against %02x,%02x\n",
			*maf_id, *dev_id, id_data[0], id_data[1]);
		return ERR_PTR(-ENODEV);
	}

	if (!type)
		type = nand_flash_ids;

	for (; type->name != NULL; type++) {
		if (is_full_id_nand(type)) {
			if (find_full_id_nand(mtd, chip, type, id_data, &busw))
				goto ident_done;
		} else if (*dev_id == type->dev_id) {
				break;
		}
	}

	chip->onfi_version = 0;
	if (!type->name || !type->pagesize) {
		/* Check if the chip is ONFI compliant */
		if (nand_flash_detect_onfi(mtd, chip, &busw))
			goto ident_done;

		/* Check if the chip is JEDEC compliant */
		if (nand_flash_detect_jedec(mtd, chip, &busw))
			goto ident_done;
	}

	if (!type->name)
		return ERR_PTR(-ENODEV);

	if (!mtd->name)
		mtd->name = type->name;

	chip->chipsize = (uint64_t)type->chipsize << 20;

	if (!type->pagesize && chip->init_size) {
		/* Set the pagesize, oobsize, erasesize by the driver */
		busw = chip->init_size(mtd, chip, id_data);
	} else if (!type->pagesize) {
		/* Decode parameters from extended ID */
		nand_decode_ext_id(mtd, chip, id_data, &busw);
	} else {
		nand_decode_id(mtd, chip, type, id_data, &busw);
	}
	/* Get chip options */
	chip->options |= type->options;

	/*
	 * Check if chip is not a Samsung device. Do not clear the
	 * options for chips which do not have an extended id.
	 */
	if (*maf_id != NAND_MFR_SAMSUNG && !type->pagesize)
		chip->options &= ~NAND_SAMSUNG_LP_OPTIONS;
ident_done:

	/* Try to identify manufacturer */
	for (maf_idx = 0; nand_manuf_ids[maf_idx].id != 0x0; maf_idx++) {
		if (nand_manuf_ids[maf_idx].id == *maf_id)
			break;
	}

	if (chip->options & NAND_BUSWIDTH_AUTO) {
		WARN_ON(chip->options & NAND_BUSWIDTH_16);
		chip->options |= busw;
		nand_set_defaults(chip, busw);
	} else if (busw != (chip->options & NAND_BUSWIDTH_16)) {
		/*
		 * Check, if buswidth is correct. Hardware drivers should set
		 * chip correct!
		 */
		pr_info("device found, Manufacturer ID: 0x%02x, Chip ID: 0x%02x\n",
			*maf_id, *dev_id);
		pr_info("%s %s\n", nand_manuf_ids[maf_idx].name, mtd->name);
		pr_warn("bus width %d instead %d bit\n",
			   (chip->options & NAND_BUSWIDTH_16) ? 16 : 8,
			   busw ? 16 : 8);
		return ERR_PTR(-EINVAL);
	}

	nand_decode_bbm_options(mtd, chip, id_data);

	/* Calculate the address shift from the page size */
	chip->page_shift = ffs(mtd->writesize) - 1;
	/* Convert chipsize to number of pages per chip -1 */
	chip->pagemask = (chip->chipsize >> chip->page_shift) - 1;

	chip->bbt_erase_shift = chip->phys_erase_shift =
		ffs(mtd->erasesize) - 1;
	if (chip->chipsize & 0xffffffff)
		chip->chip_shift = ffs((unsigned)chip->chipsize) - 1;
	else {
		chip->chip_shift = ffs((unsigned)(chip->chipsize >> 32));
		chip->chip_shift += 32 - 1;
	}

	chip->badblockbits = 8;
	chip->erase = single_erase;

	/* Do not replace user supplied command function! */
	if (mtd->writesize > 512 && chip->cmdfunc == nand_command)
		chip->cmdfunc = nand_command_lp;

	pr_info("device found, Manufacturer ID: 0x%02x, Chip ID: 0x%02x\n",
		*maf_id, *dev_id);

	if (chip->onfi_version)
		pr_info("%s %s\n", nand_manuf_ids[maf_idx].name,
				chip->onfi_params.model);
	else if (chip->jedec_version)
		pr_info("%s %s\n", nand_manuf_ids[maf_idx].name,
				chip->jedec_params.model);
	else
		pr_info("%s %s\n", nand_manuf_ids[maf_idx].name,
				type->name);

	pr_info("%dMiB, %s, page size: %d, OOB size: %d\n",
		(int)(chip->chipsize >> 20), nand_is_slc(chip) ? "SLC" : "MLC",
		mtd->writesize, mtd->oobsize);
	return type;
}

/**
 * nand_scan_ident - [NAND Interface] Scan for the NAND device
 * @mtd: MTD device structure
 * @maxchips: number of chips to scan for
 * @table: alternative NAND ID table
 *
 * This is the first phase of the normal nand_scan() function. It reads the
 * flash ID and sets up MTD fields accordingly.
 *
 * The mtd->owner field must be set to the module of the caller.
 */
int nand_scan_ident(struct mtd_info *mtd, int maxchips,
		    struct nand_flash_dev *table)
{
	int i, nand_maf_id, nand_dev_id;
	struct nand_chip *chip = mtd->priv;
	struct nand_flash_dev *type;

	/* Set the default functions */
	nand_set_defaults(chip, chip->options & NAND_BUSWIDTH_16);

	/* Read the flash type */
	type = nand_get_flash_type(mtd, chip, &nand_maf_id,
				   &nand_dev_id, table);

	if (IS_ERR(type)) {
		if (!(chip->options & NAND_SCAN_SILENT_NODEV))
			pr_warn("No NAND device found\n");
		chip->select_chip(mtd, -1);
		return PTR_ERR(type);
	}

	chip->select_chip(mtd, -1);

	/* Check for a chip array */
	for (i = 1; i < maxchips; i++) {
		chip->select_chip(mtd, i);
		/* See comment in nand_get_flash_type for reset */
		chip->cmdfunc(mtd, NAND_CMD_RESET, -1, -1);
		/* Send the command for reading device ID */
		chip->cmdfunc(mtd, NAND_CMD_READID, 0x00, -1);
		/* Read manufacturer and device IDs */
		if (nand_maf_id != chip->read_byte(mtd) ||
		    nand_dev_id != chip->read_byte(mtd)) {
			chip->select_chip(mtd, -1);
			break;
		}
		chip->select_chip(mtd, -1);
	}
	if (i > 1)
		pr_info("%d chips detected\n", i);

	/* Store the number of chips and calc total size for mtd */
	chip->numchips = i;
	mtd->size = i * chip->chipsize;

	return 0;
}
EXPORT_SYMBOL(nand_scan_ident);

/*
 * Check if the chip configuration meet the datasheet requirements.

 * If our configuration corrects A bits per B bytes and the minimum
 * required correction level is X bits per Y bytes, then we must ensure
 * both of the following are true:
 *
 * (1) A / B >= X / Y
 * (2) A >= X
 *
 * Requirement (1) ensures we can correct for the required bitflip density.
 * Requirement (2) ensures we can correct even when all bitflips are clumped
 * in the same sector.
 */
static bool nand_ecc_strength_good(struct mtd_info *mtd)
{
	struct nand_chip *chip = mtd->priv;
	struct nand_ecc_ctrl *ecc = &chip->ecc;
	int corr, ds_corr;

	if (ecc->size == 0 || chip->ecc_step_ds == 0)
		/* Not enough information */
		return true;

	/*
	 * We get the number of corrected bits per page to compare
	 * the correction density.
	 */
	corr = (mtd->writesize * ecc->strength) / ecc->size;
	ds_corr = (mtd->writesize * chip->ecc_strength_ds) / chip->ecc_step_ds;

	return corr >= ds_corr && ecc->strength >= chip->ecc_strength_ds;
}

/**
 * nand_scan_tail - [NAND Interface] Scan for the NAND device
 * @mtd: MTD device structure
 *
 * This is the second phase of the normal nand_scan() function. It fills out
 * all the uninitialized function pointers with the defaults and scans for a
 * bad block table if appropriate.
 */
int nand_scan_tail(struct mtd_info *mtd)
{
	int i;
	struct nand_chip *chip = mtd->priv;
	struct nand_ecc_ctrl *ecc = &chip->ecc;
	struct nand_buffers *nbuf;

	/* New bad blocks should be marked in OOB, flash-based BBT, or both */
	BUG_ON((chip->bbt_options & NAND_BBT_NO_OOB_BBM) &&
			!(chip->bbt_options & NAND_BBT_USE_FLASH));

	if (!(chip->options & NAND_OWN_BUFFERS)) {
		nbuf = kzalloc(sizeof(*nbuf) + mtd->writesize
				+ mtd->oobsize * 3, GFP_KERNEL);
		if (!nbuf)
			return -ENOMEM;
		nbuf->ecccalc = (uint8_t *)(nbuf + 1);
		nbuf->ecccode = nbuf->ecccalc + mtd->oobsize;
		nbuf->databuf = nbuf->ecccode + mtd->oobsize;

		chip->buffers = nbuf;
	} else {
		if (!chip->buffers)
			return -ENOMEM;
	}

	/* Set the internal oob buffer location, just after the page data */
	chip->oob_poi = chip->buffers->databuf + mtd->writesize;

	/*
	 * If no default placement scheme is given, select an appropriate one.
	 */
	if (!ecc->layout && (ecc->mode != NAND_ECC_SOFT_BCH)) {
		switch (mtd->oobsize) {
		case 8:
			ecc->layout = &nand_oob_8;
			break;
		case 16:
			ecc->layout = &nand_oob_16;
			break;
		case 64:
			ecc->layout = &nand_oob_64;
			break;
		case 128:
			ecc->layout = &nand_oob_128;
			break;
		default:
			pr_warn("No oob scheme defined for oobsize %d\n",
				   mtd->oobsize);
			BUG();
		}
	}

	if (!chip->write_page)
		chip->write_page = nand_write_page;

	/*
	 * Check ECC mode, default to software if 3byte/512byte hardware ECC is
	 * selected and we have 256 byte pagesize fallback to software ECC
	 */

	switch (ecc->mode) {
	case NAND_ECC_HW_OOB_FIRST:
		/* Similar to NAND_ECC_HW, but a separate read_page handle */
		if (!ecc->calculate || !ecc->correct || !ecc->hwctl) {
			pr_warn("No ECC functions supplied; "
				   "hardware ECC not possible\n");
			BUG();
		}
		if (!ecc->read_page)
			ecc->read_page = nand_read_page_hwecc_oob_first;

	case NAND_ECC_HW:
		/* Use standard hwecc read page function? */
		if (!ecc->read_page)
			ecc->read_page = nand_read_page_hwecc;
		if (!ecc->write_page)
			ecc->write_page = nand_write_page_hwecc;
		if (!ecc->read_page_raw)
			ecc->read_page_raw = nand_read_page_raw;
		if (!ecc->write_page_raw)
			ecc->write_page_raw = nand_write_page_raw;
		if (!ecc->read_oob)
			ecc->read_oob = nand_read_oob_std;
		if (!ecc->write_oob)
			ecc->write_oob = nand_write_oob_std;
		if (!ecc->read_subpage)
			ecc->read_subpage = nand_read_subpage;
		if (!ecc->write_subpage)
			ecc->write_subpage = nand_write_subpage_hwecc;

	case NAND_ECC_HW_SYNDROME:
		if ((!ecc->calculate || !ecc->correct || !ecc->hwctl) &&
		    (!ecc->read_page ||
		     ecc->read_page == nand_read_page_hwecc ||
		     !ecc->write_page ||
		     ecc->write_page == nand_write_page_hwecc)) {
			pr_warn("No ECC functions supplied; "
				   "hardware ECC not possible\n");
			BUG();
		}
		/* Use standard syndrome read/write page function? */
		if (!ecc->read_page)
			ecc->read_page = nand_read_page_syndrome;
		if (!ecc->write_page)
			ecc->write_page = nand_write_page_syndrome;
		if (!ecc->read_page_raw)
			ecc->read_page_raw = nand_read_page_raw_syndrome;
		if (!ecc->write_page_raw)
			ecc->write_page_raw = nand_write_page_raw_syndrome;
		if (!ecc->read_oob)
			ecc->read_oob = nand_read_oob_syndrome;
		if (!ecc->write_oob)
			ecc->write_oob = nand_write_oob_syndrome;

		if (mtd->writesize >= ecc->size) {
			if (!ecc->strength) {
				pr_warn("Driver must set ecc.strength when using hardware ECC\n");
				BUG();
			}
			break;
		}
		pr_warn("%d byte HW ECC not possible on "
			   "%d byte page size, fallback to SW ECC\n",
			   ecc->size, mtd->writesize);
		ecc->mode = NAND_ECC_SOFT;

	case NAND_ECC_SOFT:
		ecc->calculate = nand_calculate_ecc;
		ecc->correct = nand_correct_data;
		ecc->read_page = nand_read_page_swecc;
		ecc->read_subpage = nand_read_subpage;
		ecc->write_page = nand_write_page_swecc;
		ecc->read_page_raw = nand_read_page_raw;
		ecc->write_page_raw = nand_write_page_raw;
		ecc->read_oob = nand_read_oob_std;
		ecc->write_oob = nand_write_oob_std;
		if (!ecc->size)
			ecc->size = 256;
		ecc->bytes = 3;
		ecc->strength = 1;
		break;

	case NAND_ECC_SOFT_BCH:
		if (!mtd_nand_has_bch()) {
			pr_warn("CONFIG_MTD_NAND_ECC_BCH not enabled\n");
			BUG();
		}
		ecc->calculate = nand_bch_calculate_ecc;
		ecc->correct = nand_bch_correct_data;
		ecc->read_page = nand_read_page_swecc;
		ecc->read_subpage = nand_read_subpage;
		ecc->write_page = nand_write_page_swecc;
		ecc->read_page_raw = nand_read_page_raw;
		ecc->write_page_raw = nand_write_page_raw;
		ecc->read_oob = nand_read_oob_std;
		ecc->write_oob = nand_write_oob_std;
		/*
		 * Board driver should supply ecc.size and ecc.bytes values to
		 * select how many bits are correctable; see nand_bch_init()
		 * for details. Otherwise, default to 4 bits for large page
		 * devices.
		 */
		if (!ecc->size && (mtd->oobsize >= 64)) {
			ecc->size = 512;
			ecc->bytes = 7;
		}
		ecc->priv = nand_bch_init(mtd, ecc->size, ecc->bytes,
					       &ecc->layout);
		if (!ecc->priv) {
			pr_warn("BCH ECC initialization failed!\n");
			BUG();
		}
		ecc->strength = ecc->bytes * 8 / fls(8 * ecc->size);
		break;

	case NAND_ECC_NONE:
		pr_warn("NAND_ECC_NONE selected by board driver. "
			   "This is not recommended!\n");
		ecc->read_page = nand_read_page_raw;
		ecc->write_page = nand_write_page_raw;
		ecc->read_oob = nand_read_oob_std;
		ecc->read_page_raw = nand_read_page_raw;
		ecc->write_page_raw = nand_write_page_raw;
		ecc->write_oob = nand_write_oob_std;
		ecc->size = mtd->writesize;
		ecc->bytes = 0;
		ecc->strength = 0;
		break;

	default:
		pr_warn("Invalid NAND_ECC_MODE %d\n", ecc->mode);
		BUG();
	}

	/* For many systems, the standard OOB write also works for raw */
	if (!ecc->read_oob_raw)
		ecc->read_oob_raw = ecc->read_oob;
	if (!ecc->write_oob_raw)
		ecc->write_oob_raw = ecc->write_oob;

	/*
	 * The number of bytes available for a client to place data into
	 * the out of band area.
	 */
	ecc->layout->oobavail = 0;
	for (i = 0; ecc->layout->oobfree[i].length
			&& i < ARRAY_SIZE(ecc->layout->oobfree); i++)
		ecc->layout->oobavail += ecc->layout->oobfree[i].length;
	mtd->oobavail = ecc->layout->oobavail;

<<<<<<< HEAD
	/* ECC sanity check: warn noisily if it's too weak */
	WARN_ON(!nand_ecc_strength_good(mtd));
=======
	/* ECC sanity check: warn if it's too weak */
	if (!nand_ecc_strength_good(mtd))
		pr_warn("WARNING: %s: the ECC used on your system is too weak compared to the one required by the NAND chip\n",
			mtd->name);
>>>>>>> 9ea9577d

	/*
	 * Set the number of read / write steps for one page depending on ECC
	 * mode.
	 */
	ecc->steps = mtd->writesize / ecc->size;
	if (ecc->steps * ecc->size != mtd->writesize) {
		pr_warn("Invalid ECC parameters\n");
		BUG();
	}
	ecc->total = ecc->steps * ecc->bytes;

	/* Allow subpage writes up to ecc.steps. Not possible for MLC flash */
	if (!(chip->options & NAND_NO_SUBPAGE_WRITE) && nand_is_slc(chip)) {
		switch (ecc->steps) {
		case 2:
			mtd->subpage_sft = 1;
			break;
		case 4:
		case 8:
		case 16:
			mtd->subpage_sft = 2;
			break;
		}
	}
	chip->subpagesize = mtd->writesize >> mtd->subpage_sft;

	/* Initialize state */
	chip->state = FL_READY;

	/* Invalidate the pagebuffer reference */
	chip->pagebuf = -1;

	/* Large page NAND with SOFT_ECC should support subpage reads */
	switch (ecc->mode) {
	case NAND_ECC_SOFT:
	case NAND_ECC_SOFT_BCH:
		if (chip->page_shift > 9)
			chip->options |= NAND_SUBPAGE_READ;
		break;

	default:
		break;
	}

	/* Fill in remaining MTD driver data */
	mtd->type = nand_is_slc(chip) ? MTD_NANDFLASH : MTD_MLCNANDFLASH;
	mtd->flags = (chip->options & NAND_ROM) ? MTD_CAP_ROM :
						MTD_CAP_NANDFLASH;
	mtd->_erase = nand_erase;
	mtd->_point = NULL;
	mtd->_unpoint = NULL;
	mtd->_read = nand_read;
	mtd->_write = nand_write;
	mtd->_panic_write = panic_nand_write;
	mtd->_read_oob = nand_read_oob;
	mtd->_write_oob = nand_write_oob;
	mtd->_sync = nand_sync;
	mtd->_lock = NULL;
	mtd->_unlock = NULL;
	mtd->_suspend = nand_suspend;
	mtd->_resume = nand_resume;
	mtd->_block_isbad = nand_block_isbad;
	mtd->_block_markbad = nand_block_markbad;
	mtd->writebufsize = mtd->writesize;

	/* propagate ecc info to mtd_info */
	mtd->ecclayout = ecc->layout;
	mtd->ecc_strength = ecc->strength;
	mtd->ecc_step_size = ecc->size;
	/*
	 * Initialize bitflip_threshold to its default prior scan_bbt() call.
	 * scan_bbt() might invoke mtd_read(), thus bitflip_threshold must be
	 * properly set.
	 */
	if (!mtd->bitflip_threshold)
		mtd->bitflip_threshold = mtd->ecc_strength;

	/* Check, if we should skip the bad block table scan */
	if (chip->options & NAND_SKIP_BBTSCAN)
		return 0;

	/* Build bad block table */
	return chip->scan_bbt(mtd);
}
EXPORT_SYMBOL(nand_scan_tail);

/*
 * is_module_text_address() isn't exported, and it's mostly a pointless
 * test if this is a module _anyway_ -- they'd have to try _really_ hard
 * to call us from in-kernel code if the core NAND support is modular.
 */
#ifdef MODULE
#define caller_is_module() (1)
#else
#define caller_is_module() \
	is_module_text_address((unsigned long)__builtin_return_address(0))
#endif

/**
 * nand_scan - [NAND Interface] Scan for the NAND device
 * @mtd: MTD device structure
 * @maxchips: number of chips to scan for
 *
 * This fills out all the uninitialized function pointers with the defaults.
 * The flash ID is read and the mtd/chip structures are filled with the
 * appropriate values. The mtd->owner field must be set to the module of the
 * caller.
 */
int nand_scan(struct mtd_info *mtd, int maxchips)
{
	int ret;

	/* Many callers got this wrong, so check for it for a while... */
	if (!mtd->owner && caller_is_module()) {
		pr_crit("%s called with NULL mtd->owner!\n", __func__);
		BUG();
	}

	ret = nand_scan_ident(mtd, maxchips, NULL);
	if (!ret)
		ret = nand_scan_tail(mtd);
	return ret;
}
EXPORT_SYMBOL(nand_scan);

/**
 * nand_release - [NAND Interface] Free resources held by the NAND device
 * @mtd: MTD device structure
 */
void nand_release(struct mtd_info *mtd)
{
	struct nand_chip *chip = mtd->priv;

	if (chip->ecc.mode == NAND_ECC_SOFT_BCH)
		nand_bch_free((struct nand_bch_control *)chip->ecc.priv);

	mtd_device_unregister(mtd);

	/* Free bad block table memory */
	kfree(chip->bbt);
	if (!(chip->options & NAND_OWN_BUFFERS))
		kfree(chip->buffers);

	/* Free bad block descriptor memory */
	if (chip->badblock_pattern && chip->badblock_pattern->options
			& NAND_BBT_DYNAMICSTRUCT)
		kfree(chip->badblock_pattern);
}
EXPORT_SYMBOL_GPL(nand_release);

static int __init nand_base_init(void)
{
	led_trigger_register_simple("nand-disk", &nand_led_trigger);
	return 0;
}

static void __exit nand_base_exit(void)
{
	led_trigger_unregister_simple(nand_led_trigger);
}

module_init(nand_base_init);
module_exit(nand_base_exit);

MODULE_LICENSE("GPL");
MODULE_AUTHOR("Steven J. Hill <sjhill@realitydiluted.com>");
MODULE_AUTHOR("Thomas Gleixner <tglx@linutronix.de>");
MODULE_DESCRIPTION("Generic NAND flash driver code");<|MERGE_RESOLUTION|>--- conflicted
+++ resolved
@@ -2016,7 +2016,7 @@
 			oob += chip->ecc.prepad;
 		}
 
-		chip->write_buf(mtd, oob, eccbytes);
+		chip->read_buf(mtd, oob, eccbytes);
 		oob += eccbytes;
 
 		if (chip->ecc.postpad) {
@@ -2390,7 +2390,6 @@
 		uint8_t *wbuf = buf;
 		int use_bufpoi;
 		int part_pagewr = (column || writelen < (mtd->writesize - 1));
-<<<<<<< HEAD
 
 		if (part_pagewr)
 			use_bufpoi = 1;
@@ -2399,16 +2398,6 @@
 		else
 			use_bufpoi = 0;
 
-=======
-
-		if (part_pagewr)
-			use_bufpoi = 1;
-		else if (chip->options & NAND_USE_BOUNCE_BUFFER)
-			use_bufpoi = !virt_addr_valid(buf);
-		else
-			use_bufpoi = 0;
-
->>>>>>> 9ea9577d
 		/* Partial page write?, or need to use bounce buffer */
 		if (use_bufpoi) {
 			pr_debug("%s: using write bounce buffer for buf@%p\n",
@@ -3102,7 +3091,7 @@
 					int *busw)
 {
 	struct nand_onfi_params *p = &chip->onfi_params;
-	int i, j;
+	int i;
 	int val;
 
 	/* Try ONFI for unknown chip or LP */
@@ -3111,10 +3100,18 @@
 		chip->read_byte(mtd) != 'F' || chip->read_byte(mtd) != 'I')
 		return 0;
 
+	/*
+	 * ONFI must be probed in 8-bit mode or with NAND_BUSWIDTH_AUTO, not
+	 * with NAND_BUSWIDTH_16
+	 */
+	if (chip->options & NAND_BUSWIDTH_16) {
+		pr_err("ONFI cannot be probed in 16-bit mode; aborting\n");
+		return 0;
+	}
+
 	chip->cmdfunc(mtd, NAND_CMD_PARAM, 0, -1);
 	for (i = 0; i < 3; i++) {
-		for (j = 0; j < sizeof(*p); j++)
-			((uint8_t *)p)[j] = chip->read_byte(mtd);
+		chip->read_buf(mtd, (uint8_t *)p, sizeof(*p));
 		if (onfi_crc16(ONFI_CRC_BASE, (uint8_t *)p, 254) ==
 				le16_to_cpu(p->crc)) {
 			break;
@@ -4058,15 +4055,10 @@
 		ecc->layout->oobavail += ecc->layout->oobfree[i].length;
 	mtd->oobavail = ecc->layout->oobavail;
 
-<<<<<<< HEAD
-	/* ECC sanity check: warn noisily if it's too weak */
-	WARN_ON(!nand_ecc_strength_good(mtd));
-=======
 	/* ECC sanity check: warn if it's too weak */
 	if (!nand_ecc_strength_good(mtd))
 		pr_warn("WARNING: %s: the ECC used on your system is too weak compared to the one required by the NAND chip\n",
 			mtd->name);
->>>>>>> 9ea9577d
 
 	/*
 	 * Set the number of read / write steps for one page depending on ECC
