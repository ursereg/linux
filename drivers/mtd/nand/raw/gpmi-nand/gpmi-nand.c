--- conflicted
+++ resolved
@@ -155,15 +155,10 @@
 	int ret = 0;
 
 	ret = pm_runtime_get_sync(this->dev);
-<<<<<<< HEAD
-	if (ret < 0)
-		return ret;
-=======
 	if (ret < 0) {
 		pm_runtime_put_noidle(this->dev);
 		return ret;
 	}
->>>>>>> c1084c27
 
 	ret = gpmi_reset_block(r->gpmi_regs, false);
 	if (ret)
@@ -449,28 +444,18 @@
 	struct bch_geometry *geo = &this->bch_geometry;
 	struct nand_chip *chip = &this->nand;
 	struct mtd_info *mtd = nand_to_mtd(chip);
-<<<<<<< HEAD
-=======
 	const struct nand_ecc_props *requirements =
 		nanddev_get_ecc_requirements(&chip->base);
->>>>>>> c1084c27
 	unsigned int block_mark_bit_offset;
 	unsigned int max_ecc;
 	unsigned int bbm_chunk;
 	unsigned int i;
 
 	/* sanity check for the minimum ecc nand required */
-<<<<<<< HEAD
-	if (!(chip->base.eccreq.strength > 0 &&
-	      chip->base.eccreq.step_size > 0))
-		return -EINVAL;
-	geo->ecc_strength = chip->base.eccreq.strength;
-=======
 	if (!(requirements->strength > 0 &&
 	      requirements->step_size > 0))
 		return -EINVAL;
 	geo->ecc_strength = requirements->strength;
->>>>>>> c1084c27
 
 	/* check if platform can support this nand */
 	if (!gpmi_check_ecc(this)) {
@@ -492,11 +477,7 @@
 
 	/* search a supported ecc strength that makes bbm */
 	/* located in data chunk  */
-<<<<<<< HEAD
-	geo->ecc_strength = chip->base.eccreq.strength;
-=======
 	geo->ecc_strength = requirements->strength;
->>>>>>> c1084c27
 	while (!(geo->ecc_strength > max_ecc)) {
 		if (bbm_in_data_chunk(this, &bbm_chunk))
 			goto geo_setting;
@@ -505,11 +486,7 @@
 
 	/* if none of them works, keep using the minimum ecc */
 	/* nand required but changing ecc page layout  */
-<<<<<<< HEAD
-	geo->ecc_strength = chip->base.eccreq.strength;
-=======
 	geo->ecc_strength = requirements->strength;
->>>>>>> c1084c27
 	/* add extra ecc for meta data */
 	geo->ecc_chunk0_size = 0;
 	geo->ecc_chunk_count = (mtd->writesize / geo->ecc_chunkn_size) + 1;
@@ -708,17 +685,6 @@
 {
 	struct nand_chip *chip = &this->nand;
 	struct mtd_info *mtd = nand_to_mtd(&this->nand);
-<<<<<<< HEAD
-
-	if (chip->base.eccreq.strength > 0 && chip->base.eccreq.step_size > 0) {
-		if (mtd->oobsize > 1024
-		    || chip->base.eccreq.step_size < mtd->oobsize)
-			return set_geometry_for_large_oob(this);
-		else
-			return set_geometry_by_ecc_info(this,
-						chip->base.eccreq.strength,
-						chip->base.eccreq.step_size);
-=======
 	const struct nand_ecc_props *requirements =
 		nanddev_get_ecc_requirements(&chip->base);
 
@@ -730,7 +696,6 @@
 			return set_geometry_by_ecc_info(this,
 						requirements->strength,
 						requirements->step_size);
->>>>>>> c1084c27
 	}
 
 	if ((of_property_read_bool(this->dev->of_node, "fsl,use-minimum-ecc"))
@@ -741,35 +706,6 @@
 		return set_geometry_by_ecc_info(this,
 						requirements->strength,
 						requirements->step_size);
-	}
-
-	return 0;
-}
-
-int bch_create_debugfs(struct gpmi_nand_data *this)
-{
-	struct bch_geometry *bch_geo = &this->bch_geometry;
-	struct dentry *dbg_root;
-
-	dbg_root = debugfs_create_dir("gpmi-nand", NULL);
-	if (!dbg_root) {
-		dev_err(this->dev, "failed to create debug directory\n");
-		return -EINVAL;
-	}
-
-	dbg_bch_geo.data = (void *)bch_geo;
-	dbg_bch_geo.size = sizeof(struct bch_geometry);
-	if (!debugfs_create_blob("bch_geometry", S_IRUGO,
-				dbg_root, &dbg_bch_geo)) {
-		dev_err(this->dev, "failed to create debug bch geometry\n");
-		return -EINVAL;
-	}
-
-	/* create raw mode flag */
-	if (!debugfs_create_file("raw_mode", S_IRUGO,
-				dbg_root, NULL, NULL)) {
-		dev_err(this->dev, "failed to create raw mode flag\n");
-		return -EINVAL;
 	}
 
 	return 0;
@@ -990,11 +926,8 @@
 	unsigned int dll_wait_time_us;
 
 	clk_disable_unprepare(r->clock[0]);
-<<<<<<< HEAD
-=======
 	if (GPMI_IS_MX6SX(this) && hw->clk_rate > 88000000)
 		hw->clk_rate = 88000000;
->>>>>>> c1084c27
 	clk_set_rate(r->clock[0], hw->clk_rate);
 	clk_prepare_enable(r->clock[0]);
 
@@ -2369,11 +2302,7 @@
 	ecc->write_page_raw = gpmi_ecc_write_page_raw;
 	ecc->read_oob_raw = gpmi_ecc_read_oob_raw;
 	ecc->write_oob_raw = gpmi_ecc_write_oob_raw;
-<<<<<<< HEAD
-	ecc->mode	= NAND_ECC_HW;
-=======
 	ecc->engine_type = NAND_ECC_ENGINE_TYPE_ON_HOST;
->>>>>>> c1084c27
 	ecc->size	= bch_geo->ecc_chunkn_size;
 	ecc->strength	= bch_geo->ecc_strength;
 	mtd_set_ooblayout(mtd, &gpmi_ooblayout_ops);
@@ -2386,7 +2315,7 @@
 	if ((GPMI_IS_MX6(this) || GPMI_IS_MX8(this))  &&
 		((bch_geo->gf_len * bch_geo->ecc_strength) % 8) == 0) {
 		ecc->read_subpage = gpmi_ecc_read_subpage;
-		chip->options |= NAND_SUBPAGE_READ | NAND_BBM_FIRSTPAGE | NAND_BBM_SECONDPAGE;
+		chip->options |= NAND_SUBPAGE_READ;
 	}
 
 	return 0;
@@ -2797,11 +2726,7 @@
 	max_cs = (GPMI_IS_MX6(this) || GPMI_IS_MX8(this)) ? 2 : 1;
 
 	/* override the max_cs if board has other limitations */
-<<<<<<< HEAD
-	of_property_read_u32(this->pdev->dev.of_node, "max-cs", &max_cs);
-=======
 	of_property_read_u32(this->pdev->dev.of_node, "fsl,max-nand-cs", &max_cs);
->>>>>>> c1084c27
 
 	ret = nand_scan(chip, max_cs);
 	if (ret)
@@ -2827,36 +2752,6 @@
 }
 
 static const struct of_device_id gpmi_nand_id_table[] = {
-<<<<<<< HEAD
-	{
-		.compatible = "fsl,imx23-gpmi-nand",
-		.data = &gpmi_devdata_imx23,
-	}, {
-		.compatible = "fsl,imx28-gpmi-nand",
-		.data = &gpmi_devdata_imx28,
-	}, {
-		.compatible = "fsl,imx6q-gpmi-nand",
-		.data = &gpmi_devdata_imx6q,
-	}, {
-		.compatible = "fsl,imx6qp-gpmi-nand",
-		.data = &gpmi_devdata_imx6qp,
-	}, {
-		.compatible = "fsl,imx6sx-gpmi-nand",
-		.data = &gpmi_devdata_imx6sx,
-	}, {
-		.compatible = "fsl,imx7d-gpmi-nand",
-		.data = &gpmi_devdata_imx7d,
-	}, {
-		.compatible = "fsl,imx6ul-gpmi-nand",
-		.data = &gpmi_devdata_imx6ul,
-	}, {
-		.compatible = "fsl,imx6ull-gpmi-nand",
-		.data = &gpmi_devdata_imx6ull,
-	}, {
-		.compatible = "fsl,imx8qxp-gpmi-nand",
-		.data = &gpmi_devdata_imx8qxp,
-	}, {}
-=======
 	{ .compatible = "fsl,imx23-gpmi-nand", .data = &gpmi_devdata_imx23, },
 	{ .compatible = "fsl,imx28-gpmi-nand", .data = &gpmi_devdata_imx28, },
 	{ .compatible = "fsl,imx6q-gpmi-nand", .data = &gpmi_devdata_imx6q, },
@@ -2867,7 +2762,6 @@
 	{ .compatible = "fsl,imx6ull-gpmi-nand", .data = &gpmi_devdata_imx6ull, },
 	{ .compatible = "fsl,imx8qxp-gpmi-nand", .data = &gpmi_devdata_imx8qxp, },
 	{}
->>>>>>> c1084c27
 };
 MODULE_DEVICE_TABLE(of, gpmi_nand_id_table);
 
@@ -2973,12 +2867,9 @@
 		return ret;
 	}
 
-<<<<<<< HEAD
 	/* Some NAND chips, like Micron, require a reset after power-up */
 	nand_reset(chip, 0);
 
-=======
->>>>>>> c1084c27
 	/* re-apply the timing setting */
 	this->hw.must_apply_timings = true;
 
