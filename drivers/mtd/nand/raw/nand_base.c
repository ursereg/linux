--- conflicted
+++ resolved
@@ -999,16 +999,8 @@
 		best_mode = fls(chip->parameters.onfi->nvddr_timing_modes) - 1;
 	}
 
-<<<<<<< HEAD
-	/* for (mode = fls(modes) - 1; mode >= 0; mode--) { */
-	for (mode = 1; mode >= 0; mode--) {
-		ret = onfi_fill_data_interface(chip, NAND_SDR_IFACE, mode);
-		if (ret)
-			continue;
-=======
 	for (mode = best_mode; mode >= 0; mode--) {
 		onfi_fill_interface_config(chip, iface, NAND_NVDDR_IFACE, mode);
->>>>>>> c1084c27
 
 		ret = ops->setup_interface(chip, NAND_DATA_IFACE_CHECK_ONLY,
 					   iface);
@@ -6372,8 +6364,6 @@
 	/* Free secure regions data */
 	kfree(chip->secure_regions);
 
-	nanddev_cleanup(&chip->base);
-
 	/* Free bad block table memory */
 	kfree(chip->bbt);
 	kfree(chip->data_buf);
