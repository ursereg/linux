--- conflicted
+++ resolved
@@ -1,11 +1,7 @@
 /*
  * Freescale GPMI NAND Flash Driver
  *
-<<<<<<< HEAD
- * Copyright (C) 2008-2015 Freescale Semiconductor, Inc.
-=======
  * Copyright (C) 2008-2016 Freescale Semiconductor, Inc.
->>>>>>> 33e8bb5d
  * Copyright (C) 2008 Embedded Alley Solutions, Inc.
  *
  * This program is free software; you can redistribute it and/or modify
@@ -259,11 +255,7 @@
 		geo->block_mark_bit_offset);
 }
 
-<<<<<<< HEAD
-int bch_save_geometry(struct gpmi_nand_data *this)
-=======
 int bch_create_debugfs(struct gpmi_nand_data *this)
->>>>>>> 33e8bb5d
 {
 	struct bch_geometry *bch_geo = &this->bch_geometry;
 	struct dentry *dbg_root;
@@ -281,8 +273,6 @@
 		dev_err(this->dev, "failed to create debug bch geometry\n");
 		return -EINVAL;
 	}
-<<<<<<< HEAD
-=======
 
 	/* create raw mode flag */
 	if (!debugfs_create_file("raw_mode", S_IRUGO,
@@ -291,7 +281,6 @@
 		return -EINVAL;
 	}
 
->>>>>>> 33e8bb5d
 	return 0;
 }
 
