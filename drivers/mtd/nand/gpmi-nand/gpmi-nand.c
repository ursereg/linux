--- conflicted
+++ resolved
@@ -75,23 +75,18 @@
 	.max_chain_delay = 12,
 };
 
-<<<<<<< HEAD
-=======
 static const struct gpmi_devdata gpmi_devdata_imx6qp = {
 	.type = IS_MX6QP,
 	.bch_max_ecc_strength = 40,
 	.max_chain_delay = 12,
 };
 
->>>>>>> 9ea9577d
 static const struct gpmi_devdata gpmi_devdata_imx6sx = {
 	.type = IS_MX6SX,
 	.bch_max_ecc_strength = 62,
 	.max_chain_delay = 12,
 };
 
-<<<<<<< HEAD
-=======
 static const struct gpmi_devdata gpmi_devdata_imx7d = {
 	.type = IS_MX7D,
 	.bch_max_ecc_strength = 62,
@@ -104,7 +99,6 @@
 	.max_chain_delay = 12,
 };
 
->>>>>>> 9ea9577d
 static irqreturn_t bch_irq(int irq, void *cookie)
 {
 	struct gpmi_nand_data *this = cookie;
@@ -154,10 +148,6 @@
 		/* The mx23/mx28 only support the GF13. */
 		if (geo->gf_len == 14)
 			return false;
-<<<<<<< HEAD
-	}
-	return geo->ecc_strength <= this->devdata->bch_max_ecc_strength;
-=======
 	}
 	return geo->ecc_strength <= this->devdata->bch_max_ecc_strength;
 }
@@ -190,7 +180,6 @@
 	}
 
 	return false;
->>>>>>> 9ea9577d
 }
 
 /*
@@ -316,8 +305,6 @@
 	geo->block_mark_byte_offset = block_mark_bit_offset / 8;
 	geo->block_mark_bit_offset  = block_mark_bit_offset % 8;
 	return 0;
-<<<<<<< HEAD
-=======
 }
 
 static int set_geometry_for_large_oob(struct gpmi_nand_data *this)
@@ -443,7 +430,6 @@
 		geo->ecc_for_meta);
 
 	return 0;
->>>>>>> 9ea9577d
 }
 
 static int legacy_set_geometry(struct gpmi_nand_data *this)
@@ -481,12 +467,8 @@
 		dev_err(this->dev,
 			" Default ecc strength(%d) is beyond our"
 			" capability(%d)."
-<<<<<<< HEAD
-			" Try to use minimum required ecc strength.\n"
-=======
 			" Try to use maximum ecc strength controller\n"
 			" can support.\n"
->>>>>>> 9ea9577d
 			, geo->ecc_strength,
 			this->devdata->bch_max_ecc_strength);
 		return -EINVAL;
@@ -567,14 +549,6 @@
 
 int common_nfc_set_geometry(struct gpmi_nand_data *this)
 {
-<<<<<<< HEAD
-
-	if ((of_property_read_bool(this->dev->of_node, "fsl,use-minimum-ecc"))
-				|| legacy_set_geometry(this))
-		return set_geometry_by_ecc_info(this);
-
-	return 0;
-=======
 	struct mtd_info *mtd = &this->mtd;
 	struct nand_chip *chip = mtd->priv;
 
@@ -593,7 +567,6 @@
 		return set_geometry_for_large_oob(this);
 
 	return set_geometry_by_ecc_info(this);
->>>>>>> 9ea9577d
 }
 
 struct dma_chan *get_dma_chan(struct gpmi_nand_data *this)
@@ -836,11 +809,7 @@
 		r->clock[i] = clk;
 	}
 
-<<<<<<< HEAD
-	if (GPMI_IS_MX6(this))
-=======
 	if (GPMI_IS_MX6(this) || GPMI_IS_MX7(this))
->>>>>>> 9ea9577d
 		/*
 		 * Set the default value for the gpmi clock.
 		 *
@@ -1478,90 +1447,6 @@
 	geo->payload_size = n * size;
 	geo->page_size = page_size;
 	geo->metadata_size = meta;
-	geo->auxiliary_status_offset = ALIGN(meta, 4);
-
-	dev_dbg(this->dev, "page:%d(%d:%d)%d, chunk:(%d:%d), BCH PG size:%d\n",
-		page, offs, len, col, first, n, page_size);
-
-	/* Read the subpage now */
-	this->swap_block_mark = false;
-	max_bitflips = gpmi_ecc_read_page(mtd, chip, buf, 0, page);
-
-	/* Restore */
-	writel(r1_old, bch_regs + HW_BCH_FLASH0LAYOUT0);
-	writel(r2_old, bch_regs + HW_BCH_FLASH0LAYOUT1);
-	this->bch_geometry = old_geo;
-	this->swap_block_mark = true;
-
-	return max_bitflips;
-}
-
-/* Fake a virtual small page for the subpage read */
-static int gpmi_ecc_read_subpage(struct mtd_info *mtd, struct nand_chip *chip,
-			uint32_t offs, uint32_t len, uint8_t *buf, int page)
-{
-	struct gpmi_nand_data *this = chip->priv;
-	void __iomem *bch_regs = this->resources.bch_regs;
-	struct bch_geometry old_geo = this->bch_geometry;
-	struct bch_geometry *geo = &this->bch_geometry;
-	int size = chip->ecc.size; /* ECC chunk size */
-	int meta, n, page_size;
-	u32 r1_old, r2_old, r1_new, r2_new;
-	unsigned int max_bitflips;
-	int first, last, marker_pos;
-	int ecc_parity_size;
-	int col = 0;
-
-	/* The size of ECC parity */
-	ecc_parity_size = geo->gf_len * geo->ecc_strength / 8;
-
-	/* Align it with the chunk size */
-	first = offs / size;
-	last = (offs + len - 1) / size;
-
-	/*
-	 * Find the chunk which contains the Block Marker. If this chunk is
-	 * in the range of [first, last], we have to read out the whole page.
-	 * Why? since we had swapped the data at the position of Block Marker
-	 * to the metadata which is bound with the chunk 0.
-	 */
-	marker_pos = geo->block_mark_byte_offset / size;
-	if (last >= marker_pos && first <= marker_pos) {
-		dev_dbg(this->dev, "page:%d, first:%d, last:%d, marker at:%d\n",
-				page, first, last, marker_pos);
-		return gpmi_ecc_read_page(mtd, chip, buf, 0, page);
-	}
-
-	meta = geo->metadata_size;
-	if (first) {
-		col = meta + (size + ecc_parity_size) * first;
-		chip->cmdfunc(mtd, NAND_CMD_RNDOUT, col, -1);
-
-		meta = 0;
-		buf = buf + first * size;
-	}
-
-	/* Save the old environment */
-	r1_old = r1_new = readl(bch_regs + HW_BCH_FLASH0LAYOUT0);
-	r2_old = r2_new = readl(bch_regs + HW_BCH_FLASH0LAYOUT1);
-
-	/* change the BCH registers and bch_geometry{} */
-	n = last - first + 1;
-	page_size = meta + (size + ecc_parity_size) * n;
-
-	r1_new &= ~(BM_BCH_FLASH0LAYOUT0_NBLOCKS |
-			BM_BCH_FLASH0LAYOUT0_META_SIZE);
-	r1_new |= BF_BCH_FLASH0LAYOUT0_NBLOCKS(n - 1)
-			| BF_BCH_FLASH0LAYOUT0_META_SIZE(meta);
-	writel(r1_new, bch_regs + HW_BCH_FLASH0LAYOUT0);
-
-	r2_new &= ~BM_BCH_FLASH0LAYOUT1_PAGE_SIZE;
-	r2_new |= BF_BCH_FLASH0LAYOUT1_PAGE_SIZE(page_size);
-	writel(r2_new, bch_regs + HW_BCH_FLASH0LAYOUT1);
-
-	geo->ecc_chunk_count = n;
-	geo->payload_size = n * size;
-	geo->page_size = page_size;
 	geo->auxiliary_status_offset = ALIGN(meta, 4);
 
 	dev_dbg(this->dev, "page:%d(%d:%d)%d, chunk:(%d:%d), BCH PG size:%d\n",
@@ -2106,11 +1991,7 @@
 	 *  (1) the chip is imx6, and
 	 *  (2) the size of the ECC parity is byte aligned.
 	 */
-<<<<<<< HEAD
-	if (GPMI_IS_MX6(this) &&
-=======
 	if ((GPMI_IS_MX6(this) || GPMI_IS_MX7(this)) &&
->>>>>>> 9ea9577d
 		((bch_geo->gf_len * bch_geo->ecc_strength) % 8) == 0) {
 		ecc->read_subpage = gpmi_ecc_read_subpage;
 		chip->options |= NAND_SUBPAGE_READ;
@@ -2166,12 +2047,8 @@
 	if (ret)
 		goto err_out;
 
-<<<<<<< HEAD
-	ret = nand_scan_ident(mtd, GPMI_IS_MX6(this) ? 2 : 1, NULL);
-=======
 	ret = nand_scan_ident(mtd, GPMI_IS_MX6(this) || GPMI_IS_MX7(this)\
 				? 2 : 1, NULL);
->>>>>>> 9ea9577d
 	if (ret)
 		goto err_out;
 
@@ -2211,11 +2088,6 @@
 		.compatible = "fsl,imx6q-gpmi-nand",
 		.data = (void *)&gpmi_devdata_imx6q,
 	}, {
-<<<<<<< HEAD
-		.compatible = "fsl,imx6sx-gpmi-nand",
-		.data = (void *)&gpmi_devdata_imx6sx,
-	}, {}
-=======
 		.compatible = "fsl,imx6qp-gpmi-nand",
 		.data = (void *)&gpmi_devdata_imx6qp,
 	}, {
@@ -2228,7 +2100,6 @@
 		.compatible = "fsl,imx7d-gpmi-nand",
 		.data = (void *)&gpmi_devdata_imx7d,
 	}, { /* sentinel */ }
->>>>>>> 9ea9577d
 };
 MODULE_DEVICE_TABLE(of, gpmi_nand_id_table);
 
@@ -2297,10 +2168,7 @@
 	struct gpmi_nand_data *this = dev_get_drvdata(dev);
 
 	release_dma_channels(this);
-<<<<<<< HEAD
-=======
 	pinctrl_pm_select_sleep_state(dev);
->>>>>>> 9ea9577d
 	return 0;
 }
 
@@ -2309,11 +2177,8 @@
 	struct gpmi_nand_data *this = dev_get_drvdata(dev);
 	int ret;
 
-<<<<<<< HEAD
-=======
 	pinctrl_pm_select_default_state(dev);
 
->>>>>>> 9ea9577d
 	ret = acquire_dma_channels(this);
 	if (ret < 0)
 		return ret;
@@ -2339,9 +2204,6 @@
 	return 0;
 }
 
-<<<<<<< HEAD
-static const struct dev_pm_ops gpmi_pm_ops = {
-=======
 #define gpmi_enable_clk(x) __gpmi_enable_clk(x, true)
 #define gpmi_disable_clk(x) __gpmi_enable_clk(x, false)
 
@@ -2369,7 +2231,6 @@
 
 static const struct dev_pm_ops gpmi_pm_ops = {
 	SET_RUNTIME_PM_OPS(gpmi_runtime_suspend, gpmi_runtime_resume, NULL)
->>>>>>> 9ea9577d
 	SET_SYSTEM_SLEEP_PM_OPS(gpmi_pm_suspend, gpmi_pm_resume)
 };
 
