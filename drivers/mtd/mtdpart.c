--- conflicted
+++ resolved
@@ -804,10 +804,6 @@
 		list_add(&slave->list, &mtd_partitions);
 		mutex_unlock(&mtd_partitions_mutex);
 
-<<<<<<< HEAD
-		if (!add_mtd_device(&slave->mtd))
-			mtd_add_partition_attrs(slave);
-=======
 		ret = add_mtd_device(&slave->mtd);
 		if (ret) {
 			mutex_lock(&mtd_partitions_mutex);
@@ -819,7 +815,6 @@
 		}
 
 		mtd_add_partition_attrs(slave);
->>>>>>> e0f8b8a6
 		if (parts[i].types)
 			mtd_parse_part(slave, parts[i].types);
 
