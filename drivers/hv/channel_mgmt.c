--- conflicted
+++ resolved
@@ -810,12 +810,6 @@
 	 * vmbus_connection.unload_event. If not, the last thing we can do is
 	 * read message pages for all CPUs directly.
 	 *
-<<<<<<< HEAD
-	 * Wait no more than 10 seconds so that the panic path can't get
-	 * hung forever in case the response message isn't seen.
-	 */
-	for (i = 0; i < 1000; i++) {
-=======
 	 * Wait up to 100 seconds since an Azure host must writeback any dirty
 	 * data in its disk cache before the VMbus UNLOAD request will
 	 * complete. This flushing has been empirically observed to take up
@@ -825,7 +819,6 @@
 	 * message isn't seen.
 	 */
 	for (i = 1; i <= UNLOAD_WAIT_LOOPS; i++) {
->>>>>>> c1084c27
 		if (completion_done(&vmbus_connection.unload_event))
 			goto completed;
 
@@ -1502,32 +1495,6 @@
 /* Channel message dispatch table */
 const struct vmbus_channel_message_table_entry
 channel_message_table[CHANNELMSG_COUNT] = {
-<<<<<<< HEAD
-	{ CHANNELMSG_INVALID,			0, NULL },
-	{ CHANNELMSG_OFFERCHANNEL,		0, vmbus_onoffer },
-	{ CHANNELMSG_RESCIND_CHANNELOFFER,	0, vmbus_onoffer_rescind },
-	{ CHANNELMSG_REQUESTOFFERS,		0, NULL },
-	{ CHANNELMSG_ALLOFFERS_DELIVERED,	1, vmbus_onoffers_delivered },
-	{ CHANNELMSG_OPENCHANNEL,		0, NULL },
-	{ CHANNELMSG_OPENCHANNEL_RESULT,	1, vmbus_onopen_result },
-	{ CHANNELMSG_CLOSECHANNEL,		0, NULL },
-	{ CHANNELMSG_GPADL_HEADER,		0, NULL },
-	{ CHANNELMSG_GPADL_BODY,		0, NULL },
-	{ CHANNELMSG_GPADL_CREATED,		1, vmbus_ongpadl_created },
-	{ CHANNELMSG_GPADL_TEARDOWN,		0, NULL },
-	{ CHANNELMSG_GPADL_TORNDOWN,		1, vmbus_ongpadl_torndown },
-	{ CHANNELMSG_RELID_RELEASED,		0, NULL },
-	{ CHANNELMSG_INITIATE_CONTACT,		0, NULL },
-	{ CHANNELMSG_VERSION_RESPONSE,		1, vmbus_onversion_response },
-	{ CHANNELMSG_UNLOAD,			0, NULL },
-	{ CHANNELMSG_UNLOAD_RESPONSE,		1, vmbus_unload_response },
-	{ CHANNELMSG_18,			0, NULL },
-	{ CHANNELMSG_19,			0, NULL },
-	{ CHANNELMSG_20,			0, NULL },
-	{ CHANNELMSG_TL_CONNECT_REQUEST,	0, NULL },
-	{ CHANNELMSG_22,			0, NULL },
-	{ CHANNELMSG_TL_CONNECT_RESULT,		0, NULL },
-=======
 	{ CHANNELMSG_INVALID,			0, NULL, 0},
 	{ CHANNELMSG_OFFERCHANNEL,		0, vmbus_onoffer,
 		sizeof(struct vmbus_channel_offer_channel)},
@@ -1560,7 +1527,6 @@
 	{ CHANNELMSG_TL_CONNECT_RESULT,		0, NULL, 0},
 	{ CHANNELMSG_MODIFYCHANNEL_RESPONSE,	1, vmbus_onmodifychannel_response,
 		sizeof(struct vmbus_channel_modifychannel_response)},
->>>>>>> c1084c27
 };
 
 /*
@@ -1570,14 +1536,6 @@
  */
 void vmbus_onmessage(struct vmbus_channel_message_header *hdr)
 {
-<<<<<<< HEAD
-	struct hv_message *msg = context;
-	struct vmbus_channel_message_header *hdr;
-
-	hdr = (struct vmbus_channel_message_header *)msg->u.payload;
-
-=======
->>>>>>> c1084c27
 	trace_vmbus_on_message(hdr);
 
 	/*
