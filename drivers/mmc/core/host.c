// SPDX-License-Identifier: GPL-2.0-only
/*
 *  linux/drivers/mmc/core/host.c
 *
 *  Copyright (C) 2003 Russell King, All Rights Reserved.
 *  Copyright (C) 2007-2008 Pierre Ossman
 *  Copyright (C) 2010 Linus Walleij
 *
 *  MMC host class device management
 */

#include <linux/device.h>
#include <linux/err.h>
#include <linux/idr.h>
#include <linux/of.h>
#include <linux/of_gpio.h>
#include <linux/pagemap.h>
#include <linux/pm_wakeup.h>
#include <linux/export.h>
#include <linux/leds.h>
#include <linux/slab.h>

#include <linux/mmc/host.h>
#include <linux/mmc/card.h>
#include <linux/mmc/slot-gpio.h>

#include "core.h"
#include "crypto.h"
#include "host.h"
#include "slot-gpio.h"
#include "pwrseq.h"
#include "sdio_ops.h"

#define cls_dev_to_mmc_host(d)	container_of(d, struct mmc_host, class_dev)

static DEFINE_IDA(mmc_host_ida);

#ifdef CONFIG_PM_SLEEP
static int mmc_host_class_prepare(struct device *dev)
{
	struct mmc_host *host = cls_dev_to_mmc_host(dev);

	/*
	 * It's safe to access the bus_ops pointer, as both userspace and the
	 * workqueue for detecting cards are frozen at this point.
	 */
	if (!host->bus_ops)
		return 0;

	/* Validate conditions for system suspend. */
	if (host->bus_ops->pre_suspend)
		return host->bus_ops->pre_suspend(host);

	return 0;
}

static void mmc_host_class_complete(struct device *dev)
{
	struct mmc_host *host = cls_dev_to_mmc_host(dev);

	_mmc_detect_change(host, 0, false);
}

static const struct dev_pm_ops mmc_host_class_dev_pm_ops = {
	.prepare = mmc_host_class_prepare,
	.complete = mmc_host_class_complete,
};

#define MMC_HOST_CLASS_DEV_PM_OPS (&mmc_host_class_dev_pm_ops)
#else
#define MMC_HOST_CLASS_DEV_PM_OPS NULL
#endif

static void mmc_host_classdev_release(struct device *dev)
{
	struct mmc_host *host = cls_dev_to_mmc_host(dev);
	wakeup_source_unregister(host->ws);
	if (of_alias_get_id(host->parent->of_node, "mmc") < 0)
		ida_simple_remove(&mmc_host_ida, host->index);
	kfree(host);
}

static struct class mmc_host_class = {
	.name		= "mmc_host",
	.dev_release	= mmc_host_classdev_release,
	.pm		= MMC_HOST_CLASS_DEV_PM_OPS,
};

int mmc_register_host_class(void)
{
	return class_register(&mmc_host_class);
}

void mmc_unregister_host_class(void)
{
	class_unregister(&mmc_host_class);
}

/**
 * mmc_retune_enable() - enter a transfer mode that requires retuning
 * @host: host which should retune now
 */
void mmc_retune_enable(struct mmc_host *host)
{
	host->can_retune = 1;
	if (host->retune_period)
		mod_timer(&host->retune_timer,
			  jiffies + host->retune_period * HZ);
}

/*
 * Pause re-tuning for a small set of operations.  The pause begins after the
 * next command and after first doing re-tuning.
 */
void mmc_retune_pause(struct mmc_host *host)
{
	if (!host->retune_paused) {
		host->retune_paused = 1;
		mmc_retune_needed(host);
		mmc_retune_hold(host);
	}
}
EXPORT_SYMBOL(mmc_retune_pause);

void mmc_retune_unpause(struct mmc_host *host)
{
	if (host->retune_paused) {
		host->retune_paused = 0;
		mmc_retune_release(host);
	}
}
EXPORT_SYMBOL(mmc_retune_unpause);

/**
 * mmc_retune_disable() - exit a transfer mode that requires retuning
 * @host: host which should not retune anymore
 *
 * It is not meant for temporarily preventing retuning!
 */
void mmc_retune_disable(struct mmc_host *host)
{
	mmc_retune_unpause(host);
	host->can_retune = 0;
	del_timer_sync(&host->retune_timer);
	mmc_retune_clear(host);
}

void mmc_retune_timer_stop(struct mmc_host *host)
{
	del_timer_sync(&host->retune_timer);
}
EXPORT_SYMBOL(mmc_retune_timer_stop);

void mmc_retune_hold(struct mmc_host *host)
{
	if (!host->hold_retune)
		host->retune_now = 1;
	host->hold_retune += 1;
}

void mmc_retune_release(struct mmc_host *host)
{
	if (host->hold_retune)
		host->hold_retune -= 1;
	else
		WARN_ON(1);
}
EXPORT_SYMBOL(mmc_retune_release);

int mmc_retune(struct mmc_host *host)
{
	bool return_to_hs400 = false;
	int err;

	if (host->retune_now)
		host->retune_now = 0;
	else
		return 0;

	if (!host->need_retune || host->doing_retune || !host->card)
		return 0;

	host->need_retune = 0;

	host->doing_retune = 1;

	if (host->ios.timing == MMC_TIMING_MMC_HS400) {
		err = mmc_hs400_to_hs200(host->card);
		if (err)
			goto out;

		return_to_hs400 = true;
	}

	err = mmc_execute_tuning(host->card);
	if (err)
		goto out;

	if (return_to_hs400)
		err = mmc_hs200_to_hs400(host->card);
out:
	host->doing_retune = 0;

	return err;
}

static void mmc_retune_timer(struct timer_list *t)
{
	struct mmc_host *host = from_timer(host, t, retune_timer);

	mmc_retune_needed(host);
}

static void mmc_of_parse_timing_phase(struct device *dev, const char *prop,
				      struct mmc_clk_phase *phase)
{
	int degrees[2] = {0};
	int rc;

	rc = device_property_read_u32_array(dev, prop, degrees, 2);
	phase->valid = !rc;
	if (phase->valid) {
		phase->in_deg = degrees[0];
		phase->out_deg = degrees[1];
	}
}

void
mmc_of_parse_clk_phase(struct mmc_host *host, struct mmc_clk_phase_map *map)
{
	struct device *dev = host->parent;

	mmc_of_parse_timing_phase(dev, "clk-phase-legacy",
				  &map->phase[MMC_TIMING_LEGACY]);
	mmc_of_parse_timing_phase(dev, "clk-phase-mmc-hs",
				  &map->phase[MMC_TIMING_MMC_HS]);
	mmc_of_parse_timing_phase(dev, "clk-phase-sd-hs",
				  &map->phase[MMC_TIMING_SD_HS]);
	mmc_of_parse_timing_phase(dev, "clk-phase-uhs-sdr12",
				  &map->phase[MMC_TIMING_UHS_SDR12]);
	mmc_of_parse_timing_phase(dev, "clk-phase-uhs-sdr25",
				  &map->phase[MMC_TIMING_UHS_SDR25]);
	mmc_of_parse_timing_phase(dev, "clk-phase-uhs-sdr50",
				  &map->phase[MMC_TIMING_UHS_SDR50]);
	mmc_of_parse_timing_phase(dev, "clk-phase-uhs-sdr104",
				  &map->phase[MMC_TIMING_UHS_SDR104]);
	mmc_of_parse_timing_phase(dev, "clk-phase-uhs-ddr50",
				  &map->phase[MMC_TIMING_UHS_DDR50]);
	mmc_of_parse_timing_phase(dev, "clk-phase-mmc-ddr52",
				  &map->phase[MMC_TIMING_MMC_DDR52]);
	mmc_of_parse_timing_phase(dev, "clk-phase-mmc-hs200",
				  &map->phase[MMC_TIMING_MMC_HS200]);
	mmc_of_parse_timing_phase(dev, "clk-phase-mmc-hs400",
				  &map->phase[MMC_TIMING_MMC_HS400]);
}
EXPORT_SYMBOL(mmc_of_parse_clk_phase);

/**
 * mmc_of_parse() - parse host's device properties
 * @host: host whose properties should be parsed.
 *
 * To keep the rest of the MMC subsystem unaware of whether DT has been
 * used to to instantiate and configure this host instance or not, we
 * parse the properties and set respective generic mmc-host flags and
 * parameters.
 */
int mmc_of_parse(struct mmc_host *host)
{
	struct device *dev = host->parent;
	u32 bus_width, drv_type, cd_debounce_delay_ms;
	int ret;
<<<<<<< HEAD
	bool cd_cap_invert, cd_gpio_invert = false;
=======
>>>>>>> c1084c27

	if (!dev || !dev_fwnode(dev))
		return 0;

	/* "bus-width" is translated to MMC_CAP_*_BIT_DATA flags */
	if (device_property_read_u32(dev, "bus-width", &bus_width) < 0) {
		dev_dbg(host->parent,
			"\"bus-width\" property is missing, assuming 1 bit.\n");
		bus_width = 1;
	}

	switch (bus_width) {
	case 8:
		host->caps |= MMC_CAP_8_BIT_DATA;
		fallthrough;	/* Hosts capable of 8-bit can also do 4 bits */
	case 4:
		host->caps |= MMC_CAP_4_BIT_DATA;
		break;
	case 1:
		break;
	default:
		dev_err(host->parent,
			"Invalid \"bus-width\" value %u!\n", bus_width);
		return -EINVAL;
	}

	/* f_max is obtained from the optional "max-frequency" property */
	device_property_read_u32(dev, "max-frequency", &host->f_max);

	/*
	 * Configure CD and WP pins. They are both by default active low to
	 * match the SDHCI spec. If GPIOs are provided for CD and / or WP, the
	 * mmc-gpio helpers are used to attach, configure and use them. If
	 * polarity inversion is specified in DT, one of MMC_CAP2_CD_ACTIVE_HIGH
	 * and MMC_CAP2_RO_ACTIVE_HIGH capability-2 flags is set. If the
	 * "broken-cd" property is provided, the MMC_CAP_NEEDS_POLL capability
	 * is set. If the "non-removable" property is found, the
	 * MMC_CAP_NONREMOVABLE capability is set and no card-detection
	 * configuration is performed.
	 */

	/* Parse Card Detection */

	if (device_property_read_bool(dev, "non-removable")) {
		host->caps |= MMC_CAP_NONREMOVABLE;
	} else {
		if (device_property_read_bool(dev, "cd-inverted"))
			host->caps2 |= MMC_CAP2_CD_ACTIVE_HIGH;

		if (device_property_read_u32(dev, "cd-debounce-delay-ms",
					     &cd_debounce_delay_ms))
			cd_debounce_delay_ms = 200;

		if (device_property_read_bool(dev, "broken-cd"))
			host->caps |= MMC_CAP_NEEDS_POLL;

		ret = mmc_gpiod_request_cd(host, "cd", 0, false,
					   cd_debounce_delay_ms * 1000);
		if (!ret)
			dev_info(host->parent, "Got CD GPIO\n");
		else if (ret != -ENOENT && ret != -ENOSYS)
			return ret;
	}

	/* Parse Write Protection */

	if (device_property_read_bool(dev, "wp-inverted"))
		host->caps2 |= MMC_CAP2_RO_ACTIVE_HIGH;

<<<<<<< HEAD
	ret = mmc_gpiod_request_ro(host, "wp", 0, 0, NULL);
=======
	ret = mmc_gpiod_request_ro(host, "wp", 0, 0);
>>>>>>> c1084c27
	if (!ret)
		dev_info(host->parent, "Got WP GPIO\n");
	else if (ret != -ENOENT && ret != -ENOSYS)
		return ret;

	if (device_property_read_bool(dev, "disable-wp"))
		host->caps2 |= MMC_CAP2_NO_WRITE_PROTECT;

	if (device_property_read_bool(dev, "cap-sd-highspeed"))
		host->caps |= MMC_CAP_SD_HIGHSPEED;
	if (device_property_read_bool(dev, "cap-mmc-highspeed"))
		host->caps |= MMC_CAP_MMC_HIGHSPEED;
	if (device_property_read_bool(dev, "sd-uhs-sdr12"))
		host->caps |= MMC_CAP_UHS_SDR12;
	if (device_property_read_bool(dev, "sd-uhs-sdr25"))
		host->caps |= MMC_CAP_UHS_SDR25;
	if (device_property_read_bool(dev, "sd-uhs-sdr50"))
		host->caps |= MMC_CAP_UHS_SDR50;
	if (device_property_read_bool(dev, "sd-uhs-sdr104"))
		host->caps |= MMC_CAP_UHS_SDR104;
	if (device_property_read_bool(dev, "sd-uhs-ddr50"))
		host->caps |= MMC_CAP_UHS_DDR50;
	if (device_property_read_bool(dev, "cap-power-off-card"))
		host->caps |= MMC_CAP_POWER_OFF_CARD;
	if (device_property_read_bool(dev, "cap-mmc-hw-reset"))
		host->caps |= MMC_CAP_HW_RESET;
	if (device_property_read_bool(dev, "cap-sdio-irq"))
		host->caps |= MMC_CAP_SDIO_IRQ;
	if (device_property_read_bool(dev, "full-pwr-cycle"))
		host->caps2 |= MMC_CAP2_FULL_PWR_CYCLE;
	if (device_property_read_bool(dev, "full-pwr-cycle-in-suspend"))
		host->caps2 |= MMC_CAP2_FULL_PWR_CYCLE_IN_SUSPEND;
	if (device_property_read_bool(dev, "keep-power-in-suspend"))
		host->pm_caps |= MMC_PM_KEEP_POWER;
	if (device_property_read_bool(dev, "wakeup-source") ||
	    device_property_read_bool(dev, "enable-sdio-wakeup")) /* legacy */
		host->pm_caps |= MMC_PM_WAKE_SDIO_IRQ;
	if (device_property_read_bool(dev, "pm-ignore-notify"))
		host->pm_caps |= MMC_PM_IGNORE_PM_NOTIFY;
	if (device_property_read_bool(dev, "mmc-ddr-3_3v"))
		host->caps |= MMC_CAP_3_3V_DDR;
	if (device_property_read_bool(dev, "mmc-ddr-1_8v"))
		host->caps |= MMC_CAP_1_8V_DDR;
	if (device_property_read_bool(dev, "mmc-ddr-1_2v"))
		host->caps |= MMC_CAP_1_2V_DDR;
	if (device_property_read_bool(dev, "mmc-hs200-1_8v"))
		host->caps2 |= MMC_CAP2_HS200_1_8V_SDR;
	if (device_property_read_bool(dev, "mmc-hs200-1_2v"))
		host->caps2 |= MMC_CAP2_HS200_1_2V_SDR;
	if (device_property_read_bool(dev, "mmc-hs400-1_8v"))
		host->caps2 |= MMC_CAP2_HS400_1_8V | MMC_CAP2_HS200_1_8V_SDR;
	if (device_property_read_bool(dev, "mmc-hs400-1_2v"))
		host->caps2 |= MMC_CAP2_HS400_1_2V | MMC_CAP2_HS200_1_2V_SDR;
	if (device_property_read_bool(dev, "mmc-hs400-enhanced-strobe"))
		host->caps2 |= MMC_CAP2_HS400_ES;
	if (device_property_read_bool(dev, "no-sdio"))
		host->caps2 |= MMC_CAP2_NO_SDIO;
	if (device_property_read_bool(dev, "no-sd"))
		host->caps2 |= MMC_CAP2_NO_SD;
	if (device_property_read_bool(dev, "no-mmc"))
		host->caps2 |= MMC_CAP2_NO_MMC;
	if (device_property_read_bool(dev, "no-mmc-hs400"))
		host->caps2 &= ~(MMC_CAP2_HS400_1_8V | MMC_CAP2_HS400_1_2V |
				 MMC_CAP2_HS400_ES);

	/* Must be after "non-removable" check */
	if (device_property_read_u32(dev, "fixed-emmc-driver-type", &drv_type) == 0) {
		if (host->caps & MMC_CAP_NONREMOVABLE)
			host->fixed_drv_type = drv_type;
		else
			dev_err(host->parent,
				"can't use fixed driver type, media is removable\n");
	}

	host->dsr_req = !device_property_read_u32(dev, "dsr", &host->dsr);
	if (host->dsr_req && (host->dsr & ~0xffff)) {
		dev_err(host->parent,
			"device tree specified broken value for DSR: 0x%x, ignoring\n",
			host->dsr);
		host->dsr_req = 0;
	}

	device_property_read_u32(dev, "post-power-on-delay-ms",
				 &host->ios.power_delay_ms);

	return mmc_pwrseq_alloc(host);
}

EXPORT_SYMBOL(mmc_of_parse);

/**
 * mmc_of_parse_voltage - return mask of supported voltages
 * @host: host whose properties should be parsed.
 * @mask: mask of voltages available for MMC/SD/SDIO
 *
 * Parse the "voltage-ranges" property, returning zero if it is not
 * found, negative errno if the voltage-range specification is invalid,
 * or one if the voltage-range is specified and successfully parsed.
 */
int mmc_of_parse_voltage(struct mmc_host *host, u32 *mask)
{
	const char *prop = "voltage-ranges";
	struct device *dev = host->parent;
	u32 *voltage_ranges;
	int num_ranges, i;
	int ret;

	if (!device_property_present(dev, prop)) {
		dev_dbg(dev, "%s unspecified\n", prop);
		return 0;
	}

	ret = device_property_count_u32(dev, prop);
	if (ret < 0)
		return ret;

	num_ranges = ret / 2;
	if (!num_ranges) {
		dev_err(dev, "%s empty\n", prop);
		return -EINVAL;
	}

	voltage_ranges = kcalloc(2 * num_ranges, sizeof(*voltage_ranges), GFP_KERNEL);
	if (!voltage_ranges)
		return -ENOMEM;

	ret = device_property_read_u32_array(dev, prop, voltage_ranges, 2 * num_ranges);
	if (ret) {
		kfree(voltage_ranges);
		return ret;
	}

	for (i = 0; i < num_ranges; i++) {
		const int j = i * 2;
		u32 ocr_mask;

		ocr_mask = mmc_vddrange_to_ocrmask(voltage_ranges[j + 0],
						   voltage_ranges[j + 1]);
		if (!ocr_mask) {
			dev_err(dev, "range #%d in %s is invalid\n", i, prop);
			kfree(voltage_ranges);
			return -EINVAL;
		}
		*mask |= ocr_mask;
	}

	kfree(voltage_ranges);

	return 1;
}
EXPORT_SYMBOL(mmc_of_parse_voltage);

/**
 * mmc_first_nonreserved_index() - get the first index that is not reserved
 */
static int mmc_first_nonreserved_index(void)
{
	int max;

	max = of_alias_get_highest_id("mmc");
	if (max < 0)
		return 0;

	return max + 1;
}

/**
 *	mmc_alloc_host - initialise the per-host structure.
 *	@extra: sizeof private data structure
 *	@dev: pointer to host device model structure
 *
 *	Initialise the per-host structure.
 */
struct mmc_host *mmc_alloc_host(int extra, struct device *dev)
{
<<<<<<< HEAD
	int err;
	int alias_id;
=======
	int index;
>>>>>>> c1084c27
	struct mmc_host *host;
	int alias_id, min_idx, max_idx;

	host = kzalloc(sizeof(struct mmc_host) + extra, GFP_KERNEL);
	if (!host)
		return NULL;

	/* scanning will be enabled when we're ready */
	host->rescan_disable = 1;
	host->parent = dev;

<<<<<<< HEAD
	alias_id = mmc_get_reserved_index(host);
	if (alias_id >= 0)
		err = ida_simple_get(&mmc_host_ida, alias_id,
				alias_id + 1, GFP_KERNEL);
	else
		err = ida_simple_get(&mmc_host_ida,
					mmc_first_nonreserved_index(),
					0, GFP_KERNEL);
	if (err < 0) {
		kfree(host);
		return NULL;
=======
	alias_id = of_alias_get_id(dev->of_node, "mmc");
	if (alias_id >= 0) {
		index = alias_id;
	} else {
		min_idx = mmc_first_nonreserved_index();
		max_idx = 0;

		index = ida_simple_get(&mmc_host_ida, min_idx, max_idx, GFP_KERNEL);
		if (index < 0) {
			kfree(host);
			return NULL;
		}
>>>>>>> c1084c27
	}

	host->index = index;

	dev_set_name(&host->class_dev, "mmc%d", host->index);
	host->ws = wakeup_source_register(NULL, dev_name(&host->class_dev));

	host->class_dev.parent = dev;
	host->class_dev.class = &mmc_host_class;
	device_initialize(&host->class_dev);
	device_enable_async_suspend(&host->class_dev);

	if (mmc_gpio_alloc(host)) {
		put_device(&host->class_dev);
		return NULL;
	}

	spin_lock_init(&host->lock);
	init_waitqueue_head(&host->wq);
	INIT_DELAYED_WORK(&host->detect, mmc_rescan);
	INIT_DELAYED_WORK(&host->sdio_irq_work, sdio_irq_work);
	timer_setup(&host->retune_timer, mmc_retune_timer, 0);

	/*
	 * By default, hosts do not support SGIO or large requests.
	 * They have to set these according to their abilities.
	 */
	host->max_segs = 1;
	host->max_seg_size = PAGE_SIZE;

	host->max_req_size = PAGE_SIZE;
	host->max_blk_size = 512;
	host->max_blk_count = PAGE_SIZE / 512;

	host->fixed_drv_type = -EINVAL;
	host->ios.power_delay_ms = 10;
	host->ios.power_mode = MMC_POWER_UNDEFINED;

	return host;
}

EXPORT_SYMBOL(mmc_alloc_host);

/**
 *	mmc_add_host - initialise host hardware
 *	@host: mmc host
 *
 *	Register the host with the driver model. The host must be
 *	prepared to start servicing requests before this function
 *	completes.
 */
int mmc_add_host(struct mmc_host *host)
{
	int err;

	WARN_ON((host->caps & MMC_CAP_SDIO_IRQ) &&
		!host->ops->enable_sdio_irq);

	err = device_add(&host->class_dev);
	if (err)
		return err;

	led_trigger_register_simple(dev_name(&host->class_dev), &host->led);

#ifdef CONFIG_DEBUG_FS
	mmc_add_host_debugfs(host);
#endif

	mmc_start_host(host);
<<<<<<< HEAD
	if (!(host->pm_caps& MMC_PM_IGNORE_PM_NOTIFY))
		mmc_register_pm_notifier(host);

=======
>>>>>>> c1084c27
	return 0;
}

EXPORT_SYMBOL(mmc_add_host);

/**
 *	mmc_remove_host - remove host hardware
 *	@host: mmc host
 *
 *	Unregister and remove all cards associated with this host,
 *	and power down the MMC bus. No new requests will be issued
 *	after this function has returned.
 */
void mmc_remove_host(struct mmc_host *host)
{
<<<<<<< HEAD
	if (!(host->pm_caps& MMC_PM_IGNORE_PM_NOTIFY))
		mmc_unregister_pm_notifier(host);
=======
>>>>>>> c1084c27
	mmc_stop_host(host);

#ifdef CONFIG_DEBUG_FS
	mmc_remove_host_debugfs(host);
#endif

	device_del(&host->class_dev);

	led_trigger_unregister_simple(host->led);
}

EXPORT_SYMBOL(mmc_remove_host);

/**
 *	mmc_free_host - free the host structure
 *	@host: mmc host
 *
 *	Free the host once all references to it have been dropped.
 */
void mmc_free_host(struct mmc_host *host)
{
	mmc_pwrseq_free(host);
	put_device(&host->class_dev);
}

EXPORT_SYMBOL(mmc_free_host);<|MERGE_RESOLUTION|>--- conflicted
+++ resolved
@@ -269,10 +269,6 @@
 	struct device *dev = host->parent;
 	u32 bus_width, drv_type, cd_debounce_delay_ms;
 	int ret;
-<<<<<<< HEAD
-	bool cd_cap_invert, cd_gpio_invert = false;
-=======
->>>>>>> c1084c27
 
 	if (!dev || !dev_fwnode(dev))
 		return 0;
@@ -342,11 +338,7 @@
 	if (device_property_read_bool(dev, "wp-inverted"))
 		host->caps2 |= MMC_CAP2_RO_ACTIVE_HIGH;
 
-<<<<<<< HEAD
-	ret = mmc_gpiod_request_ro(host, "wp", 0, 0, NULL);
-=======
 	ret = mmc_gpiod_request_ro(host, "wp", 0, 0);
->>>>>>> c1084c27
 	if (!ret)
 		dev_info(host->parent, "Got WP GPIO\n");
 	else if (ret != -ENOENT && ret != -ENOSYS)
@@ -384,8 +376,6 @@
 	if (device_property_read_bool(dev, "wakeup-source") ||
 	    device_property_read_bool(dev, "enable-sdio-wakeup")) /* legacy */
 		host->pm_caps |= MMC_PM_WAKE_SDIO_IRQ;
-	if (device_property_read_bool(dev, "pm-ignore-notify"))
-		host->pm_caps |= MMC_PM_IGNORE_PM_NOTIFY;
 	if (device_property_read_bool(dev, "mmc-ddr-3_3v"))
 		host->caps |= MMC_CAP_3_3V_DDR;
 	if (device_property_read_bool(dev, "mmc-ddr-1_8v"))
@@ -522,12 +512,7 @@
  */
 struct mmc_host *mmc_alloc_host(int extra, struct device *dev)
 {
-<<<<<<< HEAD
-	int err;
-	int alias_id;
-=======
 	int index;
->>>>>>> c1084c27
 	struct mmc_host *host;
 	int alias_id, min_idx, max_idx;
 
@@ -537,21 +522,7 @@
 
 	/* scanning will be enabled when we're ready */
 	host->rescan_disable = 1;
-	host->parent = dev;
-
-<<<<<<< HEAD
-	alias_id = mmc_get_reserved_index(host);
-	if (alias_id >= 0)
-		err = ida_simple_get(&mmc_host_ida, alias_id,
-				alias_id + 1, GFP_KERNEL);
-	else
-		err = ida_simple_get(&mmc_host_ida,
-					mmc_first_nonreserved_index(),
-					0, GFP_KERNEL);
-	if (err < 0) {
-		kfree(host);
-		return NULL;
-=======
+
 	alias_id = of_alias_get_id(dev->of_node, "mmc");
 	if (alias_id >= 0) {
 		index = alias_id;
@@ -564,7 +535,6 @@
 			kfree(host);
 			return NULL;
 		}
->>>>>>> c1084c27
 	}
 
 	host->index = index;
@@ -572,6 +542,7 @@
 	dev_set_name(&host->class_dev, "mmc%d", host->index);
 	host->ws = wakeup_source_register(NULL, dev_name(&host->class_dev));
 
+	host->parent = dev;
 	host->class_dev.parent = dev;
 	host->class_dev.class = &mmc_host_class;
 	device_initialize(&host->class_dev);
@@ -634,12 +605,6 @@
 #endif
 
 	mmc_start_host(host);
-<<<<<<< HEAD
-	if (!(host->pm_caps& MMC_PM_IGNORE_PM_NOTIFY))
-		mmc_register_pm_notifier(host);
-
-=======
->>>>>>> c1084c27
 	return 0;
 }
 
@@ -655,11 +620,6 @@
  */
 void mmc_remove_host(struct mmc_host *host)
 {
-<<<<<<< HEAD
-	if (!(host->pm_caps& MMC_PM_IGNORE_PM_NOTIFY))
-		mmc_unregister_pm_notifier(host);
-=======
->>>>>>> c1084c27
 	mmc_stop_host(host);
 
 #ifdef CONFIG_DEBUG_FS
