/*
 * Freescale eSDHC i.MX controller driver for the platform bus.
 *
 * derived from the OF-version.
 *
 * Copyright (c) 2010 Pengutronix e.K.
 *   Author: Wolfram Sang <kernel@pengutronix.de>
 *
 * This program is free software; you can redistribute it and/or modify
 * it under the terms of the GNU General Public License as published by
 * the Free Software Foundation; either version 2 of the License.
 */

#include <linux/busfreq-imx.h>
#include <linux/io.h>
#include <linux/delay.h>
#include <linux/err.h>
#include <linux/clk.h>
#include <linux/gpio.h>
#include <linux/module.h>
#include <linux/slab.h>
#include <linux/mmc/host.h>
#include <linux/mmc/mmc.h>
#include <linux/mmc/sdio.h>
#include <linux/mmc/slot-gpio.h>
#include <linux/of.h>
#include <linux/of_device.h>
#include <linux/of_gpio.h>
#include <linux/pinctrl/consumer.h>
#include <linux/platform_data/mmc-esdhc-imx.h>
#include <linux/pm_runtime.h>
#include "sdhci-pltfm.h"
#include "sdhci-esdhc.h"

#define	ESDHC_CTRL_D3CD			0x08
#define ESDHC_BURST_LEN_EN_INCR		(1 << 27)
/* VENDOR SPEC register */
#define ESDHC_VENDOR_SPEC		0xc0
#define  ESDHC_VENDOR_SPEC_SDIO_QUIRK	(1 << 1)
#define  ESDHC_VENDOR_SPEC_VSELECT	(1 << 1)
#define  ESDHC_VENDOR_SPEC_FRC_SDCLK_ON	(1 << 8)
#define ESDHC_WTMK_LVL			0x44
#define ESDHC_MIX_CTRL			0x48
#define  ESDHC_MIX_CTRL_DDREN		(1 << 3)
#define  ESDHC_MIX_CTRL_AC23EN		(1 << 7)
#define  ESDHC_MIX_CTRL_EXE_TUNE	(1 << 22)
#define  ESDHC_MIX_CTRL_SMPCLK_SEL	(1 << 23)
#define  ESDHC_MIX_CTRL_AUTO_TUNE_EN	(1 << 24)
#define  ESDHC_MIX_CTRL_FBCLK_SEL	(1 << 25)
#define  ESDHC_MIX_CTRL_HS400_EN	(1 << 26)
/* Bits 3 and 6 are not SDHCI standard definitions */
#define  ESDHC_MIX_CTRL_SDHCI_MASK	0xb7
/* Tuning bits */
#define  ESDHC_MIX_CTRL_TUNING_MASK	0x03c00000

/* dll control register */
#define ESDHC_DLL_CTRL			0x60
#define ESDHC_DLL_OVERRIDE_VAL_SHIFT	9
#define ESDHC_DLL_OVERRIDE_EN_SHIFT	8

/* tune control register */
#define ESDHC_TUNE_CTRL_STATUS		0x68
#define  ESDHC_TUNE_CTRL_STEP		1
#define  ESDHC_TUNE_CTRL_MIN		0
#define  ESDHC_TUNE_CTRL_MAX		((1 << 7) - 1)

/* strobe dll register */
<<<<<<< HEAD
#define ESDHC_STROBE_DLL_CTRL	0x70
#define ESDHC_STROBE_DLL_CTRL_ENABLE	(1 << 0)
#define ESDHC_STROBE_DLL_CTRL_RESET		(1 << 1)
#define ESDHC_STROBE_DLL_CTRL_SLV_DLY_TARGET_SHIFT	3

#define ESDHC_STROBE_DLL_STATUS	0x74
#define ESDHC_STROBE_DLL_STS_REF_LOCK	(1 << 1)
#define ESDHC_STROBE_DLL_STS_SLV_LOCK	(1 << 0)
=======
#define ESDHC_STROBE_DLL_CTRL		0x70
#define ESDHC_STROBE_DLL_CTRL_ENABLE	(1 << 0)
#define ESDHC_STROBE_DLL_CTRL_RESET	(1 << 1)
#define ESDHC_STROBE_DLL_CTRL_SLV_DLY_TARGET	0x7
#define ESDHC_STROBE_DLL_CTRL_SLV_DLY_TARGET_SHIFT	3

#define ESDHC_STROBE_DLL_STATUS		0x74
#define ESDHC_STROBE_DLL_STS_REF_LOCK	(1 << 1)
#define ESDHC_STROBE_DLL_STS_SLV_LOCK	0x1
>>>>>>> 33e8bb5d

#define ESDHC_TUNING_CTRL		0xcc
#define ESDHC_STD_TUNING_EN		(1 << 24)
/* NOTE: the minimum valid tuning start tap for mx6sl is 1 */
<<<<<<< HEAD
#define ESDHC_TUNING_START_TAP		0x1
#define ESDHC_TUNING_STEP_SHIFT 16

#define ESDHC_TUNING_BLOCK_PATTERN_LEN	64
=======
#define ESDHC_TUNING_START_TAP_DEFAULT	0x1
#define ESDHC_TUNING_START_TAP_MASK	0xff
#define ESDHC_TUNING_STEP_MASK		0x00070000
#define ESDHC_TUNING_STEP_SHIFT		16
>>>>>>> 33e8bb5d

/* pinctrl state */
#define ESDHC_PINCTRL_STATE_100MHZ	"state_100mhz"
#define ESDHC_PINCTRL_STATE_200MHZ	"state_200mhz"

/*
 * Our interpretation of the SDHCI_HOST_CONTROL register
 */
#define ESDHC_CTRL_4BITBUS		(0x1 << 1)
#define ESDHC_CTRL_8BITBUS		(0x2 << 1)
#define ESDHC_CTRL_BUSWIDTH_MASK	(0x3 << 1)

/*
 * There is an INT DMA ERR mis-match between eSDHC and STD SDHC SPEC:
 * Bit25 is used in STD SPEC, and is reserved in fsl eSDHC design,
 * but bit28 is used as the INT DMA ERR in fsl eSDHC design.
 * Define this macro DMA error INT for fsl eSDHC
 */
#define ESDHC_INT_VENDOR_SPEC_DMA_ERR	(1 << 28)

/*
 * The CMDTYPE of the CMD register (offset 0xE) should be set to
 * "11" when the STOP CMD12 is issued on imx53 to abort one
 * open ended multi-blk IO. Otherwise the TC INT wouldn't
 * be generated.
 * In exact block transfer, the controller doesn't complete the
 * operations automatically as required at the end of the
 * transfer and remains on hold if the abort command is not sent.
 * As a result, the TC flag is not asserted and SW  received timeout
 * exeception. Bit1 of Vendor Spec registor is used to fix it.
 */
#define ESDHC_FLAG_MULTIBLK_NO_INT	BIT(1)
/*
 * The flag enables the workaround for ESDHC errata ENGcm07207 which
 * affects i.MX25 and i.MX35.
 */
#define ESDHC_FLAG_ENGCM07207		BIT(2)
/*
 * The flag tells that the ESDHC controller is an USDHC block that is
 * integrated on the i.MX6 series.
 */
#define ESDHC_FLAG_USDHC		BIT(3)
/* The IP supports manual tuning process */
#define ESDHC_FLAG_MAN_TUNING		BIT(4)
/* The IP supports standard tuning process */
#define ESDHC_FLAG_STD_TUNING		BIT(5)
/* The IP has SDHCI_CAPABILITIES_1 register */
#define ESDHC_FLAG_HAVE_CAP1		BIT(6)
<<<<<<< HEAD
/* The IP has errata ERR004536 */
#define ESDHC_FLAG_ERR004536		BIT(7)
/* need request bus freq during low power */
#define ESDHC_FLAG_BUSFREQ		BIT(8)
/* the IP supports eMMC HS400 */
#define ESDHC_FLAG_SUP_HS400	BIT(9)

static struct mmc_host *wifi_mmc_host;
void wifi_card_detect(void)
{
	WARN_ON(!wifi_mmc_host);
	mmc_detect_change(wifi_mmc_host, 0);
=======
/*
 * The IP has errata ERR004536
 * uSDHC: ADMA Length Mismatch Error occurs if the AHB read access is slow,
 * when reading data from the card
 */
#define ESDHC_FLAG_ERR004536		BIT(7)
/* The IP supports HS200 mode */
#define ESDHC_FLAG_HS200		BIT(8)
/* The IP supports HS400 mode */
#define ESDHC_FLAG_HS400		BIT(9)
/* need request bus freq during low power */
#define ESDHC_FLAG_BUSFREQ		BIT(10)

/* A higher clock ferquency than this rate requires strobell dll control */
#define ESDHC_STROBE_DLL_CLK_FREQ	100000000

static struct mmc_host *wifi_mmc_host;
void wifi_card_detect(bool on)
{
	WARN_ON(!wifi_mmc_host);
	if (on) {
		mmc_detect_change(wifi_mmc_host, 0);
	} else {
		if (wifi_mmc_host->card)
			mmc_sdio_force_remove(wifi_mmc_host);
	}
>>>>>>> 33e8bb5d
}
EXPORT_SYMBOL(wifi_card_detect);

struct esdhc_soc_data {
	u32 flags;
};

static struct esdhc_soc_data esdhc_imx25_data = {
	.flags = ESDHC_FLAG_ENGCM07207,
};

static struct esdhc_soc_data esdhc_imx35_data = {
	.flags = ESDHC_FLAG_ENGCM07207,
};

static struct esdhc_soc_data esdhc_imx51_data = {
	.flags = 0,
};

static struct esdhc_soc_data esdhc_imx53_data = {
	.flags = ESDHC_FLAG_MULTIBLK_NO_INT,
};

static struct esdhc_soc_data usdhc_imx6q_data = {
	.flags = ESDHC_FLAG_USDHC | ESDHC_FLAG_MAN_TUNING,
};

static struct esdhc_soc_data usdhc_imx6sl_data = {
	.flags = ESDHC_FLAG_USDHC | ESDHC_FLAG_STD_TUNING
			| ESDHC_FLAG_HAVE_CAP1 | ESDHC_FLAG_ERR004536
<<<<<<< HEAD
			| ESDHC_FLAG_BUSFREQ,
=======
			| ESDHC_FLAG_HS200 | ESDHC_FLAG_BUSFREQ,
>>>>>>> 33e8bb5d
};

static struct esdhc_soc_data usdhc_imx6sx_data = {
	.flags = ESDHC_FLAG_USDHC | ESDHC_FLAG_STD_TUNING
<<<<<<< HEAD
			| ESDHC_FLAG_HAVE_CAP1,
=======
			| ESDHC_FLAG_HAVE_CAP1 | ESDHC_FLAG_HS200,
};

static struct esdhc_soc_data usdhc_imx7d_data = {
	.flags = ESDHC_FLAG_USDHC | ESDHC_FLAG_STD_TUNING
			| ESDHC_FLAG_HAVE_CAP1 | ESDHC_FLAG_HS200
			| ESDHC_FLAG_HS400,
>>>>>>> 33e8bb5d
};

static struct esdhc_soc_data usdhc_imx7d_data = {
	.flags = ESDHC_FLAG_USDHC | ESDHC_FLAG_STD_TUNING
			| ESDHC_FLAG_HAVE_CAP1 | ESDHC_FLAG_SUP_HS400,
};

struct pltfm_imx_data {
	u32 scratchpad;
	struct pinctrl *pinctrl;
	struct pinctrl_state *pins_default;
	struct pinctrl_state *pins_100mhz;
	struct pinctrl_state *pins_200mhz;
	const struct esdhc_soc_data *socdata;
	struct esdhc_platform_data boarddata;
	struct clk *clk_ipg;
	struct clk *clk_ahb;
	struct clk *clk_per;
	enum {
		NO_CMD_PENDING,      /* no multiblock command pending*/
		MULTIBLK_IN_PROCESS, /* exact multiblock cmd in process */
		WAIT_FOR_INT,        /* sent CMD12, waiting for response INT */
	} multiblock_status;
	u32 is_ddr;
};

static const struct platform_device_id imx_esdhc_devtype[] = {
	{
		.name = "sdhci-esdhc-imx25",
		.driver_data = (kernel_ulong_t) &esdhc_imx25_data,
	}, {
		.name = "sdhci-esdhc-imx35",
		.driver_data = (kernel_ulong_t) &esdhc_imx35_data,
	}, {
		.name = "sdhci-esdhc-imx51",
		.driver_data = (kernel_ulong_t) &esdhc_imx51_data,
	}, {
		/* sentinel */
	}
};
MODULE_DEVICE_TABLE(platform, imx_esdhc_devtype);

static const struct of_device_id imx_esdhc_dt_ids[] = {
	{ .compatible = "fsl,imx25-esdhc", .data = &esdhc_imx25_data, },
	{ .compatible = "fsl,imx35-esdhc", .data = &esdhc_imx35_data, },
	{ .compatible = "fsl,imx51-esdhc", .data = &esdhc_imx51_data, },
	{ .compatible = "fsl,imx53-esdhc", .data = &esdhc_imx53_data, },
	{ .compatible = "fsl,imx6sx-usdhc", .data = &usdhc_imx6sx_data, },
	{ .compatible = "fsl,imx6sl-usdhc", .data = &usdhc_imx6sl_data, },
	{ .compatible = "fsl,imx6q-usdhc", .data = &usdhc_imx6q_data, },
	{ .compatible = "fsl,imx7d-usdhc", .data = &usdhc_imx7d_data, },
	{ /* sentinel */ }
};
MODULE_DEVICE_TABLE(of, imx_esdhc_dt_ids);

static inline int is_imx25_esdhc(struct pltfm_imx_data *data)
{
	return data->socdata == &esdhc_imx25_data;
}

static inline int is_imx53_esdhc(struct pltfm_imx_data *data)
{
	return data->socdata == &esdhc_imx53_data;
}

static inline int is_imx6q_usdhc(struct pltfm_imx_data *data)
{
	return data->socdata == &usdhc_imx6q_data;
}

static inline int is_imx7d_usdhc(struct pltfm_imx_data *data)
{
	return data->socdata == &usdhc_imx7d_data;
}

static inline int esdhc_is_usdhc(struct pltfm_imx_data *data)
{
	return !!(data->socdata->flags & ESDHC_FLAG_USDHC);
}

static inline void esdhc_clrset_le(struct sdhci_host *host, u32 mask, u32 val, int reg)
{
	void __iomem *base = host->ioaddr + (reg & ~0x3);
	u32 shift = (reg & 0x3) * 8;

	writel(((readl(base) & ~(mask << shift)) | (val << shift)), base);
}

static u32 esdhc_readl_le(struct sdhci_host *host, int reg)
{
	struct sdhci_pltfm_host *pltfm_host = sdhci_priv(host);
	struct pltfm_imx_data *imx_data = pltfm_host->priv;
	u32 val = readl(host->ioaddr + reg);

	if (unlikely(reg == SDHCI_PRESENT_STATE)) {
		u32 fsl_prss = val;
		/* save the least 20 bits */
		val = fsl_prss & 0x000FFFFF;
		/* move dat[0-3] bits */
		val |= (fsl_prss & 0x0F000000) >> 4;
		/* move cmd line bit */
		val |= (fsl_prss & 0x00800000) << 1;
	}

	if (unlikely(reg == SDHCI_CAPABILITIES)) {
		/* ignore bit[0-15] as it stores cap_1 register val for mx6sl */
		if (imx_data->socdata->flags & ESDHC_FLAG_HAVE_CAP1)
			val &= 0xffff0000;

		/* In FSL esdhc IC module, only bit20 is used to indicate the
		 * ADMA2 capability of esdhc, but this bit is messed up on
		 * some SOCs (e.g. on MX25, MX35 this bit is set, but they
		 * don't actually support ADMA2). So set the BROKEN_ADMA
		 * uirk on MX25/35 platforms.
		 */

		if (val & SDHCI_CAN_DO_ADMA1) {
			val &= ~SDHCI_CAN_DO_ADMA1;
			val |= SDHCI_CAN_DO_ADMA2;
		}
	}

	if (unlikely(reg == SDHCI_CAPABILITIES_1)) {
		if (esdhc_is_usdhc(imx_data)) {
			if (imx_data->socdata->flags & ESDHC_FLAG_HAVE_CAP1)
				val = readl(host->ioaddr + SDHCI_CAPABILITIES) & 0xFFFF;
			else
				/* imx6q/dl does not have cap_1 register, fake one */
				val = SDHCI_SUPPORT_DDR50 | SDHCI_SUPPORT_SDR104
					| SDHCI_SUPPORT_SDR50
<<<<<<< HEAD
					| SDHCI_USE_SDR50_TUNING;

			/*
		     * imx7d does not have a support hs400 register,
		     * use bit 31 of SDHCI_CAPABILITIES register to
		     * fake.
		     */
			if (imx_data->socdata->flags & ESDHC_FLAG_SUP_HS400)
=======
					| SDHCI_USE_SDR50_TUNING
					| (SDHCI_TUNING_MODE_3 << SDHCI_RETUNING_MODE_SHIFT);

			if (imx_data->socdata->flags & ESDHC_FLAG_HS400)
>>>>>>> 33e8bb5d
				val |= SDHCI_SUPPORT_HS400;
		}
	}

	if (unlikely(reg == SDHCI_MAX_CURRENT) && esdhc_is_usdhc(imx_data)) {
		val = 0;
		val |= 0xFF << SDHCI_MAX_CURRENT_330_SHIFT;
		val |= 0xFF << SDHCI_MAX_CURRENT_300_SHIFT;
		val |= 0xFF << SDHCI_MAX_CURRENT_180_SHIFT;
	}

	if (unlikely(reg == SDHCI_INT_STATUS)) {
		if (val & ESDHC_INT_VENDOR_SPEC_DMA_ERR) {
			val &= ~ESDHC_INT_VENDOR_SPEC_DMA_ERR;
			val |= SDHCI_INT_ADMA_ERROR;
		}

		/*
		 * mask off the interrupt we get in response to the manually
		 * sent CMD12
		 */
		if ((imx_data->multiblock_status == WAIT_FOR_INT) &&
		    ((val & SDHCI_INT_RESPONSE) == SDHCI_INT_RESPONSE)) {
			val &= ~SDHCI_INT_RESPONSE;
			writel(SDHCI_INT_RESPONSE, host->ioaddr +
						   SDHCI_INT_STATUS);
			imx_data->multiblock_status = NO_CMD_PENDING;
		}
	}

	return val;
}

static void esdhc_writel_le(struct sdhci_host *host, u32 val, int reg)
{
	struct sdhci_pltfm_host *pltfm_host = sdhci_priv(host);
	struct pltfm_imx_data *imx_data = pltfm_host->priv;
	u32 data;

	if (unlikely(reg == SDHCI_INT_ENABLE || reg == SDHCI_SIGNAL_ENABLE)) {
		if ((val & SDHCI_INT_CARD_INT) && !esdhc_is_usdhc(imx_data)) {
			/*
			 * Clear and then set D3CD bit to avoid missing the
			 * card interrupt.  This is a eSDHC controller problem
			 * so we need to apply the following workaround: clear
			 * and set D3CD bit will make eSDHC re-sample the card
			 * interrupt. In case a card interrupt was lost,
			 * re-sample it by the following steps.
			 */
			data = readl(host->ioaddr + SDHCI_HOST_CONTROL);
			data &= ~ESDHC_CTRL_D3CD;
			writel(data, host->ioaddr + SDHCI_HOST_CONTROL);
			data |= ESDHC_CTRL_D3CD;
			writel(data, host->ioaddr + SDHCI_HOST_CONTROL);
		}

		if (val & SDHCI_INT_ADMA_ERROR) {
			val &= ~SDHCI_INT_ADMA_ERROR;
			val |= ESDHC_INT_VENDOR_SPEC_DMA_ERR;
		}
	}

	if (unlikely((imx_data->socdata->flags & ESDHC_FLAG_MULTIBLK_NO_INT)
				&& (reg == SDHCI_INT_STATUS)
				&& (val & SDHCI_INT_DATA_END))) {
			u32 v;
			v = readl(host->ioaddr + ESDHC_VENDOR_SPEC);
			v &= ~ESDHC_VENDOR_SPEC_SDIO_QUIRK;
			writel(v, host->ioaddr + ESDHC_VENDOR_SPEC);

			if (imx_data->multiblock_status == MULTIBLK_IN_PROCESS)
			{
				/* send a manual CMD12 with RESPTYP=none */
				data = MMC_STOP_TRANSMISSION << 24 |
				       SDHCI_CMD_ABORTCMD << 16;
				writel(data, host->ioaddr + SDHCI_TRANSFER_MODE);
				imx_data->multiblock_status = WAIT_FOR_INT;
			}
	}

	writel(val, host->ioaddr + reg);
}

static u16 esdhc_readw_le(struct sdhci_host *host, int reg)
{
	struct sdhci_pltfm_host *pltfm_host = sdhci_priv(host);
	struct pltfm_imx_data *imx_data = pltfm_host->priv;
	u16 ret = 0;
	u32 val;

	if (unlikely(reg == SDHCI_HOST_VERSION)) {
		reg ^= 2;
		if (esdhc_is_usdhc(imx_data)) {
			/*
			 * The usdhc register returns a wrong host version.
			 * Correct it here.
			 */
			return SDHCI_SPEC_300;
		}
	}

	if (unlikely(reg == SDHCI_HOST_CONTROL2)) {
		val = readl(host->ioaddr + ESDHC_VENDOR_SPEC);
		if (val & ESDHC_VENDOR_SPEC_VSELECT)
			ret |= SDHCI_CTRL_VDD_180;

		if (esdhc_is_usdhc(imx_data)) {
			if (imx_data->socdata->flags & ESDHC_FLAG_MAN_TUNING)
				val = readl(host->ioaddr + ESDHC_MIX_CTRL);
			else if (imx_data->socdata->flags & ESDHC_FLAG_STD_TUNING)
				/* the std tuning bits is in ACMD12_ERR for imx6sl */
				val = readl(host->ioaddr + SDHCI_ACMD12_ERR);
		}

		if (val & ESDHC_MIX_CTRL_EXE_TUNE)
			ret |= SDHCI_CTRL_EXEC_TUNING;
		if (val & ESDHC_MIX_CTRL_SMPCLK_SEL)
			ret |= SDHCI_CTRL_TUNED_CLK;

		ret &= ~SDHCI_CTRL_PRESET_VAL_ENABLE;

		return ret;
	}

	if (unlikely(reg == SDHCI_TRANSFER_MODE)) {
		if (esdhc_is_usdhc(imx_data)) {
			u32 m = readl(host->ioaddr + ESDHC_MIX_CTRL);
			ret = m & ESDHC_MIX_CTRL_SDHCI_MASK;
			/* Swap AC23 bit */
			if (m & ESDHC_MIX_CTRL_AC23EN) {
				ret &= ~ESDHC_MIX_CTRL_AC23EN;
				ret |= SDHCI_TRNS_AUTO_CMD23;
			}
		} else {
			ret = readw(host->ioaddr + SDHCI_TRANSFER_MODE);
		}

		return ret;
	}

	return readw(host->ioaddr + reg);
}

static void esdhc_writew_le(struct sdhci_host *host, u16 val, int reg)
{
	struct sdhci_pltfm_host *pltfm_host = sdhci_priv(host);
	struct pltfm_imx_data *imx_data = pltfm_host->priv;
	u32 new_val = 0;

	switch (reg) {
	case SDHCI_CLOCK_CONTROL:
		new_val = readl(host->ioaddr + ESDHC_VENDOR_SPEC);
		if (val & SDHCI_CLOCK_CARD_EN)
			new_val |= ESDHC_VENDOR_SPEC_FRC_SDCLK_ON;
		else
			new_val &= ~ESDHC_VENDOR_SPEC_FRC_SDCLK_ON;
		writel(new_val, host->ioaddr + ESDHC_VENDOR_SPEC);
		return;
	case SDHCI_HOST_CONTROL2:
		new_val = readl(host->ioaddr + ESDHC_VENDOR_SPEC);
		if (val & SDHCI_CTRL_VDD_180)
			new_val |= ESDHC_VENDOR_SPEC_VSELECT;
		else
			new_val &= ~ESDHC_VENDOR_SPEC_VSELECT;
		writel(new_val, host->ioaddr + ESDHC_VENDOR_SPEC);
		if (imx_data->socdata->flags & ESDHC_FLAG_MAN_TUNING) {
			new_val = readl(host->ioaddr + ESDHC_MIX_CTRL);
			if (val & SDHCI_CTRL_TUNED_CLK) {
				new_val |= ESDHC_MIX_CTRL_SMPCLK_SEL;
				new_val |= ESDHC_MIX_CTRL_AUTO_TUNE_EN;
			} else {
				new_val &= ~ESDHC_MIX_CTRL_SMPCLK_SEL;
				new_val &= ~ESDHC_MIX_CTRL_AUTO_TUNE_EN;
			}
			writel(new_val , host->ioaddr + ESDHC_MIX_CTRL);
		} else if (imx_data->socdata->flags & ESDHC_FLAG_STD_TUNING) {
			u32 v = readl(host->ioaddr + SDHCI_ACMD12_ERR);
			u32 m = readl(host->ioaddr + ESDHC_MIX_CTRL);
<<<<<<< HEAD
			u32 tmp;
=======
			u32 tuning_ctrl;
>>>>>>> 33e8bb5d
			if (val & SDHCI_CTRL_TUNED_CLK) {
				v |= ESDHC_MIX_CTRL_SMPCLK_SEL;
			} else {
				v &= ~ESDHC_MIX_CTRL_SMPCLK_SEL;
				m &= ~ESDHC_MIX_CTRL_FBCLK_SEL;
				m &= ~ESDHC_MIX_CTRL_AUTO_TUNE_EN;
			}

			if (val & SDHCI_CTRL_EXEC_TUNING) {
				v |= ESDHC_MIX_CTRL_EXE_TUNE;
				m |= ESDHC_MIX_CTRL_FBCLK_SEL;
<<<<<<< HEAD
				tmp = readl(host->ioaddr + ESDHC_TUNING_CTRL);
				tmp |= ESDHC_STD_TUNING_EN | ESDHC_TUNING_START_TAP;
				if (imx_data->boarddata.tuning_step)
					tmp |= imx_data->boarddata.tuning_step << ESDHC_TUNING_STEP_SHIFT;
				writel(tmp, host->ioaddr + ESDHC_TUNING_CTRL);
=======
				m |= ESDHC_MIX_CTRL_AUTO_TUNE_EN;
				tuning_ctrl = readl(host->ioaddr + ESDHC_TUNING_CTRL);
				tuning_ctrl |= ESDHC_STD_TUNING_EN | ESDHC_TUNING_START_TAP_DEFAULT;
				if (imx_data->boarddata.tuning_start_tap) {
					tuning_ctrl &= ~ESDHC_TUNING_START_TAP_MASK;
					tuning_ctrl |= imx_data->boarddata.tuning_start_tap;
				}

				if (imx_data->boarddata.tuning_step) {
					tuning_ctrl &= ~ESDHC_TUNING_STEP_MASK;
					tuning_ctrl |= imx_data->boarddata.tuning_step << ESDHC_TUNING_STEP_SHIFT;
				}
				writel(tuning_ctrl, host->ioaddr + ESDHC_TUNING_CTRL);
>>>>>>> 33e8bb5d
			} else {
				v &= ~ESDHC_MIX_CTRL_EXE_TUNE;
			}

			writel(v, host->ioaddr + SDHCI_ACMD12_ERR);
			writel(m, host->ioaddr + ESDHC_MIX_CTRL);
		}
		return;
	case SDHCI_TRANSFER_MODE:
		if ((imx_data->socdata->flags & ESDHC_FLAG_MULTIBLK_NO_INT)
				&& (host->cmd->opcode == SD_IO_RW_EXTENDED)
				&& (host->cmd->data->blocks > 1)
				&& (host->cmd->data->flags & MMC_DATA_READ)) {
			u32 v;
			v = readl(host->ioaddr + ESDHC_VENDOR_SPEC);
			v |= ESDHC_VENDOR_SPEC_SDIO_QUIRK;
			writel(v, host->ioaddr + ESDHC_VENDOR_SPEC);
		}

		if (esdhc_is_usdhc(imx_data)) {
			u32 m = readl(host->ioaddr + ESDHC_MIX_CTRL);
			/* Swap AC23 bit */
			if (val & SDHCI_TRNS_AUTO_CMD23) {
				val &= ~SDHCI_TRNS_AUTO_CMD23;
				val |= ESDHC_MIX_CTRL_AC23EN;
			}
			m = val | (m & ~ESDHC_MIX_CTRL_SDHCI_MASK);
			writel(m, host->ioaddr + ESDHC_MIX_CTRL);
		} else {
			/*
			 * Postpone this write, we must do it together with a
			 * command write that is down below.
			 */
			imx_data->scratchpad = val;
		}
		return;
	case SDHCI_COMMAND:
		if (host->cmd->opcode == MMC_STOP_TRANSMISSION)
			val |= SDHCI_CMD_ABORTCMD;

		if ((host->cmd->opcode == MMC_SET_BLOCK_COUNT) &&
		    (imx_data->socdata->flags & ESDHC_FLAG_MULTIBLK_NO_INT))
			imx_data->multiblock_status = MULTIBLK_IN_PROCESS;

		if (esdhc_is_usdhc(imx_data))
			writel(val << 16,
			       host->ioaddr + SDHCI_TRANSFER_MODE);
		else
			writel(val << 16 | imx_data->scratchpad,
			       host->ioaddr + SDHCI_TRANSFER_MODE);
		return;
	case SDHCI_BLOCK_SIZE:
		val &= ~SDHCI_MAKE_BLKSZ(0x7, 0);
		break;
	}
	esdhc_clrset_le(host, 0xffff, val, reg);
}

static void esdhc_writeb_le(struct sdhci_host *host, u8 val, int reg)
{
	struct sdhci_pltfm_host *pltfm_host = sdhci_priv(host);
	struct pltfm_imx_data *imx_data = pltfm_host->priv;
	u32 new_val;
	u32 mask;

	switch (reg) {
	case SDHCI_POWER_CONTROL:
		/*
		 * FSL put some DMA bits here
		 * If your board has a regulator, code should be here
		 */
		return;
	case SDHCI_HOST_CONTROL:
		/* FSL messed up here, so we need to manually compose it. */
		new_val = val & SDHCI_CTRL_LED;
		/* ensure the endianness */
		new_val |= ESDHC_HOST_CONTROL_LE;
		/* bits 8&9 are reserved on mx25 */
		if (!is_imx25_esdhc(imx_data)) {
			/* DMA mode bits are shifted */
			new_val |= (val & SDHCI_CTRL_DMA_MASK) << 5;
		}

		/*
		 * Do not touch buswidth bits here. This is done in
		 * esdhc_pltfm_bus_width.
		 * Do not touch the D3CD bit either which is used for the
		 * SDIO interrupt errata workaround.
		 */
		mask = 0xffff & ~(ESDHC_CTRL_BUSWIDTH_MASK | ESDHC_CTRL_D3CD);

		esdhc_clrset_le(host, mask, new_val, reg);

		/*
		 * The imx6q ROM code will change the default watermark
		 * level setting to something insane.  Change it back here.
		 */
<<<<<<< HEAD
		if (esdhc_is_usdhc(imx_data)) {
			if (is_imx7d_usdhc(imx_data))
				writel(0x10401040,
					host->ioaddr + ESDHC_WTMK_LVL);
			else
				writel(0x08100810,
					host->ioaddr + ESDHC_WTMK_LVL);
		}
=======
		if (esdhc_is_usdhc(imx_data))
			writel(0x10401040, host->ioaddr + ESDHC_WTMK_LVL);
>>>>>>> 33e8bb5d
		return;
	}
	esdhc_clrset_le(host, 0xff, val, reg);

	/*
	 * The esdhc has a design violation to SDHC spec which tells
	 * that software reset should not affect card detection circuit.
	 * But esdhc clears its SYSCTL register bits [0..2] during the
	 * software reset.  This will stop those clocks that card detection
	 * circuit relies on.  To work around it, we turn the clocks on back
	 * to keep card detection circuit functional.
	 */
	if ((reg == SDHCI_SOFTWARE_RESET) && (val & 1)) {
		esdhc_clrset_le(host, 0x7, 0x7, ESDHC_SYSTEM_CONTROL);
		/*
		 * The reset on usdhc fails to clear MIX_CTRL register.
		 * Do it manually here.
		 */
		if (esdhc_is_usdhc(imx_data)) {
			/* the tuning bits should be kept during reset */
			new_val = readl(host->ioaddr + ESDHC_MIX_CTRL);
			writel(new_val & ESDHC_MIX_CTRL_TUNING_MASK,
					host->ioaddr + ESDHC_MIX_CTRL);
			imx_data->is_ddr = 0;
		}
	}
}

static unsigned int esdhc_pltfm_get_max_clock(struct sdhci_host *host)
{
	struct sdhci_pltfm_host *pltfm_host = sdhci_priv(host);

	return pltfm_host->clock;
}

static unsigned int esdhc_pltfm_get_min_clock(struct sdhci_host *host)
{
	struct sdhci_pltfm_host *pltfm_host = sdhci_priv(host);

	return pltfm_host->clock / 256 / 16;
}

static inline void esdhc_pltfm_set_clock(struct sdhci_host *host,
					 unsigned int clock)
{
	struct sdhci_pltfm_host *pltfm_host = sdhci_priv(host);
	struct pltfm_imx_data *imx_data = pltfm_host->priv;
	unsigned int host_clock = pltfm_host->clock;
	int pre_div = 2;
	int div = 1;
	u32 temp, val;

	if (clock == 0) {
		host->mmc->actual_clock = 0;

		if (esdhc_is_usdhc(imx_data)) {
			val = readl(host->ioaddr + ESDHC_VENDOR_SPEC);
			writel(val & ~ESDHC_VENDOR_SPEC_FRC_SDCLK_ON,
					host->ioaddr + ESDHC_VENDOR_SPEC);
		}
		return;
	}

	if (esdhc_is_usdhc(imx_data) && !imx_data->is_ddr)
		pre_div = 1;

	temp = sdhci_readl(host, ESDHC_SYSTEM_CONTROL);
	temp &= ~(ESDHC_CLOCK_IPGEN | ESDHC_CLOCK_HCKEN | ESDHC_CLOCK_PEREN
		| ESDHC_CLOCK_MASK);
	sdhci_writel(host, temp, ESDHC_SYSTEM_CONTROL);

	while (host_clock / pre_div / 16 > clock && pre_div < 256)
		pre_div *= 2;

	while (host_clock / pre_div / div > clock && div < 16)
		div++;

	host->mmc->actual_clock = host_clock / pre_div / div;
	dev_dbg(mmc_dev(host->mmc), "desired SD clock: %d, actual: %d\n",
		clock, host->mmc->actual_clock);

	if (imx_data->is_ddr)
		pre_div >>= 2;
	else
		pre_div >>= 1;
	div--;

	temp = sdhci_readl(host, ESDHC_SYSTEM_CONTROL);
	temp |= (ESDHC_CLOCK_IPGEN | ESDHC_CLOCK_HCKEN | ESDHC_CLOCK_PEREN
		| (div << ESDHC_DIVIDER_SHIFT)
		| (pre_div << ESDHC_PREDIV_SHIFT));
	sdhci_writel(host, temp, ESDHC_SYSTEM_CONTROL);

	if (esdhc_is_usdhc(imx_data)) {
		val = readl(host->ioaddr + ESDHC_VENDOR_SPEC);
		writel(val | ESDHC_VENDOR_SPEC_FRC_SDCLK_ON,
		host->ioaddr + ESDHC_VENDOR_SPEC);
	}

	mdelay(1);
}

static unsigned int esdhc_pltfm_get_ro(struct sdhci_host *host)
{
	struct sdhci_pltfm_host *pltfm_host = sdhci_priv(host);
	struct pltfm_imx_data *imx_data = pltfm_host->priv;
	struct esdhc_platform_data *boarddata = &imx_data->boarddata;

	switch (boarddata->wp_type) {
	case ESDHC_WP_GPIO:
		return mmc_gpio_get_ro(host->mmc);
	case ESDHC_WP_CONTROLLER:
		return !(readl(host->ioaddr + SDHCI_PRESENT_STATE) &
			       SDHCI_WRITE_PROTECT);
	case ESDHC_WP_NONE:
		break;
	}

	return -ENOSYS;
}

static void esdhc_pltfm_set_bus_width(struct sdhci_host *host, int width)
{
	u32 ctrl;

	switch (width) {
	case MMC_BUS_WIDTH_8:
		ctrl = ESDHC_CTRL_8BITBUS;
		break;
	case MMC_BUS_WIDTH_4:
		ctrl = ESDHC_CTRL_4BITBUS;
		break;
	default:
		ctrl = 0;
		break;
	}

	esdhc_clrset_le(host, ESDHC_CTRL_BUSWIDTH_MASK, ctrl,
			SDHCI_HOST_CONTROL);
}

static void esdhc_prepare_tuning(struct sdhci_host *host, u32 val)
{
	u32 reg;

	/* FIXME: delay a bit for card to be ready for next tuning due to errors */
	mdelay(1);

	reg = readl(host->ioaddr + ESDHC_MIX_CTRL);
	reg |= ESDHC_MIX_CTRL_EXE_TUNE | ESDHC_MIX_CTRL_SMPCLK_SEL |
			ESDHC_MIX_CTRL_FBCLK_SEL;
	writel(reg, host->ioaddr + ESDHC_MIX_CTRL);
	writel(val << 8, host->ioaddr + ESDHC_TUNE_CTRL_STATUS);
	dev_dbg(mmc_dev(host->mmc),
		"tunning with delay 0x%x ESDHC_TUNE_CTRL_STATUS 0x%x\n",
			val, readl(host->ioaddr + ESDHC_TUNE_CTRL_STATUS));
}

<<<<<<< HEAD
static void esdhc_request_done(struct mmc_request *mrq)
{
	complete(&mrq->completion);
}

static int esdhc_send_tuning_cmd(struct sdhci_host *host, u32 opcode,
				 struct scatterlist *sg)
{
	struct mmc_command cmd = {0};
	struct mmc_request mrq = {NULL};
	struct mmc_data data = {0};

	cmd.opcode = opcode;
	cmd.arg = 0;
	cmd.flags = MMC_RSP_R1 | MMC_CMD_ADTC;

	data.blksz = ESDHC_TUNING_BLOCK_PATTERN_LEN;
	data.blocks = 1;
	data.flags = MMC_DATA_READ;
	data.sg = sg;
	data.sg_len = 1;

	mrq.cmd = &cmd;
	mrq.cmd->mrq = &mrq;
	mrq.data = &data;
	mrq.data->mrq = &mrq;
	mrq.cmd->data = mrq.data;

	mrq.done = esdhc_request_done;
	init_completion(&(mrq.completion));

	disable_irq(host->irq);
	spin_lock(&host->lock);
	host->mrq = &mrq;

	sdhci_send_command(host, mrq.cmd);

	spin_unlock(&host->lock);
	enable_irq(host->irq);

	wait_for_completion(&mrq.completion);

	if (cmd.error)
		return cmd.error;
	if (data.error)
		return data.error;

	return 0;
}

=======
>>>>>>> 33e8bb5d
static void esdhc_post_tuning(struct sdhci_host *host)
{
	u32 reg;

	reg = readl(host->ioaddr + ESDHC_MIX_CTRL);
	reg &= ~ESDHC_MIX_CTRL_EXE_TUNE;
	reg |= ESDHC_MIX_CTRL_AUTO_TUNE_EN;
	writel(reg, host->ioaddr + ESDHC_MIX_CTRL);
}

static int esdhc_executing_tuning(struct sdhci_host *host, u32 opcode)
{
	struct scatterlist sg;
	char *tuning_pattern;
	int min, max, avg, ret;

	tuning_pattern = kmalloc(ESDHC_TUNING_BLOCK_PATTERN_LEN, GFP_KERNEL);
	if (!tuning_pattern)
		return -ENOMEM;

	sg_init_one(&sg, tuning_pattern, ESDHC_TUNING_BLOCK_PATTERN_LEN);

	/* find the mininum delay first which can pass tuning */
	min = ESDHC_TUNE_CTRL_MIN;
	while (min < ESDHC_TUNE_CTRL_MAX) {
		esdhc_prepare_tuning(host, min);
<<<<<<< HEAD
		if (!esdhc_send_tuning_cmd(host, opcode, &sg))
=======
		if (!mmc_send_tuning(host->mmc))
>>>>>>> 33e8bb5d
			break;
		min += ESDHC_TUNE_CTRL_STEP;
	}

	/* find the maxinum delay which can not pass tuning */
	max = min + ESDHC_TUNE_CTRL_STEP;
	while (max < ESDHC_TUNE_CTRL_MAX) {
		esdhc_prepare_tuning(host, max);
<<<<<<< HEAD
		if (esdhc_send_tuning_cmd(host, opcode, &sg)) {
=======
		if (mmc_send_tuning(host->mmc)) {
>>>>>>> 33e8bb5d
			max -= ESDHC_TUNE_CTRL_STEP;
			break;
		}
		max += ESDHC_TUNE_CTRL_STEP;
	}

	/* use average delay to get the best timing */
	avg = (min + max) / 2;
	esdhc_prepare_tuning(host, avg);
<<<<<<< HEAD
	ret = esdhc_send_tuning_cmd(host, opcode, &sg);
=======
	ret = mmc_send_tuning(host->mmc);
>>>>>>> 33e8bb5d
	esdhc_post_tuning(host);

	kfree(tuning_pattern);

	dev_dbg(mmc_dev(host->mmc), "tunning %s at 0x%x ret %d\n",
		ret ? "failed" : "passed", avg, ret);

	return ret;
}

static int esdhc_change_pinstate(struct sdhci_host *host,
						unsigned int uhs)
{
	struct sdhci_pltfm_host *pltfm_host = sdhci_priv(host);
	struct pltfm_imx_data *imx_data = pltfm_host->priv;
	struct pinctrl_state *pinctrl;

	dev_dbg(mmc_dev(host->mmc), "change pinctrl state for uhs %d\n", uhs);

	if (IS_ERR(imx_data->pinctrl) ||
		IS_ERR(imx_data->pins_default) ||
		IS_ERR(imx_data->pins_100mhz) ||
		IS_ERR(imx_data->pins_200mhz))
		return -EINVAL;

	switch (uhs) {
	case MMC_TIMING_UHS_SDR50:
	case MMC_TIMING_UHS_DDR50:
		pinctrl = imx_data->pins_100mhz;
		break;
	case MMC_TIMING_UHS_SDR104:
	case MMC_TIMING_MMC_HS200:
	case MMC_TIMING_MMC_HS400:
		pinctrl = imx_data->pins_200mhz;
		break;
	default:
		/* back to default state for other legacy timing */
		pinctrl = imx_data->pins_default;
	}

	return pinctrl_select_state(imx_data->pinctrl, pinctrl);
}

<<<<<<< HEAD
static void esdhc_set_strobe_dll(struct sdhci_host *host)
{
	u32 v;

	/* force a reset on strobe dll */
	writel(ESDHC_STROBE_DLL_CTRL_RESET, host->ioaddr + ESDHC_STROBE_DLL_CTRL);
	/*
	 * enable strobe dll ctrl and adjust the delay target
	 * for the uSDHC loopback read clock
	 */
	v = ESDHC_STROBE_DLL_CTRL_ENABLE |
		(1 << ESDHC_STROBE_DLL_CTRL_SLV_DLY_TARGET_SHIFT);
	writel(v, host->ioaddr + ESDHC_STROBE_DLL_CTRL);
	/* wait 1us to make sure strobe dll status register stable */
	udelay(1);
	v = readl(host->ioaddr + ESDHC_STROBE_DLL_STATUS);
	if (!(v & ESDHC_STROBE_DLL_STS_REF_LOCK))
		dev_warn(mmc_dev(host->mmc), "warning! HS400 strobe DLL status REF not lock!\n");
	if (!(v & ESDHC_STROBE_DLL_STS_SLV_LOCK))
		dev_warn(mmc_dev(host->mmc), "warning! HS400 strobe DLL status SLV not lock!\n");
}

static int esdhc_set_uhs_signaling(struct sdhci_host *host, unsigned int uhs)
=======
/*
 * For HS400 eMMC, there is a data_strobe line, this signal is generated
 * by the device and used for data output and CRC status response output
 * in HS400 mode. The frequency of this signal follows the frequency of
 * CLK generated by host. Host receive the data which is aligned to the
 * edge of data_strobe line. Due to the time delay between CLK line and
 * data_strobe line, if the delay time is larger than one clock cycle,
 * then CLK and data_strobe line will misaligned, read error shows up.
 * So when the CLK is higher than 100MHz, each clock cycle is short enough,
 * host should config the delay target.
 */
static void esdhc_set_strobe_dll(struct sdhci_host *host)
>>>>>>> 33e8bb5d
{
	u32 v;

	if (host->mmc->actual_clock > ESDHC_STROBE_DLL_CLK_FREQ) {
		/* disable clock before enabling strobe dll */
		writel(readl(host->ioaddr + ESDHC_VENDOR_SPEC) &
		       (~ESDHC_VENDOR_SPEC_FRC_SDCLK_ON),
		       host->ioaddr + ESDHC_VENDOR_SPEC);

		/* force a reset on strobe dll */
		writel(ESDHC_STROBE_DLL_CTRL_RESET,
			host->ioaddr + ESDHC_STROBE_DLL_CTRL);
		/*
		 * enable strobe dll ctrl and adjust the delay target
		 * for the uSDHC loopback read clock
		 */
		v = ESDHC_STROBE_DLL_CTRL_ENABLE |
			(ESDHC_STROBE_DLL_CTRL_SLV_DLY_TARGET
			 << ESDHC_STROBE_DLL_CTRL_SLV_DLY_TARGET_SHIFT);
		writel(v, host->ioaddr + ESDHC_STROBE_DLL_CTRL);
		/* wait 1us to make sure strobe dll status register stable */
		udelay(1);
		v = readl(host->ioaddr + ESDHC_STROBE_DLL_STATUS);
		if (!(v & ESDHC_STROBE_DLL_STS_REF_LOCK))
			dev_warn(mmc_dev(host->mmc),
				"warning! HS400 strobe DLL status REF not lock!\n");
		if (!(v & ESDHC_STROBE_DLL_STS_SLV_LOCK))
			dev_warn(mmc_dev(host->mmc),
				"warning! HS400 strobe DLL status SLV not lock!\n");
	}
}

static void esdhc_set_uhs_signaling(struct sdhci_host *host, unsigned timing)
{
	u32 m;
	struct sdhci_pltfm_host *pltfm_host = sdhci_priv(host);
	struct pltfm_imx_data *imx_data = pltfm_host->priv;
	struct esdhc_platform_data *boarddata = &imx_data->boarddata;

	/* disable ddr mode and disable HS400 mode */
	m = readl(host->ioaddr + ESDHC_MIX_CTRL);
	m &= ~(ESDHC_MIX_CTRL_DDREN | ESDHC_MIX_CTRL_HS400_EN);
	imx_data->is_ddr = 0;

	switch (timing) {
	case MMC_TIMING_UHS_SDR12:
	case MMC_TIMING_UHS_SDR25:
	case MMC_TIMING_UHS_SDR50:
	case MMC_TIMING_UHS_SDR104:
	case MMC_TIMING_MMC_HS200:
		writel(m, host->ioaddr + ESDHC_MIX_CTRL);
		break;
	case MMC_TIMING_UHS_DDR50:
	case MMC_TIMING_MMC_DDR52:
		m |= ESDHC_MIX_CTRL_DDREN;
		writel(m, host->ioaddr + ESDHC_MIX_CTRL);
		imx_data->is_ddr = 1;
		if (boarddata->delay_line) {
			u32 v;
			v = boarddata->delay_line <<
				ESDHC_DLL_OVERRIDE_VAL_SHIFT |
				(1 << ESDHC_DLL_OVERRIDE_EN_SHIFT);
			if (is_imx53_esdhc(imx_data))
				v <<= 1;
			writel(v, host->ioaddr + ESDHC_DLL_CTRL);
		}
		break;
	case MMC_TIMING_MMC_HS400:
<<<<<<< HEAD
		imx_data->uhs_mode = SDHCI_CTRL_HS400;
		writel(readl(host->ioaddr + ESDHC_MIX_CTRL) |
				ESDHC_MIX_CTRL_DDREN | ESDHC_MIX_CTRL_HS400_EN,
				host->ioaddr + ESDHC_MIX_CTRL);
		imx_data->is_ddr = 1;
		if (host->clock == 200000000)
			esdhc_set_strobe_dll(host);
=======
		m |= ESDHC_MIX_CTRL_DDREN | ESDHC_MIX_CTRL_HS400_EN;
		writel(m, host->ioaddr + ESDHC_MIX_CTRL);
		imx_data->is_ddr = 1;
		/* update clock after enable DDR for strobe DLL lock */
		host->ops->set_clock(host, host->clock);
		esdhc_set_strobe_dll(host);
>>>>>>> 33e8bb5d
		break;
	}

	esdhc_change_pinstate(host, timing);
}

static void esdhc_reset(struct sdhci_host *host, u8 mask)
{
	sdhci_reset(host, mask);

	sdhci_writel(host, host->ier, SDHCI_INT_ENABLE);
	sdhci_writel(host, host->ier, SDHCI_SIGNAL_ENABLE);
}

static void esdhc_hw_reset(struct sdhci_host *host)
{
	struct sdhci_pltfm_host *pltfm_host = sdhci_priv(host);
	struct pltfm_imx_data *imx_data = pltfm_host->priv;
	u16 ctrl;

	sdhci_reset(host, SDHCI_RESET_ALL);

	/* Rest the tuning circurt */
	if (esdhc_is_usdhc(imx_data)) {
		if (imx_data->socdata->flags & ESDHC_FLAG_MAN_TUNING) {
			ctrl = readl(host->ioaddr + ESDHC_MIX_CTRL);
			ctrl &= ~ESDHC_MIX_CTRL_SMPCLK_SEL;
			ctrl &= ~ESDHC_MIX_CTRL_FBCLK_SEL;
			writel(ctrl, host->ioaddr + ESDHC_MIX_CTRL);
			writel(0 << 8, host->ioaddr + ESDHC_TUNE_CTRL_STATUS);
		} else if (imx_data->socdata->flags & ESDHC_FLAG_STD_TUNING) {
			ctrl = readl(host->ioaddr + SDHCI_ACMD12_ERR);
			ctrl &= ~ESDHC_MIX_CTRL_SMPCLK_SEL;
			writel(ctrl, host->ioaddr + SDHCI_ACMD12_ERR);
		}
	}
}

static unsigned int esdhc_get_max_timeout_count(struct sdhci_host *host)
{
	struct sdhci_pltfm_host *pltfm_host = sdhci_priv(host);
	struct pltfm_imx_data *imx_data = pltfm_host->priv;

	return esdhc_is_usdhc(imx_data) ? 1 << 28 : 1 << 27;
}

static void esdhc_set_timeout(struct sdhci_host *host, struct mmc_command *cmd)
{
	struct sdhci_pltfm_host *pltfm_host = sdhci_priv(host);
	struct pltfm_imx_data *imx_data = pltfm_host->priv;

	/* use maximum timeout counter */
	sdhci_writeb(host, esdhc_is_usdhc(imx_data) ? 0xF : 0xE,
			SDHCI_TIMEOUT_CONTROL);
}

static unsigned int esdhc_get_max_timeout_count(struct sdhci_host *host)
{
	struct sdhci_pltfm_host *pltfm_host = sdhci_priv(host);
	struct pltfm_imx_data *imx_data = pltfm_host->priv;

	return esdhc_is_usdhc(imx_data) ? 1 << 28 : 1 << 27;
}

static void esdhc_set_timeout(struct sdhci_host *host, struct mmc_command *cmd)
{
	struct sdhci_pltfm_host *pltfm_host = sdhci_priv(host);
	struct pltfm_imx_data *imx_data = pltfm_host->priv;

	/* use maximum timeout counter */
	sdhci_writeb(host, esdhc_is_usdhc(imx_data) ? 0xF : 0xE,
			SDHCI_TIMEOUT_CONTROL);
}

static struct sdhci_ops sdhci_esdhc_ops = {
	.read_l = esdhc_readl_le,
	.read_w = esdhc_readw_le,
	.write_l = esdhc_writel_le,
	.write_w = esdhc_writew_le,
	.write_b = esdhc_writeb_le,
	.set_clock = esdhc_pltfm_set_clock,
	.get_max_clock = esdhc_pltfm_get_max_clock,
	.get_min_clock = esdhc_pltfm_get_min_clock,
	.get_max_timeout_count = esdhc_get_max_timeout_count,
	.get_ro = esdhc_pltfm_get_ro,
<<<<<<< HEAD
	.platform_bus_width = esdhc_pltfm_bus_width,
	.set_timeout = esdhc_set_timeout,
=======
	.set_timeout = esdhc_set_timeout,
	.set_bus_width = esdhc_pltfm_set_bus_width,
>>>>>>> 33e8bb5d
	.set_uhs_signaling = esdhc_set_uhs_signaling,
	.reset = esdhc_reset,
	.hw_reset = esdhc_hw_reset,
};

static const struct sdhci_pltfm_data sdhci_esdhc_imx_pdata = {
	.quirks = ESDHC_DEFAULT_QUIRKS | SDHCI_QUIRK_NO_HISPD_BIT
			| SDHCI_QUIRK_NO_ENDATTR_IN_NOPDESC
			| SDHCI_QUIRK_BROKEN_ADMA_ZEROLEN_DESC
			| SDHCI_QUIRK_BROKEN_CARD_DETECTION,
	.ops = &sdhci_esdhc_ops,
};

#ifdef CONFIG_OF
static int
sdhci_esdhc_imx_probe_dt(struct platform_device *pdev,
			 struct sdhci_host *host,
			 struct pltfm_imx_data *imx_data)
{
	struct device_node *np = pdev->dev.of_node;
<<<<<<< HEAD
	struct sdhci_host *host = platform_get_drvdata(pdev);

	if (!np)
		return -ENODEV;

	if (of_get_property(np, "non-removable", NULL))
		boarddata->cd_type = ESDHC_CD_PERMANENT;

	if (of_get_property(np, "fsl,cd-controller", NULL))
		boarddata->cd_type = ESDHC_CD_CONTROLLER;
=======
	struct esdhc_platform_data *boarddata = &imx_data->boarddata;
	int ret;
>>>>>>> 33e8bb5d

	if (of_get_property(np, "fsl,wp-controller", NULL))
		boarddata->wp_type = ESDHC_WP_CONTROLLER;

	boarddata->wp_gpio = of_get_named_gpio(np, "wp-gpios", 0);
	if (gpio_is_valid(boarddata->wp_gpio))
		boarddata->wp_type = ESDHC_WP_GPIO;

	of_property_read_u32(np, "fsl,tuning-step", &boarddata->tuning_step);
	of_property_read_u32(np, "fsl,tuning-start-tap",
			     &boarddata->tuning_start_tap);

	of_property_read_u32(np, "tuning-step", &boarddata->tuning_step);

	if (of_find_property(np, "no-1-8-v", NULL))
		boarddata->support_vsel = false;
	else
		boarddata->support_vsel = true;

	if (of_property_read_u32(np, "fsl,delay-line", &boarddata->delay_line))
		boarddata->delay_line = 0;

<<<<<<< HEAD
	if (of_find_property(np, "keep-power-in-suspend", NULL))
		host->mmc->pm_caps |= MMC_PM_KEEP_POWER;

	if (of_find_property(np, "enable-sdio-wakeup", NULL))
		host->mmc->pm_caps |= MMC_PM_WAKE_SDIO_IRQ;

	if (of_get_property(np, "wifi-host", NULL)) {
		wifi_mmc_host = host->mmc;
=======
	mmc_of_parse_voltage(np, &host->ocr_mask);

	/* sdr50 and sdr104 needs work on 1.8v signal voltage */
	if ((boarddata->support_vsel) && esdhc_is_usdhc(imx_data) &&
	    !IS_ERR(imx_data->pins_default)) {
		imx_data->pins_100mhz = pinctrl_lookup_state(imx_data->pinctrl,
						ESDHC_PINCTRL_STATE_100MHZ);
		imx_data->pins_200mhz = pinctrl_lookup_state(imx_data->pinctrl,
						ESDHC_PINCTRL_STATE_200MHZ);
		if (IS_ERR(imx_data->pins_100mhz) ||
				IS_ERR(imx_data->pins_200mhz)) {
			dev_warn(mmc_dev(host->mmc),
				"could not get ultra high speed state, work on normal mode\n");
			/*
			 * fall back to not support uhs by specify no 1.8v quirk
			 */
			host->quirks2 |= SDHCI_QUIRK2_NO_1_8_V;
		}
	} else {
		host->quirks2 |= SDHCI_QUIRK2_NO_1_8_V;
	}

	/* call to generic mmc_of_parse to support additional capabilities */
	ret = mmc_of_parse(host->mmc);
	if (ret)
		return ret;

	if (!IS_ERR_VALUE(mmc_gpio_get_cd(host->mmc)))
		host->quirks &= ~SDHCI_QUIRK_BROKEN_CARD_DETECTION;

	if (of_get_property(np, "wifi-host", NULL)) {
		wifi_mmc_host = host->mmc;
		host->quirks2 |= SDHCI_QUIRK2_SDIO_IRQ_THREAD;
>>>>>>> 33e8bb5d
		dev_info(mmc_dev(host->mmc), "assigned as wifi host\n");
	}

	return 0;
}
#else
static inline int
sdhci_esdhc_imx_probe_dt(struct platform_device *pdev,
			 struct sdhci_host *host,
			 struct pltfm_imx_data *imx_data)
{
	return -ENODEV;
}
#endif

static int sdhci_esdhc_imx_probe_nondt(struct platform_device *pdev,
			 struct sdhci_host *host,
			 struct pltfm_imx_data *imx_data)
{
	struct esdhc_platform_data *boarddata = &imx_data->boarddata;
	int err;

	if (!host->mmc->parent->platform_data) {
		dev_err(mmc_dev(host->mmc), "no board data!\n");
		return -EINVAL;
	}

	imx_data->boarddata = *((struct esdhc_platform_data *)
				host->mmc->parent->platform_data);
	/* write_protect */
	if (boarddata->wp_type == ESDHC_WP_GPIO) {
		err = mmc_gpio_request_ro(host->mmc, boarddata->wp_gpio);
		if (err) {
			dev_err(mmc_dev(host->mmc),
				"failed to request write-protect gpio!\n");
			return err;
		}
		host->mmc->caps2 |= MMC_CAP2_RO_ACTIVE_HIGH;
	}

	/* card_detect */
	switch (boarddata->cd_type) {
	case ESDHC_CD_GPIO:
		err = mmc_gpio_request_cd(host->mmc, boarddata->cd_gpio, 0);
		if (err) {
			dev_err(mmc_dev(host->mmc),
				"failed to request card-detect gpio!\n");
			return err;
		}
		/* fall through */

	case ESDHC_CD_CONTROLLER:
		/* we have a working card_detect back */
		host->quirks &= ~SDHCI_QUIRK_BROKEN_CARD_DETECTION;
		break;

	case ESDHC_CD_PERMANENT:
		host->mmc->caps |= MMC_CAP_NONREMOVABLE;
		break;

	case ESDHC_CD_NONE:
		break;
	}

	switch (boarddata->max_bus_width) {
	case 8:
		host->mmc->caps |= MMC_CAP_8_BIT_DATA | MMC_CAP_4_BIT_DATA;
		break;
	case 4:
		host->mmc->caps |= MMC_CAP_4_BIT_DATA;
		break;
	case 1:
	default:
		host->quirks |= SDHCI_QUIRK_FORCE_1_BIT_DATA;
		break;
	}

	return 0;
}

static int sdhci_esdhc_imx_probe(struct platform_device *pdev)
{
	const struct of_device_id *of_id =
			of_match_device(imx_esdhc_dt_ids, &pdev->dev);
	struct sdhci_pltfm_host *pltfm_host;
	struct sdhci_host *host;
	int err;
	struct pltfm_imx_data *imx_data;

	host = sdhci_pltfm_init(pdev, &sdhci_esdhc_imx_pdata, 0);
	if (IS_ERR(host))
		return PTR_ERR(host);

	pltfm_host = sdhci_priv(host);

	imx_data = devm_kzalloc(&pdev->dev, sizeof(*imx_data), GFP_KERNEL);
	if (!imx_data) {
		err = -ENOMEM;
		goto free_sdhci;
	}

	imx_data->socdata = of_id ? of_id->data : (struct esdhc_soc_data *)
						  pdev->id_entry->driver_data;
	pltfm_host->priv = imx_data;

	imx_data->clk_ipg = devm_clk_get(&pdev->dev, "ipg");
	if (IS_ERR(imx_data->clk_ipg)) {
		err = PTR_ERR(imx_data->clk_ipg);
		goto free_sdhci;
	}

	imx_data->clk_ahb = devm_clk_get(&pdev->dev, "ahb");
	if (IS_ERR(imx_data->clk_ahb)) {
		err = PTR_ERR(imx_data->clk_ahb);
		goto free_sdhci;
	}

	imx_data->clk_per = devm_clk_get(&pdev->dev, "per");
	if (IS_ERR(imx_data->clk_per)) {
		err = PTR_ERR(imx_data->clk_per);
		goto free_sdhci;
	}

	pltfm_host->clk = imx_data->clk_per;
	pltfm_host->clock = clk_get_rate(pltfm_host->clk);

	if (imx_data->socdata->flags & ESDHC_FLAG_BUSFREQ)
		request_bus_freq(BUS_FREQ_HIGH);

	clk_prepare_enable(imx_data->clk_per);
	clk_prepare_enable(imx_data->clk_ipg);
	clk_prepare_enable(imx_data->clk_ahb);

	imx_data->pinctrl = devm_pinctrl_get(&pdev->dev);
	if (IS_ERR(imx_data->pinctrl)) {
		err = PTR_ERR(imx_data->pinctrl);
		goto disable_clk;
	}

	imx_data->pins_default = pinctrl_lookup_state(imx_data->pinctrl,
						PINCTRL_STATE_DEFAULT);
	if (IS_ERR(imx_data->pins_default))
		dev_warn(mmc_dev(host->mmc), "could not get default state\n");

	host->quirks |= SDHCI_QUIRK_BROKEN_TIMEOUT_VAL;

	if (imx_data->socdata->flags & ESDHC_FLAG_ENGCM07207)
		/* Fix errata ENGcm07207 present on i.MX25 and i.MX35 */
		host->quirks |= SDHCI_QUIRK_NO_MULTIBLOCK
			| SDHCI_QUIRK_BROKEN_ADMA;

	if (esdhc_is_usdhc(imx_data)) {
<<<<<<< HEAD
		/*
		 * ROM code will change the burst_length_enable setting to
		 * zero if this usdhc is choosed to boot system. Change it
		 * back here, otherwise it will impact the performance a
		 * lot if the burst length is 16.
		 */
		writel(readl(host->ioaddr + SDHCI_HOST_CONTROL)
			| ESDHC_BURST_LEN_EN_INCR,
			host->ioaddr + SDHCI_HOST_CONTROL);
		host->quirks2 |= SDHCI_QUIRK2_PRESET_VALUE_BROKEN;
		host->mmc->caps |= MMC_CAP_1_8V_DDR;

		/*
		 * errata ESDHC_FLAG_ERR004536 fix for MX6Q TO1.2 and MX6DL
		 * TO1.1, it's harmless for MX6SL
		 */
		writel(readl(host->ioaddr + 0x6c) | BIT(7), host->ioaddr + 0x6c);
	}
=======
		host->quirks2 |= SDHCI_QUIRK2_PRESET_VALUE_BROKEN;
		host->mmc->caps |= MMC_CAP_1_8V_DDR | MMC_CAP_HW_RESET;
>>>>>>> 33e8bb5d

		/*
		 * ROM code will change the bit burst_length_enable setting
		 * to zero if this usdhc is choosed to boot system. Change
		 * it back here, otherwise it will impact the performance a
		 * lot. This bit is used to enable/disable the burst length
		 * for the external AHB2AXI bridge, it's usefully especially
		 * for INCR transfer because without burst length indicator,
		 * the AHB2AXI bridge does not know the burst length in
		 * advance. And without burst length indicator, AHB INCR
		 * transfer can only be converted to singles on the AXI side.
		 */
		writel(readl(host->ioaddr + SDHCI_HOST_CONTROL)
			| ESDHC_BURST_LEN_EN_INCR,
			host->ioaddr + SDHCI_HOST_CONTROL);

<<<<<<< HEAD
	if (imx_data->socdata->flags & ESDHC_FLAG_ERR004536)
		host->quirks |= SDHCI_QUIRK_BROKEN_ADMA;

	if (imx_data->socdata->flags & ESDHC_FLAG_SUP_HS400)
		host->quirks2 |= SDHCI_QUIRK2_CAPS_BIT63_FOR_HS400;

	boarddata = &imx_data->boarddata;
	if (sdhci_esdhc_imx_probe_dt(pdev, boarddata) < 0) {
		if (!host->mmc->parent->platform_data) {
			dev_err(mmc_dev(host->mmc), "no board data!\n");
			err = -EINVAL;
			goto disable_clk;
		}
		imx_data->boarddata = *((struct esdhc_platform_data *)
					host->mmc->parent->platform_data);
	}
=======
		if (!(imx_data->socdata->flags & ESDHC_FLAG_HS200))
			host->quirks2 |= SDHCI_QUIRK2_BROKEN_HS200;
>>>>>>> 33e8bb5d

		/*
		* errata ESDHC_FLAG_ERR004536 fix for MX6Q TO1.2 and MX6DL
		* TO1.1, it's harmless for MX6SL
		*/
		writel(readl(host->ioaddr + 0x6c) | BIT(7),
			host->ioaddr + 0x6c);

		/* disable DLL_CTRL delay line settings */
		writel(0x0, host->ioaddr + ESDHC_DLL_CTRL);
	}

	if (imx_data->socdata->flags & ESDHC_FLAG_MAN_TUNING)
		sdhci_esdhc_ops.platform_execute_tuning =
					esdhc_executing_tuning;

	if (imx_data->socdata->flags & ESDHC_FLAG_ERR004536)
		host->quirks |= SDHCI_QUIRK_BROKEN_ADMA;

	if (imx_data->socdata->flags & ESDHC_FLAG_HS400)
		host->quirks2 |= SDHCI_QUIRK2_CAPS_BIT63_FOR_HS400;

	if (of_id)
		err = sdhci_esdhc_imx_probe_dt(pdev, host, imx_data);
	else
		err = sdhci_esdhc_imx_probe_nondt(pdev, host, imx_data);
	if (err)
		goto disable_clk;

	device_set_wakeup_capable(&pdev->dev, 1);

	device_set_wakeup_capable(&pdev->dev, 1);

	err = sdhci_add_host(host);
	if (err)
		goto disable_clk;

	pm_runtime_set_active(&pdev->dev);
	pm_runtime_set_autosuspend_delay(&pdev->dev, 50);
	pm_runtime_use_autosuspend(&pdev->dev);
	pm_suspend_ignore_children(&pdev->dev, 1);
	pm_runtime_enable(&pdev->dev);

	return 0;

disable_clk:
	clk_disable_unprepare(imx_data->clk_per);
	clk_disable_unprepare(imx_data->clk_ipg);
	clk_disable_unprepare(imx_data->clk_ahb);
	if (imx_data->socdata->flags & ESDHC_FLAG_BUSFREQ)
		release_bus_freq(BUS_FREQ_HIGH);
free_sdhci:
	sdhci_pltfm_free(pdev);
	return err;
}

static int sdhci_esdhc_imx_remove(struct platform_device *pdev)
{
	struct sdhci_host *host = platform_get_drvdata(pdev);
	struct sdhci_pltfm_host *pltfm_host = sdhci_priv(host);
	struct pltfm_imx_data *imx_data = pltfm_host->priv;
	int dead = (readl(host->ioaddr + SDHCI_INT_STATUS) == 0xffffffff);

	pm_runtime_get_sync(&pdev->dev);
	pm_runtime_disable(&pdev->dev);
	pm_runtime_put_noidle(&pdev->dev);

	sdhci_remove_host(host, dead);

	clk_disable_unprepare(imx_data->clk_per);
	clk_disable_unprepare(imx_data->clk_ipg);
	clk_disable_unprepare(imx_data->clk_ahb);

	sdhci_pltfm_free(pdev);

	return 0;
}

#ifdef CONFIG_PM
static int sdhci_esdhc_runtime_suspend(struct device *dev)
{
	struct sdhci_host *host = dev_get_drvdata(dev);
	struct sdhci_pltfm_host *pltfm_host = sdhci_priv(host);
	struct pltfm_imx_data *imx_data = pltfm_host->priv;
	int ret;

	ret = sdhci_runtime_suspend_host(host);

	if (!sdhci_sdio_irq_enabled(host)) {
		clk_disable_unprepare(imx_data->clk_per);
		clk_disable_unprepare(imx_data->clk_ipg);
	}
	clk_disable_unprepare(imx_data->clk_ahb);

	if (imx_data->socdata->flags & ESDHC_FLAG_BUSFREQ)
		release_bus_freq(BUS_FREQ_HIGH);

	return ret;
}

static int sdhci_esdhc_runtime_resume(struct device *dev)
{
	struct sdhci_host *host = dev_get_drvdata(dev);
	struct sdhci_pltfm_host *pltfm_host = sdhci_priv(host);
	struct pltfm_imx_data *imx_data = pltfm_host->priv;

	if (imx_data->socdata->flags & ESDHC_FLAG_BUSFREQ)
		request_bus_freq(BUS_FREQ_HIGH);

<<<<<<< HEAD
	clk_prepare_enable(imx_data->clk_per);
	clk_prepare_enable(imx_data->clk_ipg);
=======
	if (!sdhci_sdio_irq_enabled(host)) {
		clk_prepare_enable(imx_data->clk_per);
		clk_prepare_enable(imx_data->clk_ipg);
	}
>>>>>>> 33e8bb5d
	clk_prepare_enable(imx_data->clk_ahb);

	return sdhci_runtime_resume_host(host);
}
#endif

static const struct dev_pm_ops sdhci_esdhc_pmops = {
	SET_SYSTEM_SLEEP_PM_OPS(sdhci_pltfm_suspend, sdhci_pltfm_resume)
	SET_RUNTIME_PM_OPS(sdhci_esdhc_runtime_suspend,
				sdhci_esdhc_runtime_resume, NULL)
};

static struct platform_driver sdhci_esdhc_imx_driver = {
	.driver		= {
		.name	= "sdhci-esdhc-imx",
		.of_match_table = imx_esdhc_dt_ids,
		.pm	= &sdhci_esdhc_pmops,
	},
	.id_table	= imx_esdhc_devtype,
	.probe		= sdhci_esdhc_imx_probe,
	.remove		= sdhci_esdhc_imx_remove,
};

module_platform_driver(sdhci_esdhc_imx_driver);

MODULE_DESCRIPTION("SDHCI driver for Freescale i.MX eSDHC");
MODULE_AUTHOR("Wolfram Sang <kernel@pengutronix.de>");
MODULE_LICENSE("GPL v2");<|MERGE_RESOLUTION|>--- conflicted
+++ resolved
@@ -65,16 +65,6 @@
 #define  ESDHC_TUNE_CTRL_MAX		((1 << 7) - 1)
 
 /* strobe dll register */
-<<<<<<< HEAD
-#define ESDHC_STROBE_DLL_CTRL	0x70
-#define ESDHC_STROBE_DLL_CTRL_ENABLE	(1 << 0)
-#define ESDHC_STROBE_DLL_CTRL_RESET		(1 << 1)
-#define ESDHC_STROBE_DLL_CTRL_SLV_DLY_TARGET_SHIFT	3
-
-#define ESDHC_STROBE_DLL_STATUS	0x74
-#define ESDHC_STROBE_DLL_STS_REF_LOCK	(1 << 1)
-#define ESDHC_STROBE_DLL_STS_SLV_LOCK	(1 << 0)
-=======
 #define ESDHC_STROBE_DLL_CTRL		0x70
 #define ESDHC_STROBE_DLL_CTRL_ENABLE	(1 << 0)
 #define ESDHC_STROBE_DLL_CTRL_RESET	(1 << 1)
@@ -84,22 +74,14 @@
 #define ESDHC_STROBE_DLL_STATUS		0x74
 #define ESDHC_STROBE_DLL_STS_REF_LOCK	(1 << 1)
 #define ESDHC_STROBE_DLL_STS_SLV_LOCK	0x1
->>>>>>> 33e8bb5d
 
 #define ESDHC_TUNING_CTRL		0xcc
 #define ESDHC_STD_TUNING_EN		(1 << 24)
 /* NOTE: the minimum valid tuning start tap for mx6sl is 1 */
-<<<<<<< HEAD
-#define ESDHC_TUNING_START_TAP		0x1
-#define ESDHC_TUNING_STEP_SHIFT 16
-
-#define ESDHC_TUNING_BLOCK_PATTERN_LEN	64
-=======
 #define ESDHC_TUNING_START_TAP_DEFAULT	0x1
 #define ESDHC_TUNING_START_TAP_MASK	0xff
 #define ESDHC_TUNING_STEP_MASK		0x00070000
 #define ESDHC_TUNING_STEP_SHIFT		16
->>>>>>> 33e8bb5d
 
 /* pinctrl state */
 #define ESDHC_PINCTRL_STATE_100MHZ	"state_100mhz"
@@ -148,20 +130,6 @@
 #define ESDHC_FLAG_STD_TUNING		BIT(5)
 /* The IP has SDHCI_CAPABILITIES_1 register */
 #define ESDHC_FLAG_HAVE_CAP1		BIT(6)
-<<<<<<< HEAD
-/* The IP has errata ERR004536 */
-#define ESDHC_FLAG_ERR004536		BIT(7)
-/* need request bus freq during low power */
-#define ESDHC_FLAG_BUSFREQ		BIT(8)
-/* the IP supports eMMC HS400 */
-#define ESDHC_FLAG_SUP_HS400	BIT(9)
-
-static struct mmc_host *wifi_mmc_host;
-void wifi_card_detect(void)
-{
-	WARN_ON(!wifi_mmc_host);
-	mmc_detect_change(wifi_mmc_host, 0);
-=======
 /*
  * The IP has errata ERR004536
  * uSDHC: ADMA Length Mismatch Error occurs if the AHB read access is slow,
@@ -188,7 +156,6 @@
 		if (wifi_mmc_host->card)
 			mmc_sdio_force_remove(wifi_mmc_host);
 	}
->>>>>>> 33e8bb5d
 }
 EXPORT_SYMBOL(wifi_card_detect);
 
@@ -219,18 +186,11 @@
 static struct esdhc_soc_data usdhc_imx6sl_data = {
 	.flags = ESDHC_FLAG_USDHC | ESDHC_FLAG_STD_TUNING
 			| ESDHC_FLAG_HAVE_CAP1 | ESDHC_FLAG_ERR004536
-<<<<<<< HEAD
-			| ESDHC_FLAG_BUSFREQ,
-=======
 			| ESDHC_FLAG_HS200 | ESDHC_FLAG_BUSFREQ,
->>>>>>> 33e8bb5d
 };
 
 static struct esdhc_soc_data usdhc_imx6sx_data = {
 	.flags = ESDHC_FLAG_USDHC | ESDHC_FLAG_STD_TUNING
-<<<<<<< HEAD
-			| ESDHC_FLAG_HAVE_CAP1,
-=======
 			| ESDHC_FLAG_HAVE_CAP1 | ESDHC_FLAG_HS200,
 };
 
@@ -238,12 +198,6 @@
 	.flags = ESDHC_FLAG_USDHC | ESDHC_FLAG_STD_TUNING
 			| ESDHC_FLAG_HAVE_CAP1 | ESDHC_FLAG_HS200
 			| ESDHC_FLAG_HS400,
->>>>>>> 33e8bb5d
-};
-
-static struct esdhc_soc_data usdhc_imx7d_data = {
-	.flags = ESDHC_FLAG_USDHC | ESDHC_FLAG_STD_TUNING
-			| ESDHC_FLAG_HAVE_CAP1 | ESDHC_FLAG_SUP_HS400,
 };
 
 struct pltfm_imx_data {
@@ -309,11 +263,6 @@
 	return data->socdata == &usdhc_imx6q_data;
 }
 
-static inline int is_imx7d_usdhc(struct pltfm_imx_data *data)
-{
-	return data->socdata == &usdhc_imx7d_data;
-}
-
 static inline int esdhc_is_usdhc(struct pltfm_imx_data *data)
 {
 	return !!(data->socdata->flags & ESDHC_FLAG_USDHC);
@@ -369,21 +318,10 @@
 				/* imx6q/dl does not have cap_1 register, fake one */
 				val = SDHCI_SUPPORT_DDR50 | SDHCI_SUPPORT_SDR104
 					| SDHCI_SUPPORT_SDR50
-<<<<<<< HEAD
-					| SDHCI_USE_SDR50_TUNING;
-
-			/*
-		     * imx7d does not have a support hs400 register,
-		     * use bit 31 of SDHCI_CAPABILITIES register to
-		     * fake.
-		     */
-			if (imx_data->socdata->flags & ESDHC_FLAG_SUP_HS400)
-=======
 					| SDHCI_USE_SDR50_TUNING
 					| (SDHCI_TUNING_MODE_3 << SDHCI_RETUNING_MODE_SHIFT);
 
 			if (imx_data->socdata->flags & ESDHC_FLAG_HS400)
->>>>>>> 33e8bb5d
 				val |= SDHCI_SUPPORT_HS400;
 		}
 	}
@@ -562,11 +500,7 @@
 		} else if (imx_data->socdata->flags & ESDHC_FLAG_STD_TUNING) {
 			u32 v = readl(host->ioaddr + SDHCI_ACMD12_ERR);
 			u32 m = readl(host->ioaddr + ESDHC_MIX_CTRL);
-<<<<<<< HEAD
-			u32 tmp;
-=======
 			u32 tuning_ctrl;
->>>>>>> 33e8bb5d
 			if (val & SDHCI_CTRL_TUNED_CLK) {
 				v |= ESDHC_MIX_CTRL_SMPCLK_SEL;
 			} else {
@@ -578,13 +512,6 @@
 			if (val & SDHCI_CTRL_EXEC_TUNING) {
 				v |= ESDHC_MIX_CTRL_EXE_TUNE;
 				m |= ESDHC_MIX_CTRL_FBCLK_SEL;
-<<<<<<< HEAD
-				tmp = readl(host->ioaddr + ESDHC_TUNING_CTRL);
-				tmp |= ESDHC_STD_TUNING_EN | ESDHC_TUNING_START_TAP;
-				if (imx_data->boarddata.tuning_step)
-					tmp |= imx_data->boarddata.tuning_step << ESDHC_TUNING_STEP_SHIFT;
-				writel(tmp, host->ioaddr + ESDHC_TUNING_CTRL);
-=======
 				m |= ESDHC_MIX_CTRL_AUTO_TUNE_EN;
 				tuning_ctrl = readl(host->ioaddr + ESDHC_TUNING_CTRL);
 				tuning_ctrl |= ESDHC_STD_TUNING_EN | ESDHC_TUNING_START_TAP_DEFAULT;
@@ -598,7 +525,6 @@
 					tuning_ctrl |= imx_data->boarddata.tuning_step << ESDHC_TUNING_STEP_SHIFT;
 				}
 				writel(tuning_ctrl, host->ioaddr + ESDHC_TUNING_CTRL);
->>>>>>> 33e8bb5d
 			} else {
 				v &= ~ESDHC_MIX_CTRL_EXE_TUNE;
 			}
@@ -696,19 +622,8 @@
 		 * The imx6q ROM code will change the default watermark
 		 * level setting to something insane.  Change it back here.
 		 */
-<<<<<<< HEAD
-		if (esdhc_is_usdhc(imx_data)) {
-			if (is_imx7d_usdhc(imx_data))
-				writel(0x10401040,
-					host->ioaddr + ESDHC_WTMK_LVL);
-			else
-				writel(0x08100810,
-					host->ioaddr + ESDHC_WTMK_LVL);
-		}
-=======
 		if (esdhc_is_usdhc(imx_data))
 			writel(0x10401040, host->ioaddr + ESDHC_WTMK_LVL);
->>>>>>> 33e8bb5d
 		return;
 	}
 	esdhc_clrset_le(host, 0xff, val, reg);
@@ -867,59 +782,6 @@
 			val, readl(host->ioaddr + ESDHC_TUNE_CTRL_STATUS));
 }
 
-<<<<<<< HEAD
-static void esdhc_request_done(struct mmc_request *mrq)
-{
-	complete(&mrq->completion);
-}
-
-static int esdhc_send_tuning_cmd(struct sdhci_host *host, u32 opcode,
-				 struct scatterlist *sg)
-{
-	struct mmc_command cmd = {0};
-	struct mmc_request mrq = {NULL};
-	struct mmc_data data = {0};
-
-	cmd.opcode = opcode;
-	cmd.arg = 0;
-	cmd.flags = MMC_RSP_R1 | MMC_CMD_ADTC;
-
-	data.blksz = ESDHC_TUNING_BLOCK_PATTERN_LEN;
-	data.blocks = 1;
-	data.flags = MMC_DATA_READ;
-	data.sg = sg;
-	data.sg_len = 1;
-
-	mrq.cmd = &cmd;
-	mrq.cmd->mrq = &mrq;
-	mrq.data = &data;
-	mrq.data->mrq = &mrq;
-	mrq.cmd->data = mrq.data;
-
-	mrq.done = esdhc_request_done;
-	init_completion(&(mrq.completion));
-
-	disable_irq(host->irq);
-	spin_lock(&host->lock);
-	host->mrq = &mrq;
-
-	sdhci_send_command(host, mrq.cmd);
-
-	spin_unlock(&host->lock);
-	enable_irq(host->irq);
-
-	wait_for_completion(&mrq.completion);
-
-	if (cmd.error)
-		return cmd.error;
-	if (data.error)
-		return data.error;
-
-	return 0;
-}
-
-=======
->>>>>>> 33e8bb5d
 static void esdhc_post_tuning(struct sdhci_host *host)
 {
 	u32 reg;
@@ -932,25 +794,13 @@
 
 static int esdhc_executing_tuning(struct sdhci_host *host, u32 opcode)
 {
-	struct scatterlist sg;
-	char *tuning_pattern;
 	int min, max, avg, ret;
-
-	tuning_pattern = kmalloc(ESDHC_TUNING_BLOCK_PATTERN_LEN, GFP_KERNEL);
-	if (!tuning_pattern)
-		return -ENOMEM;
-
-	sg_init_one(&sg, tuning_pattern, ESDHC_TUNING_BLOCK_PATTERN_LEN);
 
 	/* find the mininum delay first which can pass tuning */
 	min = ESDHC_TUNE_CTRL_MIN;
 	while (min < ESDHC_TUNE_CTRL_MAX) {
 		esdhc_prepare_tuning(host, min);
-<<<<<<< HEAD
-		if (!esdhc_send_tuning_cmd(host, opcode, &sg))
-=======
 		if (!mmc_send_tuning(host->mmc))
->>>>>>> 33e8bb5d
 			break;
 		min += ESDHC_TUNE_CTRL_STEP;
 	}
@@ -959,11 +809,7 @@
 	max = min + ESDHC_TUNE_CTRL_STEP;
 	while (max < ESDHC_TUNE_CTRL_MAX) {
 		esdhc_prepare_tuning(host, max);
-<<<<<<< HEAD
-		if (esdhc_send_tuning_cmd(host, opcode, &sg)) {
-=======
 		if (mmc_send_tuning(host->mmc)) {
->>>>>>> 33e8bb5d
 			max -= ESDHC_TUNE_CTRL_STEP;
 			break;
 		}
@@ -973,14 +819,8 @@
 	/* use average delay to get the best timing */
 	avg = (min + max) / 2;
 	esdhc_prepare_tuning(host, avg);
-<<<<<<< HEAD
-	ret = esdhc_send_tuning_cmd(host, opcode, &sg);
-=======
 	ret = mmc_send_tuning(host->mmc);
->>>>>>> 33e8bb5d
 	esdhc_post_tuning(host);
-
-	kfree(tuning_pattern);
 
 	dev_dbg(mmc_dev(host->mmc), "tunning %s at 0x%x ret %d\n",
 		ret ? "failed" : "passed", avg, ret);
@@ -1021,31 +861,6 @@
 	return pinctrl_select_state(imx_data->pinctrl, pinctrl);
 }
 
-<<<<<<< HEAD
-static void esdhc_set_strobe_dll(struct sdhci_host *host)
-{
-	u32 v;
-
-	/* force a reset on strobe dll */
-	writel(ESDHC_STROBE_DLL_CTRL_RESET, host->ioaddr + ESDHC_STROBE_DLL_CTRL);
-	/*
-	 * enable strobe dll ctrl and adjust the delay target
-	 * for the uSDHC loopback read clock
-	 */
-	v = ESDHC_STROBE_DLL_CTRL_ENABLE |
-		(1 << ESDHC_STROBE_DLL_CTRL_SLV_DLY_TARGET_SHIFT);
-	writel(v, host->ioaddr + ESDHC_STROBE_DLL_CTRL);
-	/* wait 1us to make sure strobe dll status register stable */
-	udelay(1);
-	v = readl(host->ioaddr + ESDHC_STROBE_DLL_STATUS);
-	if (!(v & ESDHC_STROBE_DLL_STS_REF_LOCK))
-		dev_warn(mmc_dev(host->mmc), "warning! HS400 strobe DLL status REF not lock!\n");
-	if (!(v & ESDHC_STROBE_DLL_STS_SLV_LOCK))
-		dev_warn(mmc_dev(host->mmc), "warning! HS400 strobe DLL status SLV not lock!\n");
-}
-
-static int esdhc_set_uhs_signaling(struct sdhci_host *host, unsigned int uhs)
-=======
 /*
  * For HS400 eMMC, there is a data_strobe line, this signal is generated
  * by the device and used for data output and CRC status response output
@@ -1058,7 +873,6 @@
  * host should config the delay target.
  */
 static void esdhc_set_strobe_dll(struct sdhci_host *host)
->>>>>>> 33e8bb5d
 {
 	u32 v;
 
@@ -1127,22 +941,12 @@
 		}
 		break;
 	case MMC_TIMING_MMC_HS400:
-<<<<<<< HEAD
-		imx_data->uhs_mode = SDHCI_CTRL_HS400;
-		writel(readl(host->ioaddr + ESDHC_MIX_CTRL) |
-				ESDHC_MIX_CTRL_DDREN | ESDHC_MIX_CTRL_HS400_EN,
-				host->ioaddr + ESDHC_MIX_CTRL);
-		imx_data->is_ddr = 1;
-		if (host->clock == 200000000)
-			esdhc_set_strobe_dll(host);
-=======
 		m |= ESDHC_MIX_CTRL_DDREN | ESDHC_MIX_CTRL_HS400_EN;
 		writel(m, host->ioaddr + ESDHC_MIX_CTRL);
 		imx_data->is_ddr = 1;
 		/* update clock after enable DDR for strobe DLL lock */
 		host->ops->set_clock(host, host->clock);
 		esdhc_set_strobe_dll(host);
->>>>>>> 33e8bb5d
 		break;
 	}
 
@@ -1199,24 +1003,6 @@
 			SDHCI_TIMEOUT_CONTROL);
 }
 
-static unsigned int esdhc_get_max_timeout_count(struct sdhci_host *host)
-{
-	struct sdhci_pltfm_host *pltfm_host = sdhci_priv(host);
-	struct pltfm_imx_data *imx_data = pltfm_host->priv;
-
-	return esdhc_is_usdhc(imx_data) ? 1 << 28 : 1 << 27;
-}
-
-static void esdhc_set_timeout(struct sdhci_host *host, struct mmc_command *cmd)
-{
-	struct sdhci_pltfm_host *pltfm_host = sdhci_priv(host);
-	struct pltfm_imx_data *imx_data = pltfm_host->priv;
-
-	/* use maximum timeout counter */
-	sdhci_writeb(host, esdhc_is_usdhc(imx_data) ? 0xF : 0xE,
-			SDHCI_TIMEOUT_CONTROL);
-}
-
 static struct sdhci_ops sdhci_esdhc_ops = {
 	.read_l = esdhc_readl_le,
 	.read_w = esdhc_readw_le,
@@ -1228,13 +1014,8 @@
 	.get_min_clock = esdhc_pltfm_get_min_clock,
 	.get_max_timeout_count = esdhc_get_max_timeout_count,
 	.get_ro = esdhc_pltfm_get_ro,
-<<<<<<< HEAD
-	.platform_bus_width = esdhc_pltfm_bus_width,
-	.set_timeout = esdhc_set_timeout,
-=======
 	.set_timeout = esdhc_set_timeout,
 	.set_bus_width = esdhc_pltfm_set_bus_width,
->>>>>>> 33e8bb5d
 	.set_uhs_signaling = esdhc_set_uhs_signaling,
 	.reset = esdhc_reset,
 	.hw_reset = esdhc_hw_reset,
@@ -1255,21 +1036,8 @@
 			 struct pltfm_imx_data *imx_data)
 {
 	struct device_node *np = pdev->dev.of_node;
-<<<<<<< HEAD
-	struct sdhci_host *host = platform_get_drvdata(pdev);
-
-	if (!np)
-		return -ENODEV;
-
-	if (of_get_property(np, "non-removable", NULL))
-		boarddata->cd_type = ESDHC_CD_PERMANENT;
-
-	if (of_get_property(np, "fsl,cd-controller", NULL))
-		boarddata->cd_type = ESDHC_CD_CONTROLLER;
-=======
 	struct esdhc_platform_data *boarddata = &imx_data->boarddata;
 	int ret;
->>>>>>> 33e8bb5d
 
 	if (of_get_property(np, "fsl,wp-controller", NULL))
 		boarddata->wp_type = ESDHC_WP_CONTROLLER;
@@ -1281,8 +1049,6 @@
 	of_property_read_u32(np, "fsl,tuning-step", &boarddata->tuning_step);
 	of_property_read_u32(np, "fsl,tuning-start-tap",
 			     &boarddata->tuning_start_tap);
-
-	of_property_read_u32(np, "tuning-step", &boarddata->tuning_step);
 
 	if (of_find_property(np, "no-1-8-v", NULL))
 		boarddata->support_vsel = false;
@@ -1292,16 +1058,6 @@
 	if (of_property_read_u32(np, "fsl,delay-line", &boarddata->delay_line))
 		boarddata->delay_line = 0;
 
-<<<<<<< HEAD
-	if (of_find_property(np, "keep-power-in-suspend", NULL))
-		host->mmc->pm_caps |= MMC_PM_KEEP_POWER;
-
-	if (of_find_property(np, "enable-sdio-wakeup", NULL))
-		host->mmc->pm_caps |= MMC_PM_WAKE_SDIO_IRQ;
-
-	if (of_get_property(np, "wifi-host", NULL)) {
-		wifi_mmc_host = host->mmc;
-=======
 	mmc_of_parse_voltage(np, &host->ocr_mask);
 
 	/* sdr50 and sdr104 needs work on 1.8v signal voltage */
@@ -1335,7 +1091,6 @@
 	if (of_get_property(np, "wifi-host", NULL)) {
 		wifi_mmc_host = host->mmc;
 		host->quirks2 |= SDHCI_QUIRK2_SDIO_IRQ_THREAD;
->>>>>>> 33e8bb5d
 		dev_info(mmc_dev(host->mmc), "assigned as wifi host\n");
 	}
 
@@ -1488,29 +1243,8 @@
 			| SDHCI_QUIRK_BROKEN_ADMA;
 
 	if (esdhc_is_usdhc(imx_data)) {
-<<<<<<< HEAD
-		/*
-		 * ROM code will change the burst_length_enable setting to
-		 * zero if this usdhc is choosed to boot system. Change it
-		 * back here, otherwise it will impact the performance a
-		 * lot if the burst length is 16.
-		 */
-		writel(readl(host->ioaddr + SDHCI_HOST_CONTROL)
-			| ESDHC_BURST_LEN_EN_INCR,
-			host->ioaddr + SDHCI_HOST_CONTROL);
-		host->quirks2 |= SDHCI_QUIRK2_PRESET_VALUE_BROKEN;
-		host->mmc->caps |= MMC_CAP_1_8V_DDR;
-
-		/*
-		 * errata ESDHC_FLAG_ERR004536 fix for MX6Q TO1.2 and MX6DL
-		 * TO1.1, it's harmless for MX6SL
-		 */
-		writel(readl(host->ioaddr + 0x6c) | BIT(7), host->ioaddr + 0x6c);
-	}
-=======
 		host->quirks2 |= SDHCI_QUIRK2_PRESET_VALUE_BROKEN;
 		host->mmc->caps |= MMC_CAP_1_8V_DDR | MMC_CAP_HW_RESET;
->>>>>>> 33e8bb5d
 
 		/*
 		 * ROM code will change the bit burst_length_enable setting
@@ -1527,27 +1261,8 @@
 			| ESDHC_BURST_LEN_EN_INCR,
 			host->ioaddr + SDHCI_HOST_CONTROL);
 
-<<<<<<< HEAD
-	if (imx_data->socdata->flags & ESDHC_FLAG_ERR004536)
-		host->quirks |= SDHCI_QUIRK_BROKEN_ADMA;
-
-	if (imx_data->socdata->flags & ESDHC_FLAG_SUP_HS400)
-		host->quirks2 |= SDHCI_QUIRK2_CAPS_BIT63_FOR_HS400;
-
-	boarddata = &imx_data->boarddata;
-	if (sdhci_esdhc_imx_probe_dt(pdev, boarddata) < 0) {
-		if (!host->mmc->parent->platform_data) {
-			dev_err(mmc_dev(host->mmc), "no board data!\n");
-			err = -EINVAL;
-			goto disable_clk;
-		}
-		imx_data->boarddata = *((struct esdhc_platform_data *)
-					host->mmc->parent->platform_data);
-	}
-=======
 		if (!(imx_data->socdata->flags & ESDHC_FLAG_HS200))
 			host->quirks2 |= SDHCI_QUIRK2_BROKEN_HS200;
->>>>>>> 33e8bb5d
 
 		/*
 		* errata ESDHC_FLAG_ERR004536 fix for MX6Q TO1.2 and MX6DL
@@ -1576,8 +1291,6 @@
 		err = sdhci_esdhc_imx_probe_nondt(pdev, host, imx_data);
 	if (err)
 		goto disable_clk;
-
-	device_set_wakeup_capable(&pdev->dev, 1);
 
 	device_set_wakeup_capable(&pdev->dev, 1);
 
@@ -1657,15 +1370,10 @@
 	if (imx_data->socdata->flags & ESDHC_FLAG_BUSFREQ)
 		request_bus_freq(BUS_FREQ_HIGH);
 
-<<<<<<< HEAD
-	clk_prepare_enable(imx_data->clk_per);
-	clk_prepare_enable(imx_data->clk_ipg);
-=======
 	if (!sdhci_sdio_irq_enabled(host)) {
 		clk_prepare_enable(imx_data->clk_per);
 		clk_prepare_enable(imx_data->clk_ipg);
 	}
->>>>>>> 33e8bb5d
 	clk_prepare_enable(imx_data->clk_ahb);
 
 	return sdhci_runtime_resume_host(host);
