--- conflicted
+++ resolved
@@ -142,8 +142,6 @@
 /* The IP supports HS400 mode */
 #define ESDHC_FLAG_HS400		BIT(9)
 
-<<<<<<< HEAD
-=======
 /* The IP state got lost in low power mode */
 #define ESDHC_FLAG_STATE_LOST_IN_LPMODE	BIT(10)
 
@@ -153,7 +151,6 @@
  */
 #define ESDHC_FLAG_ERR010450		BIT(11)
 
->>>>>>> b63f3f52
 /* A higher clock ferquency than this rate requires strobell dll control */
 #define ESDHC_STROBE_DLL_CLK_FREQ	100000000
 
@@ -202,9 +199,6 @@
 
 static struct esdhc_soc_data usdhc_imx6sx_data = {
 	.flags = ESDHC_FLAG_USDHC | ESDHC_FLAG_STD_TUNING
-<<<<<<< HEAD
-			| ESDHC_FLAG_HAVE_CAP1 | ESDHC_FLAG_HS200,
-=======
 			| ESDHC_FLAG_HAVE_CAP1 | ESDHC_FLAG_HS200
 			| ESDHC_FLAG_STATE_LOST_IN_LPMODE,
 };
@@ -214,17 +208,12 @@
 			| ESDHC_FLAG_HAVE_CAP1 | ESDHC_FLAG_HS200
 			| ESDHC_FLAG_STATE_LOST_IN_LPMODE
 			| ESDHC_FLAG_ERR010450,
->>>>>>> b63f3f52
 };
 
 static struct esdhc_soc_data usdhc_imx7d_data = {
 	.flags = ESDHC_FLAG_USDHC | ESDHC_FLAG_STD_TUNING
 			| ESDHC_FLAG_HAVE_CAP1 | ESDHC_FLAG_HS200
-<<<<<<< HEAD
-			| ESDHC_FLAG_HS400,
-=======
 			| ESDHC_FLAG_HS400 | ESDHC_FLAG_STATE_LOST_IN_LPMODE,
->>>>>>> b63f3f52
 };
 
 struct pltfm_imx_data {
@@ -270,10 +259,7 @@
 	{ .compatible = "fsl,imx6sx-usdhc", .data = &usdhc_imx6sx_data, },
 	{ .compatible = "fsl,imx6sl-usdhc", .data = &usdhc_imx6sl_data, },
 	{ .compatible = "fsl,imx6q-usdhc", .data = &usdhc_imx6q_data, },
-<<<<<<< HEAD
-=======
 	{ .compatible = "fsl,imx6ull-usdhc", .data = &usdhc_imx6ull_data, },
->>>>>>> b63f3f52
 	{ .compatible = "fsl,imx7d-usdhc", .data = &usdhc_imx7d_data, },
 	{ /* sentinel */ }
 };
@@ -1322,7 +1308,6 @@
 
 	if (imx_data->socdata->flags & ESDHC_FLAG_HS400)
 		host->quirks2 |= SDHCI_QUIRK2_CAPS_BIT63_FOR_HS400;
-<<<<<<< HEAD
 
 	if (of_id)
 		err = sdhci_esdhc_imx_probe_dt(pdev, host, imx_data);
@@ -1331,16 +1316,6 @@
 	if (err)
 		goto disable_clk;
 
-=======
-
-	if (of_id)
-		err = sdhci_esdhc_imx_probe_dt(pdev, host, imx_data);
-	else
-		err = sdhci_esdhc_imx_probe_nondt(pdev, host, imx_data);
-	if (err)
-		goto disable_clk;
-
->>>>>>> b63f3f52
 	device_set_wakeup_capable(&pdev->dev, 1);
 
 	err = sdhci_add_host(host);
