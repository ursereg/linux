#
# Hardware monitoring chip drivers configuration
#

menuconfig HWMON
	tristate "Hardware Monitoring support"
	depends on HAS_IOMEM
	default y
	help
	  Hardware monitoring devices let you monitor the hardware health
	  of a system. Most modern motherboards include such a device. It
	  can include temperature sensors, voltage sensors, fan speed
	  sensors and various additional features such as the ability to
	  control the speed of the fans.  If you want this support you
	  should say Y here and also to the specific driver(s) for your
	  sensors chip(s) below.

	  To find out which specific driver(s) you need, use the
	  sensors-detect script from the lm_sensors package.  Read
	  <file:Documentation/hwmon/userspace-tools> for details.

	  This support can also be built as a module.  If so, the module
	  will be called hwmon.

if HWMON

config HWMON_VID
	tristate
	default n

config HWMON_DEBUG_CHIP
	bool "Hardware Monitoring Chip debugging messages"
	default n
	help
	  Say Y here if you want the I2C chip drivers to produce a bunch of
	  debug messages to the system log.  Select this if you are having
	  a problem with I2C support and want to see more of what is going
	  on.

comment "Native drivers"

config SENSORS_AB8500
	tristate "AB8500 thermal monitoring"
	depends on AB8500_GPADC && AB8500_BM
	default n
	help
	  If you say yes here you get support for the thermal sensor part
	  of the AB8500 chip. The driver includes thermal management for
	  AB8500 die and two GPADC channels. The GPADC channel are preferably
	  used to access sensors outside the AB8500 chip.

	  This driver can also be built as a module.  If so, the module
	  will be called abx500-temp.

config SENSORS_ABITUGURU
	tristate "Abit uGuru (rev 1 & 2)"
	depends on X86 && DMI
	help
	  If you say yes here you get support for the sensor part of the first
	  and second revision of the Abit uGuru chip. The voltage and frequency
	  control parts of the Abit uGuru are not supported. The Abit uGuru
	  chip can be found on Abit uGuru featuring motherboards (most modern
	  Abit motherboards from before end 2005). For more info and a list
	  of which motherboards have which revision see
	  Documentation/hwmon/abituguru

	  This driver can also be built as a module.  If so, the module
	  will be called abituguru.

config SENSORS_ABITUGURU3
	tristate "Abit uGuru (rev 3)"
	depends on X86 && DMI
	help
	  If you say yes here you get support for the sensor part of the
	  third revision of the Abit uGuru chip. Only reading the sensors
	  and their settings is supported. The third revision of the Abit
	  uGuru chip can be found on recent Abit motherboards (since end
	  2005). For more info and a list of which motherboards have which
	  revision see Documentation/hwmon/abituguru3

	  This driver can also be built as a module.  If so, the module
	  will be called abituguru3.

config SENSORS_AD7314
	tristate "Analog Devices AD7314 and compatibles"
	depends on SPI
	help
	  If you say yes here you get support for the Analog Devices
	  AD7314, ADT7301 and ADT7302 temperature sensors.

	  This driver can also be built as a module. If so, the module
	  will be called ad7314.

config SENSORS_AD7414
	tristate "Analog Devices AD7414"
	depends on I2C
	help
	  If you say yes here you get support for the Analog Devices
	  AD7414 temperature monitoring chip.

	  This driver can also be built as a module. If so, the module
	  will be called ad7414.

config SENSORS_AD7418
	tristate "Analog Devices AD7416, AD7417 and AD7418"
	depends on I2C
	help
	  If you say yes here you get support for the Analog Devices
	  AD7416, AD7417 and AD7418 temperature monitoring chips.

	  This driver can also be built as a module. If so, the module
	  will be called ad7418.

config SENSORS_ADM1021
	tristate "Analog Devices ADM1021 and compatibles"
	depends on I2C
	help
	  If you say yes here you get support for Analog Devices ADM1021
	  and ADM1023 sensor chips and clones: Maxim MAX1617 and MAX1617A,
	  Genesys Logic GL523SM, National Semiconductor LM84 and TI THMC10.

	  This driver can also be built as a module.  If so, the module
	  will be called adm1021.

config SENSORS_ADM1025
	tristate "Analog Devices ADM1025 and compatibles"
	depends on I2C
	select HWMON_VID
	help
	  If you say yes here you get support for Analog Devices ADM1025
	  and Philips NE1619 sensor chips.

	  This driver can also be built as a module.  If so, the module
	  will be called adm1025.

config SENSORS_ADM1026
	tristate "Analog Devices ADM1026 and compatibles"
	depends on I2C
	select HWMON_VID
	help
	  If you say yes here you get support for Analog Devices ADM1026
	  sensor chip.

	  This driver can also be built as a module.  If so, the module
	  will be called adm1026.

config SENSORS_ADM1029
	tristate "Analog Devices ADM1029"
	depends on I2C
	help
	  If you say yes here you get support for Analog Devices ADM1029
	  sensor chip.
	  Very rare chip, please let us know you use it.

	  This driver can also be built as a module.  If so, the module
	  will be called adm1029.

config SENSORS_ADM1031
	tristate "Analog Devices ADM1031 and compatibles"
	depends on I2C
	help
	  If you say yes here you get support for Analog Devices ADM1031
	  and ADM1030 sensor chips.

	  This driver can also be built as a module.  If so, the module
	  will be called adm1031.

config SENSORS_ADM9240
	tristate "Analog Devices ADM9240 and compatibles"
	depends on I2C
	select HWMON_VID
	help
	  If you say yes here you get support for Analog Devices ADM9240,
	  Dallas DS1780, National Semiconductor LM81 sensor chips.

	  This driver can also be built as a module.  If so, the module
	  will be called adm9240.

config SENSORS_ADT7X10
	tristate
	help
	  This module contains common code shared by the ADT7310/ADT7320 and
	  ADT7410/ADT7420 temperature monitoring chip drivers.

	  If build as a module, the module will be called adt7x10.

config SENSORS_ADT7310
	tristate "Analog Devices ADT7310/ADT7320"
	depends on SPI_MASTER
	select SENSORS_ADT7X10
	help
	  If you say yes here you get support for the Analog Devices
	  ADT7310 and ADT7320 temperature monitoring chips.

	  This driver can also be built as a module. If so, the module
	  will be called adt7310.

config SENSORS_ADT7410
	tristate "Analog Devices ADT7410/ADT7420"
	depends on I2C
	select SENSORS_ADT7X10
	help
	  If you say yes here you get support for the Analog Devices
	  ADT7410 and ADT7420 temperature monitoring chips.

	  This driver can also be built as a module. If so, the module
	  will be called adt7410.

config SENSORS_ADT7411
	tristate "Analog Devices ADT7411"
	depends on I2C
	help
	  If you say yes here you get support for the Analog Devices
	  ADT7411 voltage and temperature monitoring chip.

	  This driver can also be built as a module. If so, the module
	  will be called adt7411.

config SENSORS_ADT7462
	tristate "Analog Devices ADT7462"
	depends on I2C
	help
	  If you say yes here you get support for the Analog Devices
	  ADT7462 temperature monitoring chips.

	  This driver can also be built as a module. If so, the module
	  will be called adt7462.

config SENSORS_ADT7470
	tristate "Analog Devices ADT7470"
	depends on I2C
	help
	  If you say yes here you get support for the Analog Devices
	  ADT7470 temperature monitoring chips.

	  This driver can also be built as a module. If so, the module
	  will be called adt7470.

config SENSORS_ADT7475
	tristate "Analog Devices ADT7473, ADT7475, ADT7476 and ADT7490"
	depends on I2C
	select HWMON_VID
	help
	  If you say yes here you get support for the Analog Devices
	  ADT7473, ADT7475, ADT7476 and ADT7490 hardware monitoring
	  chips.

	  This driver can also be build as a module.  If so, the module
	  will be called adt7475.

config SENSORS_ASC7621
	tristate "Andigilog aSC7621"
	depends on I2C
	help
	  If you say yes here you get support for the aSC7621
	  family of SMBus sensors chip found on most Intel X38, X48, X58,
	  945, 965 and 975 desktop boards.  Currently supported chips:
	  aSC7621
	  aSC7621a

	  This driver can also be built as a module.  If so, the module
	  will be called asc7621.

config SENSORS_K8TEMP
	tristate "AMD Athlon64/FX or Opteron temperature sensor"
	depends on X86 && PCI
	help
	  If you say yes here you get support for the temperature
	  sensor(s) inside your CPU. Supported is whole AMD K8
	  microarchitecture. Please note that you will need at least
	  lm-sensors 2.10.1 for proper userspace support.

	  This driver can also be built as a module.  If so, the module
	  will be called k8temp.

config SENSORS_K10TEMP
	tristate "AMD Family 10h+ temperature sensor"
	depends on X86 && PCI
	help
	  If you say yes here you get support for the temperature
	  sensor(s) inside your CPU. Supported are later revisions of
	  the AMD Family 10h and all revisions of the AMD Family 11h,
	  12h (Llano), 14h (Brazos), 15h (Bulldozer/Trinity/Kaveri/Carrizo)
	  and 16h (Kabini/Mullins) microarchitectures.

	  This driver can also be built as a module.  If so, the module
	  will be called k10temp.

config SENSORS_FAM15H_POWER
	tristate "AMD Family 15h processor power"
	depends on X86 && PCI
	help
	  If you say yes here you get support for processor power
	  information of your AMD family 15h CPU.

	  This driver can also be built as a module.  If so, the module
	  will be called fam15h_power.

config SENSORS_APPLESMC
	tristate "Apple SMC (Motion sensor, light sensor, keyboard backlight)"
	depends on INPUT && X86
	select NEW_LEDS
	select LEDS_CLASS
	select INPUT_POLLDEV
	default n
	help
	  This driver provides support for the Apple System Management
	  Controller, which provides an accelerometer (Apple Sudden Motion
	  Sensor), light sensors, temperature sensors, keyboard backlight
	  control and fan control.

	  Only Intel-based Apple's computers are supported (MacBook Pro,
	  MacBook, MacMini).

	  Data from the different sensors, keyboard backlight control and fan
	  control are accessible via sysfs.

	  This driver also provides an absolute input class device, allowing
	  the laptop to act as a pinball machine-esque joystick.

	  Say Y here if you have an applicable laptop and want to experience
	  the awesome power of applesmc.

config SENSORS_ASB100
	tristate "Asus ASB100 Bach"
	depends on X86 && I2C
	select HWMON_VID
	help
	  If you say yes here you get support for the ASB100 Bach sensor
	  chip found on some Asus mainboards.

	  This driver can also be built as a module.  If so, the module
	  will be called asb100.

config SENSORS_ATXP1
	tristate "Attansic ATXP1 VID controller"
	depends on I2C
	select HWMON_VID
	help
	  If you say yes here you get support for the Attansic ATXP1 VID
	  controller.

	  If your board have such a chip, you are able to control your CPU
	  core and other voltages.

	  This driver can also be built as a module.  If so, the module
	  will be called atxp1.

config SENSORS_DS620
	tristate "Dallas Semiconductor DS620"
	depends on I2C
	help
	  If you say yes here you get support for Dallas Semiconductor
	  DS620 sensor chip.

	  This driver can also be built as a module.  If so, the module
	  will be called ds620.

config SENSORS_DS1621
	tristate "Dallas Semiconductor DS1621 and compatibles"
	depends on I2C
	help
	  If you say yes here you get support for Dallas Semiconductor/Maxim
	  Integrated DS1621 sensor chips and compatible models including:

	  - Dallas Semiconductor DS1625
	  - Maxim Integrated DS1631
	  - Maxim Integrated DS1721
	  - Maxim Integrated DS1731

	  This driver can also be built as a module.  If so, the module
	  will be called ds1621.

config SENSORS_DA9052_ADC
	tristate "Dialog DA9052/DA9053 ADC"
	depends on PMIC_DA9052
	help
	  Say y here to support the ADC found on Dialog Semiconductor
	  DA9052-BC and DA9053-AA/Bx PMICs.

	  This driver can also be built as module. If so, the module
	  will be called da9052-hwmon.

config SENSORS_DA9055
	tristate "Dialog Semiconductor DA9055 ADC"
	depends on MFD_DA9055
	help
	  If you say yes here you get support for ADC on the Dialog
	  Semiconductor DA9055 PMIC.

	  This driver can also be built as a module.  If so, the module
	  will be called da9055-hwmon.

config SENSORS_I5K_AMB
	tristate "FB-DIMM AMB temperature sensor on Intel 5000 series chipsets"
	depends on PCI
	help
	  If you say yes here you get support for FB-DIMM AMB temperature
	  monitoring chips on systems with the Intel 5000 series chipset.

	  This driver can also be built as a module. If so, the module
	  will be called i5k_amb.

config SENSORS_F71805F
	tristate "Fintek F71805F/FG, F71806F/FG and F71872F/FG"
	depends on !PPC
	help
	  If you say yes here you get support for hardware monitoring
	  features of the Fintek F71805F/FG, F71806F/FG and F71872F/FG
	  Super-I/O chips.

	  This driver can also be built as a module.  If so, the module
	  will be called f71805f.

config SENSORS_F71882FG
	tristate "Fintek F71882FG and compatibles"
	depends on !PPC
	help
	  If you say yes here you get support for hardware monitoring
	  features of many Fintek Super-I/O (LPC) chips. The currently
	  supported chips are:
	    F71808E/A
	    F71858FG
	    F71862FG
	    F71863FG
	    F71869F/E/A
	    F71882FG
	    F71883FG
	    F71889FG/ED/A
	    F8000
	    F81801U
	    F81865F

	  This driver can also be built as a module.  If so, the module
	  will be called f71882fg.

config SENSORS_F75375S
	tristate "Fintek F75375S/SP, F75373 and F75387"
	depends on I2C
	help
	  If you say yes here you get support for hardware monitoring
	  features of the Fintek F75375S/SP, F75373 and F75387

	  This driver can also be built as a module.  If so, the module
	  will be called f75375s.

config SENSORS_MC13783_ADC
        tristate "Freescale MC13783/MC13892 ADC"
        depends on MFD_MC13XXX
        help
          Support for the A/D converter on MC13783 and MC13892 PMIC.

config SENSORS_FSCHMD
	tristate "Fujitsu Siemens Computers sensor chips"
	depends on X86 && I2C
	help
	  If you say yes here you get support for the following Fujitsu
	  Siemens Computers (FSC) sensor chips: Poseidon, Scylla, Hermes,
	  Heimdall, Heracles, Hades and Syleus including support for the
	  integrated watchdog.

	  This is a merged driver for FSC sensor chips replacing the fscpos,
	  fscscy and fscher drivers and adding support for several other FSC
	  sensor chips.

	  This driver can also be built as a module.  If so, the module
	  will be called fschmd.

config SENSORS_GL518SM
	tristate "Genesys Logic GL518SM"
	depends on I2C
	help
	  If you say yes here you get support for Genesys Logic GL518SM
	  sensor chips.

	  This driver can also be built as a module.  If so, the module
	  will be called gl518sm.

config SENSORS_GL520SM
	tristate "Genesys Logic GL520SM"
	depends on I2C
	select HWMON_VID
	help
	  If you say yes here you get support for Genesys Logic GL520SM
	  sensor chips.

	  This driver can also be built as a module.  If so, the module
	  will be called gl520sm.

config SENSORS_G760A
	tristate "GMT G760A"
	depends on I2C
	help
	  If you say yes here you get support for Global Mixed-mode
	  Technology Inc G760A fan speed PWM controller chips.

	  This driver can also be built as a module.  If so, the module
	  will be called g760a.

config SENSORS_G762
	tristate "GMT G762 and G763"
	depends on I2C
	help
	  If you say yes here you get support for Global Mixed-mode
	  Technology Inc G762 and G763 fan speed PWM controller chips.

	  This driver can also be built as a module.  If so, the module
	  will be called g762.

config SENSORS_GPIO_FAN
	tristate "GPIO fan"
	depends on GPIOLIB
	depends on THERMAL || THERMAL=n
	help
	  If you say yes here you get support for fans connected to GPIO lines.

	  This driver can also be built as a module.  If so, the module
	  will be called gpio-fan.

config SENSORS_HIH6130
	tristate "Honeywell Humidicon HIH-6130 humidity/temperature sensor"
	depends on I2C
	help
	  If you say yes here you get support for Honeywell Humidicon
	  HIH-6130 and HIH-6131 Humidicon humidity sensors.

	  This driver can also be built as a module.  If so, the module
	  will be called hih6130.

config SENSORS_IBMAEM
	tristate "IBM Active Energy Manager temperature/power sensors and control"
	select IPMI_SI
	depends on IPMI_HANDLER
	help
	  If you say yes here you get support for the temperature and
	  power sensors and capping hardware in various IBM System X
	  servers that support Active Energy Manager.  This includes
	  the x3350, x3550, x3650, x3655, x3755, x3850 M2, x3950 M2,
	  and certain HC10/HS2x/LS2x/QS2x blades.

	  This driver can also be built as a module.  If so, the module
	  will be called ibmaem.

config SENSORS_IBMPEX
	tristate "IBM PowerExecutive temperature/power sensors"
	select IPMI_SI
	depends on IPMI_HANDLER
	help
	  If you say yes here you get support for the temperature and
	  power sensors in various IBM System X servers that support
	  PowerExecutive.  So far this includes the x3350, x3550, x3650,
	  x3655, and x3755; the x3800, x3850, and x3950 models that have
	  PCI Express; and some of the HS2x, LS2x, and QS2x blades.

	  This driver can also be built as a module.  If so, the module
	  will be called ibmpex.

config SENSORS_IBMPOWERNV
	tristate "IBM POWERNV platform sensors"
	depends on PPC_POWERNV
	default y
	help
	  If you say yes here you get support for the temperature/fan/power
	  sensors on your PowerNV platform.

	  This driver can also be built as a module. If so, the module
	  will be called ibmpowernv.

config SENSORS_IIO_HWMON
	tristate "Hwmon driver that uses channels specified via iio maps"
	depends on IIO
	help
	  This is a platform driver that in combination with a suitable
	  map allows IIO devices to provide basic hwmon functionality
	  for those channels specified in the map.  This map can be provided
	  either via platform data or the device tree bindings.

config SENSORS_I5500
	tristate "Intel 5500/5520/X58 temperature sensor"
	depends on X86 && PCI
	help
	  If you say yes here you get support for the temperature
	  sensor inside the Intel 5500, 5520 and X58 chipsets.

	  This driver can also be built as a module. If so, the module
	  will be called i5500_temp.

config SENSORS_CORETEMP
	tristate "Intel Core/Core2/Atom temperature sensor"
	depends on X86
	help
	  If you say yes here you get support for the temperature
	  sensor inside your CPU. Most of the family 6 CPUs
	  are supported. Check Documentation/hwmon/coretemp for details.

config SENSORS_IT87
	tristate "ITE IT87xx and compatibles"
	depends on !PPC
	select HWMON_VID
	help
	  If you say yes here you get support for ITE IT8705F, IT8712F,
	  IT8716F, IT8718F, IT8720F, IT8721F, IT8726F, IT8728F, IT8758E,
	  IT8771E, IT8772E, IT8781F, IT8782F, IT8783E/F, IT8786E, IT8790E,
	  IT8603E, IT8620E, and IT8623E sensor chips, and the SiS950 clone.

	  This driver can also be built as a module.  If so, the module
	  will be called it87.

config SENSORS_JZ4740
	tristate "Ingenic JZ4740 SoC ADC driver"
	depends on MACH_JZ4740 && MFD_JZ4740_ADC
	help
	  If you say yes here you get support for reading adc values from the ADCIN
	  pin on Ingenic JZ4740 SoC based boards.

	  This driver can also be build as a module. If so, the module will be
	  called jz4740-hwmon.

config SENSORS_JC42
	tristate "JEDEC JC42.4 compliant memory module temperature sensors"
	depends on I2C
	help
	  If you say yes here, you get support for JEDEC JC42.4 compliant
	  temperature sensors, which are used on many DDR3 memory modules for
	  mobile devices and servers.  Support will include, but not be limited
	  to, ADT7408, AT30TS00, CAT34TS02, CAT6095, MAX6604, MCP9804, MCP9805,
	  MCP98242, MCP98243, MCP98244, MCP9843, SE97, SE98, STTS424(E),
	  STTS2002, STTS3000, TSE2002, TSE2004, TS3000, and TS3001.

	  This driver can also be built as a module.  If so, the module
	  will be called jc42.

config SENSORS_POWR1220
	tristate "Lattice POWR1220 Power Monitoring"
	depends on I2C
	default n
	help
	  If you say yes here you get access to the hardware monitoring
	  functions of the Lattice POWR1220 isp Power Supply Monitoring,
	  Sequencing and Margining Controller.

	  This driver can also be built as a module.  If so, the module
	  will be called powr1220.

config SENSORS_LINEAGE
	tristate "Lineage Compact Power Line Power Entry Module"
	depends on I2C
	help
	  If you say yes here you get support for the Lineage Compact Power Line
	  series of DC/DC and AC/DC converters such as CP1800, CP2000AC,
	  CP2000DC, CP2725, and others.

	  This driver can also be built as a module.  If so, the module
	  will be called lineage-pem.

config SENSORS_LTC2945
	tristate "Linear Technology LTC2945"
	depends on I2C
	select REGMAP_I2C
	default n
	help
	  If you say yes here you get support for Linear Technology LTC2945
	  I2C System Monitor.

	  This driver can also be built as a module. If so, the module will
	  be called ltc2945.

config SENSORS_LTC4151
	tristate "Linear Technology LTC4151"
	depends on I2C
	default n
	help
	  If you say yes here you get support for Linear Technology LTC4151
	  High Voltage I2C Current and Voltage Monitor interface.

	  This driver can also be built as a module. If so, the module will
	  be called ltc4151.

config SENSORS_LTC4215
	tristate "Linear Technology LTC4215"
	depends on I2C
	default n
	help
	  If you say yes here you get support for Linear Technology LTC4215
	  Hot Swap Controller I2C interface.

	  This driver can also be built as a module. If so, the module will
	  be called ltc4215.

config SENSORS_LTC4222
	tristate "Linear Technology LTC4222"
	depends on I2C
	select REGMAP_I2C
	default n
	help
	  If you say yes here you get support for Linear Technology LTC4222
	  Dual Hot Swap Controller I2C interface.

	  This driver can also be built as a module. If so, the module will
	  be called ltc4222.

config SENSORS_LTC4245
	tristate "Linear Technology LTC4245"
	depends on I2C
	default n
	help
	  If you say yes here you get support for Linear Technology LTC4245
	  Multiple Supply Hot Swap Controller I2C interface.

	  This driver can also be built as a module. If so, the module will
	  be called ltc4245.

config SENSORS_LTC4260
	tristate "Linear Technology LTC4260"
	depends on I2C
	select REGMAP_I2C
	default n
	help
	  If you say yes here you get support for Linear Technology LTC4260
	  Positive Voltage Hot Swap Controller I2C interface.

	  This driver can also be built as a module. If so, the module will
	  be called ltc4260.

config SENSORS_LTC4261
	tristate "Linear Technology LTC4261"
	depends on I2C
	default n
	help
	  If you say yes here you get support for Linear Technology LTC4261
	  Negative Voltage Hot Swap Controller I2C interface.

	  This driver can also be built as a module. If so, the module will
	  be called ltc4261.

config SENSORS_MAX1111
	tristate "Maxim MAX1111 Serial 8-bit ADC chip and compatibles"
	depends on SPI_MASTER
	help
	  Say y here to support Maxim's MAX1110, MAX1111, MAX1112, and MAX1113
	  ADC chips.

	  This driver can also be built as a module.  If so, the module
	  will be called max1111.

config SENSORS_MAX16065
	tristate "Maxim MAX16065 System Manager and compatibles"
	depends on I2C
	help
	  If you say yes here you get support for hardware monitoring
	  capabilities of the following Maxim System Manager chips.
	    MAX16065
	    MAX16066
	    MAX16067
	    MAX16068
	    MAX16070
	    MAX16071

	  This driver can also be built as a module.  If so, the module
	  will be called max16065.

config SENSORS_MAX1619
	tristate "Maxim MAX1619 sensor chip"
	depends on I2C
	help
	  If you say yes here you get support for MAX1619 sensor chip.

	  This driver can also be built as a module.  If so, the module
	  will be called max1619.

config SENSORS_MAX1668
	tristate "Maxim MAX1668 and compatibles"
	depends on I2C
	help
	  If you say yes here you get support for MAX1668, MAX1989 and
	  MAX1805 chips.

	  This driver can also be built as a module.  If so, the module
	  will be called max1668.

config SENSORS_MAX17135
	tristate "Maxim MAX17135 EPD temperature sensor"
	depends on I2C
	help
	  If you say yes here you get support for MAX17135 PMIC sensor.

	  This driver can also be built as a module.  If so, the module
	  will be called max17135_sensor.

config SENSORS_MAX197
	tristate "Maxim MAX197 and compatibles"
	help
	  Support for the Maxim MAX197 A/D converter.
	  Support will include, but not be limited to, MAX197, and MAX199.

	  This driver can also be built as a module. If so, the module
	  will be called max197.

config SENSORS_MAX6639
	tristate "Maxim MAX6639 sensor chip"
	depends on I2C
	help
	  If you say yes here you get support for the MAX6639
	  sensor chips.

	  This driver can also be built as a module.  If so, the module
	  will be called max6639.

config SENSORS_MAX6642
	tristate "Maxim MAX6642 sensor chip"
	depends on I2C
	help
	  If you say yes here you get support for MAX6642 sensor chip.
	  MAX6642 is a SMBus-Compatible Remote/Local Temperature Sensor
	  with Overtemperature Alarm from Maxim.

	  This driver can also be built as a module.  If so, the module
	  will be called max6642.

config SENSORS_MAX6650
	tristate "Maxim MAX6650 sensor chip"
	depends on I2C
	help
	  If you say yes here you get support for the MAX6650 / MAX6651
	  sensor chips.

	  This driver can also be built as a module.  If so, the module
	  will be called max6650.

config SENSORS_MAX6697
	tristate "Maxim MAX6697 and compatibles"
	depends on I2C
	help
	  If you say yes here you get support for MAX6581, MAX6602, MAX6622,
	  MAX6636, MAX6689, MAX6693, MAX6694, MAX6697, MAX6698, and MAX6699
	  temperature sensor chips.

	  This driver can also be built as a module.  If so, the module
	  will be called max6697.

config SENSORS_HTU21
	tristate "Measurement Specialties HTU21D humidity/temperature sensors"
	depends on I2C
	help
	  If you say yes here you get support for the Measurement Specialties
	  HTU21D humidity and temperature sensors.

	  This driver can also be built as a module.  If so, the module
	  will be called htu21.

config SENSORS_MCP3021
	tristate "Microchip MCP3021 and compatibles"
	depends on I2C
	help
	  If you say yes here you get support for MCP3021 and MCP3221.
	  The MCP3021 is a A/D converter (ADC) with 10-bit and the MCP3221
	  with 12-bit resolution.

	  This driver can also be built as a module.  If so, the module
	  will be called mcp3021.

config SENSORS_MENF21BMC_HWMON
	tristate "MEN 14F021P00 BMC Hardware Monitoring"
	depends on MFD_MENF21BMC
	help
	  Say Y here to include support for the MEN 14F021P00 BMC
	  hardware monitoring.

	  This driver can also be built as a module. If so the module
	  will be called menf21bmc_hwmon.

config SENSORS_ADCXX
	tristate "National Semiconductor ADCxxxSxxx"
	depends on SPI_MASTER
	help
	  If you say yes here you get support for the National Semiconductor
	  ADC<bb><c>S<sss> chip family, where
	  * bb  is the resolution in number of bits (8, 10, 12)
	  * c   is the number of channels (1, 2, 4, 8)
	  * sss is the maximum conversion speed (021 for 200 kSPS, 051 for 500
	    kSPS and 101 for 1 MSPS)

	  Examples : ADC081S101, ADC124S501, ...

	  This driver can also be built as a module.  If so, the module
	  will be called adcxx.

config SENSORS_LM63
	tristate "National Semiconductor LM63 and compatibles"
	depends on I2C
	help
	  If you say yes here you get support for the National
	  Semiconductor LM63, LM64, and LM96163 remote diode digital temperature
	  sensors with integrated fan control.  Such chips are found
	  on the Tyan S4882 (Thunder K8QS Pro) motherboard, among
	  others.

	  This driver can also be built as a module.  If so, the module
	  will be called lm63.

config SENSORS_LM70
	tristate "National Semiconductor LM70 and compatibles"
	depends on SPI_MASTER
	help
	  If you say yes here you get support for the National Semiconductor
	  LM70, LM71, LM74 and Texas Instruments TMP121/TMP123 digital tempera-
	  ture sensor chips.

	  This driver can also be built as a module.  If so, the module
	  will be called lm70.

config SENSORS_LM73
	tristate "National Semiconductor LM73"
	depends on I2C
	help
	  If you say yes here you get support for National Semiconductor LM73
	  sensor chips.
	  This driver can also be built as a module.  If so, the module
	  will be called lm73.

config SENSORS_LM75
	tristate "National Semiconductor LM75 and compatibles"
	depends on I2C
	depends on THERMAL || !THERMAL_OF
	help
	  If you say yes here you get support for one common type of
	  temperature sensor chip, with models including:

		- Analog Devices ADT75
		- Dallas Semiconductor DS75, DS1775 and DS7505
		- Global Mixed-mode Technology (GMT) G751
		- Maxim MAX6625 and MAX6626
		- Microchip MCP980x
		- National Semiconductor LM75, LM75A
		- NXP's LM75A
		- ST Microelectronics STDS75
		- TelCom (now Microchip) TCN75
		- Texas Instruments TMP100, TMP101, TMP105, TMP112, TMP75,
		  TMP175, TMP275

	  This driver supports driver model based binding through board
	  specific I2C device tables.

	  It also supports the "legacy" style of driver binding.  To use
	  that with some chips which don't replicate LM75 quirks exactly,
	  you may need the "force" module parameter.

	  This driver can also be built as a module.  If so, the module
	  will be called lm75.

config SENSORS_LM77
	tristate "National Semiconductor LM77"
	depends on I2C
	help
	  If you say yes here you get support for National Semiconductor LM77
	  sensor chips.

	  This driver can also be built as a module.  If so, the module
	  will be called lm77.

config SENSORS_LM78
	tristate "National Semiconductor LM78 and compatibles"
	depends on I2C
	select HWMON_VID
	help
	  If you say yes here you get support for National Semiconductor LM78,
	  LM78-J and LM79.

	  This driver can also be built as a module.  If so, the module
	  will be called lm78.

config SENSORS_LM80
	tristate "National Semiconductor LM80 and LM96080"
	depends on I2C
	help
	  If you say yes here you get support for National Semiconductor
	  LM80 and LM96080 sensor chips.

	  This driver can also be built as a module.  If so, the module
	  will be called lm80.

config SENSORS_LM83
	tristate "National Semiconductor LM83 and compatibles"
	depends on I2C
	help
	  If you say yes here you get support for National Semiconductor
	  LM82 and LM83 sensor chips.

	  This driver can also be built as a module.  If so, the module
	  will be called lm83.

config SENSORS_LM85
	tristate "National Semiconductor LM85 and compatibles"
	depends on I2C
	select HWMON_VID
	help
	  If you say yes here you get support for National Semiconductor LM85
	  sensor chips and clones: ADM1027, ADT7463, ADT7468, EMC6D100,
	  EMC6D101, EMC6D102, and EMC6D103.

	  This driver can also be built as a module.  If so, the module
	  will be called lm85.

<<<<<<< HEAD
config SENSORS_MAX17135
        tristate "Maxim MAX17135 EPD temperature sensor"
        depends on I2C
        help
          If you say yes here you get support for MAX17135 PMIC sensor.

          This driver can also be built as a module.  If so, the module
          will be called max17135_sensor.

config SENSORS_MAX197
	tristate "Maxim MAX197 and compatibles"
=======
config SENSORS_LM87
	tristate "National Semiconductor LM87 and compatibles"
	depends on I2C
	select HWMON_VID
>>>>>>> 33e8bb5d
	help
	  If you say yes here you get support for National Semiconductor LM87
	  and Analog Devices ADM1024 sensor chips.

	  This driver can also be built as a module.  If so, the module
	  will be called lm87.

config SENSORS_LM90
	tristate "National Semiconductor LM90 and compatibles"
	depends on I2C
	help
	  If you say yes here you get support for National Semiconductor LM90,
	  LM86, LM89 and LM99, Analog Devices ADM1032, ADT7461, and ADT7461A,
	  Maxim MAX6646, MAX6647, MAX6648, MAX6649, MAX6657, MAX6658, MAX6659,
	  MAX6680, MAX6681, MAX6692, MAX6695, MAX6696, ON Semiconductor NCT1008,
	  Winbond/Nuvoton W83L771W/G/AWG/ASG, Philips SA56004, and GMT G781
	  sensor chips.

	  This driver can also be built as a module.  If so, the module
	  will be called lm90.

config SENSORS_LM92
	tristate "National Semiconductor LM92 and compatibles"
	depends on I2C
	help
	  If you say yes here you get support for National Semiconductor LM92
	  and Maxim MAX6635 sensor chips.

	  This driver can also be built as a module.  If so, the module
	  will be called lm92.

config SENSORS_LM93
	tristate "National Semiconductor LM93 and compatibles"
	depends on I2C
	select HWMON_VID
	help
	  If you say yes here you get support for National Semiconductor LM93,
	  LM94, and compatible sensor chips.

	  This driver can also be built as a module.  If so, the module
	  will be called lm93.

config SENSORS_LM95234
	tristate "National Semiconductor LM95234 and compatibles"
	depends on I2C
	help
	  If you say yes here you get support for the LM95233 and LM95234
	  temperature sensor chips.

	  This driver can also be built as a module.  If so, the module
	  will be called lm95234.

config SENSORS_LM95241
	tristate "National Semiconductor LM95241 and compatibles"
	depends on I2C
	help
	  If you say yes here you get support for LM95231 and LM95241 sensor
	  chips.

	  This driver can also be built as a module.  If so, the module
	  will be called lm95241.

config SENSORS_LM95245
	tristate "National Semiconductor LM95245 and compatibles"
	depends on I2C
	help
	  If you say yes here you get support for LM95235 and LM95245
	  temperature sensor chips.

	  This driver can also be built as a module.  If so, the module
	  will be called lm95245.

config SENSORS_PC87360
	tristate "National Semiconductor PC87360 family"
	depends on !PPC
	select HWMON_VID
	help
	  If you say yes here you get access to the hardware monitoring
	  functions of the National Semiconductor PC8736x Super-I/O chips.
	  The PC87360, PC87363 and PC87364 only have fan monitoring and
	  control.  The PC87365 and PC87366 additionally have voltage and
	  temperature monitoring.

	  This driver can also be built as a module.  If so, the module
	  will be called pc87360.

config SENSORS_PC87427
	tristate "National Semiconductor PC87427"
	depends on !PPC
	help
	  If you say yes here you get access to the hardware monitoring
	  functions of the National Semiconductor PC87427 Super-I/O chip.
	  The chip has two distinct logical devices, one for fan speed
	  monitoring and control, and one for voltage and temperature
	  monitoring. Fan speed monitoring and control are supported, as
	  well as temperature monitoring. Voltages aren't supported yet.

	  This driver can also be built as a module.  If so, the module
	  will be called pc87427.

config SENSORS_NTC_THERMISTOR
	tristate "NTC thermistor support from Murata"
	depends on !OF || IIO=n || IIO
	depends on THERMAL || !THERMAL_OF
	help
	  This driver supports NTC thermistors sensor reading and its
	  interpretation. The driver can also monitor the temperature and
	  send notifications about the temperature.

	  Currently, this driver supports
	  NCP15WB473, NCP18WB473, NCP21WB473, NCP03WB473, and NCP15WL333
	  from Murata and B57330V2103 from EPCOS.

	  This driver can also be built as a module.  If so, the module
	  will be called ntc-thermistor.

config SENSORS_NCT6683
	tristate "Nuvoton NCT6683D"
	depends on !PPC
	help
	  If you say yes here you get support for the hardware monitoring
	  functionality of the Nuvoton NCT6683D eSIO chip.

	  This driver can also be built as a module.  If so, the module
	  will be called nct6683.

config SENSORS_NCT6775
	tristate "Nuvoton NCT6775F and compatibles"
	depends on !PPC
	select HWMON_VID
	help
	  If you say yes here you get support for the hardware monitoring
	  functionality of the Nuvoton NCT6106D, NCT6775F, NCT6776F, NCT6779D,
	  NCT6791D, NCT6792D and compatible Super-I/O chips. This driver
	  replaces the w83627ehf driver for NCT6775F and NCT6776F.

	  This driver can also be built as a module.  If so, the module
	  will be called nct6775.

config SENSORS_NCT7802
	tristate "Nuvoton NCT7802Y"
	depends on I2C
	select REGMAP_I2C
	help
	  If you say yes here you get support for the Nuvoton NCT7802Y
	  hardware monitoring chip.

	  This driver can also be built as a module.  If so, the module
	  will be called nct7802.

config SENSORS_NCT7904
	tristate "Nuvoton NCT7904"
	depends on I2C
	help
	  If you say yes here you get support for the Nuvoton NCT7904
	  hardware monitoring chip, including manual fan speed control.

	  This driver can also be built as a module.  If so, the module
	  will be called nct7904.

config SENSORS_PCF8591
	tristate "Philips PCF8591 ADC/DAC"
	depends on I2C
	default n
	help
	  If you say yes here you get support for Philips PCF8591 4-channel
	  ADC, 1-channel DAC chips.

	  This driver can also be built as a module.  If so, the module
	  will be called pcf8591.

	  These devices are hard to detect and rarely found on mainstream
	  hardware.  If unsure, say N.

source drivers/hwmon/pmbus/Kconfig

config SENSORS_PWM_FAN
	tristate "PWM fan"
	depends on (PWM && OF) || COMPILE_TEST
	depends on THERMAL || THERMAL=n
	help
	  If you say yes here you get support for fans connected to PWM lines.
	  The driver uses the generic PWM interface, thus it will work on a
	  variety of SoCs.

	  This driver can also be built as a module.  If so, the module
	  will be called pwm-fan.

config SENSORS_SHT15
	tristate "Sensiron humidity and temperature sensors. SHT15 and compat."
	depends on GPIOLIB
	help
	  If you say yes here you get support for the Sensiron SHT10, SHT11,
	  SHT15, SHT71, SHT75 humidity and temperature sensors.

	  This driver can also be built as a module.  If so, the module
	  will be called sht15.

config SENSORS_SHT21
	tristate "Sensiron humidity and temperature sensors. SHT21 and compat."
	depends on I2C
	help
	  If you say yes here you get support for the Sensiron SHT21, SHT25
	  humidity and temperature sensors.

	  This driver can also be built as a module.  If so, the module
	  will be called sht21.

config SENSORS_SHTC1
	tristate "Sensiron humidity and temperature sensors. SHTC1 and compat."
	depends on I2C
	help
	  If you say yes here you get support for the Sensiron SHTC1 and SHTW1
	  humidity and temperature sensors.

	  This driver can also be built as a module.  If so, the module
	  will be called shtc1.

config SENSORS_S3C
	tristate "Samsung built-in ADC"
	depends on S3C_ADC
	help
	  If you say yes here you get support for the on-board ADCs of
	  the Samsung S3C24XX, S3C64XX and other series of SoC

	  This driver can also be built as a module. If so, the module
	  will be called s3c-hwmon.

config SENSORS_S3C_RAW
	bool "Include raw channel attributes in sysfs"
	depends on SENSORS_S3C
	help
	  Say Y here if you want to include raw copies of all the ADC
	  channels in sysfs.

config SENSORS_SIS5595
	tristate "Silicon Integrated Systems Corp. SiS5595"
	depends on PCI
	help
	  If you say yes here you get support for the integrated sensors in
	  SiS5595 South Bridges.

	  This driver can also be built as a module.  If so, the module
	  will be called sis5595.

config SENSORS_DME1737
	tristate "SMSC DME1737, SCH311x and compatibles"
	depends on I2C && !PPC
	select HWMON_VID
	help
	  If you say yes here you get support for the hardware monitoring
	  and fan control features of the SMSC DME1737, SCH311x, SCH5027, and
	  Asus A8000 Super-I/O chips.

	  This driver can also be built as a module.  If so, the module
	  will be called dme1737.

config SENSORS_EMC1403
	tristate "SMSC EMC1403/23 thermal sensor"
	depends on I2C
	select REGMAP_I2C
	help
	  If you say yes here you get support for the SMSC EMC1403/23
	  temperature monitoring chip.

	  Threshold values can be configured using sysfs.
	  Data from the different diodes are accessible via sysfs.

config SENSORS_EMC2103
	tristate "SMSC EMC2103"
	depends on I2C
	help
	  If you say yes here you get support for the temperature
	  and fan sensors of the SMSC EMC2103 chips.

	  This driver can also be built as a module.  If so, the module
	  will be called emc2103.

config SENSORS_EMC6W201
	tristate "SMSC EMC6W201"
	depends on I2C
	help
	  If you say yes here you get support for the SMSC EMC6W201
	  hardware monitoring chip.

	  This driver can also be built as a module.  If so, the module
	  will be called emc6w201.

config SENSORS_SMSC47M1
	tristate "SMSC LPC47M10x and compatibles"
	depends on !PPC
	help
	  If you say yes here you get support for the integrated fan
	  monitoring and control capabilities of the SMSC LPC47B27x,
	  LPC47M10x, LPC47M112, LPC47M13x, LPC47M14x, LPC47M15x,
	  LPC47M192, LPC47M292 and LPC47M997 chips.

	  The temperature and voltage sensor features of the LPC47M15x,
	  LPC47M192, LPC47M292 and LPC47M997 are supported by another
	  driver, select also "SMSC LPC47M192 and compatibles" below for
	  those.

	  This driver can also be built as a module.  If so, the module
	  will be called smsc47m1.

config SENSORS_SMSC47M192
	tristate "SMSC LPC47M192 and compatibles"
	depends on I2C
	select HWMON_VID
	help
	  If you say yes here you get support for the temperature and
	  voltage sensors of the SMSC LPC47M192, LPC47M15x, LPC47M292
	  and LPC47M997 chips.

	  The fan monitoring and control capabilities of these chips
	  are supported by another driver, select
	  "SMSC LPC47M10x and compatibles" above. You need both drivers
	  if you want fan control and voltage/temperature sensor support.

	  This driver can also be built as a module.  If so, the module
	  will be called smsc47m192.

config SENSORS_SMSC47B397
	tristate "SMSC LPC47B397-NC"
	depends on !PPC
	help
	  If you say yes here you get support for the SMSC LPC47B397-NC
	  sensor chip.

	  This driver can also be built as a module.  If so, the module
	  will be called smsc47b397.

config SENSORS_SCH56XX_COMMON
	tristate
	default n

config SENSORS_SCH5627
	tristate "SMSC SCH5627"
	depends on !PPC && WATCHDOG
	select SENSORS_SCH56XX_COMMON
	select WATCHDOG_CORE
	help
	  If you say yes here you get support for the hardware monitoring
	  features of the SMSC SCH5627 Super-I/O chip including support for
	  the integrated watchdog.

	  This driver can also be built as a module.  If so, the module
	  will be called sch5627.

config SENSORS_SCH5636
	tristate "SMSC SCH5636"
	depends on !PPC && WATCHDOG
	select SENSORS_SCH56XX_COMMON
	select WATCHDOG_CORE
	help
	  SMSC SCH5636 Super I/O chips include an embedded microcontroller for
	  hardware monitoring solutions, allowing motherboard manufacturers to
	  create their own custom hwmon solution based upon the SCH5636.

	  Currently this driver only supports the Fujitsu Theseus SCH5636 based
	  hwmon solution. Say yes here if you want support for the Fujitsu
	  Theseus' hardware monitoring features including support for the
	  integrated watchdog.

	  This driver can also be built as a module.  If so, the module
	  will be called sch5636.

config SENSORS_SMM665
	tristate "Summit Microelectronics SMM665"
	depends on I2C
	default n
	help
	  If you say yes here you get support for the hardware monitoring
	  features of the Summit Microelectronics SMM665/SMM665B Six-Channel
	  Active DC Output Controller / Monitor.

	  Other supported chips are SMM465, SMM665C, SMM764, and SMM766.
	  Support for those chips is untested.

	  This driver can also be built as a module. If so, the module will
	  be called smm665.

config SENSORS_ADC128D818
	tristate "Texas Instruments ADC128D818"
	depends on I2C
	help
	  If you say yes here you get support for the Texas Instruments
	  ADC128D818 System Monitor with Temperature Sensor chip.

	  This driver can also be built as a module. If so, the module
	  will be called adc128d818.

config SENSORS_ADS1015
	tristate "Texas Instruments ADS1015"
	depends on I2C
	help
	  If you say yes here you get support for Texas Instruments
	  ADS1015/ADS1115 12/16-bit 4-input ADC device.

	  This driver can also be built as a module.  If so, the module
	  will be called ads1015.

config SENSORS_ADS7828
	tristate "Texas Instruments ADS7828 and compatibles"
	depends on I2C
	select REGMAP_I2C
	help
	  If you say yes here you get support for Texas Instruments ADS7828 and
	  ADS7830 8-channel A/D converters. ADS7828 resolution is 12-bit, while
	  it is 8-bit on ADS7830.

	  This driver can also be built as a module.  If so, the module
	  will be called ads7828.

config SENSORS_ADS7871
	tristate "Texas Instruments ADS7871 A/D converter"
	depends on SPI
	help
	  If you say yes here you get support for TI ADS7871 & ADS7870

	  This driver can also be built as a module.  If so, the module
	  will be called ads7871.

config SENSORS_AMC6821
	tristate "Texas Instruments AMC6821"
	depends on I2C
	help
	  If you say yes here you get support for the Texas Instruments
	  AMC6821 hardware monitoring chips.

	  This driver can also be build as a module.  If so, the module
	  will be called amc6821.

config SENSORS_INA209
	tristate "TI / Burr Brown INA209"
	depends on I2C
	help
	  If you say yes here you get support for the TI / Burr Brown INA209
	  voltage / current / power monitor I2C interface.

	  This driver can also be built as a module. If so, the module will
	  be called ina209.

config SENSORS_INA2XX
	tristate "Texas Instruments INA219 and compatibles"
	depends on I2C
	help
	  If you say yes here you get support for INA219, INA220, INA226,
	  INA230, and INA231 power monitor chips.

	  The INA2xx driver is configured for the default configuration of
	  the part as described in the datasheet.
	  Default value for Rshunt is 10 mOhms.
	  This driver can also be built as a module.  If so, the module
	  will be called ina2xx.

config SENSORS_THMC50
	tristate "Texas Instruments THMC50 / Analog Devices ADM1022"
	depends on I2C
	help
	  If you say yes here you get support for Texas Instruments THMC50
	  sensor chips and clones: the Analog Devices ADM1022.

	  This driver can also be built as a module.  If so, the module
	  will be called thmc50.

config SENSORS_TMP102
	tristate "Texas Instruments TMP102"
	depends on I2C
	depends on THERMAL || !THERMAL_OF
	help
	  If you say yes here you get support for Texas Instruments TMP102
	  sensor chips.

	  This driver can also be built as a module.  If so, the module
	  will be called tmp102.

config SENSORS_TMP103
	tristate "Texas Instruments TMP103"
	depends on I2C
	select REGMAP_I2C
	help
	  If you say yes here you get support for Texas Instruments TMP103
	  sensor chips.

	  This driver can also be built as a module.  If so, the module
	  will be called tmp103.

config SENSORS_TMP401
	tristate "Texas Instruments TMP401 and compatibles"
	depends on I2C
	help
	  If you say yes here you get support for Texas Instruments TMP401,
	  TMP411, TMP431, TMP432 and TMP435 temperature sensor chips.

	  This driver can also be built as a module.  If so, the module
	  will be called tmp401.

config SENSORS_TMP421
	tristate "Texas Instruments TMP421 and compatible"
	depends on I2C
	help
	  If you say yes here you get support for Texas Instruments TMP421,
	  TMP422, TMP423, TMP441, and TMP442 temperature sensor chips.

	  This driver can also be built as a module.  If so, the module
	  will be called tmp421.

config SENSORS_TWL4030_MADC
	tristate "Texas Instruments TWL4030 MADC Hwmon"
	depends on TWL4030_MADC
	help
	If you say yes here you get hwmon support for triton
	TWL4030-MADC.

	This driver can also be built as a module. If so it will be called
	twl4030-madc-hwmon.

config SENSORS_VEXPRESS
	tristate "Versatile Express"
	depends on VEXPRESS_CONFIG
	help
	  This driver provides support for hardware sensors available on
	  the ARM Ltd's Versatile Express platform. It can provide wide
	  range of information like temperature, power, energy.

config SENSORS_VIA_CPUTEMP
	tristate "VIA CPU temperature sensor"
	depends on X86
	select HWMON_VID
	help
	  If you say yes here you get support for the temperature
	  sensor inside your CPU. Supported are all known variants of
	  the VIA C7 and Nano.

config SENSORS_VIA686A
	tristate "VIA686A"
	depends on PCI
	help
	  If you say yes here you get support for the integrated sensors in
	  Via 686A/B South Bridges.

	  This driver can also be built as a module.  If so, the module
	  will be called via686a.

config SENSORS_VT1211
	tristate "VIA VT1211"
	depends on !PPC
	select HWMON_VID
	help
	  If you say yes here then you get support for hardware monitoring
	  features of the VIA VT1211 Super-I/O chip.

	  This driver can also be built as a module.  If so, the module
	  will be called vt1211.

config SENSORS_VT8231
	tristate "VIA VT8231"
	depends on PCI
	select HWMON_VID
	help
	  If you say yes here then you get support for the integrated sensors
	  in the VIA VT8231 device.

	  This driver can also be built as a module.  If so, the module
	  will be called vt8231.

config SENSORS_W83781D
	tristate "Winbond W83781D, W83782D, W83783S, Asus AS99127F"
	depends on I2C
	select HWMON_VID
	help
	  If you say yes here you get support for the Winbond W8378x series
	  of sensor chips: the W83781D, W83782D and W83783S, and the similar
	  Asus AS99127F.

	  This driver can also be built as a module.  If so, the module
	  will be called w83781d.

config SENSORS_W83791D
	tristate "Winbond W83791D"
	depends on I2C
	select HWMON_VID
	help
	  If you say yes here you get support for the Winbond W83791D chip.

	  This driver can also be built as a module.  If so, the module
	  will be called w83791d.

config SENSORS_W83792D
	tristate "Winbond W83792D"
	depends on I2C
	help
	  If you say yes here you get support for the Winbond W83792D chip.

	  This driver can also be built as a module.  If so, the module
	  will be called w83792d.

config SENSORS_W83793
	tristate "Winbond W83793"
	depends on I2C
	select HWMON_VID
	help
	  If you say yes here you get support for the Winbond W83793
	  hardware monitoring chip, including support for the integrated
	  watchdog.

	  This driver can also be built as a module.  If so, the module
	  will be called w83793.

config SENSORS_W83795
	tristate "Winbond/Nuvoton W83795G/ADG"
	depends on I2C
	help
	  If you say yes here you get support for the Winbond W83795G and
	  W83795ADG hardware monitoring chip, including manual fan speed
	  control.

	  This driver can also be built as a module.  If so, the module
	  will be called w83795.

config SENSORS_W83795_FANCTRL
	bool "Include automatic fan control support (DANGEROUS)"
	depends on SENSORS_W83795
	default n
	help
	  If you say yes here, support for automatic fan speed control
	  will be included in the driver.

	  This part of the code wasn't carefully reviewed and tested yet,
	  so enabling this option is strongly discouraged on production
	  servers. Only developers and testers should enable it for the
	  time being.

	  Please also note that this option will create sysfs attribute
	  files which may change in the future, so you shouldn't rely
	  on them being stable.

config SENSORS_W83L785TS
	tristate "Winbond W83L785TS-S"
	depends on I2C
	help
	  If you say yes here you get support for the Winbond W83L785TS-S
	  sensor chip, which is used on the Asus A7N8X, among other
	  motherboards.

	  This driver can also be built as a module.  If so, the module
	  will be called w83l785ts.

config SENSORS_W83L786NG
	tristate "Winbond W83L786NG, W83L786NR"
	depends on I2C
	help
	  If you say yes here you get support for the Winbond W83L786NG
	  and W83L786NR sensor chips.

	  This driver can also be built as a module.  If so, the module
	  will be called w83l786ng.

config SENSORS_W83627HF
	tristate "Winbond W83627HF, W83627THF, W83637HF, W83687THF, W83697HF"
	depends on !PPC
	select HWMON_VID
	help
	  If you say yes here you get support for the Winbond W836X7 series
	  of sensor chips: the W83627HF, W83627THF, W83637HF, W83687THF and
	  W83697HF.

	  This driver can also be built as a module.  If so, the module
	  will be called w83627hf.

config SENSORS_W83627EHF
	tristate "Winbond W83627EHF/EHG/DHG/UHG, W83667HG, NCT6775F, NCT6776F"
	depends on !PPC
	select HWMON_VID
	help
	  If you say yes here you get support for the hardware
	  monitoring functionality of the Winbond W83627EHF Super-I/O chip.

	  This driver also supports the W83627EHG, which is the lead-free
	  version of the W83627EHF, and the W83627DHG, which is a similar
	  chip suited for specific Intel processors that use PECI such as
	  the Core 2 Duo. And also the W83627UHG, which is a stripped down
	  version of the W83627DHG (as far as hardware monitoring goes.)

	  This driver also supports Nuvoton W83667HG, W83667HG-B, NCT6775F
	  (also known as W83667HG-I), and NCT6776F.

	  This driver can also be built as a module.  If so, the module
	  will be called w83627ehf.

config SENSORS_WM831X
	tristate "WM831x PMICs"
	depends on MFD_WM831X
	help
	  If you say yes here you get support for the hardware
	  monitoring functionality of the Wolfson Microelectronics
	  WM831x series of PMICs.

	  This driver can also be built as a module.  If so, the module
	  will be called wm831x-hwmon.

config SENSORS_WM8350
	tristate "Wolfson Microelectronics WM835x"
	depends on MFD_WM8350
	help
	  If you say yes here you get support for the hardware
	  monitoring features of the WM835x series of PMICs.

	  This driver can also be built as a module.  If so, the module
	  will be called wm8350-hwmon.

config SENSORS_DA9063
	tristate "Dialog Semiconductor DA9063"
	depends on MFD_DA9063
	help
	  If you say yes here you get support for the hardware
	  monitoring features of the DA9063 Power Management IC.

	  This driver can also be built as a module.

config SENSORS_ULTRA45
	tristate "Sun Ultra45 PIC16F747"
	depends on SPARC64
	help
	  This driver provides support for the Ultra45 workstation environmental
	  sensors.

if ACPI

comment "ACPI drivers"

config SENSORS_ACPI_POWER
	tristate "ACPI 4.0 power meter"
	help
	  This driver exposes ACPI 4.0 power meters as hardware monitoring
	  devices.  Say Y (or M) if you have a computer with ACPI 4.0 firmware
	  and a power meter.

	  To compile this driver as a module, choose M here:
	  the module will be called acpi_power_meter.

config SENSORS_ATK0110
	tristate "ASUS ATK0110"
	depends on X86
	help
	  If you say yes here you get support for the ACPI hardware
	  monitoring interface found in many ASUS motherboards. This
	  driver will provide readings of fans, voltages and temperatures
	  through the system firmware.

	  This driver can also be built as a module. If so, the module
	  will be called asus_atk0110.

endif # ACPI

config SENSORS_MAG3110
	tristate "Freescale MAG3110 e-compass sensor"
	depends on I2C && SYSFS
	help
	  If you say yes here you get support for the Freescale MAG3110
	  e-compass sensor.
	  This driver can also be built as a module.  If so, the module
	  will be called mag3110.

config MXC_MMA8451
	tristate "MMA8451 device driver"
	depends on I2C
	default y

endif # HWMON<|MERGE_RESOLUTION|>--- conflicted
+++ resolved
@@ -390,6 +390,15 @@
 
 	  This driver can also be built as a module.  If so, the module
 	  will be called da9055-hwmon.
+
+config SENSORS_DA9063
+	tristate "Dialog Semiconductor DA9063"
+	depends on MFD_DA9063
+	help
+	  If you say yes here you get support for the hardware
+	  monitoring features of the DA9063 Power Management IC.
+       
+	  This driver can also be built as a module.
 
 config SENSORS_I5K_AMB
 	tristate "FB-DIMM AMB temperature sensor on Intel 5000 series chipsets"
@@ -1001,24 +1010,10 @@
 	  This driver can also be built as a module.  If so, the module
 	  will be called lm85.
 
-<<<<<<< HEAD
-config SENSORS_MAX17135
-        tristate "Maxim MAX17135 EPD temperature sensor"
-        depends on I2C
-        help
-          If you say yes here you get support for MAX17135 PMIC sensor.
-
-          This driver can also be built as a module.  If so, the module
-          will be called max17135_sensor.
-
-config SENSORS_MAX197
-	tristate "Maxim MAX197 and compatibles"
-=======
 config SENSORS_LM87
 	tristate "National Semiconductor LM87 and compatibles"
 	depends on I2C
 	select HWMON_VID
->>>>>>> 33e8bb5d
 	help
 	  If you say yes here you get support for National Semiconductor LM87
 	  and Analog Devices ADM1024 sensor chips.
@@ -1731,15 +1726,6 @@
 	  This driver can also be built as a module.  If so, the module
 	  will be called wm8350-hwmon.
 
-config SENSORS_DA9063
-	tristate "Dialog Semiconductor DA9063"
-	depends on MFD_DA9063
-	help
-	  If you say yes here you get support for the hardware
-	  monitoring features of the DA9063 Power Management IC.
-
-	  This driver can also be built as a module.
-
 config SENSORS_ULTRA45
 	tristate "Sun Ultra45 PIC16F747"
 	depends on SPARC64
