--- conflicted
+++ resolved
@@ -892,11 +892,8 @@
 
 	if (device_may_wakeup(dev))
 		enable_irq_wake(tcpci->client->irq);
-<<<<<<< HEAD
-=======
 	else
 		disable_irq(tcpci->client->irq);
->>>>>>> 4f6282ba
 
 	return 0;
 }
@@ -907,11 +904,8 @@
 
 	if (device_may_wakeup(dev))
 		disable_irq_wake(tcpci->client->irq);
-<<<<<<< HEAD
-=======
 	else
 		enable_irq(tcpci->client->irq);
->>>>>>> 4f6282ba
 
 	return 0;
 }
