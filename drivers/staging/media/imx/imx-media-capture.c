--- conflicted
+++ resolved
@@ -27,12 +27,6 @@
 #include "imx-media.h"
 
 #define IMX_CAPTURE_NAME "imx-capture"
-<<<<<<< HEAD
-
-struct capture_priv {
-	struct imx_media_video_dev vdev;
-=======
->>>>>>> c1084c27
 
 struct capture_priv {
 	struct imx_media_dev *md;		/* Media device */
@@ -939,23 +933,9 @@
 	ret = media_create_pad_link(&sd->entity, priv->src_sd_pad,
 				    &vfd->entity, 0, link_flags);
 	if (ret) {
-<<<<<<< HEAD
-		v4l2_err(sd, "failed to create link to device node\n");
-		goto unreg;
-	}
-
-	/* setup default format */
-	fmt_src.pad = priv->src_sd_pad;
-	fmt_src.which = V4L2_SUBDEV_FORMAT_ACTIVE;
-	ret = v4l2_subdev_call(sd, pad, get_fmt, NULL, &fmt_src);
-	if (ret) {
-		v4l2_err(sd, "failed to get src_sd format\n");
-		goto unreg;
-=======
 		dev_err(priv->dev, "failed to create link to device node\n");
 		video_unregister_device(vfd);
 		return ret;
->>>>>>> c1084c27
 	}
 
 	/* Add vdev to the video devices list. */
