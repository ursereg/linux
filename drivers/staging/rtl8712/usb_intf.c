// SPDX-License-Identifier: GPL-2.0
/******************************************************************************
 * usb_intf.c
 *
 * Copyright(c) 2007 - 2010 Realtek Corporation. All rights reserved.
 * Linux device driver for RTL8192SU
 *
 * Modifications for inclusion into the Linux staging tree are
 * Copyright(c) 2010 Larry Finger. All rights reserved.
 *
 * Contact information:
 * WLAN FAE <wlanfae@realtek.com>
 * Larry Finger <Larry.Finger@lwfinger.net>
 *
 ******************************************************************************/

#define _HCI_INTF_C_

#include <linux/usb.h>
#include <linux/module.h>
#include <linux/firmware.h>

#include "osdep_service.h"
#include "drv_types.h"
#include "recv_osdep.h"
#include "xmit_osdep.h"
#include "rtl8712_efuse.h"
#include "usb_ops.h"
#include "usb_osintf.h"

static struct usb_interface *pintf;

static int r871xu_drv_init(struct usb_interface *pusb_intf,
			   const struct usb_device_id *pdid);

static void r871xu_dev_remove(struct usb_interface *pusb_intf);

static const struct usb_device_id rtl871x_usb_id_tbl[] = {
/* RTL8188SU */
	/* Realtek */
	{USB_DEVICE(0x0BDA, 0x8171)},
	{USB_DEVICE(0x0bda, 0x8173)},
	{USB_DEVICE(0x0bda, 0x8712)},
	{USB_DEVICE(0x0bda, 0x8713)},
	{USB_DEVICE(0x0bda, 0xC512)},
	/* Abocom */
	{USB_DEVICE(0x07B8, 0x8188)},
	/* ASUS */
	{USB_DEVICE(0x0B05, 0x1786)},
	{USB_DEVICE(0x0B05, 0x1791)}, /* 11n mode disable */
	/* Belkin */
	{USB_DEVICE(0x050D, 0x945A)},
	/* ISY IWL - Belkin clone */
	{USB_DEVICE(0x050D, 0x11F1)},
	/* Corega */
	{USB_DEVICE(0x07AA, 0x0047)},
	/* D-Link */
	{USB_DEVICE(0x2001, 0x3306)},
	{USB_DEVICE(0x07D1, 0x3306)}, /* 11n mode disable */
	/* Edimax */
	{USB_DEVICE(0x7392, 0x7611)},
	/* EnGenius */
	{USB_DEVICE(0x1740, 0x9603)},
	/* Hawking */
	{USB_DEVICE(0x0E66, 0x0016)},
	/* Hercules */
	{USB_DEVICE(0x06F8, 0xE034)},
	{USB_DEVICE(0x06F8, 0xE032)},
	/* Logitec */
	{USB_DEVICE(0x0789, 0x0167)},
	/* PCI */
	{USB_DEVICE(0x2019, 0xAB28)},
	{USB_DEVICE(0x2019, 0xED16)},
	/* Sitecom */
	{USB_DEVICE(0x0DF6, 0x0057)},
	{USB_DEVICE(0x0DF6, 0x0045)},
	{USB_DEVICE(0x0DF6, 0x0059)}, /* 11n mode disable */
	{USB_DEVICE(0x0DF6, 0x004B)},
	{USB_DEVICE(0x0DF6, 0x005B)},
	{USB_DEVICE(0x0DF6, 0x005D)},
	{USB_DEVICE(0x0DF6, 0x0063)},
	/* Sweex */
	{USB_DEVICE(0x177F, 0x0154)},
	/* Thinkware */
	{USB_DEVICE(0x0BDA, 0x5077)},
	/* Toshiba */
	{USB_DEVICE(0x1690, 0x0752)},
	/* - */
	{USB_DEVICE(0x20F4, 0x646B)},
	{USB_DEVICE(0x083A, 0xC512)},
	{USB_DEVICE(0x25D4, 0x4CA1)},
	{USB_DEVICE(0x25D4, 0x4CAB)},

/* RTL8191SU */
	/* Realtek */
	{USB_DEVICE(0x0BDA, 0x8172)},
	{USB_DEVICE(0x0BDA, 0x8192)},
	/* Amigo */
	{USB_DEVICE(0x0EB0, 0x9061)},
	/* ASUS/EKB */
	{USB_DEVICE(0x13D3, 0x3323)},
	{USB_DEVICE(0x13D3, 0x3311)}, /* 11n mode disable */
	{USB_DEVICE(0x13D3, 0x3342)},
	/* ASUS/EKBLenovo */
	{USB_DEVICE(0x13D3, 0x3333)},
	{USB_DEVICE(0x13D3, 0x3334)},
	{USB_DEVICE(0x13D3, 0x3335)}, /* 11n mode disable */
	{USB_DEVICE(0x13D3, 0x3336)}, /* 11n mode disable */
	/* ASUS/Media BOX */
	{USB_DEVICE(0x13D3, 0x3309)},
	/* Belkin */
	{USB_DEVICE(0x050D, 0x815F)},
	/* D-Link */
	{USB_DEVICE(0x07D1, 0x3302)},
	{USB_DEVICE(0x07D1, 0x3300)},
	{USB_DEVICE(0x07D1, 0x3303)},
	/* Edimax */
	{USB_DEVICE(0x7392, 0x7612)},
	/* EnGenius */
	{USB_DEVICE(0x1740, 0x9605)},
	/* Guillemot */
	{USB_DEVICE(0x06F8, 0xE031)},
	/* Hawking */
	{USB_DEVICE(0x0E66, 0x0015)},
	/* Mediao */
	{USB_DEVICE(0x13D3, 0x3306)},
	/* PCI */
	{USB_DEVICE(0x2019, 0xED18)},
	{USB_DEVICE(0x2019, 0x4901)},
	/* Sitecom */
	{USB_DEVICE(0x0DF6, 0x0058)},
	{USB_DEVICE(0x0DF6, 0x0049)},
	{USB_DEVICE(0x0DF6, 0x004C)},
	{USB_DEVICE(0x0DF6, 0x006C)},
	{USB_DEVICE(0x0DF6, 0x0064)},
	/* Skyworth */
	{USB_DEVICE(0x14b2, 0x3300)},
	{USB_DEVICE(0x14b2, 0x3301)},
	{USB_DEVICE(0x14B2, 0x3302)},
	/* - */
	{USB_DEVICE(0x04F2, 0xAFF2)},
	{USB_DEVICE(0x04F2, 0xAFF5)},
	{USB_DEVICE(0x04F2, 0xAFF6)},
	{USB_DEVICE(0x13D3, 0x3339)},
	{USB_DEVICE(0x13D3, 0x3340)}, /* 11n mode disable */
	{USB_DEVICE(0x13D3, 0x3341)}, /* 11n mode disable */
	{USB_DEVICE(0x13D3, 0x3310)},
	{USB_DEVICE(0x13D3, 0x3325)},

/* RTL8192SU */
	/* Realtek */
	{USB_DEVICE(0x0BDA, 0x8174)},
	/* Belkin */
	{USB_DEVICE(0x050D, 0x845A)},
	/* Corega */
	{USB_DEVICE(0x07AA, 0x0051)},
	/* Edimax */
	{USB_DEVICE(0x7392, 0x7622)},
	/* NEC */
	{USB_DEVICE(0x0409, 0x02B6)},
	{}
};

MODULE_DEVICE_TABLE(usb, rtl871x_usb_id_tbl);

static struct specific_device_id specific_device_id_tbl[] = {
	{.idVendor = 0x0b05, .idProduct = 0x1791,
		 .flags = SPEC_DEV_ID_DISABLE_HT},
	{.idVendor = 0x0df6, .idProduct = 0x0059,
		 .flags = SPEC_DEV_ID_DISABLE_HT},
	{.idVendor = 0x13d3, .idProduct = 0x3306,
		 .flags = SPEC_DEV_ID_DISABLE_HT},
	{.idVendor = 0x13D3, .idProduct = 0x3311,
		 .flags = SPEC_DEV_ID_DISABLE_HT},
	{.idVendor = 0x13d3, .idProduct = 0x3335,
		 .flags = SPEC_DEV_ID_DISABLE_HT},
	{.idVendor = 0x13d3, .idProduct = 0x3336,
		 .flags = SPEC_DEV_ID_DISABLE_HT},
	{.idVendor = 0x13d3, .idProduct = 0x3340,
		 .flags = SPEC_DEV_ID_DISABLE_HT},
	{.idVendor = 0x13d3, .idProduct = 0x3341,
		 .flags = SPEC_DEV_ID_DISABLE_HT},
	{}
};

struct drv_priv {
	struct usb_driver r871xu_drv;
	int drv_registered;
};

#ifdef CONFIG_PM
static int r871x_suspend(struct usb_interface *pusb_intf, pm_message_t state)
{
	struct net_device *pnetdev = usb_get_intfdata(pusb_intf);
	struct _adapter *padapter = netdev_priv(pnetdev);

	netdev_info(pnetdev, "Suspending...\n");
	padapter->suspended = true;
	rtl871x_intf_stop(padapter);
	if (pnetdev->netdev_ops->ndo_stop)
		pnetdev->netdev_ops->ndo_stop(pnetdev);
	mdelay(10);
	netif_device_detach(pnetdev);
	return 0;
}

static void rtl871x_intf_resume(struct _adapter *padapter)
{
	if (padapter->dvobjpriv.inirp_init)
		padapter->dvobjpriv.inirp_init(padapter);
}

static int r871x_resume(struct usb_interface *pusb_intf)
{
	struct net_device *pnetdev = usb_get_intfdata(pusb_intf);
	struct _adapter *padapter = netdev_priv(pnetdev);

	netdev_info(pnetdev,  "Resuming...\n");
	netif_device_attach(pnetdev);
	if (pnetdev->netdev_ops->ndo_open)
		pnetdev->netdev_ops->ndo_open(pnetdev);
	padapter->suspended = false;
	rtl871x_intf_resume(padapter);
	return 0;
}
#endif

static struct drv_priv drvpriv = {
	.r871xu_drv.name = "r8712u",
	.r871xu_drv.id_table = rtl871x_usb_id_tbl,
	.r871xu_drv.probe = r871xu_drv_init,
	.r871xu_drv.disconnect = r871xu_dev_remove,
#ifdef CONFIG_PM
	.r871xu_drv.suspend = r871x_suspend,
	.r871xu_drv.resume = r871x_resume,
#endif
};

static uint r8712_usb_dvobj_init(struct _adapter *padapter)
{
	uint	status = _SUCCESS;
	struct	usb_host_interface		*phost_iface;
	struct	usb_interface_descriptor	*piface_desc;
	struct dvobj_priv *pdvobjpriv = &padapter->dvobjpriv;
	struct usb_device *pusbd = pdvobjpriv->pusbdev;

	pdvobjpriv->padapter = padapter;
	padapter->eeprom_address_size = 6;
	phost_iface = pintf->cur_altsetting;
	piface_desc = &phost_iface->desc;
	pdvobjpriv->nr_endpoint = piface_desc->bNumEndpoints;
	if (pusbd->speed == USB_SPEED_HIGH) {
		pdvobjpriv->ishighspeed = true;
		dev_info(&pusbd->dev, "r8712u: USB_SPEED_HIGH with %d endpoints\n",
			 pdvobjpriv->nr_endpoint);
	} else {
		pdvobjpriv->ishighspeed = false;
		dev_info(&pusbd->dev, "r8712u: USB_SPEED_LOW with %d endpoints\n",
			 pdvobjpriv->nr_endpoint);
	}
	if ((r8712_alloc_io_queue(padapter)) == _FAIL)
		status = _FAIL;
	return status;
}

static void r8712_usb_dvobj_deinit(struct _adapter *padapter)
{
}

void rtl871x_intf_stop(struct _adapter *padapter)
{
	/*disable_hw_interrupt*/
	if (!padapter->surprise_removed) {
		/*device still exists, so driver can do i/o operation
		 * TODO:
		 */
	}

	/* cancel in irp */
	if (padapter->dvobjpriv.inirp_deinit)
		padapter->dvobjpriv.inirp_deinit(padapter);
	/* cancel out irp */
	r8712_usb_write_port_cancel(padapter);
	/* TODO:cancel other irps */
}

void r871x_dev_unload(struct _adapter *padapter)
{
	if (padapter->bup) {
		/*s1.*/
		padapter->driver_stopped = true;

		/*s3.*/
		rtl871x_intf_stop(padapter);

		/*s4.*/
		r8712_stop_drv_threads(padapter);

		/*s5.*/
		if (!padapter->surprise_removed) {
			padapter->hw_init_completed = false;
			rtl8712_hal_deinit(padapter);
		}

		/*s6.*/
		if (padapter->dvobj_deinit)
			padapter->dvobj_deinit(padapter);
		padapter->bup = false;
	}
}

static void disable_ht_for_spec_devid(const struct usb_device_id *pdid,
				      struct _adapter *padapter)
{
	u16 vid, pid;
	u32 flags;
	int i;
	int num = ARRAY_SIZE(specific_device_id_tbl);

	for (i = 0; i < num; i++) {
		vid = specific_device_id_tbl[i].idVendor;
		pid = specific_device_id_tbl[i].idProduct;
		flags = specific_device_id_tbl[i].flags;

		if ((pdid->idVendor == vid) && (pdid->idProduct == pid) &&
		    (flags & SPEC_DEV_ID_DISABLE_HT)) {
			padapter->registrypriv.ht_enable = 0;
			padapter->registrypriv.cbw40_enable = 0;
			padapter->registrypriv.ampdu_enable = 0;
		}
	}
}

static const struct device_type wlan_type = {
	.name = "wlan",
};

/*
 * drv_init() - a device potentially for us
 *
 * notes: drv_init() is called when the bus driver has located a card for us
 * to support. We accept the new device by returning 0.
 */
static int r871xu_drv_init(struct usb_interface *pusb_intf,
			   const struct usb_device_id *pdid)
{
	uint status;
	struct _adapter *padapter = NULL;
	struct dvobj_priv *pdvobjpriv;
	struct net_device *pnetdev;
	struct usb_device *udev;

	/* In this probe function, O.S. will provide the usb interface pointer
	 * to driver. We have to increase the reference count of the usb device
	 * structure by using the usb_get_dev function.
	 */
	udev = interface_to_usbdev(pusb_intf);
	usb_get_dev(udev);
	pintf = pusb_intf;
	/* step 1. */
	pnetdev = r8712_init_netdev();
	if (!pnetdev)
		goto put_dev;
	padapter = netdev_priv(pnetdev);
	disable_ht_for_spec_devid(pdid, padapter);
	pdvobjpriv = &padapter->dvobjpriv;
	pdvobjpriv->padapter = padapter;
	padapter->dvobjpriv.pusbdev = udev;
	padapter->pusb_intf = pusb_intf;
	usb_set_intfdata(pusb_intf, pnetdev);
	SET_NETDEV_DEV(pnetdev, &pusb_intf->dev);
	pnetdev->dev.type = &wlan_type;
	/* step 2. */
	padapter->dvobj_init = r8712_usb_dvobj_init;
	padapter->dvobj_deinit = r8712_usb_dvobj_deinit;
	padapter->halpriv.hal_bus_init = r8712_usb_hal_bus_init;
	padapter->dvobjpriv.inirp_init = r8712_usb_inirp_init;
	padapter->dvobjpriv.inirp_deinit = r8712_usb_inirp_deinit;
	/* step 3.
	 * initialize the dvobj_priv
	 */

	status = padapter->dvobj_init(padapter);
	if (status != _SUCCESS)
		goto free_netdev;

	/* step 4. */
	status = r8712_init_drv_sw(padapter);
	if (status)
		goto dvobj_deinit;
	/* step 5. read efuse/eeprom data and get mac_addr */
	{
		int i, offset;
		u8 mac[6];
		u8 tmpU1b, AutoloadFail, eeprom_CustomerID;
		u8 *pdata = padapter->eeprompriv.efuse_eeprom_data;

		tmpU1b = r8712_read8(padapter, EE_9346CR);/*CR9346*/

		/* To check system boot selection.*/
		dev_info(&udev->dev, "r8712u: Boot from %s: Autoload %s\n",
			 (tmpU1b & _9356SEL) ? "EEPROM" : "EFUSE",
			 (tmpU1b & _EEPROM_EN) ? "OK" : "Failed");

		/* To check autoload success or not.*/
		if (tmpU1b & _EEPROM_EN) {
			AutoloadFail = true;
			/* The following operations prevent Efuse leakage by
			 * turning on 2.5V.
			 */
			tmpU1b = r8712_read8(padapter, EFUSE_TEST + 3);
			r8712_write8(padapter, EFUSE_TEST + 3, tmpU1b | 0x80);
			msleep(20);
			r8712_write8(padapter, EFUSE_TEST + 3,
				     (tmpU1b & (~BIT(7))));

			/* Retrieve Chip version.
			 * Recognize IC version by Reg0x4 BIT15.
			 */
			tmpU1b = (u8)((r8712_read32(padapter, PMC_FSM) >> 15) &
						    0x1F);
			if (tmpU1b == 0x3)
				padapter->registrypriv.chip_version =
				     RTL8712_3rdCUT;
			else
				padapter->registrypriv.chip_version =
				     (tmpU1b >> 1) + 1;
			switch (padapter->registrypriv.chip_version) {
			case RTL8712_1stCUT:
			case RTL8712_2ndCUT:
			case RTL8712_3rdCUT:
				break;
			default:
				padapter->registrypriv.chip_version =
				     RTL8712_2ndCUT;
				break;
			}

			for (i = 0, offset = 0; i < 128; i += 8, offset++)
				r8712_efuse_pg_packet_read(padapter, offset,
						     &pdata[i]);

			if (!r8712_initmac || !mac_pton(r8712_initmac, mac)) {
				/* Use the mac address stored in the Efuse
				 * offset = 0x12 for usb in efuse
				 */
				ether_addr_copy(mac, &pdata[0x12]);
			}
			eeprom_CustomerID = pdata[0x52];
			switch (eeprom_CustomerID) {
			case EEPROM_CID_ALPHA:
				padapter->eeprompriv.CustomerID =
						 RT_CID_819x_ALPHA;
				break;
			case EEPROM_CID_CAMEO:
				padapter->eeprompriv.CustomerID =
						 RT_CID_819x_CAMEO;
				break;
			case EEPROM_CID_SITECOM:
				padapter->eeprompriv.CustomerID =
						 RT_CID_819x_Sitecom;
				break;
			case EEPROM_CID_COREGA:
				padapter->eeprompriv.CustomerID =
						 RT_CID_COREGA;
				break;
			case EEPROM_CID_Senao:
				padapter->eeprompriv.CustomerID =
						 RT_CID_819x_Senao;
				break;
			case EEPROM_CID_EDIMAX_BELKIN:
				padapter->eeprompriv.CustomerID =
						 RT_CID_819x_Edimax_Belkin;
				break;
			case EEPROM_CID_SERCOMM_BELKIN:
				padapter->eeprompriv.CustomerID =
						 RT_CID_819x_Sercomm_Belkin;
				break;
			case EEPROM_CID_WNC_COREGA:
				padapter->eeprompriv.CustomerID =
						 RT_CID_819x_WNC_COREGA;
				break;
			case EEPROM_CID_WHQL:
				break;
			case EEPROM_CID_NetCore:
				padapter->eeprompriv.CustomerID =
						 RT_CID_819x_Netcore;
				break;
			case EEPROM_CID_CAMEO1:
				padapter->eeprompriv.CustomerID =
						 RT_CID_819x_CAMEO1;
				break;
			case EEPROM_CID_CLEVO:
				padapter->eeprompriv.CustomerID =
						 RT_CID_819x_CLEVO;
				break;
			default:
				padapter->eeprompriv.CustomerID =
						 RT_CID_DEFAULT;
				break;
			}
			dev_info(&udev->dev, "r8712u: CustomerID = 0x%.4x\n",
				 padapter->eeprompriv.CustomerID);
			/* Led mode */
			switch (padapter->eeprompriv.CustomerID) {
			case RT_CID_DEFAULT:
			case RT_CID_819x_ALPHA:
			case RT_CID_819x_CAMEO:
				padapter->ledpriv.LedStrategy = SW_LED_MODE1;
				padapter->ledpriv.bRegUseLed = true;
				break;
			case RT_CID_819x_Sitecom:
				padapter->ledpriv.LedStrategy = SW_LED_MODE2;
				padapter->ledpriv.bRegUseLed = true;
				break;
			case RT_CID_COREGA:
			case RT_CID_819x_Senao:
				padapter->ledpriv.LedStrategy = SW_LED_MODE3;
				padapter->ledpriv.bRegUseLed = true;
				break;
			case RT_CID_819x_Edimax_Belkin:
				padapter->ledpriv.LedStrategy = SW_LED_MODE4;
				padapter->ledpriv.bRegUseLed = true;
				break;
			case RT_CID_819x_Sercomm_Belkin:
				padapter->ledpriv.LedStrategy = SW_LED_MODE5;
				padapter->ledpriv.bRegUseLed = true;
				break;
			case RT_CID_819x_WNC_COREGA:
				padapter->ledpriv.LedStrategy = SW_LED_MODE6;
				padapter->ledpriv.bRegUseLed = true;
				break;
			default:
				padapter->ledpriv.LedStrategy = SW_LED_MODE0;
				padapter->ledpriv.bRegUseLed = false;
				break;
			}
		} else {
			AutoloadFail = false;
		}
		if (((mac[0] == 0xff) && (mac[1] == 0xff) &&
		     (mac[2] == 0xff) && (mac[3] == 0xff) &&
		     (mac[4] == 0xff) && (mac[5] == 0xff)) ||
		    ((mac[0] == 0x00) && (mac[1] == 0x00) &&
		     (mac[2] == 0x00) && (mac[3] == 0x00) &&
		     (mac[4] == 0x00) && (mac[5] == 0x00)) ||
		     (!AutoloadFail)) {
			mac[0] = 0x00;
			mac[1] = 0xe0;
			mac[2] = 0x4c;
			mac[3] = 0x87;
			mac[4] = 0x00;
			mac[5] = 0x00;
		}
		if (r8712_initmac) {
			/* Make sure the user did not select a multicast
			 * address by setting bit 1 of first octet.
			 */
			mac[0] &= 0xFE;
			dev_info(&udev->dev,
				"r8712u: MAC Address from user = %pM\n", mac);
		} else {
			dev_info(&udev->dev,
				"r8712u: MAC Address from efuse = %pM\n", mac);
		}
		ether_addr_copy(pnetdev->dev_addr, mac);
	}
	/* step 6. Load the firmware asynchronously */
	if (rtl871x_load_fw(padapter))
		goto deinit_drv_sw;
	spin_lock_init(&padapter->lock_rx_ff0_filter);
	mutex_init(&padapter->mutex_start);
	return 0;

deinit_drv_sw:
	r8712_free_drv_sw(padapter);
dvobj_deinit:
	padapter->dvobj_deinit(padapter);
free_netdev:
	free_netdev(pnetdev);
put_dev:
	usb_put_dev(udev);
	usb_set_intfdata(pusb_intf, NULL);
	return -ENODEV;
}

/* rmmod module & unplug(SurpriseRemoved) will call r871xu_dev_remove()
 * => how to recognize both
 */
static void r871xu_dev_remove(struct usb_interface *pusb_intf)
{
	struct net_device *pnetdev = usb_get_intfdata(pusb_intf);
	struct usb_device *udev = interface_to_usbdev(pusb_intf);
	struct _adapter *padapter = netdev_priv(pnetdev);

<<<<<<< HEAD
	if (pnetdev) {
		struct _adapter *padapter = netdev_priv(pnetdev);

		/* never exit with a firmware callback pending */
		wait_for_completion(&padapter->rtl8712_fw_ready);
		pnetdev = usb_get_intfdata(pusb_intf);
		usb_set_intfdata(pusb_intf, NULL);
		if (!pnetdev)
			goto firmware_load_fail;
		release_firmware(padapter->fw);
		if (drvpriv.drv_registered)
			padapter->surprise_removed = true;
		if (pnetdev->reg_state != NETREG_UNINITIALIZED)
			unregister_netdev(pnetdev); /* will call netdev_close() */
		flush_scheduled_work();
		udelay(1);
		/* Stop driver mlme relation timer */
		r8712_stop_drv_timers(padapter);
		r871x_dev_unload(padapter);
		r8712_free_drv_sw(padapter);

		/* decrease the reference count of the usb device structure
		 * when disconnect
		 */
		usb_put_dev(udev);
	}
firmware_load_fail:
=======
	/* never exit with a firmware callback pending */
	wait_for_completion(&padapter->rtl8712_fw_ready);
	if (pnetdev->reg_state != NETREG_UNINITIALIZED)
		unregister_netdev(pnetdev); /* will call netdev_close() */
	usb_set_intfdata(pusb_intf, NULL);
	release_firmware(padapter->fw);
	if (drvpriv.drv_registered)
		padapter->surprise_removed = true;
	r8712_flush_rwctrl_works(padapter);
	r8712_flush_led_works(padapter);
	udelay(1);
	/* Stop driver mlme relation timer */
	r8712_stop_drv_timers(padapter);
	r871x_dev_unload(padapter);
	r8712_free_drv_sw(padapter);
	free_netdev(pnetdev);

	/* decrease the reference count of the usb device structure
	 * when disconnect
	 */
	usb_put_dev(udev);

>>>>>>> c1084c27
	/* If we didn't unplug usb dongle and remove/insert module, driver
	 * fails on sitesurvey for the first time when device is up.
	 * Reset usb port for sitesurvey fail issue.
	 */
	if (udev->state != USB_STATE_NOTATTACHED)
		usb_reset_device(udev);
}

static int __init r8712u_drv_entry(void)
{
	drvpriv.drv_registered = true;
	return usb_register(&drvpriv.r871xu_drv);
}

static void __exit r8712u_drv_halt(void)
{
	drvpriv.drv_registered = false;
	usb_deregister(&drvpriv.r871xu_drv);
}

module_init(r8712u_drv_entry);
module_exit(r8712u_drv_halt);<|MERGE_RESOLUTION|>--- conflicted
+++ resolved
@@ -593,35 +593,6 @@
 	struct usb_device *udev = interface_to_usbdev(pusb_intf);
 	struct _adapter *padapter = netdev_priv(pnetdev);
 
-<<<<<<< HEAD
-	if (pnetdev) {
-		struct _adapter *padapter = netdev_priv(pnetdev);
-
-		/* never exit with a firmware callback pending */
-		wait_for_completion(&padapter->rtl8712_fw_ready);
-		pnetdev = usb_get_intfdata(pusb_intf);
-		usb_set_intfdata(pusb_intf, NULL);
-		if (!pnetdev)
-			goto firmware_load_fail;
-		release_firmware(padapter->fw);
-		if (drvpriv.drv_registered)
-			padapter->surprise_removed = true;
-		if (pnetdev->reg_state != NETREG_UNINITIALIZED)
-			unregister_netdev(pnetdev); /* will call netdev_close() */
-		flush_scheduled_work();
-		udelay(1);
-		/* Stop driver mlme relation timer */
-		r8712_stop_drv_timers(padapter);
-		r871x_dev_unload(padapter);
-		r8712_free_drv_sw(padapter);
-
-		/* decrease the reference count of the usb device structure
-		 * when disconnect
-		 */
-		usb_put_dev(udev);
-	}
-firmware_load_fail:
-=======
 	/* never exit with a firmware callback pending */
 	wait_for_completion(&padapter->rtl8712_fw_ready);
 	if (pnetdev->reg_state != NETREG_UNINITIALIZED)
@@ -644,7 +615,6 @@
 	 */
 	usb_put_dev(udev);
 
->>>>>>> c1084c27
 	/* If we didn't unplug usb dongle and remove/insert module, driver
 	 * fails on sitesurvey for the first time when device is up.
 	 * Reset usb port for sitesurvey fail issue.
