/*
 *
 * Copyright 1999 Digi International (www.digi.com)
 *     James Puzzo  <jamesp at digi dot com>
 *
 * This program is free software; you can redistribute it and/or modify
 * it under the terms of the GNU General Public License as published by
 * the Free Software Foundation; either version 2, or (at your option)
 * any later version.
 *
 * This program is distributed in the hope that it will be useful,
 * but WITHOUT ANY WARRANTY, EXPRESS OR IMPLIED; without even the
 * implied warranty of MERCHANTABILITY or FITNESS FOR A PARTICULAR
 * PURPOSE.  See the GNU General Public License for more details.
 *
 */

/*
 *
 *  Filename:
 *
 *     dgrp_specproc.c
 *
 *  Description:
 *
 *     Handle the "config" proc entry for the linux realport device driver
 *     and provide slots for the "net" and "mon" devices
 *
 *  Author:
 *
 *     James A. Puzzo
 *
 */

#include <linux/module.h>
#include <linux/tty.h>
#include <linux/sched.h>
#include <linux/cred.h>
#include <linux/proc_fs.h>
#include <linux/slab.h>
#include <linux/ctype.h>
#include <linux/seq_file.h>
#include <linux/uaccess.h>
#include <linux/vmalloc.h>

#include "dgrp_common.h"

static struct proc_dir_entry *dgrp_proc_dir_entry;

static int dgrp_add_id(long id);
static int dgrp_remove_nd(struct nd_struct *nd);
static struct proc_dir_entry *add_proc_file(struct nd_struct *node,
				 struct proc_dir_entry *root,
				 const struct file_operations *fops);

/* File operation declarations */
static int parse_write_config(char *);

static ssize_t dgrp_config_proc_write(struct file *file,
				      const char __user *buffer,
				      size_t count, loff_t *pos);

static int dgrp_nodeinfo_proc_open(struct inode *inode, struct file *file);
static int dgrp_info_proc_open(struct inode *inode, struct file *file);
static int dgrp_config_proc_open(struct inode *inode, struct file *file);

static const struct file_operations config_proc_file_ops = {
	.owner	 = THIS_MODULE,
	.open	 = dgrp_config_proc_open,
	.read	 = seq_read,
	.llseek	 = seq_lseek,
	.release = seq_release,
	.write   = dgrp_config_proc_write,
};

static const struct file_operations info_proc_file_ops = {
	.owner	 = THIS_MODULE,
	.open	 = dgrp_info_proc_open,
	.read	 = seq_read,
	.llseek	 = seq_lseek,
	.release = single_release,
};

static const struct file_operations nodeinfo_proc_file_ops = {
	.owner	 = THIS_MODULE,
	.open	 = dgrp_nodeinfo_proc_open,
	.read	 = seq_read,
	.llseek	 = seq_lseek,
	.release = seq_release,
};

static struct proc_dir_entry *net_entry_pointer;
static struct proc_dir_entry *mon_entry_pointer;
static struct proc_dir_entry *dpa_entry_pointer;
static struct proc_dir_entry *ports_entry_pointer;

static void remove_files(struct nd_struct *nd)
{
	char buf[3];
	ID_TO_CHAR(nd->nd_ID, buf);
	dgrp_remove_node_class_sysfs_files(nd);
	if (nd->nd_net_de)
		remove_proc_entry(buf, net_entry_pointer);
	if (nd->nd_mon_de)
		remove_proc_entry(buf, mon_entry_pointer);
	if (nd->nd_dpa_de)
		remove_proc_entry(buf, dpa_entry_pointer);
	if (nd->nd_ports_de)
		remove_proc_entry(buf, ports_entry_pointer);
}

void dgrp_unregister_proc(void)
{
	net_entry_pointer = NULL;
	mon_entry_pointer = NULL;
	dpa_entry_pointer = NULL;
	ports_entry_pointer = NULL;

	if (dgrp_proc_dir_entry) {
		struct nd_struct *nd;
		list_for_each_entry(nd, &nd_struct_list, list)
			remove_files(nd);
		remove_proc_entry("dgrp/config", NULL);
		remove_proc_entry("dgrp/info", NULL);
		remove_proc_entry("dgrp/nodeinfo", NULL);
		remove_proc_entry("dgrp/net", NULL);
		remove_proc_entry("dgrp/mon", NULL);
		remove_proc_entry("dgrp/dpa", NULL);
		remove_proc_entry("dgrp/ports", NULL);
		remove_proc_entry("dgrp", NULL);
		dgrp_proc_dir_entry = NULL;
	}
}

void dgrp_register_proc(void)
{
	/*
	 *	Register /proc/dgrp
	 */
	dgrp_proc_dir_entry = proc_mkdir("dgrp", NULL);
	if (!dgrp_proc_dir_entry)
		return;
<<<<<<< HEAD
	if (root == NULL)
		return;

	for (; table->id; table++) {
		/* Can't do anything without a proc name. */
		if (!table->name)
			continue;

		/* Maybe we can't do anything with it... */
		if (!table->proc_file_ops &&
		    !table->child) {
			pr_warn("dgrp: Can't register %s\n",
				table->name);
			continue;
		}

		len = strlen(table->name);
		mode = table->mode;

		de = NULL;
		if (!table->child)
			mode |= S_IFREG;
		else {
			mode |= S_IFDIR;
			for (de = root->subdir; de; de = de->next) {
				if (dgrp_proc_match(len, table->name, de))
					break;
			}
			/* If the subdir exists already, de is non-NULL */
		}

		if (!de) {
			de = create_proc_entry(table->name, mode, root);
			if (!de)
				continue;
			de->data = (void *) table;
			if (!table->child) {
				de->proc_iops = &proc_inode_ops;
				if (table->proc_file_ops)
					rcu_assign_pointer(de->proc_fops,
							table->proc_file_ops);
				else
					rcu_assign_pointer(de->proc_fops,
							 &dgrp_proc_file_ops);
			}
		}
		table->de = de;
		if (de->mode & S_IFDIR)
			register_proc_table(table->child, de);

		if (table->id == DGRP_NETDIR)
			net_entry_pointer = de;

		if (table->id == DGRP_MONDIR)
			mon_entry_pointer = de;

		if (table->id == DGRP_DPADIR)
			dpa_entry_pointer = de;

		if (table->id == DGRP_PORTSDIR)
			ports_entry_pointer = de;
	}
}

/*
 * Unregister a /proc sysctl table and any subdirectories.
 */
static void unregister_proc_table(struct dgrp_proc_entry *table,
				  struct proc_dir_entry *root)
{
	struct proc_dir_entry *de;
	struct nd_struct *tmp;

	if (table == NULL)
		return;

	list_for_each_entry(tmp, &nd_struct_list, list) {
		if ((table == dgrp_net_table) && (tmp->nd_net_de)) {
			unregister_dgrp_device(tmp->nd_net_de);
			dgrp_remove_node_class_sysfs_files(tmp);
		}

		if ((table == dgrp_mon_table) && (tmp->nd_mon_de))
			unregister_dgrp_device(tmp->nd_mon_de);

		if ((table == dgrp_dpa_table) && (tmp->nd_dpa_de))
			unregister_dgrp_device(tmp->nd_dpa_de);

		if ((table == dgrp_ports_table) && (tmp->nd_ports_de))
			unregister_dgrp_device(tmp->nd_ports_de);
	}

	for (; table->id; table++) {
		de = table->de;

		if (!de)
			continue;
		if (de->mode & S_IFDIR) {
			if (!table->child) {
				pr_alert("dgrp: malformed sysctl tree on free\n");
				continue;
			}
			unregister_proc_table(table->child, de);

	/* Don't unregister directories which still have entries */
			if (de->subdir)
				continue;
		}

		/* Don't unregister proc entries that are still being used.. */
		if ((atomic_read(&de->count)) != 1) {
			pr_alert("proc entry %s in use, not removing\n",
				de->name);
			continue;
		}

		remove_proc_entry(de->name, de->parent);
		table->de = NULL;
	}
}

static int dgrp_gen_proc_open(struct inode *inode, struct file *file)
{
	struct proc_dir_entry *de;
	struct dgrp_proc_entry *entry;
	int ret = 0;

	de = (struct proc_dir_entry *) PDE(file_inode(file));
	if (!de || !de->data) {
		ret = -ENXIO;
		goto done;
	}

	entry = (struct dgrp_proc_entry *) de->data;
	if (!entry) {
		ret = -ENXIO;
		goto done;
	}

	down(&entry->excl_sem);

	if (entry->excl_cnt)
		ret = -EBUSY;
	else
		entry->excl_cnt++;

	up(&entry->excl_sem);

done:
	return ret;
}

static int dgrp_gen_proc_close(struct inode *inode, struct file *file)
{
	struct proc_dir_entry *de;
	struct dgrp_proc_entry *entry;

	de = (struct proc_dir_entry *) PDE(file_inode(file));
	if (!de || !de->data)
		goto done;

	entry = (struct dgrp_proc_entry *) de->data;
	if (!entry)
		goto done;

	down(&entry->excl_sem);

	if (entry->excl_cnt)
		entry->excl_cnt = 0;

	up(&entry->excl_sem);

done:
	return 0;
=======
	proc_create("dgrp/config", 0644, NULL, &config_proc_file_ops);
	proc_create("dgrp/info", 0644, NULL, &info_proc_file_ops);
	proc_create("dgrp/nodeinfo", 0644, NULL, &nodeinfo_proc_file_ops);
	net_entry_pointer = proc_mkdir_mode("dgrp/net", 0500, NULL);
	mon_entry_pointer = proc_mkdir_mode("dgrp/mon", 0500, NULL);
	dpa_entry_pointer = proc_mkdir_mode("dgrp/dpa", 0500, NULL);
	ports_entry_pointer = proc_mkdir_mode("dgrp/ports", 0500, NULL);
>>>>>>> ac3e3c5b
}

static void *dgrp_config_proc_start(struct seq_file *m, loff_t *pos)
{
	return seq_list_start_head(&nd_struct_list, *pos);
}

static void *dgrp_config_proc_next(struct seq_file *p, void *v, loff_t *pos)
{
	return seq_list_next(v, &nd_struct_list, pos);
}

static void dgrp_config_proc_stop(struct seq_file *m, void *v)
{
}

static int dgrp_config_proc_show(struct seq_file *m, void *v)
{
	struct nd_struct *nd;
	char tmp_id[4];

	if (v == &nd_struct_list) {
		seq_puts(m, "#-----------------------------------------------------------------------------\n");
		seq_puts(m, "#                        Avail\n");
		seq_puts(m, "# ID  Major  State       Ports\n");
		return 0;
	}

	nd = list_entry(v, struct nd_struct, list);

	ID_TO_CHAR(nd->nd_ID, tmp_id);

	seq_printf(m, "  %-2.2s  %-5ld  %-10.10s  %-5d\n",
		   tmp_id,
		   nd->nd_major,
		   ND_STATE_STR(nd->nd_state),
		   nd->nd_chan_count);

	return 0;
}

static const struct seq_operations proc_config_ops = {
	.start = dgrp_config_proc_start,
	.next  = dgrp_config_proc_next,
	.stop  = dgrp_config_proc_stop,
	.show  = dgrp_config_proc_show,
};

static int dgrp_config_proc_open(struct inode *inode, struct file *file)
{
	return seq_open(file, &proc_config_ops);
}


/*
 *  When writing configuration information, each "record" (i.e. each
 *  write) is treated as an independent request.  See the "parse"
 *  description for more details.
 */
static ssize_t dgrp_config_proc_write(struct file *file,
				      const char __user *buffer,
				      size_t count, loff_t *pos)
{
	ssize_t retval;
	char *inbuf, *sp;
	char *line, *ldelim;

	if (count > 32768)
		return -EINVAL;

	inbuf = sp = vzalloc(count + 1);
	if (!inbuf)
		return -ENOMEM;

	if (copy_from_user(inbuf, buffer, count)) {
		retval = -EFAULT;
		goto done;
	}

	inbuf[count] = 0;

	ldelim = "\n";

	line = strpbrk(sp, ldelim);
	while (line) {
		*line = 0;
		retval = parse_write_config(sp);
		if (retval)
			goto done;

		sp = line + 1;
		line = strpbrk(sp, ldelim);
	}

	retval = count;
done:
	vfree(inbuf);
	return retval;
}

/*
 *  ------------------------------------------------------------------------
 *
 *  The following are the functions to parse input
 *
 *  ------------------------------------------------------------------------
 */
static inline char *skip_past_ws(const char *str)
{
	while ((*str) && !isspace(*str))
		++str;

	return skip_spaces(str);
}

static int parse_id(char **c, char *cID)
{
	int tmp = **c;

	if (isalnum(tmp) || (tmp == '_'))
		cID[0] = tmp;
	else
		return -EINVAL;

	(*c)++; tmp = **c;

	if (isalnum(tmp) || (tmp == '_')) {
		cID[1] = tmp;
		(*c)++;
	} else
		cID[1] = 0;

	return 0;
}

static int parse_add_config(char *buf)
{
	char *c = buf;
	int  retval;
	char cID[2];
	long ID;

	c = skip_past_ws(c);

	retval = parse_id(&c, cID);
	if (retval < 0)
		return retval;

	ID = CHAR_TO_ID(cID);

	c = skip_past_ws(c);

	return dgrp_add_id(ID);
}

static int parse_del_config(char *buf)
{
	char *c = buf;
	int  retval;
	struct nd_struct *nd;
	char cID[2];
	long ID;
	long major;

	c = skip_past_ws(c);

	retval = parse_id(&c, cID);
	if (retval < 0)
		return retval;

	ID = CHAR_TO_ID(cID);

	c = skip_past_ws(c);

	retval = kstrtol(c, 10, &major);
	if (retval)
		return retval;

	nd = nd_struct_get(major);
	if (!nd)
		return -EINVAL;

	if ((nd->nd_major != major) || (nd->nd_ID != ID))
		return -EINVAL;

	return dgrp_remove_nd(nd);
}

static int parse_chg_config(char *buf)
{
	return -EINVAL;
}

/*
 *  The passed character buffer represents a single configuration request.
 *  If the first character is a "+", it is parsed as a request to add a
 *     PortServer
 *  If the first character is a "-", it is parsed as a request to delete a
 *     PortServer
 *  If the first character is a "*", it is parsed as a request to change a
 *     PortServer
 *  Any other character (including whitespace) causes the record to be
 *     ignored.
 */
static int parse_write_config(char *buf)
{
	int retval;

	switch (buf[0]) {
	case '+':
		retval = parse_add_config(buf);
		break;
	case '-':
		retval = parse_del_config(buf);
		break;
	case '*':
		retval = parse_chg_config(buf);
		break;
	default:
		retval = -EINVAL;
	}

	return retval;
}

static int dgrp_info_proc_show(struct seq_file *m, void *v)
{
	seq_printf(m, "version: %s\n", DIGI_VERSION);
	seq_puts(m, "register_with_sysfs: 1\n");
	seq_printf(m, "pollrate: 0x%08x\t(%d)\n",
		   dgrp_poll_tick, dgrp_poll_tick);

	return 0;
}

static int dgrp_info_proc_open(struct inode *inode, struct file *file)
{
	return single_open(file, dgrp_info_proc_show, NULL);
}


static void *dgrp_nodeinfo_start(struct seq_file *m, loff_t *pos)
{
	return seq_list_start_head(&nd_struct_list, *pos);
}

static void *dgrp_nodeinfo_next(struct seq_file *p, void *v, loff_t *pos)
{
	return seq_list_next(v, &nd_struct_list, pos);
}

static void dgrp_nodeinfo_stop(struct seq_file *m, void *v)
{
}

static int dgrp_nodeinfo_show(struct seq_file *m, void *v)
{
	struct nd_struct *nd;
	char hwver[8];
	char swver[8];
	char tmp_id[4];

	if (v == &nd_struct_list) {
		seq_puts(m, "#-----------------------------------------------------------------------------\n");
		seq_puts(m, "#                 HW       HW   SW\n");
		seq_puts(m, "# ID  State       Version  ID   Version  Description\n");
		return 0;
	}

	nd = list_entry(v, struct nd_struct, list);

	ID_TO_CHAR(nd->nd_ID, tmp_id);

	if (nd->nd_state == NS_READY) {
		sprintf(hwver, "%d.%d", (nd->nd_hw_ver >> 8) & 0xff,
			nd->nd_hw_ver & 0xff);
		sprintf(swver, "%d.%d", (nd->nd_sw_ver >> 8) & 0xff,
			nd->nd_sw_ver & 0xff);
		seq_printf(m, "  %-2.2s  %-10.10s  %-7.7s  %-3d  %-7.7s  %-35.35s\n",
			   tmp_id,
			   ND_STATE_STR(nd->nd_state),
			   hwver,
			   nd->nd_hw_id,
			   swver,
			   nd->nd_ps_desc);

	} else {
		seq_printf(m, "  %-2.2s  %-10.10s\n",
			   tmp_id,
			   ND_STATE_STR(nd->nd_state));
	}

	return 0;
}


static const struct seq_operations nodeinfo_ops = {
	.start = dgrp_nodeinfo_start,
	.next  = dgrp_nodeinfo_next,
	.stop  = dgrp_nodeinfo_stop,
	.show  = dgrp_nodeinfo_show,
};

static int dgrp_nodeinfo_proc_open(struct inode *inode, struct file *file)
{
	return seq_open(file, &nodeinfo_ops);
}

/**
 * dgrp_add_id() -- creates new nd struct and adds it to list
 * @id: id of device to add
 */
static int dgrp_add_id(long id)
{
	struct nd_struct *nd;
	int ret;
	int i;

	nd = kzalloc(sizeof(struct nd_struct), GFP_KERNEL);
	if (!nd)
		return -ENOMEM;

	nd->nd_major = 0;
	nd->nd_ID = id;

	spin_lock_init(&nd->nd_lock);

	init_waitqueue_head(&nd->nd_tx_waitq);
	init_waitqueue_head(&nd->nd_mon_wqueue);
	init_waitqueue_head(&nd->nd_dpa_wqueue);
	sema_init(&nd->nd_mon_semaphore, 1);
	sema_init(&nd->nd_net_semaphore, 1);
	spin_lock_init(&nd->nd_dpa_lock);
	nd->nd_state = NS_CLOSED;
	for (i = 0; i < SEQ_MAX; i++)
		init_waitqueue_head(&nd->nd_seq_wque[i]);

	/* setup the structures to get the major number */
	ret = dgrp_tty_init(nd);
	if (ret)
		goto error_out;

	nd->nd_major = nd->nd_serial_ttdriver->major;

	ret = nd_struct_add(nd);
	if (ret)
		goto error_out;

	dgrp_create_node_class_sysfs_files(nd);
	nd->nd_net_de = add_proc_file(nd, net_entry_pointer, &dgrp_net_ops);
	nd->nd_mon_de = add_proc_file(nd, mon_entry_pointer, &dgrp_mon_ops);
	nd->nd_dpa_de = add_proc_file(nd, dpa_entry_pointer, &dgrp_dpa_ops);
	nd->nd_ports_de = add_proc_file(nd, ports_entry_pointer,
					&dgrp_ports_ops);
	return 0;

	/* FIXME this guy should free the tty driver stored in nd and destroy
	 * all channel ports */
error_out:
	kfree(nd);
	return ret;

}

static int dgrp_remove_nd(struct nd_struct *nd)
{
	int ret;

	/* Check to see if the selected structure is in use */
	if (nd->nd_tty_ref_cnt)
		return -EBUSY;

	remove_files(nd);

	dgrp_tty_uninit(nd);

	ret = nd_struct_del(nd);
	if (ret)
		return ret;

	kfree(nd);
	return 0;
}

static struct proc_dir_entry *add_proc_file(struct nd_struct *node,
				 struct proc_dir_entry *root,
				 const struct file_operations *fops)
{
	char buf[3];
	ID_TO_CHAR(node->nd_ID, buf);
	return proc_create_data(buf, 0600, root, fops, node);
}<|MERGE_RESOLUTION|>--- conflicted
+++ resolved
@@ -140,182 +140,6 @@
 	dgrp_proc_dir_entry = proc_mkdir("dgrp", NULL);
 	if (!dgrp_proc_dir_entry)
 		return;
-<<<<<<< HEAD
-	if (root == NULL)
-		return;
-
-	for (; table->id; table++) {
-		/* Can't do anything without a proc name. */
-		if (!table->name)
-			continue;
-
-		/* Maybe we can't do anything with it... */
-		if (!table->proc_file_ops &&
-		    !table->child) {
-			pr_warn("dgrp: Can't register %s\n",
-				table->name);
-			continue;
-		}
-
-		len = strlen(table->name);
-		mode = table->mode;
-
-		de = NULL;
-		if (!table->child)
-			mode |= S_IFREG;
-		else {
-			mode |= S_IFDIR;
-			for (de = root->subdir; de; de = de->next) {
-				if (dgrp_proc_match(len, table->name, de))
-					break;
-			}
-			/* If the subdir exists already, de is non-NULL */
-		}
-
-		if (!de) {
-			de = create_proc_entry(table->name, mode, root);
-			if (!de)
-				continue;
-			de->data = (void *) table;
-			if (!table->child) {
-				de->proc_iops = &proc_inode_ops;
-				if (table->proc_file_ops)
-					rcu_assign_pointer(de->proc_fops,
-							table->proc_file_ops);
-				else
-					rcu_assign_pointer(de->proc_fops,
-							 &dgrp_proc_file_ops);
-			}
-		}
-		table->de = de;
-		if (de->mode & S_IFDIR)
-			register_proc_table(table->child, de);
-
-		if (table->id == DGRP_NETDIR)
-			net_entry_pointer = de;
-
-		if (table->id == DGRP_MONDIR)
-			mon_entry_pointer = de;
-
-		if (table->id == DGRP_DPADIR)
-			dpa_entry_pointer = de;
-
-		if (table->id == DGRP_PORTSDIR)
-			ports_entry_pointer = de;
-	}
-}
-
-/*
- * Unregister a /proc sysctl table and any subdirectories.
- */
-static void unregister_proc_table(struct dgrp_proc_entry *table,
-				  struct proc_dir_entry *root)
-{
-	struct proc_dir_entry *de;
-	struct nd_struct *tmp;
-
-	if (table == NULL)
-		return;
-
-	list_for_each_entry(tmp, &nd_struct_list, list) {
-		if ((table == dgrp_net_table) && (tmp->nd_net_de)) {
-			unregister_dgrp_device(tmp->nd_net_de);
-			dgrp_remove_node_class_sysfs_files(tmp);
-		}
-
-		if ((table == dgrp_mon_table) && (tmp->nd_mon_de))
-			unregister_dgrp_device(tmp->nd_mon_de);
-
-		if ((table == dgrp_dpa_table) && (tmp->nd_dpa_de))
-			unregister_dgrp_device(tmp->nd_dpa_de);
-
-		if ((table == dgrp_ports_table) && (tmp->nd_ports_de))
-			unregister_dgrp_device(tmp->nd_ports_de);
-	}
-
-	for (; table->id; table++) {
-		de = table->de;
-
-		if (!de)
-			continue;
-		if (de->mode & S_IFDIR) {
-			if (!table->child) {
-				pr_alert("dgrp: malformed sysctl tree on free\n");
-				continue;
-			}
-			unregister_proc_table(table->child, de);
-
-	/* Don't unregister directories which still have entries */
-			if (de->subdir)
-				continue;
-		}
-
-		/* Don't unregister proc entries that are still being used.. */
-		if ((atomic_read(&de->count)) != 1) {
-			pr_alert("proc entry %s in use, not removing\n",
-				de->name);
-			continue;
-		}
-
-		remove_proc_entry(de->name, de->parent);
-		table->de = NULL;
-	}
-}
-
-static int dgrp_gen_proc_open(struct inode *inode, struct file *file)
-{
-	struct proc_dir_entry *de;
-	struct dgrp_proc_entry *entry;
-	int ret = 0;
-
-	de = (struct proc_dir_entry *) PDE(file_inode(file));
-	if (!de || !de->data) {
-		ret = -ENXIO;
-		goto done;
-	}
-
-	entry = (struct dgrp_proc_entry *) de->data;
-	if (!entry) {
-		ret = -ENXIO;
-		goto done;
-	}
-
-	down(&entry->excl_sem);
-
-	if (entry->excl_cnt)
-		ret = -EBUSY;
-	else
-		entry->excl_cnt++;
-
-	up(&entry->excl_sem);
-
-done:
-	return ret;
-}
-
-static int dgrp_gen_proc_close(struct inode *inode, struct file *file)
-{
-	struct proc_dir_entry *de;
-	struct dgrp_proc_entry *entry;
-
-	de = (struct proc_dir_entry *) PDE(file_inode(file));
-	if (!de || !de->data)
-		goto done;
-
-	entry = (struct dgrp_proc_entry *) de->data;
-	if (!entry)
-		goto done;
-
-	down(&entry->excl_sem);
-
-	if (entry->excl_cnt)
-		entry->excl_cnt = 0;
-
-	up(&entry->excl_sem);
-
-done:
-	return 0;
-=======
 	proc_create("dgrp/config", 0644, NULL, &config_proc_file_ops);
 	proc_create("dgrp/info", 0644, NULL, &info_proc_file_ops);
 	proc_create("dgrp/nodeinfo", 0644, NULL, &nodeinfo_proc_file_ops);
@@ -323,7 +147,6 @@
 	mon_entry_pointer = proc_mkdir_mode("dgrp/mon", 0500, NULL);
 	dpa_entry_pointer = proc_mkdir_mode("dgrp/dpa", 0500, NULL);
 	ports_entry_pointer = proc_mkdir_mode("dgrp/ports", 0500, NULL);
->>>>>>> ac3e3c5b
 }
 
 static void *dgrp_config_proc_start(struct seq_file *m, loff_t *pos)
