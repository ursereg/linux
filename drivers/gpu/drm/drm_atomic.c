/*
 * Copyright (C) 2014 Red Hat
 * Copyright (C) 2014 Intel Corp.
 *
 * Permission is hereby granted, free of charge, to any person obtaining a
 * copy of this software and associated documentation files (the "Software"),
 * to deal in the Software without restriction, including without limitation
 * the rights to use, copy, modify, merge, publish, distribute, sublicense,
 * and/or sell copies of the Software, and to permit persons to whom the
 * Software is furnished to do so, subject to the following conditions:
 *
 * The above copyright notice and this permission notice shall be included in
 * all copies or substantial portions of the Software.
 *
 * THE SOFTWARE IS PROVIDED "AS IS", WITHOUT WARRANTY OF ANY KIND, EXPRESS OR
 * IMPLIED, INCLUDING BUT NOT LIMITED TO THE WARRANTIES OF MERCHANTABILITY,
 * FITNESS FOR A PARTICULAR PURPOSE AND NONINFRINGEMENT.  IN NO EVENT SHALL
 * THE COPYRIGHT HOLDER(S) OR AUTHOR(S) BE LIABLE FOR ANY CLAIM, DAMAGES OR
 * OTHER LIABILITY, WHETHER IN AN ACTION OF CONTRACT, TORT OR OTHERWISE,
 * ARISING FROM, OUT OF OR IN CONNECTION WITH THE SOFTWARE OR THE USE OR
 * OTHER DEALINGS IN THE SOFTWARE.
 *
 * Authors:
 * Rob Clark <robdclark@gmail.com>
 * Daniel Vetter <daniel.vetter@ffwll.ch>
 */


#include <drm/drmP.h>
#include <drm/drm_atomic.h>
#include <drm/drm_mode.h>
#include <drm/drm_print.h>
#include <linux/sync_file.h>

#include "drm_crtc_internal.h"

void __drm_crtc_commit_free(struct kref *kref)
{
	struct drm_crtc_commit *commit =
		container_of(kref, struct drm_crtc_commit, ref);

	kfree(commit);
}
EXPORT_SYMBOL(__drm_crtc_commit_free);

/**
 * drm_atomic_state_default_release -
 * release memory initialized by drm_atomic_state_init
 * @state: atomic state
 *
 * Free all the memory allocated by drm_atomic_state_init.
 * This is useful for drivers that subclass the atomic state.
 */
void drm_atomic_state_default_release(struct drm_atomic_state *state)
{
	kfree(state->connectors);
	kfree(state->crtcs);
	kfree(state->planes);
	kfree(state->private_objs);
}
EXPORT_SYMBOL(drm_atomic_state_default_release);

/**
 * drm_atomic_state_init - init new atomic state
 * @dev: DRM device
 * @state: atomic state
 *
 * Default implementation for filling in a new atomic state.
 * This is useful for drivers that subclass the atomic state.
 */
int
drm_atomic_state_init(struct drm_device *dev, struct drm_atomic_state *state)
{
	kref_init(&state->ref);

	/* TODO legacy paths should maybe do a better job about
	 * setting this appropriately?
	 */
	state->allow_modeset = true;

	state->crtcs = kcalloc(dev->mode_config.num_crtc,
			       sizeof(*state->crtcs), GFP_KERNEL);
	if (!state->crtcs)
		goto fail;
	state->planes = kcalloc(dev->mode_config.num_total_plane,
				sizeof(*state->planes), GFP_KERNEL);
	if (!state->planes)
		goto fail;

	state->dev = dev;

	DRM_DEBUG_ATOMIC("Allocated atomic state %p\n", state);

	return 0;
fail:
	drm_atomic_state_default_release(state);
	return -ENOMEM;
}
EXPORT_SYMBOL(drm_atomic_state_init);

/**
 * drm_atomic_state_alloc - allocate atomic state
 * @dev: DRM device
 *
 * This allocates an empty atomic state to track updates.
 */
struct drm_atomic_state *
drm_atomic_state_alloc(struct drm_device *dev)
{
	struct drm_mode_config *config = &dev->mode_config;

	if (!config->funcs->atomic_state_alloc) {
		struct drm_atomic_state *state;

		state = kzalloc(sizeof(*state), GFP_KERNEL);
		if (!state)
			return NULL;
		if (drm_atomic_state_init(dev, state) < 0) {
			kfree(state);
			return NULL;
		}
		return state;
	}

	return config->funcs->atomic_state_alloc(dev);
}
EXPORT_SYMBOL(drm_atomic_state_alloc);

/**
 * drm_atomic_state_default_clear - clear base atomic state
 * @state: atomic state
 *
 * Default implementation for clearing atomic state.
 * This is useful for drivers that subclass the atomic state.
 */
void drm_atomic_state_default_clear(struct drm_atomic_state *state)
{
	struct drm_device *dev = state->dev;
	struct drm_mode_config *config = &dev->mode_config;
	int i;

	DRM_DEBUG_ATOMIC("Clearing atomic state %p\n", state);

	for (i = 0; i < state->num_connector; i++) {
		struct drm_connector *connector = state->connectors[i].ptr;

		if (!connector)
			continue;

		connector->funcs->atomic_destroy_state(connector,
						       state->connectors[i].state);
		state->connectors[i].ptr = NULL;
		state->connectors[i].state = NULL;
		state->connectors[i].old_state = NULL;
		state->connectors[i].new_state = NULL;
		drm_connector_put(connector);
	}

	for (i = 0; i < config->num_crtc; i++) {
		struct drm_crtc *crtc = state->crtcs[i].ptr;

		if (!crtc)
			continue;

		crtc->funcs->atomic_destroy_state(crtc,
						  state->crtcs[i].state);

		if (state->crtcs[i].commit) {
			kfree(state->crtcs[i].commit->event);
			state->crtcs[i].commit->event = NULL;
			drm_crtc_commit_put(state->crtcs[i].commit);
		}

		state->crtcs[i].commit = NULL;
		state->crtcs[i].ptr = NULL;
		state->crtcs[i].state = NULL;
		state->crtcs[i].old_state = NULL;
		state->crtcs[i].new_state = NULL;
	}

	for (i = 0; i < config->num_total_plane; i++) {
		struct drm_plane *plane = state->planes[i].ptr;

		if (!plane)
			continue;

		plane->funcs->atomic_destroy_state(plane,
						   state->planes[i].state);
		state->planes[i].ptr = NULL;
		state->planes[i].state = NULL;
		state->planes[i].old_state = NULL;
		state->planes[i].new_state = NULL;
	}

	for (i = 0; i < state->num_private_objs; i++) {
		struct drm_private_obj *obj = state->private_objs[i].ptr;

		if (!obj)
			continue;

		obj->funcs->atomic_destroy_state(obj,
						 state->private_objs[i].state);
		state->private_objs[i].ptr = NULL;
		state->private_objs[i].state = NULL;
		state->private_objs[i].old_state = NULL;
		state->private_objs[i].new_state = NULL;
	}
	state->num_private_objs = 0;

}
EXPORT_SYMBOL(drm_atomic_state_default_clear);

/**
 * drm_atomic_state_clear - clear state object
 * @state: atomic state
 *
 * When the w/w mutex algorithm detects a deadlock we need to back off and drop
 * all locks. So someone else could sneak in and change the current modeset
 * configuration. Which means that all the state assembled in @state is no
 * longer an atomic update to the current state, but to some arbitrary earlier
 * state. Which could break assumptions the driver's
 * &drm_mode_config_funcs.atomic_check likely relies on.
 *
 * Hence we must clear all cached state and completely start over, using this
 * function.
 */
void drm_atomic_state_clear(struct drm_atomic_state *state)
{
	struct drm_device *dev = state->dev;
	struct drm_mode_config *config = &dev->mode_config;

	if (config->funcs->atomic_state_clear)
		config->funcs->atomic_state_clear(state);
	else
		drm_atomic_state_default_clear(state);
}
EXPORT_SYMBOL(drm_atomic_state_clear);

/**
 * __drm_atomic_state_free - free all memory for an atomic state
 * @ref: This atomic state to deallocate
 *
 * This frees all memory associated with an atomic state, including all the
 * per-object state for planes, crtcs and connectors.
 */
void __drm_atomic_state_free(struct kref *ref)
{
	struct drm_atomic_state *state = container_of(ref, typeof(*state), ref);
	struct drm_mode_config *config = &state->dev->mode_config;

	drm_atomic_state_clear(state);

	DRM_DEBUG_ATOMIC("Freeing atomic state %p\n", state);

	if (config->funcs->atomic_state_free) {
		config->funcs->atomic_state_free(state);
	} else {
		drm_atomic_state_default_release(state);
		kfree(state);
	}
}
EXPORT_SYMBOL(__drm_atomic_state_free);

/**
 * drm_atomic_get_crtc_state - get crtc state
 * @state: global atomic state object
 * @crtc: crtc to get state object for
 *
 * This function returns the crtc state for the given crtc, allocating it if
 * needed. It will also grab the relevant crtc lock to make sure that the state
 * is consistent.
 *
 * Returns:
 *
 * Either the allocated state or the error code encoded into the pointer. When
 * the error is EDEADLK then the w/w mutex code has detected a deadlock and the
 * entire atomic sequence must be restarted. All other errors are fatal.
 */
struct drm_crtc_state *
drm_atomic_get_crtc_state(struct drm_atomic_state *state,
			  struct drm_crtc *crtc)
{
	int ret, index = drm_crtc_index(crtc);
	struct drm_crtc_state *crtc_state;

	WARN_ON(!state->acquire_ctx);

	crtc_state = drm_atomic_get_existing_crtc_state(state, crtc);
	if (crtc_state)
		return crtc_state;

	ret = drm_modeset_lock(&crtc->mutex, state->acquire_ctx);
	if (ret)
		return ERR_PTR(ret);

	crtc_state = crtc->funcs->atomic_duplicate_state(crtc);
	if (!crtc_state)
		return ERR_PTR(-ENOMEM);

	state->crtcs[index].state = crtc_state;
	state->crtcs[index].old_state = crtc->state;
	state->crtcs[index].new_state = crtc_state;
	state->crtcs[index].ptr = crtc;
	crtc_state->state = state;

	DRM_DEBUG_ATOMIC("Added [CRTC:%d:%s] %p state to %p\n",
			 crtc->base.id, crtc->name, crtc_state, state);

	return crtc_state;
}
EXPORT_SYMBOL(drm_atomic_get_crtc_state);

static void set_out_fence_for_crtc(struct drm_atomic_state *state,
				   struct drm_crtc *crtc, s32 __user *fence_ptr)
{
	state->crtcs[drm_crtc_index(crtc)].out_fence_ptr = fence_ptr;
}

static s32 __user *get_out_fence_for_crtc(struct drm_atomic_state *state,
					  struct drm_crtc *crtc)
{
	s32 __user *fence_ptr;

	fence_ptr = state->crtcs[drm_crtc_index(crtc)].out_fence_ptr;
	state->crtcs[drm_crtc_index(crtc)].out_fence_ptr = NULL;

	return fence_ptr;
}

/**
 * drm_atomic_set_mode_for_crtc - set mode for CRTC
 * @state: the CRTC whose incoming state to update
 * @mode: kernel-internal mode to use for the CRTC, or NULL to disable
 *
 * Set a mode (originating from the kernel) on the desired CRTC state and update
 * the enable property.
 *
 * RETURNS:
 * Zero on success, error code on failure. Cannot return -EDEADLK.
 */
int drm_atomic_set_mode_for_crtc(struct drm_crtc_state *state,
				 const struct drm_display_mode *mode)
{
	struct drm_mode_modeinfo umode;

	/* Early return for no change. */
	if (mode && memcmp(&state->mode, mode, sizeof(*mode)) == 0)
		return 0;

	drm_property_blob_put(state->mode_blob);
	state->mode_blob = NULL;

	if (mode) {
		drm_mode_convert_to_umode(&umode, mode);
		state->mode_blob =
			drm_property_create_blob(state->crtc->dev,
		                                 sizeof(umode),
		                                 &umode);
		if (IS_ERR(state->mode_blob))
			return PTR_ERR(state->mode_blob);

		drm_mode_copy(&state->mode, mode);
		state->enable = true;
		DRM_DEBUG_ATOMIC("Set [MODE:%s] for CRTC state %p\n",
				 mode->name, state);
	} else {
		memset(&state->mode, 0, sizeof(state->mode));
		state->enable = false;
		DRM_DEBUG_ATOMIC("Set [NOMODE] for CRTC state %p\n",
				 state);
	}

	return 0;
}
EXPORT_SYMBOL(drm_atomic_set_mode_for_crtc);

/**
 * drm_atomic_set_mode_prop_for_crtc - set mode for CRTC
 * @state: the CRTC whose incoming state to update
 * @blob: pointer to blob property to use for mode
 *
 * Set a mode (originating from a blob property) on the desired CRTC state.
 * This function will take a reference on the blob property for the CRTC state,
 * and release the reference held on the state's existing mode property, if any
 * was set.
 *
 * RETURNS:
 * Zero on success, error code on failure. Cannot return -EDEADLK.
 */
int drm_atomic_set_mode_prop_for_crtc(struct drm_crtc_state *state,
                                      struct drm_property_blob *blob)
{
	if (blob == state->mode_blob)
		return 0;

	drm_property_blob_put(state->mode_blob);
	state->mode_blob = NULL;

	memset(&state->mode, 0, sizeof(state->mode));

	if (blob) {
		if (blob->length != sizeof(struct drm_mode_modeinfo) ||
		    drm_mode_convert_umode(&state->mode,
		                           (const struct drm_mode_modeinfo *)
		                            blob->data))
			return -EINVAL;

		state->mode_blob = drm_property_blob_get(blob);
		state->enable = true;
		DRM_DEBUG_ATOMIC("Set [MODE:%s] for CRTC state %p\n",
				 state->mode.name, state);
	} else {
		state->enable = false;
		DRM_DEBUG_ATOMIC("Set [NOMODE] for CRTC state %p\n",
				 state);
	}

	return 0;
}
EXPORT_SYMBOL(drm_atomic_set_mode_prop_for_crtc);

static int
drm_atomic_replace_property_blob_from_id(struct drm_device *dev,
					 struct drm_property_blob **blob,
					 uint64_t blob_id,
					 ssize_t expected_size,
					 bool *replaced)
{
	struct drm_property_blob *new_blob = NULL;

	if (blob_id != 0) {
		new_blob = drm_property_lookup_blob(dev, blob_id);
		if (new_blob == NULL)
			return -EINVAL;

		if (expected_size > 0 && expected_size != new_blob->length) {
			drm_property_blob_put(new_blob);
			return -EINVAL;
		}
	}

	*replaced |= drm_property_replace_blob(blob, new_blob);
	drm_property_blob_put(new_blob);

	return 0;
}

/**
 * drm_atomic_crtc_set_property - set property on CRTC
 * @crtc: the drm CRTC to set a property on
 * @state: the state object to update with the new property value
 * @property: the property to set
 * @val: the new property value
 *
 * This function handles generic/core properties and calls out to driver's
 * &drm_crtc_funcs.atomic_set_property for driver properties. To ensure
 * consistent behavior you must call this function rather than the driver hook
 * directly.
 *
 * RETURNS:
 * Zero on success, error code on failure
 */
int drm_atomic_crtc_set_property(struct drm_crtc *crtc,
		struct drm_crtc_state *state, struct drm_property *property,
		uint64_t val)
{
	struct drm_device *dev = crtc->dev;
	struct drm_mode_config *config = &dev->mode_config;
	bool replaced = false;
	int ret;

	if (property == config->prop_active)
		state->active = val;
	else if (property == config->prop_mode_id) {
		struct drm_property_blob *mode =
			drm_property_lookup_blob(dev, val);
		ret = drm_atomic_set_mode_prop_for_crtc(state, mode);
		drm_property_blob_put(mode);
		return ret;
	} else if (property == config->degamma_lut_property) {
		ret = drm_atomic_replace_property_blob_from_id(dev,
					&state->degamma_lut,
					val,
					-1,
					&replaced);
		state->color_mgmt_changed |= replaced;
		return ret;
	} else if (property == config->ctm_property) {
		ret = drm_atomic_replace_property_blob_from_id(dev,
					&state->ctm,
					val,
					sizeof(struct drm_color_ctm),
					&replaced);
		state->color_mgmt_changed |= replaced;
		return ret;
	} else if (property == config->gamma_lut_property) {
		ret = drm_atomic_replace_property_blob_from_id(dev,
					&state->gamma_lut,
					val,
					-1,
					&replaced);
		state->color_mgmt_changed |= replaced;
		return ret;
	} else if (property == config->prop_out_fence_ptr) {
		s32 __user *fence_ptr = u64_to_user_ptr(val);

		if (!fence_ptr)
			return 0;

		if (put_user(-1, fence_ptr))
			return -EFAULT;

		set_out_fence_for_crtc(state->state, crtc, fence_ptr);
	} else if (crtc->funcs->atomic_set_property)
		return crtc->funcs->atomic_set_property(crtc, state, property, val);
	else
		return -EINVAL;

	return 0;
}
EXPORT_SYMBOL(drm_atomic_crtc_set_property);

/**
 * drm_atomic_crtc_get_property - get property value from CRTC state
 * @crtc: the drm CRTC to set a property on
 * @state: the state object to get the property value from
 * @property: the property to set
 * @val: return location for the property value
 *
 * This function handles generic/core properties and calls out to driver's
 * &drm_crtc_funcs.atomic_get_property for driver properties. To ensure
 * consistent behavior you must call this function rather than the driver hook
 * directly.
 *
 * RETURNS:
 * Zero on success, error code on failure
 */
static int
drm_atomic_crtc_get_property(struct drm_crtc *crtc,
		const struct drm_crtc_state *state,
		struct drm_property *property, uint64_t *val)
{
	struct drm_device *dev = crtc->dev;
	struct drm_mode_config *config = &dev->mode_config;

	if (property == config->prop_active)
		*val = state->active;
	else if (property == config->prop_mode_id)
		*val = (state->mode_blob) ? state->mode_blob->base.id : 0;
	else if (property == config->degamma_lut_property)
		*val = (state->degamma_lut) ? state->degamma_lut->base.id : 0;
	else if (property == config->ctm_property)
		*val = (state->ctm) ? state->ctm->base.id : 0;
	else if (property == config->gamma_lut_property)
		*val = (state->gamma_lut) ? state->gamma_lut->base.id : 0;
	else if (property == config->prop_out_fence_ptr)
		*val = 0;
	else if (crtc->funcs->atomic_get_property)
		return crtc->funcs->atomic_get_property(crtc, state, property, val);
	else
		return -EINVAL;

	return 0;
}

/**
 * drm_atomic_crtc_check - check crtc state
 * @crtc: crtc to check
 * @state: crtc state to check
 *
 * Provides core sanity checks for crtc state.
 *
 * RETURNS:
 * Zero on success, error code on failure
 */
static int drm_atomic_crtc_check(struct drm_crtc *crtc,
		struct drm_crtc_state *state)
{
	/* NOTE: we explicitly don't enforce constraints such as primary
	 * layer covering entire screen, since that is something we want
	 * to allow (on hw that supports it).  For hw that does not, it
	 * should be checked in driver's crtc->atomic_check() vfunc.
	 *
	 * TODO: Add generic modeset state checks once we support those.
	 */

	if (state->active && !state->enable) {
		DRM_DEBUG_ATOMIC("[CRTC:%d:%s] active without enabled\n",
				 crtc->base.id, crtc->name);
		return -EINVAL;
	}

	/* The state->enable vs. state->mode_blob checks can be WARN_ON,
	 * as this is a kernel-internal detail that userspace should never
	 * be able to trigger. */
	if (drm_core_check_feature(crtc->dev, DRIVER_ATOMIC) &&
	    WARN_ON(state->enable && !state->mode_blob)) {
		DRM_DEBUG_ATOMIC("[CRTC:%d:%s] enabled without mode blob\n",
				 crtc->base.id, crtc->name);
		return -EINVAL;
	}

	if (drm_core_check_feature(crtc->dev, DRIVER_ATOMIC) &&
	    WARN_ON(!state->enable && state->mode_blob)) {
		DRM_DEBUG_ATOMIC("[CRTC:%d:%s] disabled with mode blob\n",
				 crtc->base.id, crtc->name);
		return -EINVAL;
	}

	/*
	 * Reject event generation for when a CRTC is off and stays off.
	 * It wouldn't be hard to implement this, but userspace has a track
	 * record of happily burning through 100% cpu (or worse, crash) when the
	 * display pipe is suspended. To avoid all that fun just reject updates
	 * that ask for events since likely that indicates a bug in the
	 * compositor's drawing loop. This is consistent with the vblank IOCTL
	 * and legacy page_flip IOCTL which also reject service on a disabled
	 * pipe.
	 */
	if (state->event && !state->active && !crtc->state->active) {
		DRM_DEBUG_ATOMIC("[CRTC:%d:%s] requesting event but off\n",
				 crtc->base.id, crtc->name);
		return -EINVAL;
	}

	return 0;
}

static void drm_atomic_crtc_print_state(struct drm_printer *p,
		const struct drm_crtc_state *state)
{
	struct drm_crtc *crtc = state->crtc;

	drm_printf(p, "crtc[%u]: %s\n", crtc->base.id, crtc->name);
	drm_printf(p, "\tenable=%d\n", state->enable);
	drm_printf(p, "\tactive=%d\n", state->active);
	drm_printf(p, "\tplanes_changed=%d\n", state->planes_changed);
	drm_printf(p, "\tmode_changed=%d\n", state->mode_changed);
	drm_printf(p, "\tactive_changed=%d\n", state->active_changed);
	drm_printf(p, "\tconnectors_changed=%d\n", state->connectors_changed);
	drm_printf(p, "\tcolor_mgmt_changed=%d\n", state->color_mgmt_changed);
	drm_printf(p, "\tplane_mask=%x\n", state->plane_mask);
	drm_printf(p, "\tconnector_mask=%x\n", state->connector_mask);
	drm_printf(p, "\tencoder_mask=%x\n", state->encoder_mask);
	drm_printf(p, "\tmode: " DRM_MODE_FMT "\n", DRM_MODE_ARG(&state->mode));

	if (crtc->funcs->atomic_print_state)
		crtc->funcs->atomic_print_state(p, state);
}

/**
 * drm_atomic_get_plane_state - get plane state
 * @state: global atomic state object
 * @plane: plane to get state object for
 *
 * This function returns the plane state for the given plane, allocating it if
 * needed. It will also grab the relevant plane lock to make sure that the state
 * is consistent.
 *
 * Returns:
 *
 * Either the allocated state or the error code encoded into the pointer. When
 * the error is EDEADLK then the w/w mutex code has detected a deadlock and the
 * entire atomic sequence must be restarted. All other errors are fatal.
 */
struct drm_plane_state *
drm_atomic_get_plane_state(struct drm_atomic_state *state,
			  struct drm_plane *plane)
{
	int ret, index = drm_plane_index(plane);
	struct drm_plane_state *plane_state;

	WARN_ON(!state->acquire_ctx);

	plane_state = drm_atomic_get_existing_plane_state(state, plane);
	if (plane_state)
		return plane_state;

	ret = drm_modeset_lock(&plane->mutex, state->acquire_ctx);
	if (ret)
		return ERR_PTR(ret);

	plane_state = plane->funcs->atomic_duplicate_state(plane);
	if (!plane_state)
		return ERR_PTR(-ENOMEM);

	state->planes[index].state = plane_state;
	state->planes[index].ptr = plane;
	state->planes[index].old_state = plane->state;
	state->planes[index].new_state = plane_state;
	plane_state->state = state;

	DRM_DEBUG_ATOMIC("Added [PLANE:%d:%s] %p state to %p\n",
			 plane->base.id, plane->name, plane_state, state);

	if (plane_state->crtc) {
		struct drm_crtc_state *crtc_state;

		crtc_state = drm_atomic_get_crtc_state(state,
						       plane_state->crtc);
		if (IS_ERR(crtc_state))
			return ERR_CAST(crtc_state);
	}

	return plane_state;
}
EXPORT_SYMBOL(drm_atomic_get_plane_state);

/**
 * drm_atomic_plane_set_property - set property on plane
 * @plane: the drm plane to set a property on
 * @state: the state object to update with the new property value
 * @property: the property to set
 * @val: the new property value
 *
 * This function handles generic/core properties and calls out to driver's
 * &drm_plane_funcs.atomic_set_property for driver properties.  To ensure
 * consistent behavior you must call this function rather than the driver hook
 * directly.
 *
 * RETURNS:
 * Zero on success, error code on failure
 */
static int drm_atomic_plane_set_property(struct drm_plane *plane,
		struct drm_plane_state *state, struct drm_property *property,
		uint64_t val)
{
	struct drm_device *dev = plane->dev;
	struct drm_mode_config *config = &dev->mode_config;

	if (property == config->prop_fb_id) {
		struct drm_framebuffer *fb = drm_framebuffer_lookup(dev, NULL, val);
		drm_atomic_set_fb_for_plane(state, fb);
		if (fb)
			drm_framebuffer_put(fb);
	} else if (property == config->prop_in_fence_fd) {
		if (state->fence)
			return -EINVAL;

		if (U642I64(val) == -1)
			return 0;

		state->fence = sync_file_get_fence(val);
		if (!state->fence)
			return -EINVAL;

	} else if (property == config->prop_crtc_id) {
		struct drm_crtc *crtc = drm_crtc_find(dev, NULL, val);
		return drm_atomic_set_crtc_for_plane(state, crtc);
	} else if (property == config->prop_crtc_x) {
		state->crtc_x = U642I64(val);
	} else if (property == config->prop_crtc_y) {
		state->crtc_y = U642I64(val);
	} else if (property == config->prop_crtc_w) {
		state->crtc_w = val;
	} else if (property == config->prop_crtc_h) {
		state->crtc_h = val;
	} else if (property == config->prop_src_x) {
		state->src_x = val;
	} else if (property == config->prop_src_y) {
		state->src_y = val;
	} else if (property == config->prop_src_w) {
		state->src_w = val;
	} else if (property == config->prop_src_h) {
		state->src_h = val;
	} else if (property == plane->rotation_property) {
		if (!is_power_of_2(val & DRM_MODE_ROTATE_MASK))
			return -EINVAL;
		state->rotation = val;
	} else if (property == plane->zpos_property) {
		state->zpos = val;
	} else if (plane->funcs->atomic_set_property) {
		return plane->funcs->atomic_set_property(plane, state,
				property, val);
	} else {
		return -EINVAL;
	}

	return 0;
}

/**
 * drm_atomic_plane_get_property - get property value from plane state
 * @plane: the drm plane to set a property on
 * @state: the state object to get the property value from
 * @property: the property to set
 * @val: return location for the property value
 *
 * This function handles generic/core properties and calls out to driver's
 * &drm_plane_funcs.atomic_get_property for driver properties.  To ensure
 * consistent behavior you must call this function rather than the driver hook
 * directly.
 *
 * RETURNS:
 * Zero on success, error code on failure
 */
static int
drm_atomic_plane_get_property(struct drm_plane *plane,
		const struct drm_plane_state *state,
		struct drm_property *property, uint64_t *val)
{
	struct drm_device *dev = plane->dev;
	struct drm_mode_config *config = &dev->mode_config;

	if (property == config->prop_fb_id) {
		*val = (state->fb) ? state->fb->base.id : 0;
	} else if (property == config->prop_in_fence_fd) {
		*val = -1;
	} else if (property == config->prop_crtc_id) {
		*val = (state->crtc) ? state->crtc->base.id : 0;
	} else if (property == config->prop_crtc_x) {
		*val = I642U64(state->crtc_x);
	} else if (property == config->prop_crtc_y) {
		*val = I642U64(state->crtc_y);
	} else if (property == config->prop_crtc_w) {
		*val = state->crtc_w;
	} else if (property == config->prop_crtc_h) {
		*val = state->crtc_h;
	} else if (property == config->prop_src_x) {
		*val = state->src_x;
	} else if (property == config->prop_src_y) {
		*val = state->src_y;
	} else if (property == config->prop_src_w) {
		*val = state->src_w;
	} else if (property == config->prop_src_h) {
		*val = state->src_h;
	} else if (property == plane->rotation_property) {
		*val = state->rotation;
	} else if (property == plane->zpos_property) {
		*val = state->zpos;
	} else if (plane->funcs->atomic_get_property) {
		return plane->funcs->atomic_get_property(plane, state, property, val);
	} else {
		return -EINVAL;
	}

	return 0;
}

static bool
plane_switching_crtc(struct drm_atomic_state *state,
		     struct drm_plane *plane,
		     struct drm_plane_state *plane_state)
{
	if (!plane->state->crtc || !plane_state->crtc)
		return false;

	if (plane->state->crtc == plane_state->crtc)
		return false;

	/* This could be refined, but currently there's no helper or driver code
	 * to implement direct switching of active planes nor userspace to take
	 * advantage of more direct plane switching without the intermediate
	 * full OFF state.
	 */
	return true;
}

/**
 * drm_atomic_plane_check - check plane state
 * @plane: plane to check
 * @state: plane state to check
 *
 * Provides core sanity checks for plane state.
 *
 * RETURNS:
 * Zero on success, error code on failure
 */
static int drm_atomic_plane_check(struct drm_plane *plane,
		struct drm_plane_state *state)
{
	unsigned int fb_width, fb_height;
	int ret;

	/* either *both* CRTC and FB must be set, or neither */
	if (WARN_ON(state->crtc && !state->fb)) {
		DRM_DEBUG_ATOMIC("CRTC set but no FB\n");
		return -EINVAL;
	} else if (WARN_ON(state->fb && !state->crtc)) {
		DRM_DEBUG_ATOMIC("FB set but no CRTC\n");
		return -EINVAL;
	}

	/* if disabled, we don't care about the rest of the state: */
	if (!state->crtc)
		return 0;

	/* Check whether this plane is usable on this CRTC */
	if (!(plane->possible_crtcs & drm_crtc_mask(state->crtc))) {
		DRM_DEBUG_ATOMIC("Invalid crtc for plane\n");
		return -EINVAL;
	}

	/* Check whether this plane supports the fb pixel format. */
	ret = drm_plane_check_pixel_format(plane, state->fb->format->format);
	if (ret) {
		struct drm_format_name_buf format_name;
		DRM_DEBUG_ATOMIC("Invalid pixel format %s\n",
		                 drm_get_format_name(state->fb->format->format,
		                                     &format_name));
		return ret;
	}

	/* Give drivers some help against integer overflows */
	if (state->crtc_w > INT_MAX ||
	    state->crtc_x > INT_MAX - (int32_t) state->crtc_w ||
	    state->crtc_h > INT_MAX ||
	    state->crtc_y > INT_MAX - (int32_t) state->crtc_h) {
		DRM_DEBUG_ATOMIC("Invalid CRTC coordinates %ux%u+%d+%d\n",
				 state->crtc_w, state->crtc_h,
				 state->crtc_x, state->crtc_y);
		return -ERANGE;
	}

	fb_width = state->fb->width << 16;
	fb_height = state->fb->height << 16;

	/* Make sure source coordinates are inside the fb. */
	if (state->src_w > fb_width ||
	    state->src_x > fb_width - state->src_w ||
	    state->src_h > fb_height ||
	    state->src_y > fb_height - state->src_h) {
		DRM_DEBUG_ATOMIC("Invalid source coordinates "
				 "%u.%06ux%u.%06u+%u.%06u+%u.%06u\n",
				 state->src_w >> 16, ((state->src_w & 0xffff) * 15625) >> 10,
				 state->src_h >> 16, ((state->src_h & 0xffff) * 15625) >> 10,
				 state->src_x >> 16, ((state->src_x & 0xffff) * 15625) >> 10,
				 state->src_y >> 16, ((state->src_y & 0xffff) * 15625) >> 10);
		return -ENOSPC;
	}

	if (plane_switching_crtc(state->state, plane, state)) {
		DRM_DEBUG_ATOMIC("[PLANE:%d:%s] switching CRTC directly\n",
				 plane->base.id, plane->name);
		return -EINVAL;
	}

	return 0;
}

static void drm_atomic_plane_print_state(struct drm_printer *p,
		const struct drm_plane_state *state)
{
	struct drm_plane *plane = state->plane;
	struct drm_rect src  = drm_plane_state_src(state);
	struct drm_rect dest = drm_plane_state_dest(state);

	drm_printf(p, "plane[%u]: %s\n", plane->base.id, plane->name);
	drm_printf(p, "\tcrtc=%s\n", state->crtc ? state->crtc->name : "(null)");
	drm_printf(p, "\tfb=%u\n", state->fb ? state->fb->base.id : 0);
	if (state->fb) {
		struct drm_framebuffer *fb = state->fb;
		int i, n = fb->format->num_planes;
		struct drm_format_name_buf format_name;

		drm_printf(p, "\t\tformat=%s\n",
		              drm_get_format_name(fb->format->format, &format_name));
		drm_printf(p, "\t\t\tmodifier=0x%llx\n", fb->modifier);
		drm_printf(p, "\t\tsize=%dx%d\n", fb->width, fb->height);
		drm_printf(p, "\t\tlayers:\n");
		for (i = 0; i < n; i++) {
			drm_printf(p, "\t\t\tpitch[%d]=%u\n", i, fb->pitches[i]);
			drm_printf(p, "\t\t\toffset[%d]=%u\n", i, fb->offsets[i]);
		}
	}
	drm_printf(p, "\tcrtc-pos=" DRM_RECT_FMT "\n", DRM_RECT_ARG(&dest));
	drm_printf(p, "\tsrc-pos=" DRM_RECT_FP_FMT "\n", DRM_RECT_FP_ARG(&src));
	drm_printf(p, "\trotation=%x\n", state->rotation);

	if (plane->funcs->atomic_print_state)
		plane->funcs->atomic_print_state(p, state);
}

/**
 * drm_atomic_private_obj_init - initialize private object
 * @obj: private object
 * @state: initial private object state
 * @funcs: pointer to the struct of function pointers that identify the object
 * type
 *
 * Initialize the private object, which can be embedded into any
 * driver private object that needs its own atomic state.
 */
void
drm_atomic_private_obj_init(struct drm_private_obj *obj,
			    struct drm_private_state *state,
			    const struct drm_private_state_funcs *funcs)
{
	memset(obj, 0, sizeof(*obj));

	obj->state = state;
	obj->funcs = funcs;
}
EXPORT_SYMBOL(drm_atomic_private_obj_init);

/**
 * drm_atomic_private_obj_fini - finalize private object
 * @obj: private object
 *
 * Finalize the private object.
 */
void
drm_atomic_private_obj_fini(struct drm_private_obj *obj)
{
	obj->funcs->atomic_destroy_state(obj, obj->state);
}
EXPORT_SYMBOL(drm_atomic_private_obj_fini);

/**
 * drm_atomic_get_private_obj_state - get private object state
 * @state: global atomic state
 * @obj: private object to get the state for
 *
 * This function returns the private object state for the given private object,
 * allocating the state if needed. It does not grab any locks as the caller is
 * expected to care of any required locking.
 *
 * RETURNS:
 *
 * Either the allocated state or the error code encoded into a pointer.
 */
struct drm_private_state *
drm_atomic_get_private_obj_state(struct drm_atomic_state *state,
				 struct drm_private_obj *obj)
{
	int index, num_objs, i;
	size_t size;
	struct __drm_private_objs_state *arr;
	struct drm_private_state *obj_state;

	for (i = 0; i < state->num_private_objs; i++)
		if (obj == state->private_objs[i].ptr)
			return state->private_objs[i].state;

	num_objs = state->num_private_objs + 1;
	size = sizeof(*state->private_objs) * num_objs;
	arr = krealloc(state->private_objs, size, GFP_KERNEL);
	if (!arr)
		return ERR_PTR(-ENOMEM);

	state->private_objs = arr;
	index = state->num_private_objs;
	memset(&state->private_objs[index], 0, sizeof(*state->private_objs));

	obj_state = obj->funcs->atomic_duplicate_state(obj);
	if (!obj_state)
		return ERR_PTR(-ENOMEM);

	state->private_objs[index].state = obj_state;
	state->private_objs[index].old_state = obj->state;
	state->private_objs[index].new_state = obj_state;
	state->private_objs[index].ptr = obj;

	state->num_private_objs = num_objs;

	DRM_DEBUG_ATOMIC("Added new private object %p state %p to %p\n",
			 obj, obj_state, state);

	return obj_state;
}
EXPORT_SYMBOL(drm_atomic_get_private_obj_state);

/**
 * drm_atomic_get_connector_state - get connector state
 * @state: global atomic state object
 * @connector: connector to get state object for
 *
 * This function returns the connector state for the given connector,
 * allocating it if needed. It will also grab the relevant connector lock to
 * make sure that the state is consistent.
 *
 * Returns:
 *
 * Either the allocated state or the error code encoded into the pointer. When
 * the error is EDEADLK then the w/w mutex code has detected a deadlock and the
 * entire atomic sequence must be restarted. All other errors are fatal.
 */
struct drm_connector_state *
drm_atomic_get_connector_state(struct drm_atomic_state *state,
			  struct drm_connector *connector)
{
	int ret, index;
	struct drm_mode_config *config = &connector->dev->mode_config;
	struct drm_connector_state *connector_state;

	WARN_ON(!state->acquire_ctx);

	ret = drm_modeset_lock(&config->connection_mutex, state->acquire_ctx);
	if (ret)
		return ERR_PTR(ret);

	index = drm_connector_index(connector);

	if (index >= state->num_connector) {
		struct __drm_connnectors_state *c;
		int alloc = max(index + 1, config->num_connector);

		c = krealloc(state->connectors, alloc * sizeof(*state->connectors), GFP_KERNEL);
		if (!c)
			return ERR_PTR(-ENOMEM);

		state->connectors = c;
		memset(&state->connectors[state->num_connector], 0,
		       sizeof(*state->connectors) * (alloc - state->num_connector));

		state->num_connector = alloc;
	}

	if (state->connectors[index].state)
		return state->connectors[index].state;

	connector_state = connector->funcs->atomic_duplicate_state(connector);
	if (!connector_state)
		return ERR_PTR(-ENOMEM);

	drm_connector_get(connector);
	state->connectors[index].state = connector_state;
	state->connectors[index].old_state = connector->state;
	state->connectors[index].new_state = connector_state;
	state->connectors[index].ptr = connector;
	connector_state->state = state;

	DRM_DEBUG_ATOMIC("Added [CONNECTOR:%d:%s] %p state to %p\n",
			 connector->base.id, connector->name,
			 connector_state, state);

	if (connector_state->crtc) {
		struct drm_crtc_state *crtc_state;

		crtc_state = drm_atomic_get_crtc_state(state,
						       connector_state->crtc);
		if (IS_ERR(crtc_state))
			return ERR_CAST(crtc_state);
	}

	return connector_state;
}
EXPORT_SYMBOL(drm_atomic_get_connector_state);

/**
 * drm_atomic_connector_set_property - set property on connector.
 * @connector: the drm connector to set a property on
 * @state: the state object to update with the new property value
 * @property: the property to set
 * @val: the new property value
 *
 * This function handles generic/core properties and calls out to driver's
 * &drm_connector_funcs.atomic_set_property for driver properties.  To ensure
 * consistent behavior you must call this function rather than the driver hook
 * directly.
 *
 * RETURNS:
 * Zero on success, error code on failure
 */
static int drm_atomic_connector_set_property(struct drm_connector *connector,
		struct drm_connector_state *state, struct drm_property *property,
		uint64_t val)
{
	struct drm_device *dev = connector->dev;
	struct drm_mode_config *config = &dev->mode_config;
	bool replaced = false;
	int ret;

	if (property == config->prop_crtc_id) {
		struct drm_crtc *crtc = drm_crtc_find(dev, NULL, val);
		return drm_atomic_set_crtc_for_connector(state, crtc);
	} else if (property == config->dpms_property) {
		/* setting DPMS property requires special handling, which
		 * is done in legacy setprop path for us.  Disallow (for
		 * now?) atomic writes to DPMS property:
		 */
		return -EINVAL;
	} else if (property == config->tv_select_subconnector_property) {
		state->tv.subconnector = val;
	} else if (property == config->tv_left_margin_property) {
		state->tv.margins.left = val;
	} else if (property == config->tv_right_margin_property) {
		state->tv.margins.right = val;
	} else if (property == config->tv_top_margin_property) {
		state->tv.margins.top = val;
	} else if (property == config->tv_bottom_margin_property) {
		state->tv.margins.bottom = val;
	} else if (property == config->tv_mode_property) {
		state->tv.mode = val;
	} else if (property == config->tv_brightness_property) {
		state->tv.brightness = val;
	} else if (property == config->tv_contrast_property) {
		state->tv.contrast = val;
	} else if (property == config->tv_flicker_reduction_property) {
		state->tv.flicker_reduction = val;
	} else if (property == config->tv_overscan_property) {
		state->tv.overscan = val;
	} else if (property == config->tv_saturation_property) {
		state->tv.saturation = val;
	} else if (property == config->tv_hue_property) {
		state->tv.hue = val;
	} else if (property == config->link_status_property) {
		/* Never downgrade from GOOD to BAD on userspace's request here,
		 * only hw issues can do that.
		 *
		 * For an atomic property the userspace doesn't need to be able
		 * to understand all the properties, but needs to be able to
		 * restore the state it wants on VT switch. So if the userspace
		 * tries to change the link_status from GOOD to BAD, driver
		 * silently rejects it and returns a 0. This prevents userspace
		 * from accidently breaking  the display when it restores the
		 * state.
		 */
		if (state->link_status != DRM_LINK_STATUS_GOOD)
			state->link_status = val;
	} else if (property == config->hdr_source_metadata_property) {
		ret = drm_atomic_replace_property_blob_from_id(dev,
				&state->hdr_source_metadata_blob_ptr,
				val,
				-1,
				&replaced);
		state->hdr_metadata_changed |= replaced;
		if (ret < 0)
			return ret;

		if (connector->funcs->atomic_set_property) {
			return connector->funcs->atomic_set_property(connector,
					state, property, val);
		}
	} else if (property == config->aspect_ratio_property) {
		state->picture_aspect_ratio = val;
	} else if (property == config->content_type_property) {
		state->content_type = val;
	} else if (property == connector->scaling_mode_property) {
		state->scaling_mode = val;
	} else if (property == connector->content_protection_property) {
		if (val == DRM_MODE_CONTENT_PROTECTION_ENABLED) {
			DRM_DEBUG_KMS("only drivers can set CP Enabled\n");
			return -EINVAL;
		}
		state->content_protection = val;
	} else if (connector->funcs->atomic_set_property) {
		return connector->funcs->atomic_set_property(connector,
				state, property, val);
	} else {
		return -EINVAL;
	}

	return 0;
}

static void drm_atomic_connector_print_state(struct drm_printer *p,
		const struct drm_connector_state *state)
{
	struct drm_connector *connector = state->connector;

	drm_printf(p, "connector[%u]: %s\n", connector->base.id, connector->name);
	drm_printf(p, "\tcrtc=%s\n", state->crtc ? state->crtc->name : "(null)");

	if (connector->funcs->atomic_print_state)
		connector->funcs->atomic_print_state(p, state);
}

/**
 * drm_atomic_connector_get_property - get property value from connector state
 * @connector: the drm connector to set a property on
 * @state: the state object to get the property value from
 * @property: the property to set
 * @val: return location for the property value
 *
 * This function handles generic/core properties and calls out to driver's
 * &drm_connector_funcs.atomic_get_property for driver properties.  To ensure
 * consistent behavior you must call this function rather than the driver hook
 * directly.
 *
 * RETURNS:
 * Zero on success, error code on failure
 */
static int
drm_atomic_connector_get_property(struct drm_connector *connector,
		const struct drm_connector_state *state,
		struct drm_property *property, uint64_t *val)
{
	struct drm_device *dev = connector->dev;
	struct drm_mode_config *config = &dev->mode_config;

	if (property == config->prop_crtc_id) {
		*val = (state->crtc) ? state->crtc->base.id : 0;
	} else if (property == config->dpms_property) {
		*val = connector->dpms;
	} else if (property == config->tv_select_subconnector_property) {
		*val = state->tv.subconnector;
	} else if (property == config->tv_left_margin_property) {
		*val = state->tv.margins.left;
	} else if (property == config->tv_right_margin_property) {
		*val = state->tv.margins.right;
	} else if (property == config->tv_top_margin_property) {
		*val = state->tv.margins.top;
	} else if (property == config->tv_bottom_margin_property) {
		*val = state->tv.margins.bottom;
	} else if (property == config->tv_mode_property) {
		*val = state->tv.mode;
	} else if (property == config->tv_brightness_property) {
		*val = state->tv.brightness;
	} else if (property == config->tv_contrast_property) {
		*val = state->tv.contrast;
	} else if (property == config->tv_flicker_reduction_property) {
		*val = state->tv.flicker_reduction;
	} else if (property == config->tv_overscan_property) {
		*val = state->tv.overscan;
	} else if (property == config->tv_saturation_property) {
		*val = state->tv.saturation;
	} else if (property == config->tv_hue_property) {
		*val = state->tv.hue;
	} else if (property == config->link_status_property) {
		*val = state->link_status;
	} else if (property == config->aspect_ratio_property) {
		*val = state->picture_aspect_ratio;
	} else if (property == config->content_type_property) {
		*val = state->content_type;
	} else if (property == connector->scaling_mode_property) {
		*val = state->scaling_mode;
	} else if (property == config->hdr_source_metadata_property) {
		*val = (state->hdr_source_metadata_blob_ptr) ?
			state->hdr_source_metadata_blob_ptr->base.id : 0;
<<<<<<< HEAD
=======
	} else if (property == connector->content_protection_property) {
		*val = state->content_protection;
>>>>>>> 4f6282ba
	} else if (connector->funcs->atomic_get_property) {
		return connector->funcs->atomic_get_property(connector,
				state, property, val);
	} else {
		return -EINVAL;
	}

	return 0;
}

int drm_atomic_get_property(struct drm_mode_object *obj,
		struct drm_property *property, uint64_t *val)
{
	struct drm_device *dev = property->dev;
	int ret;

	switch (obj->type) {
	case DRM_MODE_OBJECT_CONNECTOR: {
		struct drm_connector *connector = obj_to_connector(obj);
		WARN_ON(!drm_modeset_is_locked(&dev->mode_config.connection_mutex));
		ret = drm_atomic_connector_get_property(connector,
				connector->state, property, val);
		break;
	}
	case DRM_MODE_OBJECT_CRTC: {
		struct drm_crtc *crtc = obj_to_crtc(obj);
		WARN_ON(!drm_modeset_is_locked(&crtc->mutex));
		ret = drm_atomic_crtc_get_property(crtc,
				crtc->state, property, val);
		break;
	}
	case DRM_MODE_OBJECT_PLANE: {
		struct drm_plane *plane = obj_to_plane(obj);
		WARN_ON(!drm_modeset_is_locked(&plane->mutex));
		ret = drm_atomic_plane_get_property(plane,
				plane->state, property, val);
		break;
	}
	default:
		ret = -EINVAL;
		break;
	}

	return ret;
}

/**
 * drm_atomic_set_crtc_for_plane - set crtc for plane
 * @plane_state: the plane whose incoming state to update
 * @crtc: crtc to use for the plane
 *
 * Changing the assigned crtc for a plane requires us to grab the lock and state
 * for the new crtc, as needed. This function takes care of all these details
 * besides updating the pointer in the state object itself.
 *
 * Returns:
 * 0 on success or can fail with -EDEADLK or -ENOMEM. When the error is EDEADLK
 * then the w/w mutex code has detected a deadlock and the entire atomic
 * sequence must be restarted. All other errors are fatal.
 */
int
drm_atomic_set_crtc_for_plane(struct drm_plane_state *plane_state,
			      struct drm_crtc *crtc)
{
	struct drm_plane *plane = plane_state->plane;
	struct drm_crtc_state *crtc_state;
	/* Nothing to do for same crtc*/
	if (plane_state->crtc == crtc)
		return 0;
	if (plane_state->crtc) {
		crtc_state = drm_atomic_get_crtc_state(plane_state->state,
						       plane_state->crtc);
		if (WARN_ON(IS_ERR(crtc_state)))
			return PTR_ERR(crtc_state);

		crtc_state->plane_mask &= ~(1 << drm_plane_index(plane));
	}

	plane_state->crtc = crtc;

	if (crtc) {
		crtc_state = drm_atomic_get_crtc_state(plane_state->state,
						       crtc);
		if (IS_ERR(crtc_state))
			return PTR_ERR(crtc_state);
		crtc_state->plane_mask |= (1 << drm_plane_index(plane));
	}

	if (crtc)
		DRM_DEBUG_ATOMIC("Link plane state %p to [CRTC:%d:%s]\n",
				 plane_state, crtc->base.id, crtc->name);
	else
		DRM_DEBUG_ATOMIC("Link plane state %p to [NOCRTC]\n",
				 plane_state);

	return 0;
}
EXPORT_SYMBOL(drm_atomic_set_crtc_for_plane);

/**
 * drm_atomic_set_fb_for_plane - set framebuffer for plane
 * @plane_state: atomic state object for the plane
 * @fb: fb to use for the plane
 *
 * Changing the assigned framebuffer for a plane requires us to grab a reference
 * to the new fb and drop the reference to the old fb, if there is one. This
 * function takes care of all these details besides updating the pointer in the
 * state object itself.
 */
void
drm_atomic_set_fb_for_plane(struct drm_plane_state *plane_state,
			    struct drm_framebuffer *fb)
{
	if (fb)
		DRM_DEBUG_ATOMIC("Set [FB:%d] for plane state %p\n",
				 fb->base.id, plane_state);
	else
		DRM_DEBUG_ATOMIC("Set [NOFB] for plane state %p\n",
				 plane_state);

	drm_framebuffer_assign(&plane_state->fb, fb);
}
EXPORT_SYMBOL(drm_atomic_set_fb_for_plane);

/**
 * drm_atomic_set_fence_for_plane - set fence for plane
 * @plane_state: atomic state object for the plane
 * @fence: dma_fence to use for the plane
 *
 * Helper to setup the plane_state fence in case it is not set yet.
 * By using this drivers doesn't need to worry if the user choose
 * implicit or explicit fencing.
 *
 * This function will not set the fence to the state if it was set
 * via explicit fencing interfaces on the atomic ioctl. In that case it will
 * drop the reference to the fence as we are not storing it anywhere.
 * Otherwise, if &drm_plane_state.fence is not set this function we just set it
 * with the received implicit fence. In both cases this function consumes a
 * reference for @fence.
 */
void
drm_atomic_set_fence_for_plane(struct drm_plane_state *plane_state,
			       struct dma_fence *fence)
{
	if (plane_state->fence) {
		dma_fence_put(fence);
		return;
	}

	plane_state->fence = fence;
}
EXPORT_SYMBOL(drm_atomic_set_fence_for_plane);

/**
 * drm_atomic_set_crtc_for_connector - set crtc for connector
 * @conn_state: atomic state object for the connector
 * @crtc: crtc to use for the connector
 *
 * Changing the assigned crtc for a connector requires us to grab the lock and
 * state for the new crtc, as needed. This function takes care of all these
 * details besides updating the pointer in the state object itself.
 *
 * Returns:
 * 0 on success or can fail with -EDEADLK or -ENOMEM. When the error is EDEADLK
 * then the w/w mutex code has detected a deadlock and the entire atomic
 * sequence must be restarted. All other errors are fatal.
 */
int
drm_atomic_set_crtc_for_connector(struct drm_connector_state *conn_state,
				  struct drm_crtc *crtc)
{
	struct drm_crtc_state *crtc_state;

	if (conn_state->crtc == crtc)
		return 0;

	if (conn_state->crtc) {
		crtc_state = drm_atomic_get_new_crtc_state(conn_state->state,
							   conn_state->crtc);

		crtc_state->connector_mask &=
			~(1 << drm_connector_index(conn_state->connector));

		drm_connector_put(conn_state->connector);
		conn_state->crtc = NULL;
	}

	if (crtc) {
		crtc_state = drm_atomic_get_crtc_state(conn_state->state, crtc);
		if (IS_ERR(crtc_state))
			return PTR_ERR(crtc_state);

		crtc_state->connector_mask |=
			1 << drm_connector_index(conn_state->connector);

		drm_connector_get(conn_state->connector);
		conn_state->crtc = crtc;

		DRM_DEBUG_ATOMIC("Link connector state %p to [CRTC:%d:%s]\n",
				 conn_state, crtc->base.id, crtc->name);
	} else {
		DRM_DEBUG_ATOMIC("Link connector state %p to [NOCRTC]\n",
				 conn_state);
	}

	return 0;
}
EXPORT_SYMBOL(drm_atomic_set_crtc_for_connector);

/**
 * drm_atomic_add_affected_connectors - add connectors for crtc
 * @state: atomic state
 * @crtc: DRM crtc
 *
 * This function walks the current configuration and adds all connectors
 * currently using @crtc to the atomic configuration @state. Note that this
 * function must acquire the connection mutex. This can potentially cause
 * unneeded seralization if the update is just for the planes on one crtc. Hence
 * drivers and helpers should only call this when really needed (e.g. when a
 * full modeset needs to happen due to some change).
 *
 * Returns:
 * 0 on success or can fail with -EDEADLK or -ENOMEM. When the error is EDEADLK
 * then the w/w mutex code has detected a deadlock and the entire atomic
 * sequence must be restarted. All other errors are fatal.
 */
int
drm_atomic_add_affected_connectors(struct drm_atomic_state *state,
				   struct drm_crtc *crtc)
{
	struct drm_mode_config *config = &state->dev->mode_config;
	struct drm_connector *connector;
	struct drm_connector_state *conn_state;
	struct drm_connector_list_iter conn_iter;
	struct drm_crtc_state *crtc_state;
	int ret;

	crtc_state = drm_atomic_get_crtc_state(state, crtc);
	if (IS_ERR(crtc_state))
		return PTR_ERR(crtc_state);

	ret = drm_modeset_lock(&config->connection_mutex, state->acquire_ctx);
	if (ret)
		return ret;

	DRM_DEBUG_ATOMIC("Adding all current connectors for [CRTC:%d:%s] to %p\n",
			 crtc->base.id, crtc->name, state);

	/*
	 * Changed connectors are already in @state, so only need to look
	 * at the connector_mask in crtc_state.
	 */
	drm_connector_list_iter_begin(state->dev, &conn_iter);
	drm_for_each_connector_iter(connector, &conn_iter) {
		if (!(crtc_state->connector_mask & (1 << drm_connector_index(connector))))
			continue;

		conn_state = drm_atomic_get_connector_state(state, connector);
		if (IS_ERR(conn_state)) {
			drm_connector_list_iter_end(&conn_iter);
			return PTR_ERR(conn_state);
		}
	}
	drm_connector_list_iter_end(&conn_iter);

	return 0;
}
EXPORT_SYMBOL(drm_atomic_add_affected_connectors);

/**
 * drm_atomic_add_affected_planes - add planes for crtc
 * @state: atomic state
 * @crtc: DRM crtc
 *
 * This function walks the current configuration and adds all planes
 * currently used by @crtc to the atomic configuration @state. This is useful
 * when an atomic commit also needs to check all currently enabled plane on
 * @crtc, e.g. when changing the mode. It's also useful when re-enabling a CRTC
 * to avoid special code to force-enable all planes.
 *
 * Since acquiring a plane state will always also acquire the w/w mutex of the
 * current CRTC for that plane (if there is any) adding all the plane states for
 * a CRTC will not reduce parallism of atomic updates.
 *
 * Returns:
 * 0 on success or can fail with -EDEADLK or -ENOMEM. When the error is EDEADLK
 * then the w/w mutex code has detected a deadlock and the entire atomic
 * sequence must be restarted. All other errors are fatal.
 */
int
drm_atomic_add_affected_planes(struct drm_atomic_state *state,
			       struct drm_crtc *crtc)
{
	struct drm_plane *plane;

	WARN_ON(!drm_atomic_get_new_crtc_state(state, crtc));

	drm_for_each_plane_mask(plane, state->dev, crtc->state->plane_mask) {
		struct drm_plane_state *plane_state =
			drm_atomic_get_plane_state(state, plane);

		if (IS_ERR(plane_state))
			return PTR_ERR(plane_state);
	}
	return 0;
}
EXPORT_SYMBOL(drm_atomic_add_affected_planes);

/**
 * drm_atomic_check_only - check whether a given config would work
 * @state: atomic configuration to check
 *
 * Note that this function can return -EDEADLK if the driver needed to acquire
 * more locks but encountered a deadlock. The caller must then do the usual w/w
 * backoff dance and restart. All other errors are fatal.
 *
 * Returns:
 * 0 on success, negative error code on failure.
 */
int drm_atomic_check_only(struct drm_atomic_state *state)
{
	struct drm_device *dev = state->dev;
	struct drm_mode_config *config = &dev->mode_config;
	struct drm_plane *plane;
	struct drm_plane_state *plane_state;
	struct drm_crtc *crtc;
	struct drm_crtc_state *crtc_state;
	int i, ret = 0;

	DRM_DEBUG_ATOMIC("checking %p\n", state);

	for_each_new_plane_in_state(state, plane, plane_state, i) {
		ret = drm_atomic_plane_check(plane, plane_state);
		if (ret) {
			DRM_DEBUG_ATOMIC("[PLANE:%d:%s] atomic core check failed\n",
					 plane->base.id, plane->name);
			return ret;
		}
	}

	for_each_new_crtc_in_state(state, crtc, crtc_state, i) {
		ret = drm_atomic_crtc_check(crtc, crtc_state);
		if (ret) {
			DRM_DEBUG_ATOMIC("[CRTC:%d:%s] atomic core check failed\n",
					 crtc->base.id, crtc->name);
			return ret;
		}
	}

	if (config->funcs->atomic_check)
		ret = config->funcs->atomic_check(state->dev, state);

	if (ret)
		return ret;

	if (!state->allow_modeset) {
		for_each_new_crtc_in_state(state, crtc, crtc_state, i) {
			if (drm_atomic_crtc_needs_modeset(crtc_state)) {
				DRM_DEBUG_ATOMIC("[CRTC:%d:%s] requires full modeset\n",
						 crtc->base.id, crtc->name);
				return -EINVAL;
			}
		}
	}

	return 0;
}
EXPORT_SYMBOL(drm_atomic_check_only);

/**
 * drm_atomic_commit - commit configuration atomically
 * @state: atomic configuration to check
 *
 * Note that this function can return -EDEADLK if the driver needed to acquire
 * more locks but encountered a deadlock. The caller must then do the usual w/w
 * backoff dance and restart. All other errors are fatal.
 *
 * This function will take its own reference on @state.
 * Callers should always release their reference with drm_atomic_state_put().
 *
 * Returns:
 * 0 on success, negative error code on failure.
 */
int drm_atomic_commit(struct drm_atomic_state *state)
{
	struct drm_mode_config *config = &state->dev->mode_config;
	int ret;

	ret = drm_atomic_check_only(state);
	if (ret)
		return ret;

	DRM_DEBUG_ATOMIC("committing %p\n", state);

	return config->funcs->atomic_commit(state->dev, state, false);
}
EXPORT_SYMBOL(drm_atomic_commit);

/**
 * drm_atomic_nonblocking_commit - atomic nonblocking commit
 * @state: atomic configuration to check
 *
 * Note that this function can return -EDEADLK if the driver needed to acquire
 * more locks but encountered a deadlock. The caller must then do the usual w/w
 * backoff dance and restart. All other errors are fatal.
 *
 * This function will take its own reference on @state.
 * Callers should always release their reference with drm_atomic_state_put().
 *
 * Returns:
 * 0 on success, negative error code on failure.
 */
int drm_atomic_nonblocking_commit(struct drm_atomic_state *state)
{
	struct drm_mode_config *config = &state->dev->mode_config;
	int ret;

	ret = drm_atomic_check_only(state);
	if (ret)
		return ret;

	DRM_DEBUG_ATOMIC("committing %p nonblocking\n", state);

	return config->funcs->atomic_commit(state->dev, state, true);
}
EXPORT_SYMBOL(drm_atomic_nonblocking_commit);

static void drm_atomic_print_state(const struct drm_atomic_state *state)
{
	struct drm_printer p = drm_info_printer(state->dev->dev);
	struct drm_plane *plane;
	struct drm_plane_state *plane_state;
	struct drm_crtc *crtc;
	struct drm_crtc_state *crtc_state;
	struct drm_connector *connector;
	struct drm_connector_state *connector_state;
	int i;

	DRM_DEBUG_ATOMIC("checking %p\n", state);

	for_each_new_plane_in_state(state, plane, plane_state, i)
		drm_atomic_plane_print_state(&p, plane_state);

	for_each_new_crtc_in_state(state, crtc, crtc_state, i)
		drm_atomic_crtc_print_state(&p, crtc_state);

	for_each_new_connector_in_state(state, connector, connector_state, i)
		drm_atomic_connector_print_state(&p, connector_state);
}

static void __drm_state_dump(struct drm_device *dev, struct drm_printer *p,
			     bool take_locks)
{
	struct drm_mode_config *config = &dev->mode_config;
	struct drm_plane *plane;
	struct drm_crtc *crtc;
	struct drm_connector *connector;
	struct drm_connector_list_iter conn_iter;

	if (!drm_core_check_feature(dev, DRIVER_ATOMIC))
		return;

	list_for_each_entry(plane, &config->plane_list, head) {
		if (take_locks)
			drm_modeset_lock(&plane->mutex, NULL);
		drm_atomic_plane_print_state(p, plane->state);
		if (take_locks)
			drm_modeset_unlock(&plane->mutex);
	}

	list_for_each_entry(crtc, &config->crtc_list, head) {
		if (take_locks)
			drm_modeset_lock(&crtc->mutex, NULL);
		drm_atomic_crtc_print_state(p, crtc->state);
		if (take_locks)
			drm_modeset_unlock(&crtc->mutex);
	}

	drm_connector_list_iter_begin(dev, &conn_iter);
	if (take_locks)
		drm_modeset_lock(&dev->mode_config.connection_mutex, NULL);
	drm_for_each_connector_iter(connector, &conn_iter)
		drm_atomic_connector_print_state(p, connector->state);
	if (take_locks)
		drm_modeset_unlock(&dev->mode_config.connection_mutex);
	drm_connector_list_iter_end(&conn_iter);
}

/**
 * drm_state_dump - dump entire device atomic state
 * @dev: the drm device
 * @p: where to print the state to
 *
 * Just for debugging.  Drivers might want an option to dump state
 * to dmesg in case of error irq's.  (Hint, you probably want to
 * ratelimit this!)
 *
 * The caller must drm_modeset_lock_all(), or if this is called
 * from error irq handler, it should not be enabled by default.
 * (Ie. if you are debugging errors you might not care that this
 * is racey.  But calling this without all modeset locks held is
 * not inherently safe.)
 */
void drm_state_dump(struct drm_device *dev, struct drm_printer *p)
{
	__drm_state_dump(dev, p, false);
}
EXPORT_SYMBOL(drm_state_dump);

#ifdef CONFIG_DEBUG_FS
static int drm_state_info(struct seq_file *m, void *data)
{
	struct drm_info_node *node = (struct drm_info_node *) m->private;
	struct drm_device *dev = node->minor->dev;
	struct drm_printer p = drm_seq_file_printer(m);

	__drm_state_dump(dev, &p, true);

	return 0;
}

/* any use in debugfs files to dump individual planes/crtc/etc? */
static const struct drm_info_list drm_atomic_debugfs_list[] = {
	{"state", drm_state_info, 0},
};

int drm_atomic_debugfs_init(struct drm_minor *minor)
{
	return drm_debugfs_create_files(drm_atomic_debugfs_list,
			ARRAY_SIZE(drm_atomic_debugfs_list),
			minor->debugfs_root, minor);
}
#endif

/*
 * The big monstor ioctl
 */

static struct drm_pending_vblank_event *create_vblank_event(
		struct drm_device *dev, uint64_t user_data)
{
	struct drm_pending_vblank_event *e = NULL;

	e = kzalloc(sizeof *e, GFP_KERNEL);
	if (!e)
		return NULL;

	e->event.base.type = DRM_EVENT_FLIP_COMPLETE;
	e->event.base.length = sizeof(e->event);
	e->event.user_data = user_data;

	return e;
}

int drm_atomic_connector_commit_dpms(struct drm_atomic_state *state,
				     struct drm_connector *connector,
				     int mode)
{
	struct drm_connector *tmp_connector;
	struct drm_connector_state *new_conn_state;
	struct drm_crtc *crtc;
	struct drm_crtc_state *crtc_state;
	int i, ret, old_mode = connector->dpms;
	bool active = false;

	ret = drm_modeset_lock(&state->dev->mode_config.connection_mutex,
			       state->acquire_ctx);
	if (ret)
		return ret;

	if (mode != DRM_MODE_DPMS_ON)
		mode = DRM_MODE_DPMS_OFF;
	connector->dpms = mode;

	crtc = connector->state->crtc;
	if (!crtc)
		goto out;
	ret = drm_atomic_add_affected_connectors(state, crtc);
	if (ret)
		goto out;

	crtc_state = drm_atomic_get_crtc_state(state, crtc);
	if (IS_ERR(crtc_state)) {
		ret = PTR_ERR(crtc_state);
		goto out;
	}

	for_each_new_connector_in_state(state, tmp_connector, new_conn_state, i) {
		if (new_conn_state->crtc != crtc)
			continue;
		if (tmp_connector->dpms == DRM_MODE_DPMS_ON) {
			active = true;
			break;
		}
	}

	crtc_state->active = active;
	ret = drm_atomic_commit(state);
out:
	if (ret != 0)
		connector->dpms = old_mode;
	return ret;
}

int drm_atomic_set_property(struct drm_atomic_state *state,
			    struct drm_mode_object *obj,
			    struct drm_property *prop,
			    uint64_t prop_value)
{
	struct drm_mode_object *ref;
	int ret;

	if (!drm_property_change_valid_get(prop, prop_value, &ref))
		return -EINVAL;

	switch (obj->type) {
	case DRM_MODE_OBJECT_CONNECTOR: {
		struct drm_connector *connector = obj_to_connector(obj);
		struct drm_connector_state *connector_state;

		connector_state = drm_atomic_get_connector_state(state, connector);
		if (IS_ERR(connector_state)) {
			ret = PTR_ERR(connector_state);
			break;
		}

		ret = drm_atomic_connector_set_property(connector,
				connector_state, prop, prop_value);
		break;
	}
	case DRM_MODE_OBJECT_CRTC: {
		struct drm_crtc *crtc = obj_to_crtc(obj);
		struct drm_crtc_state *crtc_state;

		crtc_state = drm_atomic_get_crtc_state(state, crtc);
		if (IS_ERR(crtc_state)) {
			ret = PTR_ERR(crtc_state);
			break;
		}

		ret = drm_atomic_crtc_set_property(crtc,
				crtc_state, prop, prop_value);
		break;
	}
	case DRM_MODE_OBJECT_PLANE: {
		struct drm_plane *plane = obj_to_plane(obj);
		struct drm_plane_state *plane_state;

		plane_state = drm_atomic_get_plane_state(state, plane);
		if (IS_ERR(plane_state)) {
			ret = PTR_ERR(plane_state);
			break;
		}

		ret = drm_atomic_plane_set_property(plane,
				plane_state, prop, prop_value);
		break;
	}
	default:
		ret = -EINVAL;
		break;
	}

	drm_property_change_valid_put(prop, ref);
	return ret;
}

/**
 * drm_atomic_clean_old_fb -- Unset old_fb pointers and set plane->fb pointers.
 *
 * @dev: drm device to check.
 * @plane_mask: plane mask for planes that were updated.
 * @ret: return value, can be -EDEADLK for a retry.
 *
 * Before doing an update &drm_plane.old_fb is set to &drm_plane.fb, but before
 * dropping the locks old_fb needs to be set to NULL and plane->fb updated. This
 * is a common operation for each atomic update, so this call is split off as a
 * helper.
 */
void drm_atomic_clean_old_fb(struct drm_device *dev,
			     unsigned plane_mask,
			     int ret)
{
	struct drm_plane *plane;

	/* if succeeded, fixup legacy plane crtc/fb ptrs before dropping
	 * locks (ie. while it is still safe to deref plane->state).  We
	 * need to do this here because the driver entry points cannot
	 * distinguish between legacy and atomic ioctls.
	 */
	drm_for_each_plane_mask(plane, dev, plane_mask) {
		if (ret == 0) {
			struct drm_framebuffer *new_fb = plane->state->fb;
			if (new_fb)
				drm_framebuffer_get(new_fb);
			plane->fb = new_fb;
			plane->crtc = plane->state->crtc;

			if (plane->old_fb)
				drm_framebuffer_put(plane->old_fb);
		}
		plane->old_fb = NULL;
	}
}
EXPORT_SYMBOL(drm_atomic_clean_old_fb);

/**
 * DOC: explicit fencing properties
 *
 * Explicit fencing allows userspace to control the buffer synchronization
 * between devices. A Fence or a group of fences are transfered to/from
 * userspace using Sync File fds and there are two DRM properties for that.
 * IN_FENCE_FD on each DRM Plane to send fences to the kernel and
 * OUT_FENCE_PTR on each DRM CRTC to receive fences from the kernel.
 *
 * As a contrast, with implicit fencing the kernel keeps track of any
 * ongoing rendering, and automatically ensures that the atomic update waits
 * for any pending rendering to complete. For shared buffers represented with
 * a &struct dma_buf this is tracked in &struct reservation_object.
 * Implicit syncing is how Linux traditionally worked (e.g. DRI2/3 on X.org),
 * whereas explicit fencing is what Android wants.
 *
 * "IN_FENCE_FD”:
 *	Use this property to pass a fence that DRM should wait on before
 *	proceeding with the Atomic Commit request and show the framebuffer for
 *	the plane on the screen. The fence can be either a normal fence or a
 *	merged one, the sync_file framework will handle both cases and use a
 *	fence_array if a merged fence is received. Passing -1 here means no
 *	fences to wait on.
 *
 *	If the Atomic Commit request has the DRM_MODE_ATOMIC_TEST_ONLY flag
 *	it will only check if the Sync File is a valid one.
 *
 *	On the driver side the fence is stored on the @fence parameter of
 *	&struct drm_plane_state. Drivers which also support implicit fencing
 *	should set the implicit fence using drm_atomic_set_fence_for_plane(),
 *	to make sure there's consistent behaviour between drivers in precedence
 *	of implicit vs. explicit fencing.
 *
 * "OUT_FENCE_PTR”:
 *	Use this property to pass a file descriptor pointer to DRM. Once the
 *	Atomic Commit request call returns OUT_FENCE_PTR will be filled with
 *	the file descriptor number of a Sync File. This Sync File contains the
 *	CRTC fence that will be signaled when all framebuffers present on the
 *	Atomic Commit * request for that given CRTC are scanned out on the
 *	screen.
 *
 *	The Atomic Commit request fails if a invalid pointer is passed. If the
 *	Atomic Commit request fails for any other reason the out fence fd
 *	returned will be -1. On a Atomic Commit with the
 *	DRM_MODE_ATOMIC_TEST_ONLY flag the out fence will also be set to -1.
 *
 *	Note that out-fences don't have a special interface to drivers and are
 *	internally represented by a &struct drm_pending_vblank_event in struct
 *	&drm_crtc_state, which is also used by the nonblocking atomic commit
 *	helpers and for the DRM event handling for existing userspace.
 */

struct drm_out_fence_state {
	s32 __user *out_fence_ptr;
	struct sync_file *sync_file;
	int fd;
};

static int setup_out_fence(struct drm_out_fence_state *fence_state,
			   struct dma_fence *fence)
{
	fence_state->fd = get_unused_fd_flags(O_CLOEXEC);
	if (fence_state->fd < 0)
		return fence_state->fd;

	if (put_user(fence_state->fd, fence_state->out_fence_ptr))
		return -EFAULT;

	fence_state->sync_file = sync_file_create(fence);
	if (!fence_state->sync_file)
		return -ENOMEM;

	return 0;
}

static int prepare_crtc_signaling(struct drm_device *dev,
				  struct drm_atomic_state *state,
				  struct drm_mode_atomic *arg,
				  struct drm_file *file_priv,
				  struct drm_out_fence_state **fence_state,
				  unsigned int *num_fences)
{
	struct drm_crtc *crtc;
	struct drm_crtc_state *crtc_state;
	int i, c = 0, ret;

	if (arg->flags & DRM_MODE_ATOMIC_TEST_ONLY)
		return 0;

	for_each_new_crtc_in_state(state, crtc, crtc_state, i) {
		s32 __user *fence_ptr;

		fence_ptr = get_out_fence_for_crtc(crtc_state->state, crtc);

		if (arg->flags & DRM_MODE_PAGE_FLIP_EVENT || fence_ptr) {
			struct drm_pending_vblank_event *e;

			e = create_vblank_event(dev, arg->user_data);
			if (!e)
				return -ENOMEM;

			crtc_state->event = e;
		}

		if (arg->flags & DRM_MODE_PAGE_FLIP_EVENT) {
			struct drm_pending_vblank_event *e = crtc_state->event;

			if (!file_priv)
				continue;

			ret = drm_event_reserve_init(dev, file_priv, &e->base,
						     &e->event.base);
			if (ret) {
				kfree(e);
				crtc_state->event = NULL;
				return ret;
			}
		}

		if (fence_ptr) {
			struct dma_fence *fence;
			struct drm_out_fence_state *f;

			f = krealloc(*fence_state, sizeof(**fence_state) *
				     (*num_fences + 1), GFP_KERNEL);
			if (!f)
				return -ENOMEM;

			memset(&f[*num_fences], 0, sizeof(*f));

			f[*num_fences].out_fence_ptr = fence_ptr;
			*fence_state = f;

			fence = drm_crtc_create_fence(crtc);
			if (!fence)
				return -ENOMEM;

			ret = setup_out_fence(&f[(*num_fences)++], fence);
			if (ret) {
				dma_fence_put(fence);
				return ret;
			}

			crtc_state->event->base.fence = fence;
		}

		c++;
	}

	/*
	 * Having this flag means user mode pends on event which will never
	 * reach due to lack of at least one CRTC for signaling
	 */
	if (c == 0 && (arg->flags & DRM_MODE_PAGE_FLIP_EVENT))
		return -EINVAL;

	return 0;
}

static void complete_crtc_signaling(struct drm_device *dev,
				    struct drm_atomic_state *state,
				    struct drm_out_fence_state *fence_state,
				    unsigned int num_fences,
				    bool install_fds)
{
	struct drm_crtc *crtc;
	struct drm_crtc_state *crtc_state;
	int i;

	if (install_fds) {
		for (i = 0; i < num_fences; i++)
			fd_install(fence_state[i].fd,
				   fence_state[i].sync_file->file);

		kfree(fence_state);
		return;
	}

	for_each_new_crtc_in_state(state, crtc, crtc_state, i) {
		struct drm_pending_vblank_event *event = crtc_state->event;
		/*
		 * Free the allocated event. drm_atomic_helper_setup_commit
		 * can allocate an event too, so only free it if it's ours
		 * to prevent a double free in drm_atomic_state_clear.
		 */
		if (event && (event->base.fence || event->base.file_priv)) {
			drm_event_cancel_free(dev, &event->base);
			crtc_state->event = NULL;
		}
	}

	if (!fence_state)
		return;

	for (i = 0; i < num_fences; i++) {
		if (fence_state[i].sync_file)
			fput(fence_state[i].sync_file->file);
		if (fence_state[i].fd >= 0)
			put_unused_fd(fence_state[i].fd);

		/* If this fails log error to the user */
		if (fence_state[i].out_fence_ptr &&
		    put_user(-1, fence_state[i].out_fence_ptr))
			DRM_DEBUG_ATOMIC("Couldn't clear out_fence_ptr\n");
	}

	kfree(fence_state);
}

int drm_mode_atomic_ioctl(struct drm_device *dev,
			  void *data, struct drm_file *file_priv)
{
	struct drm_mode_atomic *arg = data;
	uint32_t __user *objs_ptr = (uint32_t __user *)(unsigned long)(arg->objs_ptr);
	uint32_t __user *count_props_ptr = (uint32_t __user *)(unsigned long)(arg->count_props_ptr);
	uint32_t __user *props_ptr = (uint32_t __user *)(unsigned long)(arg->props_ptr);
	uint64_t __user *prop_values_ptr = (uint64_t __user *)(unsigned long)(arg->prop_values_ptr);
	unsigned int copied_objs, copied_props;
	struct drm_atomic_state *state;
	struct drm_modeset_acquire_ctx ctx;
	struct drm_plane *plane;
	struct drm_out_fence_state *fence_state;
	unsigned plane_mask;
	int ret = 0;
	unsigned int i, j, num_fences;

	/* disallow for drivers not supporting atomic: */
	if (!drm_core_check_feature(dev, DRIVER_ATOMIC))
		return -EINVAL;

	/* disallow for userspace that has not enabled atomic cap (even
	 * though this may be a bit overkill, since legacy userspace
	 * wouldn't know how to call this ioctl)
	 */
	if (!file_priv->atomic)
		return -EINVAL;

	if (arg->flags & ~DRM_MODE_ATOMIC_FLAGS)
		return -EINVAL;

	if (arg->reserved)
		return -EINVAL;

	if ((arg->flags & DRM_MODE_PAGE_FLIP_ASYNC) &&
			!dev->mode_config.async_page_flip)
		return -EINVAL;

	/* can't test and expect an event at the same time. */
	if ((arg->flags & DRM_MODE_ATOMIC_TEST_ONLY) &&
			(arg->flags & DRM_MODE_PAGE_FLIP_EVENT))
		return -EINVAL;

	drm_modeset_acquire_init(&ctx, 0);

	state = drm_atomic_state_alloc(dev);
	if (!state)
		return -ENOMEM;

	state->acquire_ctx = &ctx;
	state->allow_modeset = !!(arg->flags & DRM_MODE_ATOMIC_ALLOW_MODESET);

retry:
	plane_mask = 0;
	copied_objs = 0;
	copied_props = 0;
	fence_state = NULL;
	num_fences = 0;

	for (i = 0; i < arg->count_objs; i++) {
		uint32_t obj_id, count_props;
		struct drm_mode_object *obj;

		if (get_user(obj_id, objs_ptr + copied_objs)) {
			ret = -EFAULT;
			goto out;
		}

		obj = drm_mode_object_find(dev, file_priv, obj_id, DRM_MODE_OBJECT_ANY);
		if (!obj) {
			ret = -ENOENT;
			goto out;
		}

		if (!obj->properties) {
			drm_mode_object_put(obj);
			ret = -ENOENT;
			goto out;
		}

		if (get_user(count_props, count_props_ptr + copied_objs)) {
			drm_mode_object_put(obj);
			ret = -EFAULT;
			goto out;
		}

		copied_objs++;

		for (j = 0; j < count_props; j++) {
			uint32_t prop_id;
			uint64_t prop_value;
			struct drm_property *prop;

			if (get_user(prop_id, props_ptr + copied_props)) {
				drm_mode_object_put(obj);
				ret = -EFAULT;
				goto out;
			}

			prop = drm_mode_obj_find_prop_id(obj, prop_id);
			if (!prop) {
				drm_mode_object_put(obj);
				ret = -ENOENT;
				goto out;
			}

			if (copy_from_user(&prop_value,
					   prop_values_ptr + copied_props,
					   sizeof(prop_value))) {
				drm_mode_object_put(obj);
				ret = -EFAULT;
				goto out;
			}

			ret = drm_atomic_set_property(state, obj, prop,
						      prop_value);
			if (ret) {
				drm_mode_object_put(obj);
				goto out;
			}

			copied_props++;
		}

		if (obj->type == DRM_MODE_OBJECT_PLANE && count_props &&
		    !(arg->flags & DRM_MODE_ATOMIC_TEST_ONLY)) {
			plane = obj_to_plane(obj);
			plane_mask |= (1 << drm_plane_index(plane));
			plane->old_fb = plane->fb;
		}
		drm_mode_object_put(obj);
	}

	ret = prepare_crtc_signaling(dev, state, arg, file_priv, &fence_state,
				     &num_fences);
	if (ret)
		goto out;

	if (arg->flags & DRM_MODE_ATOMIC_TEST_ONLY) {
		ret = drm_atomic_check_only(state);
	} else if (arg->flags & DRM_MODE_ATOMIC_NONBLOCK) {
		ret = drm_atomic_nonblocking_commit(state);
	} else {
		if (unlikely(drm_debug & DRM_UT_STATE))
			drm_atomic_print_state(state);

		ret = drm_atomic_commit(state);
	}

out:
	drm_atomic_clean_old_fb(dev, plane_mask, ret);

	complete_crtc_signaling(dev, state, fence_state, num_fences, !ret);

	if (ret == -EDEADLK) {
		drm_atomic_state_clear(state);
		drm_modeset_backoff(&ctx);
		goto retry;
	}

	drm_atomic_state_put(state);

	drm_modeset_drop_locks(&ctx);
	drm_modeset_acquire_fini(&ctx);

	return ret;
}<|MERGE_RESOLUTION|>--- conflicted
+++ resolved
@@ -1318,11 +1318,8 @@
 	} else if (property == config->hdr_source_metadata_property) {
 		*val = (state->hdr_source_metadata_blob_ptr) ?
 			state->hdr_source_metadata_blob_ptr->base.id : 0;
-<<<<<<< HEAD
-=======
 	} else if (property == connector->content_protection_property) {
 		*val = state->content_protection;
->>>>>>> 4f6282ba
 	} else if (connector->funcs->atomic_get_property) {
 		return connector->funcs->atomic_get_property(connector,
 				state, property, val);
