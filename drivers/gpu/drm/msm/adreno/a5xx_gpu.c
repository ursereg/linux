--- conflicted
+++ resolved
@@ -895,13 +895,9 @@
 	if (ret)
 		return ret;
 
-<<<<<<< HEAD
-	a5xx_gpmu_ucode_init(gpu);
-=======
 	if (!(adreno_is_a508(adreno_gpu) || adreno_is_a509(adreno_gpu) ||
 	      adreno_is_a510(adreno_gpu) || adreno_is_a512(adreno_gpu)))
 		a5xx_gpmu_ucode_init(gpu);
->>>>>>> c1084c27
 
 	ret = a5xx_ucode_init(gpu);
 	if (ret)
@@ -911,11 +907,6 @@
 	gpu_write64(gpu, REG_A5XX_CP_RB_BASE, REG_A5XX_CP_RB_BASE_HI,
 		gpu->rb[0]->iova);
 
-<<<<<<< HEAD
-	gpu_write(gpu, REG_A5XX_CP_RB_CNTL,
-		MSM_GPU_RB_CNTL_DEFAULT | AXXX_CP_RB_CNTL_NO_UPDATE);
-
-=======
 	/*
 	 * If the microcode supports the WHERE_AM_I opcode then we can use that
 	 * in lieu of the RPTR shadow and enable preemption. Otherwise, we
@@ -946,7 +937,6 @@
 		gpu->nr_rings = 1;
 	}
 
->>>>>>> c1084c27
 	a5xx_preempt_hw_init(gpu);
 
 	/* Disable the interrupts through the initial bringup stage */
@@ -1779,8 +1769,7 @@
 
 	check_speed_bin(&pdev->dev);
 
-	/* Restricting nr_rings to 1 to temporarily disable preemption */
-	ret = adreno_gpu_init(dev, pdev, adreno_gpu, &funcs, 1);
+	ret = adreno_gpu_init(dev, pdev, adreno_gpu, &funcs, 4);
 	if (ret) {
 		a5xx_destroy(&(a5xx_gpu->base.base));
 		return ERR_PTR(ret);
