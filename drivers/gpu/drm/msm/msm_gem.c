// SPDX-License-Identifier: GPL-2.0-only
/*
 * Copyright (C) 2013 Red Hat
 * Author: Rob Clark <robdclark@gmail.com>
 */

#include <linux/dma-map-ops.h>
#include <linux/spinlock.h>
#include <linux/shmem_fs.h>
#include <linux/dma-buf.h>
#include <linux/pfn_t.h>

#include <drm/drm_prime.h>

#include "msm_drv.h"
#include "msm_fence.h"
#include "msm_gem.h"
#include "msm_gpu.h"
#include "msm_mmu.h"

static void update_inactive(struct msm_gem_object *msm_obj);

static dma_addr_t physaddr(struct drm_gem_object *obj)
{
	struct msm_gem_object *msm_obj = to_msm_bo(obj);
	struct msm_drm_private *priv = obj->dev->dev_private;
	return (((dma_addr_t)msm_obj->vram_node->start) << PAGE_SHIFT) +
			priv->vram.paddr;
}

static bool use_pages(struct drm_gem_object *obj)
{
	struct msm_gem_object *msm_obj = to_msm_bo(obj);
	return !msm_obj->vram_node;
}

/*
 * Cache sync.. this is a bit over-complicated, to fit dma-mapping
 * API.  Really GPU cache is out of scope here (handled on cmdstream)
 * and all we need to do is invalidate newly allocated pages before
 * mapping to CPU as uncached/writecombine.
 *
 * On top of this, we have the added headache, that depending on
 * display generation, the display's iommu may be wired up to either
 * the toplevel drm device (mdss), or to the mdp sub-node, meaning
 * that here we either have dma-direct or iommu ops.
 *
 * Let this be a cautionary tail of abstraction gone wrong.
 */

static void sync_for_device(struct msm_gem_object *msm_obj)
{
	struct device *dev = msm_obj->base.dev->dev;

	dma_map_sgtable(dev, msm_obj->sgt, DMA_BIDIRECTIONAL, 0);
}

static void sync_for_cpu(struct msm_gem_object *msm_obj)
{
	struct device *dev = msm_obj->base.dev->dev;

	dma_unmap_sgtable(dev, msm_obj->sgt, DMA_BIDIRECTIONAL, 0);
}

/* allocate pages from VRAM carveout, used when no IOMMU: */
static struct page **get_pages_vram(struct drm_gem_object *obj, int npages)
{
	struct msm_gem_object *msm_obj = to_msm_bo(obj);
	struct msm_drm_private *priv = obj->dev->dev_private;
	dma_addr_t paddr;
	struct page **p;
	int ret, i;

	p = kvmalloc_array(npages, sizeof(struct page *), GFP_KERNEL);
	if (!p)
		return ERR_PTR(-ENOMEM);

	spin_lock(&priv->vram.lock);
	ret = drm_mm_insert_node(&priv->vram.mm, msm_obj->vram_node, npages);
	spin_unlock(&priv->vram.lock);
	if (ret) {
		kvfree(p);
		return ERR_PTR(ret);
	}

	paddr = physaddr(obj);
	for (i = 0; i < npages; i++) {
		p[i] = phys_to_page(paddr);
		paddr += PAGE_SIZE;
	}

	return p;
}

static struct page **get_pages(struct drm_gem_object *obj)
{
	struct msm_gem_object *msm_obj = to_msm_bo(obj);

	GEM_WARN_ON(!msm_gem_is_locked(obj));

	if (!msm_obj->pages) {
		struct drm_device *dev = obj->dev;
		struct page **p;
		int npages = obj->size >> PAGE_SHIFT;

		if (use_pages(obj))
			p = drm_gem_get_pages(obj);
		else
			p = get_pages_vram(obj, npages);

		if (IS_ERR(p)) {
			DRM_DEV_ERROR(dev->dev, "could not get pages: %ld\n",
					PTR_ERR(p));
			return p;
		}

		msm_obj->pages = p;

		msm_obj->sgt = drm_prime_pages_to_sg(obj->dev, p, npages);
		if (IS_ERR(msm_obj->sgt)) {
			void *ptr = ERR_CAST(msm_obj->sgt);

			DRM_DEV_ERROR(dev->dev, "failed to allocate sgt\n");
			msm_obj->sgt = NULL;
			return ptr;
		}

		/* For non-cached buffers, ensure the new pages are clean
		 * because display controller, GPU, etc. are not coherent:
		 */
		if (msm_obj->flags & (MSM_BO_WC|MSM_BO_UNCACHED))
			sync_for_device(msm_obj);

		update_inactive(msm_obj);
	}

	return msm_obj->pages;
}

static void put_pages_vram(struct drm_gem_object *obj)
{
	struct msm_gem_object *msm_obj = to_msm_bo(obj);
	struct msm_drm_private *priv = obj->dev->dev_private;

	spin_lock(&priv->vram.lock);
	drm_mm_remove_node(msm_obj->vram_node);
	spin_unlock(&priv->vram.lock);

	kvfree(msm_obj->pages);
}

static void put_pages(struct drm_gem_object *obj)
{
	struct msm_gem_object *msm_obj = to_msm_bo(obj);

	if (msm_obj->pages) {
		if (msm_obj->sgt) {
			/* For non-cached buffers, ensure the new
			 * pages are clean because display controller,
			 * GPU, etc. are not coherent:
			 */
			if (msm_obj->flags & (MSM_BO_WC|MSM_BO_UNCACHED))
				sync_for_cpu(msm_obj);

			sg_free_table(msm_obj->sgt);
			kfree(msm_obj->sgt);
			msm_obj->sgt = NULL;
		}

		if (use_pages(obj))
			drm_gem_put_pages(obj, msm_obj->pages, true, false);
		else
			put_pages_vram(obj);

		msm_obj->pages = NULL;
	}
}

struct page **msm_gem_get_pages(struct drm_gem_object *obj)
{
	struct msm_gem_object *msm_obj = to_msm_bo(obj);
	struct page **p;

	msm_gem_lock(obj);

	if (GEM_WARN_ON(msm_obj->madv != MSM_MADV_WILLNEED)) {
		msm_gem_unlock(obj);
		return ERR_PTR(-EBUSY);
	}

	p = get_pages(obj);

	if (!IS_ERR(p)) {
		msm_obj->pin_count++;
		update_inactive(msm_obj);
	}

	msm_gem_unlock(obj);
	return p;
}

void msm_gem_put_pages(struct drm_gem_object *obj)
{
	struct msm_gem_object *msm_obj = to_msm_bo(obj);

	msm_gem_lock(obj);
	msm_obj->pin_count--;
	GEM_WARN_ON(msm_obj->pin_count < 0);
	update_inactive(msm_obj);
	msm_gem_unlock(obj);
}

static pgprot_t msm_gem_pgprot(struct msm_gem_object *msm_obj, pgprot_t prot)
{
	if (msm_obj->flags & (MSM_BO_WC|MSM_BO_UNCACHED))
		return pgprot_writecombine(prot);
	return prot;
}

static vm_fault_t msm_gem_fault(struct vm_fault *vmf)
{
	struct vm_area_struct *vma = vmf->vma;
	struct drm_gem_object *obj = vma->vm_private_data;
	struct msm_gem_object *msm_obj = to_msm_bo(obj);
	struct page **pages;
	unsigned long pfn;
	pgoff_t pgoff;
	int err;
	vm_fault_t ret;

	/*
	 * vm_ops.open/drm_gem_mmap_obj and close get and put
	 * a reference on obj. So, we dont need to hold one here.
	 */
	err = msm_gem_lock_interruptible(obj);
	if (err) {
		ret = VM_FAULT_NOPAGE;
		goto out;
	}

	if (GEM_WARN_ON(msm_obj->madv != MSM_MADV_WILLNEED)) {
		msm_gem_unlock(obj);
		return VM_FAULT_SIGBUS;
	}

	/* make sure we have pages attached now */
	pages = get_pages(obj);
	if (IS_ERR(pages)) {
		ret = vmf_error(PTR_ERR(pages));
		goto out_unlock;
	}

	/* We don't use vmf->pgoff since that has the fake offset: */
	pgoff = (vmf->address - vma->vm_start) >> PAGE_SHIFT;

	pfn = page_to_pfn(pages[pgoff]);

	VERB("Inserting %p pfn %lx, pa %lx", (void *)vmf->address,
			pfn, pfn << PAGE_SHIFT);

	ret = vmf_insert_mixed(vma, vmf->address, __pfn_to_pfn_t(pfn, PFN_DEV));
out_unlock:
	msm_gem_unlock(obj);
out:
	return ret;
}

/** get mmap offset */
static uint64_t mmap_offset(struct drm_gem_object *obj)
{
	struct drm_device *dev = obj->dev;
	int ret;

	GEM_WARN_ON(!msm_gem_is_locked(obj));

	/* Make it mmapable */
	ret = drm_gem_create_mmap_offset(obj);

	if (ret) {
		DRM_DEV_ERROR(dev->dev, "could not allocate mmap offset\n");
		return 0;
	}

	return drm_vma_node_offset_addr(&obj->vma_node);
}

uint64_t msm_gem_mmap_offset(struct drm_gem_object *obj)
{
	uint64_t offset;

	msm_gem_lock(obj);
	offset = mmap_offset(obj);
	msm_gem_unlock(obj);
	return offset;
}

static struct msm_gem_vma *add_vma(struct drm_gem_object *obj,
		struct msm_gem_address_space *aspace)
{
	struct msm_gem_object *msm_obj = to_msm_bo(obj);
	struct msm_gem_vma *vma;

	GEM_WARN_ON(!msm_gem_is_locked(obj));

	vma = kzalloc(sizeof(*vma), GFP_KERNEL);
	if (!vma)
		return ERR_PTR(-ENOMEM);

	vma->aspace = aspace;

	list_add_tail(&vma->list, &msm_obj->vmas);

	return vma;
}

static struct msm_gem_vma *lookup_vma(struct drm_gem_object *obj,
		struct msm_gem_address_space *aspace)
{
	struct msm_gem_object *msm_obj = to_msm_bo(obj);
	struct msm_gem_vma *vma;

	GEM_WARN_ON(!msm_gem_is_locked(obj));

	list_for_each_entry(vma, &msm_obj->vmas, list) {
		if (vma->aspace == aspace)
			return vma;
	}

	return NULL;
}

static void del_vma(struct msm_gem_vma *vma)
{
	if (!vma)
		return;

	list_del(&vma->list);
	kfree(vma);
}

/*
 * If close is true, this also closes the VMA (releasing the allocated
 * iova range) in addition to removing the iommu mapping.  In the eviction
 * case (!close), we keep the iova allocated, but only remove the iommu
 * mapping.
 */
static void
put_iova_spaces(struct drm_gem_object *obj, bool close)
{
	struct msm_gem_object *msm_obj = to_msm_bo(obj);
	struct msm_gem_vma *vma;

	GEM_WARN_ON(!msm_gem_is_locked(obj));

	list_for_each_entry(vma, &msm_obj->vmas, list) {
		if (vma->aspace) {
			msm_gem_purge_vma(vma->aspace, vma);
			if (close)
				msm_gem_close_vma(vma->aspace, vma);
		}
	}
}

/* Called with msm_obj locked */
static void
put_iova_vmas(struct drm_gem_object *obj)
{
	struct msm_gem_object *msm_obj = to_msm_bo(obj);
	struct msm_gem_vma *vma, *tmp;

	GEM_WARN_ON(!msm_gem_is_locked(obj));

	list_for_each_entry_safe(vma, tmp, &msm_obj->vmas, list) {
		del_vma(vma);
	}
}

static int get_iova_locked(struct drm_gem_object *obj,
		struct msm_gem_address_space *aspace, uint64_t *iova,
		u64 range_start, u64 range_end)
{
	struct msm_gem_vma *vma;
	int ret = 0;

	GEM_WARN_ON(!msm_gem_is_locked(obj));

	vma = lookup_vma(obj, aspace);

	if (!vma) {
		vma = add_vma(obj, aspace);
		if (IS_ERR(vma))
			return PTR_ERR(vma);

		ret = msm_gem_init_vma(aspace, vma, obj->size >> PAGE_SHIFT,
			range_start, range_end);
		if (ret) {
			del_vma(vma);
			return ret;
		}
	}

	*iova = vma->iova;
	return 0;
}

static int msm_gem_pin_iova(struct drm_gem_object *obj,
		struct msm_gem_address_space *aspace)
{
	struct msm_gem_object *msm_obj = to_msm_bo(obj);
	struct msm_gem_vma *vma;
	struct page **pages;
	int ret, prot = IOMMU_READ;

	if (!(msm_obj->flags & MSM_BO_GPU_READONLY))
		prot |= IOMMU_WRITE;

	if (msm_obj->flags & MSM_BO_MAP_PRIV)
		prot |= IOMMU_PRIV;

	if (msm_obj->flags & MSM_BO_CACHED_COHERENT)
		prot |= IOMMU_CACHE;

	GEM_WARN_ON(!msm_gem_is_locked(obj));

	if (GEM_WARN_ON(msm_obj->madv != MSM_MADV_WILLNEED))
		return -EBUSY;

	vma = lookup_vma(obj, aspace);
	if (GEM_WARN_ON(!vma))
		return -EINVAL;

	pages = get_pages(obj);
	if (IS_ERR(pages))
		return PTR_ERR(pages);

	ret = msm_gem_map_vma(aspace, vma, prot,
			msm_obj->sgt, obj->size >> PAGE_SHIFT);

	if (!ret)
		msm_obj->pin_count++;

	return ret;
}

static int get_and_pin_iova_range_locked(struct drm_gem_object *obj,
		struct msm_gem_address_space *aspace, uint64_t *iova,
		u64 range_start, u64 range_end)
{
	u64 local;
	int ret;

	GEM_WARN_ON(!msm_gem_is_locked(obj));

	ret = get_iova_locked(obj, aspace, &local,
		range_start, range_end);

	if (!ret)
		ret = msm_gem_pin_iova(obj, aspace);

	if (!ret)
		*iova = local;

	return ret;
}

/*
 * get iova and pin it. Should have a matching put
 * limits iova to specified range (in pages)
 */
int msm_gem_get_and_pin_iova_range(struct drm_gem_object *obj,
		struct msm_gem_address_space *aspace, uint64_t *iova,
		u64 range_start, u64 range_end)
{
	int ret;

	msm_gem_lock(obj);
	ret = get_and_pin_iova_range_locked(obj, aspace, iova, range_start, range_end);
	msm_gem_unlock(obj);

	return ret;
}

int msm_gem_get_and_pin_iova_locked(struct drm_gem_object *obj,
		struct msm_gem_address_space *aspace, uint64_t *iova)
{
	return get_and_pin_iova_range_locked(obj, aspace, iova, 0, U64_MAX);
}

/* get iova and pin it. Should have a matching put */
int msm_gem_get_and_pin_iova(struct drm_gem_object *obj,
		struct msm_gem_address_space *aspace, uint64_t *iova)
{
	return msm_gem_get_and_pin_iova_range(obj, aspace, iova, 0, U64_MAX);
}

/*
 * Get an iova but don't pin it. Doesn't need a put because iovas are currently
 * valid for the life of the object
 */
int msm_gem_get_iova(struct drm_gem_object *obj,
		struct msm_gem_address_space *aspace, uint64_t *iova)
{
	int ret;

	msm_gem_lock(obj);
	ret = get_iova_locked(obj, aspace, iova, 0, U64_MAX);
	msm_gem_unlock(obj);

	return ret;
}

/* get iova without taking a reference, used in places where you have
 * already done a 'msm_gem_get_and_pin_iova' or 'msm_gem_get_iova'
 */
uint64_t msm_gem_iova(struct drm_gem_object *obj,
		struct msm_gem_address_space *aspace)
{
	struct msm_gem_vma *vma;

	msm_gem_lock(obj);
	vma = lookup_vma(obj, aspace);
	msm_gem_unlock(obj);
	GEM_WARN_ON(!vma);

	return vma ? vma->iova : 0;
}

/*
 * Locked variant of msm_gem_unpin_iova()
 */
void msm_gem_unpin_iova_locked(struct drm_gem_object *obj,
		struct msm_gem_address_space *aspace)
{
	struct msm_gem_object *msm_obj = to_msm_bo(obj);
	struct msm_gem_vma *vma;

	GEM_WARN_ON(!msm_gem_is_locked(obj));

	vma = lookup_vma(obj, aspace);

	if (!GEM_WARN_ON(!vma)) {
		msm_gem_unmap_vma(aspace, vma);

		msm_obj->pin_count--;
		GEM_WARN_ON(msm_obj->pin_count < 0);

		update_inactive(msm_obj);
	}
}

/*
 * Unpin a iova by updating the reference counts. The memory isn't actually
 * purged until something else (shrinker, mm_notifier, destroy, etc) decides
 * to get rid of it
 */
void msm_gem_unpin_iova(struct drm_gem_object *obj,
		struct msm_gem_address_space *aspace)
{
	msm_gem_lock(obj);
	msm_gem_unpin_iova_locked(obj, aspace);
	msm_gem_unlock(obj);
}

int msm_gem_dumb_create(struct drm_file *file, struct drm_device *dev,
		struct drm_mode_create_dumb *args)
{
	args->pitch = align_pitch(args->width, args->bpp);
	args->size  = PAGE_ALIGN(args->pitch * args->height);
	return msm_gem_new_handle(dev, file, args->size,
			MSM_BO_SCANOUT | MSM_BO_WC, &args->handle, "dumb");
}

int msm_gem_dumb_map_offset(struct drm_file *file, struct drm_device *dev,
		uint32_t handle, uint64_t *offset)
{
	struct drm_gem_object *obj;
	int ret = 0;

	/* GEM does all our handle to object mapping */
	obj = drm_gem_object_lookup(file, handle);
	if (obj == NULL) {
		ret = -ENOENT;
		goto fail;
	}

	*offset = msm_gem_mmap_offset(obj);

	drm_gem_object_put(obj);

fail:
	return ret;
}

static void *get_vaddr(struct drm_gem_object *obj, unsigned madv)
{
	struct msm_gem_object *msm_obj = to_msm_bo(obj);
	int ret = 0;

	GEM_WARN_ON(!msm_gem_is_locked(obj));

	if (obj->import_attach)
		return ERR_PTR(-ENODEV);

	if (GEM_WARN_ON(msm_obj->madv > madv)) {
		DRM_DEV_ERROR(obj->dev->dev, "Invalid madv state: %u vs %u\n",
			msm_obj->madv, madv);
		return ERR_PTR(-EBUSY);
	}

	/* increment vmap_count *before* vmap() call, so shrinker can
	 * check vmap_count (is_vunmapable()) outside of msm_obj lock.
	 * This guarantees that we won't try to msm_gem_vunmap() this
	 * same object from within the vmap() call (while we already
	 * hold msm_obj lock)
	 */
	msm_obj->vmap_count++;

	if (!msm_obj->vaddr) {
		struct page **pages = get_pages(obj);
		if (IS_ERR(pages)) {
			ret = PTR_ERR(pages);
			goto fail;
		}
		msm_obj->vaddr = vmap(pages, obj->size >> PAGE_SHIFT,
				VM_MAP, msm_gem_pgprot(msm_obj, PAGE_KERNEL));
		if (msm_obj->vaddr == NULL) {
			ret = -ENOMEM;
			goto fail;
		}

		update_inactive(msm_obj);
	}

	return msm_obj->vaddr;

fail:
	msm_obj->vmap_count--;
	return ERR_PTR(ret);
}

void *msm_gem_get_vaddr_locked(struct drm_gem_object *obj)
{
	return get_vaddr(obj, MSM_MADV_WILLNEED);
}

void *msm_gem_get_vaddr(struct drm_gem_object *obj)
{
	void *ret;

	msm_gem_lock(obj);
	ret = msm_gem_get_vaddr_locked(obj);
	msm_gem_unlock(obj);

	return ret;
}

/*
 * Don't use this!  It is for the very special case of dumping
 * submits from GPU hangs or faults, were the bo may already
 * be MSM_MADV_DONTNEED, but we know the buffer is still on the
 * active list.
 */
void *msm_gem_get_vaddr_active(struct drm_gem_object *obj)
{
	return get_vaddr(obj, __MSM_MADV_PURGED);
}

void msm_gem_put_vaddr_locked(struct drm_gem_object *obj)
{
	struct msm_gem_object *msm_obj = to_msm_bo(obj);

	GEM_WARN_ON(!msm_gem_is_locked(obj));
	GEM_WARN_ON(msm_obj->vmap_count < 1);

	msm_obj->vmap_count--;
}

void msm_gem_put_vaddr(struct drm_gem_object *obj)
{
	msm_gem_lock(obj);
	msm_gem_put_vaddr_locked(obj);
	msm_gem_unlock(obj);
}

/* Update madvise status, returns true if not purged, else
 * false or -errno.
 */
int msm_gem_madvise(struct drm_gem_object *obj, unsigned madv)
{
	struct msm_gem_object *msm_obj = to_msm_bo(obj);

	msm_gem_lock(obj);

	if (msm_obj->madv != __MSM_MADV_PURGED)
		msm_obj->madv = madv;

	madv = msm_obj->madv;

	/* If the obj is inactive, we might need to move it
	 * between inactive lists
	 */
	if (msm_obj->active_count == 0)
		update_inactive(msm_obj);

	msm_gem_unlock(obj);

	return (madv != __MSM_MADV_PURGED);
}

void msm_gem_purge(struct drm_gem_object *obj)
{
	struct drm_device *dev = obj->dev;
	struct msm_gem_object *msm_obj = to_msm_bo(obj);

	GEM_WARN_ON(!msm_gem_is_locked(obj));
	GEM_WARN_ON(!is_purgeable(msm_obj));

	/* Get rid of any iommu mapping(s): */
	put_iova_spaces(obj, true);

	msm_gem_vunmap(obj);

	drm_vma_node_unmap(&obj->vma_node, dev->anon_inode->i_mapping);

	put_pages(obj);

	put_iova_vmas(obj);

	msm_obj->madv = __MSM_MADV_PURGED;
	update_inactive(msm_obj);

	drm_gem_free_mmap_offset(obj);

	/* Our goal here is to return as much of the memory as
	 * is possible back to the system as we are called from OOM.
	 * To do this we must instruct the shmfs to drop all of its
	 * backing pages, *now*.
	 */
	shmem_truncate_range(file_inode(obj->filp), 0, (loff_t)-1);

	invalidate_mapping_pages(file_inode(obj->filp)->i_mapping,
			0, (loff_t)-1);
}

/*
 * Unpin the backing pages and make them available to be swapped out.
 */
void msm_gem_evict(struct drm_gem_object *obj)
{
	struct drm_device *dev = obj->dev;
	struct msm_gem_object *msm_obj = to_msm_bo(obj);

	GEM_WARN_ON(!msm_gem_is_locked(obj));
	GEM_WARN_ON(is_unevictable(msm_obj));
	GEM_WARN_ON(!msm_obj->evictable);
	GEM_WARN_ON(msm_obj->active_count);

	/* Get rid of any iommu mapping(s): */
	put_iova_spaces(obj, false);

	drm_vma_node_unmap(&obj->vma_node, dev->anon_inode->i_mapping);

	put_pages(obj);

	update_inactive(msm_obj);
}

void msm_gem_vunmap(struct drm_gem_object *obj)
{
	struct msm_gem_object *msm_obj = to_msm_bo(obj);

	GEM_WARN_ON(!msm_gem_is_locked(obj));

	if (!msm_obj->vaddr || GEM_WARN_ON(!is_vunmapable(msm_obj)))
		return;

	vunmap(msm_obj->vaddr);
	msm_obj->vaddr = NULL;
}

void msm_gem_active_get(struct drm_gem_object *obj, struct msm_gpu *gpu)
{
	struct msm_gem_object *msm_obj = to_msm_bo(obj);
	struct msm_drm_private *priv = obj->dev->dev_private;

	might_sleep();
	GEM_WARN_ON(!msm_gem_is_locked(obj));
	GEM_WARN_ON(msm_obj->madv != MSM_MADV_WILLNEED);
	GEM_WARN_ON(msm_obj->dontneed);

	if (msm_obj->active_count++ == 0) {
		mutex_lock(&priv->mm_lock);
		if (msm_obj->evictable)
			mark_unevictable(msm_obj);
		list_move_tail(&msm_obj->mm_list, &gpu->active_list);
		mutex_unlock(&priv->mm_lock);
	}
}

void msm_gem_active_put(struct drm_gem_object *obj)
{
	struct msm_gem_object *msm_obj = to_msm_bo(obj);

	might_sleep();
	GEM_WARN_ON(!msm_gem_is_locked(obj));

	if (--msm_obj->active_count == 0) {
		update_inactive(msm_obj);
	}
}

static void update_inactive(struct msm_gem_object *msm_obj)
{
	struct msm_drm_private *priv = msm_obj->base.dev->dev_private;

	GEM_WARN_ON(!msm_gem_is_locked(&msm_obj->base));

	if (msm_obj->active_count != 0)
		return;

	mutex_lock(&priv->mm_lock);

	if (msm_obj->dontneed)
		mark_unpurgeable(msm_obj);
	if (msm_obj->evictable)
		mark_unevictable(msm_obj);

	list_del(&msm_obj->mm_list);
	if ((msm_obj->madv == MSM_MADV_WILLNEED) && msm_obj->sgt) {
		list_add_tail(&msm_obj->mm_list, &priv->inactive_willneed);
		mark_evictable(msm_obj);
	} else if (msm_obj->madv == MSM_MADV_DONTNEED) {
		list_add_tail(&msm_obj->mm_list, &priv->inactive_dontneed);
		mark_purgeable(msm_obj);
	} else {
		GEM_WARN_ON((msm_obj->madv != __MSM_MADV_PURGED) && msm_obj->sgt);
		list_add_tail(&msm_obj->mm_list, &priv->inactive_unpinned);
	}

	mutex_unlock(&priv->mm_lock);
}

int msm_gem_cpu_prep(struct drm_gem_object *obj, uint32_t op, ktime_t *timeout)
{
	bool write = !!(op & MSM_PREP_WRITE);
	unsigned long remain =
		op & MSM_PREP_NOSYNC ? 0 : timeout_to_jiffies(timeout);
	long ret;

	ret = dma_resv_wait_timeout(obj->resv, write, true,  remain);
	if (ret == 0)
		return remain == 0 ? -EBUSY : -ETIMEDOUT;
	else if (ret < 0)
		return ret;

	/* TODO cache maintenance */

	return 0;
}

int msm_gem_cpu_fini(struct drm_gem_object *obj)
{
	/* TODO cache maintenance */
	return 0;
}

#ifdef CONFIG_DEBUG_FS
static void describe_fence(struct dma_fence *fence, const char *type,
		struct seq_file *m)
{
	if (!dma_fence_is_signaled(fence))
		seq_printf(m, "\t%9s: %s %s seq %llu\n", type,
				fence->ops->get_driver_name(fence),
				fence->ops->get_timeline_name(fence),
				fence->seqno);
}

void msm_gem_describe(struct drm_gem_object *obj, struct seq_file *m,
		struct msm_gem_stats *stats)
{
	struct msm_gem_object *msm_obj = to_msm_bo(obj);
	struct dma_resv *robj = obj->resv;
	struct dma_resv_list *fobj;
	struct dma_fence *fence;
	struct msm_gem_vma *vma;
	uint64_t off = drm_vma_node_start(&obj->vma_node);
	const char *madv;

	msm_gem_lock(obj);

	stats->all.count++;
	stats->all.size += obj->size;

	if (is_active(msm_obj)) {
		stats->active.count++;
		stats->active.size += obj->size;
	}

	if (msm_obj->pages) {
		stats->resident.count++;
		stats->resident.size += obj->size;
	}

	switch (msm_obj->madv) {
	case __MSM_MADV_PURGED:
		stats->purged.count++;
		stats->purged.size += obj->size;
		madv = " purged";
		break;
	case MSM_MADV_DONTNEED:
		stats->purgeable.count++;
		stats->purgeable.size += obj->size;
		madv = " purgeable";
		break;
	case MSM_MADV_WILLNEED:
	default:
		madv = "";
		break;
	}

	seq_printf(m, "%08x: %c %2d (%2d) %08llx %p",
			msm_obj->flags, is_active(msm_obj) ? 'A' : 'I',
			obj->name, kref_read(&obj->refcount),
			off, msm_obj->vaddr);

	seq_printf(m, " %08zu %9s %-32s\n", obj->size, madv, msm_obj->name);

	if (!list_empty(&msm_obj->vmas)) {

		seq_puts(m, "      vmas:");

		list_for_each_entry(vma, &msm_obj->vmas, list) {
			const char *name, *comm;
			if (vma->aspace) {
				struct msm_gem_address_space *aspace = vma->aspace;
				struct task_struct *task =
					get_pid_task(aspace->pid, PIDTYPE_PID);
				if (task) {
					comm = kstrdup(task->comm, GFP_KERNEL);
				} else {
					comm = NULL;
				}
				name = aspace->name;
			} else {
				name = comm = NULL;
			}
			seq_printf(m, " [%s%s%s: aspace=%p, %08llx,%s,inuse=%d]",
				name, comm ? ":" : "", comm ? comm : "",
				vma->aspace, vma->iova,
				vma->mapped ? "mapped" : "unmapped",
				vma->inuse);
			kfree(comm);
		}

		seq_puts(m, "\n");
	}

	rcu_read_lock();
	fobj = dma_resv_shared_list(robj);
	if (fobj) {
		unsigned int i, shared_count = fobj->shared_count;

		for (i = 0; i < shared_count; i++) {
			fence = rcu_dereference(fobj->shared[i]);
			describe_fence(fence, "Shared", m);
		}
	}

	fence = dma_resv_excl_fence(robj);
	if (fence)
		describe_fence(fence, "Exclusive", m);
	rcu_read_unlock();

	msm_gem_unlock(obj);
}

void msm_gem_describe_objects(struct list_head *list, struct seq_file *m)
{
	struct msm_gem_stats stats = {};
	struct msm_gem_object *msm_obj;

	seq_puts(m, "   flags       id ref  offset   kaddr            size     madv      name\n");
	list_for_each_entry(msm_obj, list, node) {
		struct drm_gem_object *obj = &msm_obj->base;
		seq_puts(m, "   ");
		msm_gem_describe(obj, m, &stats);
	}

	seq_printf(m, "Total:     %4d objects, %9zu bytes\n",
			stats.all.count, stats.all.size);
	seq_printf(m, "Active:    %4d objects, %9zu bytes\n",
			stats.active.count, stats.active.size);
	seq_printf(m, "Resident:  %4d objects, %9zu bytes\n",
			stats.resident.count, stats.resident.size);
	seq_printf(m, "Purgeable: %4d objects, %9zu bytes\n",
			stats.purgeable.count, stats.purgeable.size);
	seq_printf(m, "Purged:    %4d objects, %9zu bytes\n",
			stats.purged.count, stats.purged.size);
}
#endif

/* don't call directly!  Use drm_gem_object_put() */
void msm_gem_free_object(struct drm_gem_object *obj)
{
	struct msm_gem_object *msm_obj = to_msm_bo(obj);
	struct drm_device *dev = obj->dev;
	struct msm_drm_private *priv = dev->dev_private;

	mutex_lock(&priv->obj_lock);
	list_del(&msm_obj->node);
	mutex_unlock(&priv->obj_lock);

	mutex_lock(&priv->mm_lock);
	if (msm_obj->dontneed)
		mark_unpurgeable(msm_obj);
	list_del(&msm_obj->mm_list);
	mutex_unlock(&priv->mm_lock);

	msm_gem_lock(obj);

	/* object should not be on active list: */
	GEM_WARN_ON(is_active(msm_obj));

	put_iova_spaces(obj, true);

	if (obj->import_attach) {
		GEM_WARN_ON(msm_obj->vaddr);

		/* Don't drop the pages for imported dmabuf, as they are not
		 * ours, just free the array we allocated:
		 */
		kvfree(msm_obj->pages);

		put_iova_vmas(obj);

		/* dma_buf_detach() grabs resv lock, so we need to unlock
		 * prior to drm_prime_gem_destroy
		 */
		msm_gem_unlock(obj);

		drm_prime_gem_destroy(obj, msm_obj->sgt);
	} else {
		msm_gem_vunmap(obj);
		put_pages(obj);
		put_iova_vmas(obj);
		msm_gem_unlock(obj);
	}

	drm_gem_object_release(obj);

	kfree(msm_obj);
}

static int msm_gem_object_mmap(struct drm_gem_object *obj, struct vm_area_struct *vma)
{
	struct msm_gem_object *msm_obj = to_msm_bo(obj);

	vma->vm_flags &= ~VM_PFNMAP;
	vma->vm_flags |= VM_MIXEDMAP | VM_DONTEXPAND;
	vma->vm_page_prot = msm_gem_pgprot(msm_obj, vm_get_page_prot(vma->vm_flags));

	return 0;
}

/* convenience method to construct a GEM buffer object, and userspace handle */
int msm_gem_new_handle(struct drm_device *dev, struct drm_file *file,
		uint32_t size, uint32_t flags, uint32_t *handle,
		char *name)
{
	struct drm_gem_object *obj;
	int ret;

	obj = msm_gem_new(dev, size, flags);

	if (IS_ERR(obj))
		return PTR_ERR(obj);

	if (name)
		msm_gem_object_set_name(obj, "%s", name);

	ret = drm_gem_handle_create(file, obj, handle);

	/* drop reference from allocate - handle holds it now */
	drm_gem_object_put(obj);

	return ret;
}

static const struct vm_operations_struct vm_ops = {
	.fault = msm_gem_fault,
	.open = drm_gem_vm_open,
	.close = drm_gem_vm_close,
};

static const struct drm_gem_object_funcs msm_gem_object_funcs = {
	.free = msm_gem_free_object,
	.pin = msm_gem_prime_pin,
	.unpin = msm_gem_prime_unpin,
	.get_sg_table = msm_gem_prime_get_sg_table,
	.vmap = msm_gem_prime_vmap,
	.vunmap = msm_gem_prime_vunmap,
	.mmap = msm_gem_object_mmap,
	.vm_ops = &vm_ops,
};

static int msm_gem_new_impl(struct drm_device *dev,
		uint32_t size, uint32_t flags,
		struct drm_gem_object **obj)
{
	struct msm_gem_object *msm_obj;

	switch (flags & MSM_BO_CACHE_MASK) {
	case MSM_BO_UNCACHED:
	case MSM_BO_CACHED:
	case MSM_BO_WC:
		break;
	case MSM_BO_CACHED_COHERENT:
		if (priv->has_cached_coherent)
			break;
		fallthrough;
	default:
		DRM_DEV_ERROR(dev->dev, "invalid cache flag: %x\n",
				(flags & MSM_BO_CACHE_MASK));
		return -EINVAL;
	}

	msm_obj = kzalloc(sizeof(*msm_obj), GFP_KERNEL);
	if (!msm_obj)
		return -ENOMEM;

	msm_obj->flags = flags;
	msm_obj->madv = MSM_MADV_WILLNEED;

	INIT_LIST_HEAD(&msm_obj->node);
	INIT_LIST_HEAD(&msm_obj->vmas);

	*obj = &msm_obj->base;
	(*obj)->funcs = &msm_gem_object_funcs;

	return 0;
}

struct drm_gem_object *msm_gem_new(struct drm_device *dev, uint32_t size, uint32_t flags)
{
	struct msm_drm_private *priv = dev->dev_private;
	struct msm_gem_object *msm_obj;
	struct drm_gem_object *obj = NULL;
	bool use_vram = false;
	int ret;

	size = PAGE_ALIGN(size);

	if (!msm_use_mmu(dev))
		use_vram = true;
	else if ((flags & (MSM_BO_STOLEN | MSM_BO_SCANOUT)) && priv->vram.size)
		use_vram = true;

	if (GEM_WARN_ON(use_vram && !priv->vram.size))
		return ERR_PTR(-EINVAL);

	/* Disallow zero sized objects as they make the underlying
	 * infrastructure grumpy
	 */
	if (size == 0)
		return ERR_PTR(-EINVAL);

	ret = msm_gem_new_impl(dev, size, flags, &obj);
	if (ret)
		return ERR_PTR(ret);

	msm_obj = to_msm_bo(obj);

	msm_obj = to_msm_bo(obj);

	if (use_vram) {
		struct msm_gem_vma *vma;
		struct page **pages;

		drm_gem_private_object_init(dev, obj, size);

		msm_gem_lock(obj);

		vma = add_vma(obj, NULL);
		msm_gem_unlock(obj);
		if (IS_ERR(vma)) {
			ret = PTR_ERR(vma);
			goto fail;
		}

		to_msm_bo(obj)->vram_node = &vma->node;

		/* Call chain get_pages() -> update_inactive() tries to
		 * access msm_obj->mm_list, but it is not initialized yet.
		 * To avoid NULL pointer dereference error, initialize
		 * mm_list to be empty.
		 */
		INIT_LIST_HEAD(&msm_obj->mm_list);

		msm_gem_lock(obj);
		pages = get_pages(obj);
		msm_gem_unlock(obj);
		if (IS_ERR(pages)) {
			ret = PTR_ERR(pages);
			goto fail;
		}

		vma->iova = physaddr(obj);
	} else {
		ret = drm_gem_object_init(dev, obj, size);
		if (ret)
			goto fail;
		/*
		 * Our buffers are kept pinned, so allocating them from the
		 * MOVABLE zone is a really bad idea, and conflicts with CMA.
		 * See comments above new_inode() why this is required _and_
		 * expected if you're going to pin these pages.
		 */
		mapping_set_gfp_mask(obj->filp->f_mapping, GFP_HIGHUSER);
	}

<<<<<<< HEAD
	if (struct_mutex_locked) {
		WARN_ON(!mutex_is_locked(&dev->struct_mutex));
		list_add_tail(&msm_obj->mm_list, &priv->inactive_list);
	} else {
		mutex_lock(&dev->struct_mutex);
		list_add_tail(&msm_obj->mm_list, &priv->inactive_list);
		mutex_unlock(&dev->struct_mutex);
	}
=======
	mutex_lock(&priv->mm_lock);
	list_add_tail(&msm_obj->mm_list, &priv->inactive_unpinned);
	mutex_unlock(&priv->mm_lock);

	mutex_lock(&priv->obj_lock);
	list_add_tail(&msm_obj->node, &priv->objects);
	mutex_unlock(&priv->obj_lock);
>>>>>>> c1084c27

	return obj;

fail:
	drm_gem_object_put(obj);
	return ERR_PTR(ret);
}

struct drm_gem_object *msm_gem_import(struct drm_device *dev,
		struct dma_buf *dmabuf, struct sg_table *sgt)
{
	struct msm_drm_private *priv = dev->dev_private;
	struct msm_gem_object *msm_obj;
	struct drm_gem_object *obj;
	uint32_t size;
	int ret, npages;

	/* if we don't have IOMMU, don't bother pretending we can import: */
	if (!msm_use_mmu(dev)) {
		DRM_DEV_ERROR(dev->dev, "cannot import without IOMMU\n");
		return ERR_PTR(-EINVAL);
	}

	size = PAGE_ALIGN(dmabuf->size);

	ret = msm_gem_new_impl(dev, size, MSM_BO_WC, &obj);
	if (ret)
		return ERR_PTR(ret);

	drm_gem_private_object_init(dev, obj, size);

	npages = size / PAGE_SIZE;

	msm_obj = to_msm_bo(obj);
	msm_gem_lock(obj);
	msm_obj->sgt = sgt;
	msm_obj->pages = kvmalloc_array(npages, sizeof(struct page *), GFP_KERNEL);
	if (!msm_obj->pages) {
		msm_gem_unlock(obj);
		ret = -ENOMEM;
		goto fail;
	}

	ret = drm_prime_sg_to_page_array(sgt, msm_obj->pages, npages);
	if (ret) {
		msm_gem_unlock(obj);
		goto fail;
	}

<<<<<<< HEAD
	mutex_unlock(&msm_obj->lock);

	mutex_lock(&dev->struct_mutex);
	list_add_tail(&msm_obj->mm_list, &priv->inactive_list);
	mutex_unlock(&dev->struct_mutex);
=======
	msm_gem_unlock(obj);

	mutex_lock(&priv->mm_lock);
	list_add_tail(&msm_obj->mm_list, &priv->inactive_unpinned);
	mutex_unlock(&priv->mm_lock);

	mutex_lock(&priv->obj_lock);
	list_add_tail(&msm_obj->node, &priv->objects);
	mutex_unlock(&priv->obj_lock);
>>>>>>> c1084c27

	return obj;

fail:
	drm_gem_object_put(obj);
	return ERR_PTR(ret);
}

void *msm_gem_kernel_new(struct drm_device *dev, uint32_t size,
		uint32_t flags, struct msm_gem_address_space *aspace,
		struct drm_gem_object **bo, uint64_t *iova)
{
	void *vaddr;
	struct drm_gem_object *obj = msm_gem_new(dev, size, flags);
	int ret;

	if (IS_ERR(obj))
		return ERR_CAST(obj);

	if (iova) {
		ret = msm_gem_get_and_pin_iova(obj, aspace, iova);
		if (ret)
			goto err;
	}

	vaddr = msm_gem_get_vaddr(obj);
	if (IS_ERR(vaddr)) {
		msm_gem_unpin_iova(obj, aspace);
		ret = PTR_ERR(vaddr);
		goto err;
	}

	if (bo)
		*bo = obj;

	return vaddr;
err:
	drm_gem_object_put(obj);

	return ERR_PTR(ret);

}

void msm_gem_kernel_put(struct drm_gem_object *bo,
		struct msm_gem_address_space *aspace)
{
	if (IS_ERR_OR_NULL(bo))
		return;

	msm_gem_put_vaddr(bo);
	msm_gem_unpin_iova(bo, aspace);
	drm_gem_object_put(bo);
}

void msm_gem_object_set_name(struct drm_gem_object *bo, const char *fmt, ...)
{
	struct msm_gem_object *msm_obj = to_msm_bo(bo);
	va_list ap;

	if (!fmt)
		return;

	va_start(ap, fmt);
	vsnprintf(msm_obj->name, sizeof(msm_obj->name), fmt, ap);
	va_end(ap);
}<|MERGE_RESOLUTION|>--- conflicted
+++ resolved
@@ -1107,6 +1107,7 @@
 		uint32_t size, uint32_t flags,
 		struct drm_gem_object **obj)
 {
+	struct msm_drm_private *priv = dev->dev_private;
 	struct msm_gem_object *msm_obj;
 
 	switch (flags & MSM_BO_CACHE_MASK) {
@@ -1170,8 +1171,6 @@
 
 	msm_obj = to_msm_bo(obj);
 
-	msm_obj = to_msm_bo(obj);
-
 	if (use_vram) {
 		struct msm_gem_vma *vma;
 		struct page **pages;
@@ -1218,16 +1217,6 @@
 		mapping_set_gfp_mask(obj->filp->f_mapping, GFP_HIGHUSER);
 	}
 
-<<<<<<< HEAD
-	if (struct_mutex_locked) {
-		WARN_ON(!mutex_is_locked(&dev->struct_mutex));
-		list_add_tail(&msm_obj->mm_list, &priv->inactive_list);
-	} else {
-		mutex_lock(&dev->struct_mutex);
-		list_add_tail(&msm_obj->mm_list, &priv->inactive_list);
-		mutex_unlock(&dev->struct_mutex);
-	}
-=======
 	mutex_lock(&priv->mm_lock);
 	list_add_tail(&msm_obj->mm_list, &priv->inactive_unpinned);
 	mutex_unlock(&priv->mm_lock);
@@ -1235,7 +1224,6 @@
 	mutex_lock(&priv->obj_lock);
 	list_add_tail(&msm_obj->node, &priv->objects);
 	mutex_unlock(&priv->obj_lock);
->>>>>>> c1084c27
 
 	return obj;
 
@@ -1285,13 +1273,6 @@
 		goto fail;
 	}
 
-<<<<<<< HEAD
-	mutex_unlock(&msm_obj->lock);
-
-	mutex_lock(&dev->struct_mutex);
-	list_add_tail(&msm_obj->mm_list, &priv->inactive_list);
-	mutex_unlock(&dev->struct_mutex);
-=======
 	msm_gem_unlock(obj);
 
 	mutex_lock(&priv->mm_lock);
@@ -1301,7 +1282,6 @@
 	mutex_lock(&priv->obj_lock);
 	list_add_tail(&msm_obj->node, &priv->objects);
 	mutex_unlock(&priv->obj_lock);
->>>>>>> c1084c27
 
 	return obj;
 
