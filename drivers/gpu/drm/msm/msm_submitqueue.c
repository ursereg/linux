--- conflicted
+++ resolved
@@ -140,16 +140,6 @@
 
 	kref_init(&queue->ref);
 	queue->flags = flags;
-<<<<<<< HEAD
-
-	if (priv->gpu) {
-		if (prio >= priv->gpu->nr_rings) {
-			kfree(queue);
-			return -EINVAL;
-		}
-
-		queue->prio = prio;
-=======
 	queue->ring_nr = ring_nr;
 
 	queue->entity = get_sched_entity(ctx, priv->gpu->rb[ring_nr],
@@ -158,7 +148,6 @@
 		ret = PTR_ERR(queue->entity);
 		kfree(queue);
 		return ret;
->>>>>>> c1084c27
 	}
 
 	write_lock(&ctx->queuelock);
