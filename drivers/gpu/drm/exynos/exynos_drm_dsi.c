// SPDX-License-Identifier: GPL-2.0-only
/*
 * Samsung SoC MIPI DSI Master driver.
 *
 * Copyright (c) 2014 Samsung Electronics Co., Ltd
 *
 * Contacts: Tomasz Figa <t.figa@samsung.com>
*/

#include <linux/clk.h>
#include <linux/delay.h>
#include <linux/component.h>
#include <linux/gpio/consumer.h>
#include <linux/irq.h>
#include <linux/of_device.h>
#include <linux/of_gpio.h>
#include <linux/of_graph.h>
#include <linux/phy/phy.h>
#include <linux/regulator/consumer.h>

#include <asm/unaligned.h>

#include <video/mipi_display.h>
#include <video/videomode.h>

#include <drm/drm_atomic_helper.h>
#include <drm/drm_bridge.h>
#include <drm/drm_fb_helper.h>
#include <drm/drm_mipi_dsi.h>
#include <drm/drm_panel.h>
#include <drm/drm_print.h>
#include <drm/drm_probe_helper.h>
#include <drm/drm_simple_kms_helper.h>

#include "exynos_drm_crtc.h"
#include "exynos_drm_drv.h"

/* returns true iff both arguments logically differs */
#define NEQV(a, b) (!(a) ^ !(b))

/* DSIM_STATUS */
#define DSIM_STOP_STATE_DAT(x)		(((x) & 0xf) << 0)
#define DSIM_STOP_STATE_CLK		(1 << 8)
#define DSIM_TX_READY_HS_CLK		(1 << 10)
#define DSIM_PLL_STABLE			(1 << 31)

/* DSIM_SWRST */
#define DSIM_FUNCRST			(1 << 16)
#define DSIM_SWRST			(1 << 0)

/* DSIM_TIMEOUT */
#define DSIM_LPDR_TIMEOUT(x)		((x) << 0)
#define DSIM_BTA_TIMEOUT(x)		((x) << 16)

/* DSIM_CLKCTRL */
#define DSIM_ESC_PRESCALER(x)		(((x) & 0xffff) << 0)
#define DSIM_ESC_PRESCALER_MASK		(0xffff << 0)
#define DSIM_LANE_ESC_CLK_EN_CLK	(1 << 19)
#define DSIM_LANE_ESC_CLK_EN_DATA(x)	(((x) & 0xf) << 20)
#define DSIM_LANE_ESC_CLK_EN_DATA_MASK	(0xf << 20)
#define DSIM_BYTE_CLKEN			(1 << 24)
#define DSIM_BYTE_CLK_SRC(x)		(((x) & 0x3) << 25)
#define DSIM_BYTE_CLK_SRC_MASK		(0x3 << 25)
#define DSIM_PLL_BYPASS			(1 << 27)
#define DSIM_ESC_CLKEN			(1 << 28)
#define DSIM_TX_REQUEST_HSCLK		(1 << 31)

/* DSIM_CONFIG */
#define DSIM_LANE_EN_CLK		(1 << 0)
#define DSIM_LANE_EN(x)			(((x) & 0xf) << 1)
#define DSIM_NUM_OF_DATA_LANE(x)	(((x) & 0x3) << 5)
#define DSIM_SUB_PIX_FORMAT(x)		(((x) & 0x7) << 8)
#define DSIM_MAIN_PIX_FORMAT_MASK	(0x7 << 12)
#define DSIM_MAIN_PIX_FORMAT_RGB888	(0x7 << 12)
#define DSIM_MAIN_PIX_FORMAT_RGB666	(0x6 << 12)
#define DSIM_MAIN_PIX_FORMAT_RGB666_P	(0x5 << 12)
#define DSIM_MAIN_PIX_FORMAT_RGB565	(0x4 << 12)
#define DSIM_SUB_VC			(((x) & 0x3) << 16)
#define DSIM_MAIN_VC			(((x) & 0x3) << 18)
#define DSIM_HSA_MODE			(1 << 20)
#define DSIM_HBP_MODE			(1 << 21)
#define DSIM_HFP_MODE			(1 << 22)
#define DSIM_HSE_MODE			(1 << 23)
#define DSIM_AUTO_MODE			(1 << 24)
#define DSIM_VIDEO_MODE			(1 << 25)
#define DSIM_BURST_MODE			(1 << 26)
#define DSIM_SYNC_INFORM		(1 << 27)
#define DSIM_EOT_DISABLE		(1 << 28)
#define DSIM_MFLUSH_VS			(1 << 29)
/* This flag is valid only for exynos3250/3472/5260/5430 */
#define DSIM_CLKLANE_STOP		(1 << 30)

/* DSIM_ESCMODE */
#define DSIM_TX_TRIGGER_RST		(1 << 4)
#define DSIM_TX_LPDT_LP			(1 << 6)
#define DSIM_CMD_LPDT_LP		(1 << 7)
#define DSIM_FORCE_BTA			(1 << 16)
#define DSIM_FORCE_STOP_STATE		(1 << 20)
#define DSIM_STOP_STATE_CNT(x)		(((x) & 0x7ff) << 21)
#define DSIM_STOP_STATE_CNT_MASK	(0x7ff << 21)

/* DSIM_MDRESOL */
#define DSIM_MAIN_STAND_BY		(1 << 31)
#define DSIM_MAIN_VRESOL(x, num_bits)	(((x) & ((1 << (num_bits)) - 1)) << 16)
#define DSIM_MAIN_HRESOL(x, num_bits)	(((x) & ((1 << (num_bits)) - 1)) << 0)

/* DSIM_MVPORCH */
#define DSIM_CMD_ALLOW(x)		((x) << 28)
#define DSIM_STABLE_VFP(x)		((x) << 16)
#define DSIM_MAIN_VBP(x)		((x) << 0)
#define DSIM_CMD_ALLOW_MASK		(0xf << 28)
#define DSIM_STABLE_VFP_MASK		(0x7ff << 16)
#define DSIM_MAIN_VBP_MASK		(0x7ff << 0)

/* DSIM_MHPORCH */
#define DSIM_MAIN_HFP(x)		((x) << 16)
#define DSIM_MAIN_HBP(x)		((x) << 0)
#define DSIM_MAIN_HFP_MASK		((0xffff) << 16)
#define DSIM_MAIN_HBP_MASK		((0xffff) << 0)

/* DSIM_MSYNC */
#define DSIM_MAIN_VSA(x)		((x) << 22)
#define DSIM_MAIN_HSA(x)		((x) << 0)
#define DSIM_MAIN_VSA_MASK		((0x3ff) << 22)
#define DSIM_MAIN_HSA_MASK		((0xffff) << 0)

/* DSIM_SDRESOL */
#define DSIM_SUB_STANDY(x)		((x) << 31)
#define DSIM_SUB_VRESOL(x)		((x) << 16)
#define DSIM_SUB_HRESOL(x)		((x) << 0)
#define DSIM_SUB_STANDY_MASK		((0x1) << 31)
#define DSIM_SUB_VRESOL_MASK		((0x7ff) << 16)
#define DSIM_SUB_HRESOL_MASK		((0x7ff) << 0)

/* DSIM_INTSRC */
#define DSIM_INT_PLL_STABLE		(1 << 31)
#define DSIM_INT_SW_RST_RELEASE		(1 << 30)
#define DSIM_INT_SFR_FIFO_EMPTY		(1 << 29)
#define DSIM_INT_SFR_HDR_FIFO_EMPTY	(1 << 28)
#define DSIM_INT_BTA			(1 << 25)
#define DSIM_INT_FRAME_DONE		(1 << 24)
#define DSIM_INT_RX_TIMEOUT		(1 << 21)
#define DSIM_INT_BTA_TIMEOUT		(1 << 20)
#define DSIM_INT_RX_DONE		(1 << 18)
#define DSIM_INT_RX_TE			(1 << 17)
#define DSIM_INT_RX_ACK			(1 << 16)
#define DSIM_INT_RX_ECC_ERR		(1 << 15)
#define DSIM_INT_RX_CRC_ERR		(1 << 14)

/* DSIM_FIFOCTRL */
#define DSIM_RX_DATA_FULL		(1 << 25)
#define DSIM_RX_DATA_EMPTY		(1 << 24)
#define DSIM_SFR_HEADER_FULL		(1 << 23)
#define DSIM_SFR_HEADER_EMPTY		(1 << 22)
#define DSIM_SFR_PAYLOAD_FULL		(1 << 21)
#define DSIM_SFR_PAYLOAD_EMPTY		(1 << 20)
#define DSIM_I80_HEADER_FULL		(1 << 19)
#define DSIM_I80_HEADER_EMPTY		(1 << 18)
#define DSIM_I80_PAYLOAD_FULL		(1 << 17)
#define DSIM_I80_PAYLOAD_EMPTY		(1 << 16)
#define DSIM_SD_HEADER_FULL		(1 << 15)
#define DSIM_SD_HEADER_EMPTY		(1 << 14)
#define DSIM_SD_PAYLOAD_FULL		(1 << 13)
#define DSIM_SD_PAYLOAD_EMPTY		(1 << 12)
#define DSIM_MD_HEADER_FULL		(1 << 11)
#define DSIM_MD_HEADER_EMPTY		(1 << 10)
#define DSIM_MD_PAYLOAD_FULL		(1 << 9)
#define DSIM_MD_PAYLOAD_EMPTY		(1 << 8)
#define DSIM_RX_FIFO			(1 << 4)
#define DSIM_SFR_FIFO			(1 << 3)
#define DSIM_I80_FIFO			(1 << 2)
#define DSIM_SD_FIFO			(1 << 1)
#define DSIM_MD_FIFO			(1 << 0)

/* DSIM_PHYACCHR */
#define DSIM_AFC_EN			(1 << 14)
#define DSIM_AFC_CTL(x)			(((x) & 0x7) << 5)

/* DSIM_PLLCTRL */
#define DSIM_FREQ_BAND(x)		((x) << 24)
#define DSIM_PLL_EN			(1 << 23)
#define DSIM_PLL_P(x)			((x) << 13)
#define DSIM_PLL_M(x)			((x) << 4)
#define DSIM_PLL_S(x)			((x) << 1)

/* DSIM_PHYCTRL */
#define DSIM_PHYCTRL_ULPS_EXIT(x)	(((x) & 0x1ff) << 0)
#define DSIM_PHYCTRL_B_DPHYCTL_VREG_LP	(1 << 30)
#define DSIM_PHYCTRL_B_DPHYCTL_SLEW_UP	(1 << 14)

/* DSIM_PHYTIMING */
#define DSIM_PHYTIMING_LPX(x)		((x) << 8)
#define DSIM_PHYTIMING_HS_EXIT(x)	((x) << 0)

/* DSIM_PHYTIMING1 */
#define DSIM_PHYTIMING1_CLK_PREPARE(x)	((x) << 24)
#define DSIM_PHYTIMING1_CLK_ZERO(x)	((x) << 16)
#define DSIM_PHYTIMING1_CLK_POST(x)	((x) << 8)
#define DSIM_PHYTIMING1_CLK_TRAIL(x)	((x) << 0)

/* DSIM_PHYTIMING2 */
#define DSIM_PHYTIMING2_HS_PREPARE(x)	((x) << 16)
#define DSIM_PHYTIMING2_HS_ZERO(x)	((x) << 8)
#define DSIM_PHYTIMING2_HS_TRAIL(x)	((x) << 0)

#define DSI_MAX_BUS_WIDTH		4
#define DSI_NUM_VIRTUAL_CHANNELS	4
#define DSI_TX_FIFO_SIZE		2048
#define DSI_RX_FIFO_SIZE		256
#define DSI_XFER_TIMEOUT_MS		100
#define DSI_RX_FIFO_EMPTY		0x30800002

#define OLD_SCLK_MIPI_CLK_NAME "pll_clk"

static const char *const clk_names[5] = { "bus_clk", "sclk_mipi",
	"phyclk_mipidphy0_bitclkdiv8", "phyclk_mipidphy0_rxclkesc0",
	"sclk_rgb_vclk_to_dsim0" };

enum exynos_dsi_transfer_type {
	EXYNOS_DSI_TX,
	EXYNOS_DSI_RX,
};

struct exynos_dsi_transfer {
	struct list_head list;
	struct completion completed;
	int result;
	struct mipi_dsi_packet packet;
	u16 flags;
	u16 tx_done;

	u8 *rx_payload;
	u16 rx_len;
	u16 rx_done;
};

#define DSIM_STATE_ENABLED		BIT(0)
#define DSIM_STATE_INITIALIZED		BIT(1)
#define DSIM_STATE_CMD_LPM		BIT(2)
#define DSIM_STATE_VIDOUT_AVAILABLE	BIT(3)

struct exynos_dsi_driver_data {
	const unsigned int *reg_ofs;
	unsigned int plltmr_reg;
	unsigned int has_freqband:1;
	unsigned int has_clklane_stop:1;
	unsigned int num_clks;
	unsigned int max_freq;
	unsigned int wait_for_reset;
	unsigned int num_bits_resol;
	const unsigned int *reg_values;
};

struct exynos_dsi {
	struct drm_encoder encoder;
	struct mipi_dsi_host dsi_host;
	struct drm_connector connector;
	struct drm_panel *panel;
	struct list_head bridge_chain;
	struct drm_bridge *out_bridge;
	struct device *dev;

	void __iomem *reg_base;
	struct phy *phy;
	struct clk **clks;
	struct regulator_bulk_data supplies[2];
	int irq;
	int te_gpio;

	u32 pll_clk_rate;
	u32 burst_clk_rate;
	u32 esc_clk_rate;
	u32 lanes;
	u32 mode_flags;
	u32 format;

	int state;
	struct drm_property *brightness;
	struct completion completed;

	spinlock_t transfer_lock; /* protects transfer_list */
	struct list_head transfer_list;

	const struct exynos_dsi_driver_data *driver_data;
};

#define host_to_dsi(host) container_of(host, struct exynos_dsi, dsi_host)
#define connector_to_dsi(c) container_of(c, struct exynos_dsi, connector)

static inline struct exynos_dsi *encoder_to_dsi(struct drm_encoder *e)
{
	return container_of(e, struct exynos_dsi, encoder);
}

enum reg_idx {
	DSIM_STATUS_REG,	/* Status register */
	DSIM_SWRST_REG,		/* Software reset register */
	DSIM_CLKCTRL_REG,	/* Clock control register */
	DSIM_TIMEOUT_REG,	/* Time out register */
	DSIM_CONFIG_REG,	/* Configuration register */
	DSIM_ESCMODE_REG,	/* Escape mode register */
	DSIM_MDRESOL_REG,
	DSIM_MVPORCH_REG,	/* Main display Vporch register */
	DSIM_MHPORCH_REG,	/* Main display Hporch register */
	DSIM_MSYNC_REG,		/* Main display sync area register */
	DSIM_INTSRC_REG,	/* Interrupt source register */
	DSIM_INTMSK_REG,	/* Interrupt mask register */
	DSIM_PKTHDR_REG,	/* Packet Header FIFO register */
	DSIM_PAYLOAD_REG,	/* Payload FIFO register */
	DSIM_RXFIFO_REG,	/* Read FIFO register */
	DSIM_FIFOCTRL_REG,	/* FIFO status and control register */
	DSIM_PLLCTRL_REG,	/* PLL control register */
	DSIM_PHYCTRL_REG,
	DSIM_PHYTIMING_REG,
	DSIM_PHYTIMING1_REG,
	DSIM_PHYTIMING2_REG,
	NUM_REGS
};

static inline void exynos_dsi_write(struct exynos_dsi *dsi, enum reg_idx idx,
				    u32 val)
{

	writel(val, dsi->reg_base + dsi->driver_data->reg_ofs[idx]);
}

static inline u32 exynos_dsi_read(struct exynos_dsi *dsi, enum reg_idx idx)
{
	return readl(dsi->reg_base + dsi->driver_data->reg_ofs[idx]);
}

static const unsigned int exynos_reg_ofs[] = {
	[DSIM_STATUS_REG] =  0x00,
	[DSIM_SWRST_REG] =  0x04,
	[DSIM_CLKCTRL_REG] =  0x08,
	[DSIM_TIMEOUT_REG] =  0x0c,
	[DSIM_CONFIG_REG] =  0x10,
	[DSIM_ESCMODE_REG] =  0x14,
	[DSIM_MDRESOL_REG] =  0x18,
	[DSIM_MVPORCH_REG] =  0x1c,
	[DSIM_MHPORCH_REG] =  0x20,
	[DSIM_MSYNC_REG] =  0x24,
	[DSIM_INTSRC_REG] =  0x2c,
	[DSIM_INTMSK_REG] =  0x30,
	[DSIM_PKTHDR_REG] =  0x34,
	[DSIM_PAYLOAD_REG] =  0x38,
	[DSIM_RXFIFO_REG] =  0x3c,
	[DSIM_FIFOCTRL_REG] =  0x44,
	[DSIM_PLLCTRL_REG] =  0x4c,
	[DSIM_PHYCTRL_REG] =  0x5c,
	[DSIM_PHYTIMING_REG] =  0x64,
	[DSIM_PHYTIMING1_REG] =  0x68,
	[DSIM_PHYTIMING2_REG] =  0x6c,
};

static const unsigned int exynos5433_reg_ofs[] = {
	[DSIM_STATUS_REG] = 0x04,
	[DSIM_SWRST_REG] = 0x0C,
	[DSIM_CLKCTRL_REG] = 0x10,
	[DSIM_TIMEOUT_REG] = 0x14,
	[DSIM_CONFIG_REG] = 0x18,
	[DSIM_ESCMODE_REG] = 0x1C,
	[DSIM_MDRESOL_REG] = 0x20,
	[DSIM_MVPORCH_REG] = 0x24,
	[DSIM_MHPORCH_REG] = 0x28,
	[DSIM_MSYNC_REG] = 0x2C,
	[DSIM_INTSRC_REG] = 0x34,
	[DSIM_INTMSK_REG] = 0x38,
	[DSIM_PKTHDR_REG] = 0x3C,
	[DSIM_PAYLOAD_REG] = 0x40,
	[DSIM_RXFIFO_REG] = 0x44,
	[DSIM_FIFOCTRL_REG] = 0x4C,
	[DSIM_PLLCTRL_REG] = 0x94,
	[DSIM_PHYCTRL_REG] = 0xA4,
	[DSIM_PHYTIMING_REG] = 0xB4,
	[DSIM_PHYTIMING1_REG] = 0xB8,
	[DSIM_PHYTIMING2_REG] = 0xBC,
};

enum reg_value_idx {
	RESET_TYPE,
	PLL_TIMER,
	STOP_STATE_CNT,
	PHYCTRL_ULPS_EXIT,
	PHYCTRL_VREG_LP,
	PHYCTRL_SLEW_UP,
	PHYTIMING_LPX,
	PHYTIMING_HS_EXIT,
	PHYTIMING_CLK_PREPARE,
	PHYTIMING_CLK_ZERO,
	PHYTIMING_CLK_POST,
	PHYTIMING_CLK_TRAIL,
	PHYTIMING_HS_PREPARE,
	PHYTIMING_HS_ZERO,
	PHYTIMING_HS_TRAIL
};

static const unsigned int reg_values[] = {
	[RESET_TYPE] = DSIM_SWRST,
	[PLL_TIMER] = 500,
	[STOP_STATE_CNT] = 0xf,
	[PHYCTRL_ULPS_EXIT] = DSIM_PHYCTRL_ULPS_EXIT(0x0af),
	[PHYCTRL_VREG_LP] = 0,
	[PHYCTRL_SLEW_UP] = 0,
	[PHYTIMING_LPX] = DSIM_PHYTIMING_LPX(0x06),
	[PHYTIMING_HS_EXIT] = DSIM_PHYTIMING_HS_EXIT(0x0b),
	[PHYTIMING_CLK_PREPARE] = DSIM_PHYTIMING1_CLK_PREPARE(0x07),
	[PHYTIMING_CLK_ZERO] = DSIM_PHYTIMING1_CLK_ZERO(0x27),
	[PHYTIMING_CLK_POST] = DSIM_PHYTIMING1_CLK_POST(0x0d),
	[PHYTIMING_CLK_TRAIL] = DSIM_PHYTIMING1_CLK_TRAIL(0x08),
	[PHYTIMING_HS_PREPARE] = DSIM_PHYTIMING2_HS_PREPARE(0x09),
	[PHYTIMING_HS_ZERO] = DSIM_PHYTIMING2_HS_ZERO(0x0d),
	[PHYTIMING_HS_TRAIL] = DSIM_PHYTIMING2_HS_TRAIL(0x0b),
};

static const unsigned int exynos5422_reg_values[] = {
	[RESET_TYPE] = DSIM_SWRST,
	[PLL_TIMER] = 500,
	[STOP_STATE_CNT] = 0xf,
	[PHYCTRL_ULPS_EXIT] = DSIM_PHYCTRL_ULPS_EXIT(0xaf),
	[PHYCTRL_VREG_LP] = 0,
	[PHYCTRL_SLEW_UP] = 0,
	[PHYTIMING_LPX] = DSIM_PHYTIMING_LPX(0x08),
	[PHYTIMING_HS_EXIT] = DSIM_PHYTIMING_HS_EXIT(0x0d),
	[PHYTIMING_CLK_PREPARE] = DSIM_PHYTIMING1_CLK_PREPARE(0x09),
	[PHYTIMING_CLK_ZERO] = DSIM_PHYTIMING1_CLK_ZERO(0x30),
	[PHYTIMING_CLK_POST] = DSIM_PHYTIMING1_CLK_POST(0x0e),
	[PHYTIMING_CLK_TRAIL] = DSIM_PHYTIMING1_CLK_TRAIL(0x0a),
	[PHYTIMING_HS_PREPARE] = DSIM_PHYTIMING2_HS_PREPARE(0x0c),
	[PHYTIMING_HS_ZERO] = DSIM_PHYTIMING2_HS_ZERO(0x11),
	[PHYTIMING_HS_TRAIL] = DSIM_PHYTIMING2_HS_TRAIL(0x0d),
};

static const unsigned int exynos5433_reg_values[] = {
	[RESET_TYPE] = DSIM_FUNCRST,
	[PLL_TIMER] = 22200,
	[STOP_STATE_CNT] = 0xa,
	[PHYCTRL_ULPS_EXIT] = DSIM_PHYCTRL_ULPS_EXIT(0x190),
	[PHYCTRL_VREG_LP] = DSIM_PHYCTRL_B_DPHYCTL_VREG_LP,
	[PHYCTRL_SLEW_UP] = DSIM_PHYCTRL_B_DPHYCTL_SLEW_UP,
	[PHYTIMING_LPX] = DSIM_PHYTIMING_LPX(0x07),
	[PHYTIMING_HS_EXIT] = DSIM_PHYTIMING_HS_EXIT(0x0c),
	[PHYTIMING_CLK_PREPARE] = DSIM_PHYTIMING1_CLK_PREPARE(0x09),
	[PHYTIMING_CLK_ZERO] = DSIM_PHYTIMING1_CLK_ZERO(0x2d),
	[PHYTIMING_CLK_POST] = DSIM_PHYTIMING1_CLK_POST(0x0e),
	[PHYTIMING_CLK_TRAIL] = DSIM_PHYTIMING1_CLK_TRAIL(0x09),
	[PHYTIMING_HS_PREPARE] = DSIM_PHYTIMING2_HS_PREPARE(0x0b),
	[PHYTIMING_HS_ZERO] = DSIM_PHYTIMING2_HS_ZERO(0x10),
	[PHYTIMING_HS_TRAIL] = DSIM_PHYTIMING2_HS_TRAIL(0x0c),
};

static const struct exynos_dsi_driver_data exynos3_dsi_driver_data = {
	.reg_ofs = exynos_reg_ofs,
	.plltmr_reg = 0x50,
	.has_freqband = 1,
	.has_clklane_stop = 1,
	.num_clks = 2,
	.max_freq = 1000,
	.wait_for_reset = 1,
	.num_bits_resol = 11,
	.reg_values = reg_values,
};

static const struct exynos_dsi_driver_data exynos4_dsi_driver_data = {
	.reg_ofs = exynos_reg_ofs,
	.plltmr_reg = 0x50,
	.has_freqband = 1,
	.has_clklane_stop = 1,
	.num_clks = 2,
	.max_freq = 1000,
	.wait_for_reset = 1,
	.num_bits_resol = 11,
	.reg_values = reg_values,
};

static const struct exynos_dsi_driver_data exynos5_dsi_driver_data = {
	.reg_ofs = exynos_reg_ofs,
	.plltmr_reg = 0x58,
	.num_clks = 2,
	.max_freq = 1000,
	.wait_for_reset = 1,
	.num_bits_resol = 11,
	.reg_values = reg_values,
};

static const struct exynos_dsi_driver_data exynos5433_dsi_driver_data = {
	.reg_ofs = exynos5433_reg_ofs,
	.plltmr_reg = 0xa0,
	.has_clklane_stop = 1,
	.num_clks = 5,
	.max_freq = 1500,
	.wait_for_reset = 0,
	.num_bits_resol = 12,
	.reg_values = exynos5433_reg_values,
};

static const struct exynos_dsi_driver_data exynos5422_dsi_driver_data = {
	.reg_ofs = exynos5433_reg_ofs,
	.plltmr_reg = 0xa0,
	.has_clklane_stop = 1,
	.num_clks = 2,
	.max_freq = 1500,
	.wait_for_reset = 1,
	.num_bits_resol = 12,
	.reg_values = exynos5422_reg_values,
};

static const struct of_device_id exynos_dsi_of_match[] = {
	{ .compatible = "samsung,exynos3250-mipi-dsi",
	  .data = &exynos3_dsi_driver_data },
	{ .compatible = "samsung,exynos4210-mipi-dsi",
	  .data = &exynos4_dsi_driver_data },
	{ .compatible = "samsung,exynos5410-mipi-dsi",
	  .data = &exynos5_dsi_driver_data },
	{ .compatible = "samsung,exynos5422-mipi-dsi",
	  .data = &exynos5422_dsi_driver_data },
	{ .compatible = "samsung,exynos5433-mipi-dsi",
	  .data = &exynos5433_dsi_driver_data },
	{ }
};

static void exynos_dsi_wait_for_reset(struct exynos_dsi *dsi)
{
	if (wait_for_completion_timeout(&dsi->completed, msecs_to_jiffies(300)))
		return;

	dev_err(dsi->dev, "timeout waiting for reset\n");
}

static void exynos_dsi_reset(struct exynos_dsi *dsi)
{
	u32 reset_val = dsi->driver_data->reg_values[RESET_TYPE];

	reinit_completion(&dsi->completed);
	exynos_dsi_write(dsi, DSIM_SWRST_REG, reset_val);
}

#ifndef MHZ
#define MHZ	(1000*1000)
#endif

static unsigned long exynos_dsi_pll_find_pms(struct exynos_dsi *dsi,
		unsigned long fin, unsigned long fout, u8 *p, u16 *m, u8 *s)
{
	const struct exynos_dsi_driver_data *driver_data = dsi->driver_data;
	unsigned long best_freq = 0;
	u32 min_delta = 0xffffffff;
	u8 p_min, p_max;
	u8 _p, best_p;
	u16 _m, best_m;
	u8 _s, best_s;

	p_min = DIV_ROUND_UP(fin, (12 * MHZ));
	p_max = fin / (6 * MHZ);

	for (_p = p_min; _p <= p_max; ++_p) {
		for (_s = 0; _s <= 5; ++_s) {
			u64 tmp;
			u32 delta;

			tmp = (u64)fout * (_p << _s);
			do_div(tmp, fin);
			_m = tmp;
			if (_m < 41 || _m > 125)
				continue;

			tmp = (u64)_m * fin;
			do_div(tmp, _p);
			if (tmp < 500 * MHZ ||
					tmp > driver_data->max_freq * MHZ)
				continue;

			tmp = (u64)_m * fin;
			do_div(tmp, _p << _s);

			delta = abs(fout - tmp);
			if (delta < min_delta) {
				best_p = _p;
				best_m = _m;
				best_s = _s;
				min_delta = delta;
				best_freq = tmp;
			}
		}
	}

	if (best_freq) {
		*p = best_p;
		*m = best_m;
		*s = best_s;
	}

	return best_freq;
}

static unsigned long exynos_dsi_set_pll(struct exynos_dsi *dsi,
					unsigned long freq)
{
	const struct exynos_dsi_driver_data *driver_data = dsi->driver_data;
	unsigned long fin, fout;
	int timeout;
	u8 p, s;
	u16 m;
	u32 reg;

	fin = dsi->pll_clk_rate;
	fout = exynos_dsi_pll_find_pms(dsi, fin, freq, &p, &m, &s);
	if (!fout) {
		dev_err(dsi->dev,
			"failed to find PLL PMS for requested frequency\n");
		return 0;
	}
	dev_dbg(dsi->dev, "PLL freq %lu, (p %d, m %d, s %d)\n", fout, p, m, s);

	writel(driver_data->reg_values[PLL_TIMER],
			dsi->reg_base + driver_data->plltmr_reg);

	reg = DSIM_PLL_EN | DSIM_PLL_P(p) | DSIM_PLL_M(m) | DSIM_PLL_S(s);

	if (driver_data->has_freqband) {
		static const unsigned long freq_bands[] = {
			100 * MHZ, 120 * MHZ, 160 * MHZ, 200 * MHZ,
			270 * MHZ, 320 * MHZ, 390 * MHZ, 450 * MHZ,
			510 * MHZ, 560 * MHZ, 640 * MHZ, 690 * MHZ,
			770 * MHZ, 870 * MHZ, 950 * MHZ,
		};
		int band;

		for (band = 0; band < ARRAY_SIZE(freq_bands); ++band)
			if (fout < freq_bands[band])
				break;

		dev_dbg(dsi->dev, "band %d\n", band);

		reg |= DSIM_FREQ_BAND(band);
	}

	exynos_dsi_write(dsi, DSIM_PLLCTRL_REG, reg);

	timeout = 1000;
	do {
		if (timeout-- == 0) {
			dev_err(dsi->dev, "PLL failed to stabilize\n");
			return 0;
		}
		reg = exynos_dsi_read(dsi, DSIM_STATUS_REG);
	} while ((reg & DSIM_PLL_STABLE) == 0);

	return fout;
}

static int exynos_dsi_enable_clock(struct exynos_dsi *dsi)
{
	unsigned long hs_clk, byte_clk, esc_clk;
	unsigned long esc_div;
	u32 reg;

	hs_clk = exynos_dsi_set_pll(dsi, dsi->burst_clk_rate);
	if (!hs_clk) {
		dev_err(dsi->dev, "failed to configure DSI PLL\n");
		return -EFAULT;
	}

	byte_clk = hs_clk / 8;
	esc_div = DIV_ROUND_UP(byte_clk, dsi->esc_clk_rate);
	esc_clk = byte_clk / esc_div;

	if (esc_clk > 20 * MHZ) {
		++esc_div;
		esc_clk = byte_clk / esc_div;
	}

	dev_dbg(dsi->dev, "hs_clk = %lu, byte_clk = %lu, esc_clk = %lu\n",
		hs_clk, byte_clk, esc_clk);

	reg = exynos_dsi_read(dsi, DSIM_CLKCTRL_REG);
	reg &= ~(DSIM_ESC_PRESCALER_MASK | DSIM_LANE_ESC_CLK_EN_CLK
			| DSIM_LANE_ESC_CLK_EN_DATA_MASK | DSIM_PLL_BYPASS
			| DSIM_BYTE_CLK_SRC_MASK);
	reg |= DSIM_ESC_CLKEN | DSIM_BYTE_CLKEN
			| DSIM_ESC_PRESCALER(esc_div)
			| DSIM_LANE_ESC_CLK_EN_CLK
			| DSIM_LANE_ESC_CLK_EN_DATA(BIT(dsi->lanes) - 1)
			| DSIM_BYTE_CLK_SRC(0)
			| DSIM_TX_REQUEST_HSCLK;
	exynos_dsi_write(dsi, DSIM_CLKCTRL_REG, reg);

	return 0;
}

static void exynos_dsi_set_phy_ctrl(struct exynos_dsi *dsi)
{
	const struct exynos_dsi_driver_data *driver_data = dsi->driver_data;
	const unsigned int *reg_values = driver_data->reg_values;
	u32 reg;

	if (driver_data->has_freqband)
		return;

	/* B D-PHY: D-PHY Master & Slave Analog Block control */
	reg = reg_values[PHYCTRL_ULPS_EXIT] | reg_values[PHYCTRL_VREG_LP] |
		reg_values[PHYCTRL_SLEW_UP];
	exynos_dsi_write(dsi, DSIM_PHYCTRL_REG, reg);

	/*
	 * T LPX: Transmitted length of any Low-Power state period
	 * T HS-EXIT: Time that the transmitter drives LP-11 following a HS
	 *	burst
	 */
	reg = reg_values[PHYTIMING_LPX] | reg_values[PHYTIMING_HS_EXIT];
	exynos_dsi_write(dsi, DSIM_PHYTIMING_REG, reg);

	/*
	 * T CLK-PREPARE: Time that the transmitter drives the Clock Lane LP-00
	 *	Line state immediately before the HS-0 Line state starting the
	 *	HS transmission
	 * T CLK-ZERO: Time that the transmitter drives the HS-0 state prior to
	 *	transmitting the Clock.
	 * T CLK_POST: Time that the transmitter continues to send HS clock
	 *	after the last associated Data Lane has transitioned to LP Mode
	 *	Interval is defined as the period from the end of T HS-TRAIL to
	 *	the beginning of T CLK-TRAIL
	 * T CLK-TRAIL: Time that the transmitter drives the HS-0 state after
	 *	the last payload clock bit of a HS transmission burst
	 */
	reg = reg_values[PHYTIMING_CLK_PREPARE] |
		reg_values[PHYTIMING_CLK_ZERO] |
		reg_values[PHYTIMING_CLK_POST] |
		reg_values[PHYTIMING_CLK_TRAIL];

	exynos_dsi_write(dsi, DSIM_PHYTIMING1_REG, reg);

	/*
	 * T HS-PREPARE: Time that the transmitter drives the Data Lane LP-00
	 *	Line state immediately before the HS-0 Line state starting the
	 *	HS transmission
	 * T HS-ZERO: Time that the transmitter drives the HS-0 state prior to
	 *	transmitting the Sync sequence.
	 * T HS-TRAIL: Time that the transmitter drives the flipped differential
	 *	state after last payload data bit of a HS transmission burst
	 */
	reg = reg_values[PHYTIMING_HS_PREPARE] | reg_values[PHYTIMING_HS_ZERO] |
		reg_values[PHYTIMING_HS_TRAIL];
	exynos_dsi_write(dsi, DSIM_PHYTIMING2_REG, reg);
}

static void exynos_dsi_disable_clock(struct exynos_dsi *dsi)
{
	u32 reg;

	reg = exynos_dsi_read(dsi, DSIM_CLKCTRL_REG);
	reg &= ~(DSIM_LANE_ESC_CLK_EN_CLK | DSIM_LANE_ESC_CLK_EN_DATA_MASK
			| DSIM_ESC_CLKEN | DSIM_BYTE_CLKEN);
	exynos_dsi_write(dsi, DSIM_CLKCTRL_REG, reg);

	reg = exynos_dsi_read(dsi, DSIM_PLLCTRL_REG);
	reg &= ~DSIM_PLL_EN;
	exynos_dsi_write(dsi, DSIM_PLLCTRL_REG, reg);
}

static void exynos_dsi_enable_lane(struct exynos_dsi *dsi, u32 lane)
{
	u32 reg = exynos_dsi_read(dsi, DSIM_CONFIG_REG);
	reg |= (DSIM_NUM_OF_DATA_LANE(dsi->lanes - 1) | DSIM_LANE_EN_CLK |
			DSIM_LANE_EN(lane));
	exynos_dsi_write(dsi, DSIM_CONFIG_REG, reg);
}

static int exynos_dsi_init_link(struct exynos_dsi *dsi)
{
	const struct exynos_dsi_driver_data *driver_data = dsi->driver_data;
	int timeout;
	u32 reg;
	u32 lanes_mask;

	/* Initialize FIFO pointers */
	reg = exynos_dsi_read(dsi, DSIM_FIFOCTRL_REG);
	reg &= ~0x1f;
	exynos_dsi_write(dsi, DSIM_FIFOCTRL_REG, reg);

	usleep_range(9000, 11000);

	reg |= 0x1f;
	exynos_dsi_write(dsi, DSIM_FIFOCTRL_REG, reg);
	usleep_range(9000, 11000);

	/* DSI configuration */
	reg = 0;

	/*
	 * The first bit of mode_flags specifies display configuration.
	 * If this bit is set[= MIPI_DSI_MODE_VIDEO], dsi will support video
	 * mode, otherwise it will support command mode.
	 */
	if (dsi->mode_flags & MIPI_DSI_MODE_VIDEO) {
		reg |= DSIM_VIDEO_MODE;

		/*
		 * The user manual describes that following bits are ignored in
		 * command mode.
		 */
		if (!(dsi->mode_flags & MIPI_DSI_MODE_VSYNC_FLUSH))
			reg |= DSIM_MFLUSH_VS;
		if (dsi->mode_flags & MIPI_DSI_MODE_VIDEO_SYNC_PULSE)
			reg |= DSIM_SYNC_INFORM;
		if (dsi->mode_flags & MIPI_DSI_MODE_VIDEO_BURST)
			reg |= DSIM_BURST_MODE;
		if (dsi->mode_flags & MIPI_DSI_MODE_VIDEO_AUTO_VERT)
			reg |= DSIM_AUTO_MODE;
		if (dsi->mode_flags & MIPI_DSI_MODE_VIDEO_HSE)
			reg |= DSIM_HSE_MODE;
		if (!(dsi->mode_flags & MIPI_DSI_MODE_VIDEO_NO_HFP))
			reg |= DSIM_HFP_MODE;
		if (!(dsi->mode_flags & MIPI_DSI_MODE_VIDEO_NO_HBP))
			reg |= DSIM_HBP_MODE;
		if (!(dsi->mode_flags & MIPI_DSI_MODE_VIDEO_NO_HSA))
			reg |= DSIM_HSA_MODE;
	}

	if (!(dsi->mode_flags & MIPI_DSI_MODE_NO_EOT_PACKET))
		reg |= DSIM_EOT_DISABLE;

	switch (dsi->format) {
	case MIPI_DSI_FMT_RGB888:
		reg |= DSIM_MAIN_PIX_FORMAT_RGB888;
		break;
	case MIPI_DSI_FMT_RGB666:
		reg |= DSIM_MAIN_PIX_FORMAT_RGB666;
		break;
	case MIPI_DSI_FMT_RGB666_PACKED:
		reg |= DSIM_MAIN_PIX_FORMAT_RGB666_P;
		break;
	case MIPI_DSI_FMT_RGB565:
		reg |= DSIM_MAIN_PIX_FORMAT_RGB565;
		break;
	default:
		dev_err(dsi->dev, "invalid pixel format\n");
		return -EINVAL;
	}

	/*
	 * Use non-continuous clock mode if the periparal wants and
	 * host controller supports
	 *
	 * In non-continous clock mode, host controller will turn off
	 * the HS clock between high-speed transmissions to reduce
	 * power consumption.
	 */
	if (driver_data->has_clklane_stop &&
			dsi->mode_flags & MIPI_DSI_CLOCK_NON_CONTINUOUS) {
		reg |= DSIM_CLKLANE_STOP;
	}
	exynos_dsi_write(dsi, DSIM_CONFIG_REG, reg);

	lanes_mask = BIT(dsi->lanes) - 1;
	exynos_dsi_enable_lane(dsi, lanes_mask);

	/* Check clock and data lane state are stop state */
	timeout = 100;
	do {
		if (timeout-- == 0) {
			dev_err(dsi->dev, "waiting for bus lanes timed out\n");
			return -EFAULT;
		}

		reg = exynos_dsi_read(dsi, DSIM_STATUS_REG);
		if ((reg & DSIM_STOP_STATE_DAT(lanes_mask))
		    != DSIM_STOP_STATE_DAT(lanes_mask))
			continue;
	} while (!(reg & (DSIM_STOP_STATE_CLK | DSIM_TX_READY_HS_CLK)));

	reg = exynos_dsi_read(dsi, DSIM_ESCMODE_REG);
	reg &= ~DSIM_STOP_STATE_CNT_MASK;
	reg |= DSIM_STOP_STATE_CNT(driver_data->reg_values[STOP_STATE_CNT]);
	exynos_dsi_write(dsi, DSIM_ESCMODE_REG, reg);

	reg = DSIM_BTA_TIMEOUT(0xff) | DSIM_LPDR_TIMEOUT(0xffff);
	exynos_dsi_write(dsi, DSIM_TIMEOUT_REG, reg);

	return 0;
}

static void exynos_dsi_set_display_mode(struct exynos_dsi *dsi)
{
	struct drm_display_mode *m = &dsi->encoder.crtc->state->adjusted_mode;
	unsigned int num_bits_resol = dsi->driver_data->num_bits_resol;
	u32 reg;

	if (dsi->mode_flags & MIPI_DSI_MODE_VIDEO) {
		reg = DSIM_CMD_ALLOW(0xf)
			| DSIM_STABLE_VFP(m->vsync_start - m->vdisplay)
			| DSIM_MAIN_VBP(m->vtotal - m->vsync_end);
		exynos_dsi_write(dsi, DSIM_MVPORCH_REG, reg);

		reg = DSIM_MAIN_HFP(m->hsync_start - m->hdisplay)
			| DSIM_MAIN_HBP(m->htotal - m->hsync_end);
		exynos_dsi_write(dsi, DSIM_MHPORCH_REG, reg);

		reg = DSIM_MAIN_VSA(m->vsync_end - m->vsync_start)
			| DSIM_MAIN_HSA(m->hsync_end - m->hsync_start);
		exynos_dsi_write(dsi, DSIM_MSYNC_REG, reg);
	}
	reg =  DSIM_MAIN_HRESOL(m->hdisplay, num_bits_resol) |
		DSIM_MAIN_VRESOL(m->vdisplay, num_bits_resol);

	exynos_dsi_write(dsi, DSIM_MDRESOL_REG, reg);

	dev_dbg(dsi->dev, "LCD size = %dx%d\n", m->hdisplay, m->vdisplay);
}

static void exynos_dsi_set_display_enable(struct exynos_dsi *dsi, bool enable)
{
	u32 reg;

	reg = exynos_dsi_read(dsi, DSIM_MDRESOL_REG);
	if (enable)
		reg |= DSIM_MAIN_STAND_BY;
	else
		reg &= ~DSIM_MAIN_STAND_BY;
	exynos_dsi_write(dsi, DSIM_MDRESOL_REG, reg);
}

static int exynos_dsi_wait_for_hdr_fifo(struct exynos_dsi *dsi)
{
	int timeout = 2000;

	do {
		u32 reg = exynos_dsi_read(dsi, DSIM_FIFOCTRL_REG);

		if (!(reg & DSIM_SFR_HEADER_FULL))
			return 0;

		if (!cond_resched())
			usleep_range(950, 1050);
	} while (--timeout);

	return -ETIMEDOUT;
}

static void exynos_dsi_set_cmd_lpm(struct exynos_dsi *dsi, bool lpm)
{
	u32 v = exynos_dsi_read(dsi, DSIM_ESCMODE_REG);

	if (lpm)
		v |= DSIM_CMD_LPDT_LP;
	else
		v &= ~DSIM_CMD_LPDT_LP;

	exynos_dsi_write(dsi, DSIM_ESCMODE_REG, v);
}

static void exynos_dsi_force_bta(struct exynos_dsi *dsi)
{
	u32 v = exynos_dsi_read(dsi, DSIM_ESCMODE_REG);
	v |= DSIM_FORCE_BTA;
	exynos_dsi_write(dsi, DSIM_ESCMODE_REG, v);
}

static void exynos_dsi_send_to_fifo(struct exynos_dsi *dsi,
					struct exynos_dsi_transfer *xfer)
{
	struct device *dev = dsi->dev;
	struct mipi_dsi_packet *pkt = &xfer->packet;
	const u8 *payload = pkt->payload + xfer->tx_done;
	u16 length = pkt->payload_length - xfer->tx_done;
	bool first = !xfer->tx_done;
	u32 reg;

	dev_dbg(dev, "< xfer %pK: tx len %u, done %u, rx len %u, done %u\n",
		xfer, length, xfer->tx_done, xfer->rx_len, xfer->rx_done);

	if (length > DSI_TX_FIFO_SIZE)
		length = DSI_TX_FIFO_SIZE;

	xfer->tx_done += length;

	/* Send payload */
	while (length >= 4) {
		reg = get_unaligned_le32(payload);
		exynos_dsi_write(dsi, DSIM_PAYLOAD_REG, reg);
		payload += 4;
		length -= 4;
	}

	reg = 0;
	switch (length) {
	case 3:
		reg |= payload[2] << 16;
		fallthrough;
	case 2:
		reg |= payload[1] << 8;
		fallthrough;
	case 1:
		reg |= payload[0];
		exynos_dsi_write(dsi, DSIM_PAYLOAD_REG, reg);
		break;
	}

	/* Send packet header */
	if (!first)
		return;

	reg = get_unaligned_le32(pkt->header);
	if (exynos_dsi_wait_for_hdr_fifo(dsi)) {
		dev_err(dev, "waiting for header FIFO timed out\n");
		return;
	}

	if (NEQV(xfer->flags & MIPI_DSI_MSG_USE_LPM,
		 dsi->state & DSIM_STATE_CMD_LPM)) {
		exynos_dsi_set_cmd_lpm(dsi, xfer->flags & MIPI_DSI_MSG_USE_LPM);
		dsi->state ^= DSIM_STATE_CMD_LPM;
	}

	exynos_dsi_write(dsi, DSIM_PKTHDR_REG, reg);

	if (xfer->flags & MIPI_DSI_MSG_REQ_ACK)
		exynos_dsi_force_bta(dsi);
}

static void exynos_dsi_read_from_fifo(struct exynos_dsi *dsi,
					struct exynos_dsi_transfer *xfer)
{
	u8 *payload = xfer->rx_payload + xfer->rx_done;
	bool first = !xfer->rx_done;
	struct device *dev = dsi->dev;
	u16 length;
	u32 reg;

	if (first) {
		reg = exynos_dsi_read(dsi, DSIM_RXFIFO_REG);

		switch (reg & 0x3f) {
		case MIPI_DSI_RX_GENERIC_SHORT_READ_RESPONSE_2BYTE:
		case MIPI_DSI_RX_DCS_SHORT_READ_RESPONSE_2BYTE:
			if (xfer->rx_len >= 2) {
				payload[1] = reg >> 16;
				++xfer->rx_done;
			}
			fallthrough;
		case MIPI_DSI_RX_GENERIC_SHORT_READ_RESPONSE_1BYTE:
		case MIPI_DSI_RX_DCS_SHORT_READ_RESPONSE_1BYTE:
			payload[0] = reg >> 8;
			++xfer->rx_done;
			xfer->rx_len = xfer->rx_done;
			xfer->result = 0;
			goto clear_fifo;
		case MIPI_DSI_RX_ACKNOWLEDGE_AND_ERROR_REPORT:
			dev_err(dev, "DSI Error Report: 0x%04x\n",
				(reg >> 8) & 0xffff);
			xfer->result = 0;
			goto clear_fifo;
		}

		length = (reg >> 8) & 0xffff;
		if (length > xfer->rx_len) {
			dev_err(dev,
				"response too long (%u > %u bytes), stripping\n",
				xfer->rx_len, length);
			length = xfer->rx_len;
		} else if (length < xfer->rx_len)
			xfer->rx_len = length;
	}

	length = xfer->rx_len - xfer->rx_done;
	xfer->rx_done += length;

	/* Receive payload */
	while (length >= 4) {
		reg = exynos_dsi_read(dsi, DSIM_RXFIFO_REG);
		payload[0] = (reg >>  0) & 0xff;
		payload[1] = (reg >>  8) & 0xff;
		payload[2] = (reg >> 16) & 0xff;
		payload[3] = (reg >> 24) & 0xff;
		payload += 4;
		length -= 4;
	}

	if (length) {
		reg = exynos_dsi_read(dsi, DSIM_RXFIFO_REG);
		switch (length) {
		case 3:
			payload[2] = (reg >> 16) & 0xff;
			fallthrough;
		case 2:
			payload[1] = (reg >> 8) & 0xff;
			fallthrough;
		case 1:
			payload[0] = reg & 0xff;
		}
	}

	if (xfer->rx_done == xfer->rx_len)
		xfer->result = 0;

clear_fifo:
	length = DSI_RX_FIFO_SIZE / 4;
	do {
		reg = exynos_dsi_read(dsi, DSIM_RXFIFO_REG);
		if (reg == DSI_RX_FIFO_EMPTY)
			break;
	} while (--length);
}

static void exynos_dsi_transfer_start(struct exynos_dsi *dsi)
{
	unsigned long flags;
	struct exynos_dsi_transfer *xfer;
	bool start = false;

again:
	spin_lock_irqsave(&dsi->transfer_lock, flags);

	if (list_empty(&dsi->transfer_list)) {
		spin_unlock_irqrestore(&dsi->transfer_lock, flags);
		return;
	}

	xfer = list_first_entry(&dsi->transfer_list,
					struct exynos_dsi_transfer, list);

	spin_unlock_irqrestore(&dsi->transfer_lock, flags);

	if (xfer->packet.payload_length &&
	    xfer->tx_done == xfer->packet.payload_length)
		/* waiting for RX */
		return;

	exynos_dsi_send_to_fifo(dsi, xfer);

	if (xfer->packet.payload_length || xfer->rx_len)
		return;

	xfer->result = 0;
	complete(&xfer->completed);

	spin_lock_irqsave(&dsi->transfer_lock, flags);

	list_del_init(&xfer->list);
	start = !list_empty(&dsi->transfer_list);

	spin_unlock_irqrestore(&dsi->transfer_lock, flags);

	if (start)
		goto again;
}

static bool exynos_dsi_transfer_finish(struct exynos_dsi *dsi)
{
	struct exynos_dsi_transfer *xfer;
	unsigned long flags;
	bool start = true;

	spin_lock_irqsave(&dsi->transfer_lock, flags);

	if (list_empty(&dsi->transfer_list)) {
		spin_unlock_irqrestore(&dsi->transfer_lock, flags);
		return false;
	}

	xfer = list_first_entry(&dsi->transfer_list,
					struct exynos_dsi_transfer, list);

	spin_unlock_irqrestore(&dsi->transfer_lock, flags);

	dev_dbg(dsi->dev,
		"> xfer %pK, tx_len %zu, tx_done %u, rx_len %u, rx_done %u\n",
		xfer, xfer->packet.payload_length, xfer->tx_done, xfer->rx_len,
		xfer->rx_done);

	if (xfer->tx_done != xfer->packet.payload_length)
		return true;

	if (xfer->rx_done != xfer->rx_len)
		exynos_dsi_read_from_fifo(dsi, xfer);

	if (xfer->rx_done != xfer->rx_len)
		return true;

	spin_lock_irqsave(&dsi->transfer_lock, flags);

	list_del_init(&xfer->list);
	start = !list_empty(&dsi->transfer_list);

	spin_unlock_irqrestore(&dsi->transfer_lock, flags);

	if (!xfer->rx_len)
		xfer->result = 0;
	complete(&xfer->completed);

	return start;
}

static void exynos_dsi_remove_transfer(struct exynos_dsi *dsi,
					struct exynos_dsi_transfer *xfer)
{
	unsigned long flags;
	bool start;

	spin_lock_irqsave(&dsi->transfer_lock, flags);

	if (!list_empty(&dsi->transfer_list) &&
	    xfer == list_first_entry(&dsi->transfer_list,
				     struct exynos_dsi_transfer, list)) {
		list_del_init(&xfer->list);
		start = !list_empty(&dsi->transfer_list);
		spin_unlock_irqrestore(&dsi->transfer_lock, flags);
		if (start)
			exynos_dsi_transfer_start(dsi);
		return;
	}

	list_del_init(&xfer->list);

	spin_unlock_irqrestore(&dsi->transfer_lock, flags);
}

static int exynos_dsi_transfer(struct exynos_dsi *dsi,
					struct exynos_dsi_transfer *xfer)
{
	unsigned long flags;
	bool stopped;

	xfer->tx_done = 0;
	xfer->rx_done = 0;
	xfer->result = -ETIMEDOUT;
	init_completion(&xfer->completed);

	spin_lock_irqsave(&dsi->transfer_lock, flags);

	stopped = list_empty(&dsi->transfer_list);
	list_add_tail(&xfer->list, &dsi->transfer_list);

	spin_unlock_irqrestore(&dsi->transfer_lock, flags);

	if (stopped)
		exynos_dsi_transfer_start(dsi);

	wait_for_completion_timeout(&xfer->completed,
				    msecs_to_jiffies(DSI_XFER_TIMEOUT_MS));
	if (xfer->result == -ETIMEDOUT) {
		struct mipi_dsi_packet *pkt = &xfer->packet;
		exynos_dsi_remove_transfer(dsi, xfer);
		dev_err(dsi->dev, "xfer timed out: %*ph %*ph\n", 4, pkt->header,
			(int)pkt->payload_length, pkt->payload);
		return -ETIMEDOUT;
	}

	/* Also covers hardware timeout condition */
	return xfer->result;
}

static irqreturn_t exynos_dsi_irq(int irq, void *dev_id)
{
	struct exynos_dsi *dsi = dev_id;
	u32 status;

	status = exynos_dsi_read(dsi, DSIM_INTSRC_REG);
	if (!status) {
		static unsigned long int j;
		if (printk_timed_ratelimit(&j, 500))
			dev_warn(dsi->dev, "spurious interrupt\n");
		return IRQ_HANDLED;
	}
	exynos_dsi_write(dsi, DSIM_INTSRC_REG, status);

	if (status & DSIM_INT_SW_RST_RELEASE) {
		u32 mask = ~(DSIM_INT_RX_DONE | DSIM_INT_SFR_FIFO_EMPTY |
			DSIM_INT_SFR_HDR_FIFO_EMPTY | DSIM_INT_RX_ECC_ERR |
			DSIM_INT_SW_RST_RELEASE);
		exynos_dsi_write(dsi, DSIM_INTMSK_REG, mask);
		complete(&dsi->completed);
		return IRQ_HANDLED;
	}

	if (!(status & (DSIM_INT_RX_DONE | DSIM_INT_SFR_FIFO_EMPTY |
			DSIM_INT_PLL_STABLE)))
		return IRQ_HANDLED;

	if (exynos_dsi_transfer_finish(dsi))
		exynos_dsi_transfer_start(dsi);

	return IRQ_HANDLED;
}

static irqreturn_t exynos_dsi_te_irq_handler(int irq, void *dev_id)
{
	struct exynos_dsi *dsi = (struct exynos_dsi *)dev_id;
	struct drm_encoder *encoder = &dsi->encoder;

	if (dsi->state & DSIM_STATE_VIDOUT_AVAILABLE)
		exynos_drm_crtc_te_handler(encoder->crtc);

	return IRQ_HANDLED;
}

static void exynos_dsi_enable_irq(struct exynos_dsi *dsi)
{
	enable_irq(dsi->irq);

	if (gpio_is_valid(dsi->te_gpio))
		enable_irq(gpio_to_irq(dsi->te_gpio));
}

static void exynos_dsi_disable_irq(struct exynos_dsi *dsi)
{
	if (gpio_is_valid(dsi->te_gpio))
		disable_irq(gpio_to_irq(dsi->te_gpio));

	disable_irq(dsi->irq);
}

static int exynos_dsi_init(struct exynos_dsi *dsi)
{
	const struct exynos_dsi_driver_data *driver_data = dsi->driver_data;

	exynos_dsi_reset(dsi);
	exynos_dsi_enable_irq(dsi);

	if (driver_data->reg_values[RESET_TYPE] == DSIM_FUNCRST)
		exynos_dsi_enable_lane(dsi, BIT(dsi->lanes) - 1);

	exynos_dsi_enable_clock(dsi);
	if (driver_data->wait_for_reset)
		exynos_dsi_wait_for_reset(dsi);
	exynos_dsi_set_phy_ctrl(dsi);
	exynos_dsi_init_link(dsi);

	return 0;
}

static int exynos_dsi_register_te_irq(struct exynos_dsi *dsi,
				      struct device *panel)
{
	int ret;
	int te_gpio_irq;

	dsi->te_gpio = of_get_named_gpio(panel->of_node, "te-gpios", 0);
	if (dsi->te_gpio == -ENOENT)
		return 0;

	if (!gpio_is_valid(dsi->te_gpio)) {
		ret = dsi->te_gpio;
		dev_err(dsi->dev, "cannot get te-gpios, %d\n", ret);
		goto out;
	}

	ret = gpio_request(dsi->te_gpio, "te_gpio");
	if (ret) {
		dev_err(dsi->dev, "gpio request failed with %d\n", ret);
		goto out;
	}

	te_gpio_irq = gpio_to_irq(dsi->te_gpio);

	ret = request_threaded_irq(te_gpio_irq, exynos_dsi_te_irq_handler, NULL,
				   IRQF_TRIGGER_RISING | IRQF_NO_AUTOEN, "TE", dsi);
	if (ret) {
		dev_err(dsi->dev, "request interrupt failed with %d\n", ret);
		gpio_free(dsi->te_gpio);
		goto out;
	}

out:
	return ret;
}

static void exynos_dsi_unregister_te_irq(struct exynos_dsi *dsi)
{
	if (gpio_is_valid(dsi->te_gpio)) {
		free_irq(gpio_to_irq(dsi->te_gpio), dsi);
		gpio_free(dsi->te_gpio);
		dsi->te_gpio = -ENOENT;
	}
}

static void exynos_dsi_enable(struct drm_encoder *encoder)
{
	struct exynos_dsi *dsi = encoder_to_dsi(encoder);
	struct drm_bridge *iter;
	int ret;

	if (dsi->state & DSIM_STATE_ENABLED)
		return;

	ret = pm_runtime_resume_and_get(dsi->dev);
	if (ret < 0) {
		dev_err(dsi->dev, "failed to enable DSI device.\n");
		return;
	}

	dsi->state |= DSIM_STATE_ENABLED;

	if (dsi->panel) {
		ret = drm_panel_prepare(dsi->panel);
		if (ret < 0)
			goto err_put_sync;
	} else {
		list_for_each_entry_reverse(iter, &dsi->bridge_chain,
					    chain_node) {
			if (iter->funcs->pre_enable)
				iter->funcs->pre_enable(iter);
		}
	}

	exynos_dsi_set_display_mode(dsi);
	exynos_dsi_set_display_enable(dsi, true);

	if (dsi->panel) {
		ret = drm_panel_enable(dsi->panel);
		if (ret < 0)
			goto err_display_disable;
	} else {
		list_for_each_entry(iter, &dsi->bridge_chain, chain_node) {
			if (iter->funcs->enable)
				iter->funcs->enable(iter);
		}
	}

	dsi->state |= DSIM_STATE_VIDOUT_AVAILABLE;
	return;

err_display_disable:
	exynos_dsi_set_display_enable(dsi, false);
	drm_panel_unprepare(dsi->panel);

err_put_sync:
	dsi->state &= ~DSIM_STATE_ENABLED;
	pm_runtime_put(dsi->dev);
}

static void exynos_dsi_disable(struct drm_encoder *encoder)
{
	struct exynos_dsi *dsi = encoder_to_dsi(encoder);
	struct drm_bridge *iter;

	if (!(dsi->state & DSIM_STATE_ENABLED))
		return;

	dsi->state &= ~DSIM_STATE_VIDOUT_AVAILABLE;

	drm_panel_disable(dsi->panel);

	list_for_each_entry_reverse(iter, &dsi->bridge_chain, chain_node) {
		if (iter->funcs->disable)
			iter->funcs->disable(iter);
	}

	exynos_dsi_set_display_enable(dsi, false);
	drm_panel_unprepare(dsi->panel);

	list_for_each_entry(iter, &dsi->bridge_chain, chain_node) {
		if (iter->funcs->post_disable)
			iter->funcs->post_disable(iter);
	}

	dsi->state &= ~DSIM_STATE_ENABLED;
	pm_runtime_put_sync(dsi->dev);
}

static enum drm_connector_status
exynos_dsi_detect(struct drm_connector *connector, bool force)
{
	return connector->status;
}

static void exynos_dsi_connector_destroy(struct drm_connector *connector)
{
	drm_connector_unregister(connector);
	drm_connector_cleanup(connector);
	connector->dev = NULL;
}

static const struct drm_connector_funcs exynos_dsi_connector_funcs = {
	.detect = exynos_dsi_detect,
	.fill_modes = drm_helper_probe_single_connector_modes,
	.destroy = exynos_dsi_connector_destroy,
	.reset = drm_atomic_helper_connector_reset,
	.atomic_duplicate_state = drm_atomic_helper_connector_duplicate_state,
	.atomic_destroy_state = drm_atomic_helper_connector_destroy_state,
};

static int exynos_dsi_get_modes(struct drm_connector *connector)
{
	struct exynos_dsi *dsi = connector_to_dsi(connector);

	if (dsi->panel)
		return drm_panel_get_modes(dsi->panel, connector);

	return 0;
}

static const struct drm_connector_helper_funcs exynos_dsi_connector_helper_funcs = {
	.get_modes = exynos_dsi_get_modes,
};

static int exynos_dsi_create_connector(struct drm_encoder *encoder)
{
	struct exynos_dsi *dsi = encoder_to_dsi(encoder);
	struct drm_connector *connector = &dsi->connector;
	struct drm_device *drm = encoder->dev;
	int ret;

	connector->polled = DRM_CONNECTOR_POLL_HPD;

	ret = drm_connector_init(drm, connector, &exynos_dsi_connector_funcs,
				 DRM_MODE_CONNECTOR_DSI);
	if (ret) {
		DRM_DEV_ERROR(dsi->dev,
			      "Failed to initialize connector with drm\n");
		return ret;
	}

	connector->status = connector_status_disconnected;
	drm_connector_helper_add(connector, &exynos_dsi_connector_helper_funcs);
	drm_connector_attach_encoder(connector, encoder);
	if (!drm->registered)
		return 0;

	connector->funcs->reset(connector);
	drm_connector_register(connector);
	return 0;
}

static const struct drm_encoder_helper_funcs exynos_dsi_encoder_helper_funcs = {
	.enable = exynos_dsi_enable,
	.disable = exynos_dsi_disable,
};

MODULE_DEVICE_TABLE(of, exynos_dsi_of_match);

static int exynos_dsi_host_attach(struct mipi_dsi_host *host,
				  struct mipi_dsi_device *device)
{
	struct exynos_dsi *dsi = host_to_dsi(host);
	struct drm_encoder *encoder = &dsi->encoder;
	struct drm_device *drm = encoder->dev;
	struct drm_bridge *out_bridge;

	out_bridge  = of_drm_find_bridge(device->dev.of_node);
	if (out_bridge) {
		drm_bridge_attach(encoder, out_bridge, NULL, 0);
		dsi->out_bridge = out_bridge;
		list_splice_init(&encoder->bridge_chain, &dsi->bridge_chain);
	} else {
		int ret = exynos_dsi_create_connector(encoder);

		if (ret) {
			DRM_DEV_ERROR(dsi->dev,
				      "failed to create connector ret = %d\n",
				      ret);
			drm_encoder_cleanup(encoder);
			return ret;
		}

		dsi->panel = of_drm_find_panel(device->dev.of_node);
		if (IS_ERR(dsi->panel))
			dsi->panel = NULL;
		else
			dsi->connector.status = connector_status_connected;
	}

	/*
	 * This is a temporary solution and should be made by more generic way.
	 *
	 * If attached panel device is for command mode one, dsi should register
	 * TE interrupt handler.
	 */
	if (!(device->mode_flags & MIPI_DSI_MODE_VIDEO)) {
		int ret = exynos_dsi_register_te_irq(dsi, &device->dev);
		if (ret)
			return ret;
	}

	mutex_lock(&drm->mode_config.mutex);

	dsi->lanes = device->lanes;
	dsi->format = device->format;
	dsi->mode_flags = device->mode_flags;
	exynos_drm_crtc_get_by_type(drm, EXYNOS_DISPLAY_TYPE_LCD)->i80_mode =
			!(dsi->mode_flags & MIPI_DSI_MODE_VIDEO);

	mutex_unlock(&drm->mode_config.mutex);

	if (drm->mode_config.poll_enabled)
		drm_kms_helper_hotplug_event(drm);

	return 0;
}

static int exynos_dsi_host_detach(struct mipi_dsi_host *host,
				  struct mipi_dsi_device *device)
{
	struct exynos_dsi *dsi = host_to_dsi(host);
	struct drm_device *drm = dsi->encoder.dev;

	if (dsi->panel) {
		mutex_lock(&drm->mode_config.mutex);
		exynos_dsi_disable(&dsi->encoder);
		dsi->panel = NULL;
		dsi->connector.status = connector_status_disconnected;
		mutex_unlock(&drm->mode_config.mutex);
	} else {
		if (dsi->out_bridge->funcs->detach)
			dsi->out_bridge->funcs->detach(dsi->out_bridge);
		dsi->out_bridge = NULL;
		INIT_LIST_HEAD(&dsi->bridge_chain);
	}

	if (drm->mode_config.poll_enabled)
		drm_kms_helper_hotplug_event(drm);

	exynos_dsi_unregister_te_irq(dsi);

	return 0;
}

static ssize_t exynos_dsi_host_transfer(struct mipi_dsi_host *host,
					 const struct mipi_dsi_msg *msg)
{
	struct exynos_dsi *dsi = host_to_dsi(host);
	struct exynos_dsi_transfer xfer;
	int ret;

	if (!(dsi->state & DSIM_STATE_ENABLED))
		return -EINVAL;

	if (!(dsi->state & DSIM_STATE_INITIALIZED)) {
		ret = exynos_dsi_init(dsi);
		if (ret)
			return ret;
		dsi->state |= DSIM_STATE_INITIALIZED;
	}

	ret = mipi_dsi_create_packet(&xfer.packet, msg);
	if (ret < 0)
		return ret;

	xfer.rx_len = msg->rx_len;
	xfer.rx_payload = msg->rx_buf;
	xfer.flags = msg->flags;

	ret = exynos_dsi_transfer(dsi, &xfer);
	return (ret < 0) ? ret : xfer.rx_done;
}

static const struct mipi_dsi_host_ops exynos_dsi_ops = {
	.attach = exynos_dsi_host_attach,
	.detach = exynos_dsi_host_detach,
	.transfer = exynos_dsi_host_transfer,
};

static int exynos_dsi_of_read_u32(const struct device_node *np,
				  const char *propname, u32 *out_value)
{
	int ret = of_property_read_u32(np, propname, out_value);

	if (ret < 0)
		pr_err("%pOF: failed to get '%s' property\n", np, propname);

	return ret;
}

enum {
	DSI_PORT_IN,
	DSI_PORT_OUT
};

static int exynos_dsi_parse_dt(struct exynos_dsi *dsi)
{
	struct device *dev = dsi->dev;
	struct device_node *node = dev->of_node;
	int ret;

	ret = exynos_dsi_of_read_u32(node, "samsung,pll-clock-frequency",
				     &dsi->pll_clk_rate);
	if (ret < 0)
		return ret;

	ret = exynos_dsi_of_read_u32(node, "samsung,burst-clock-frequency",
				     &dsi->burst_clk_rate);
	if (ret < 0)
		return ret;

	ret = exynos_dsi_of_read_u32(node, "samsung,esc-clock-frequency",
				     &dsi->esc_clk_rate);
	if (ret < 0)
		return ret;

	return 0;
}

static int exynos_dsi_bind(struct device *dev, struct device *master,
				void *data)
{
	struct exynos_dsi *dsi = dev_get_drvdata(dev);
	struct drm_encoder *encoder = &dsi->encoder;
	struct drm_device *drm_dev = data;
	struct device_node *in_bridge_node;
	struct drm_bridge *in_bridge;
	int ret;

	drm_simple_encoder_init(drm_dev, encoder, DRM_MODE_ENCODER_TMDS);

	drm_encoder_helper_add(encoder, &exynos_dsi_encoder_helper_funcs);

	ret = exynos_drm_set_possible_crtcs(encoder, EXYNOS_DISPLAY_TYPE_LCD);
	if (ret < 0)
		return ret;

	in_bridge_node = of_graph_get_remote_node(dev->of_node, DSI_PORT_IN, 0);
	if (in_bridge_node) {
		in_bridge = of_drm_find_bridge(in_bridge_node);
		if (in_bridge)
			drm_bridge_attach(encoder, in_bridge, NULL, 0);
		of_node_put(in_bridge_node);
	}

	return mipi_dsi_host_register(&dsi->dsi_host);
}

static void exynos_dsi_unbind(struct device *dev, struct device *master,
				void *data)
{
	struct exynos_dsi *dsi = dev_get_drvdata(dev);
	struct drm_encoder *encoder = &dsi->encoder;

	exynos_dsi_disable(encoder);

	mipi_dsi_host_unregister(&dsi->dsi_host);
}

static const struct component_ops exynos_dsi_component_ops = {
	.bind	= exynos_dsi_bind,
	.unbind	= exynos_dsi_unbind,
};

static int exynos_dsi_probe(struct platform_device *pdev)
{
	struct device *dev = &pdev->dev;
	struct exynos_dsi *dsi;
	int ret, i;

	dsi = devm_kzalloc(dev, sizeof(*dsi), GFP_KERNEL);
	if (!dsi)
		return -ENOMEM;

	/* To be checked as invalid one */
	dsi->te_gpio = -ENOENT;

	init_completion(&dsi->completed);
	spin_lock_init(&dsi->transfer_lock);
	INIT_LIST_HEAD(&dsi->transfer_list);
	INIT_LIST_HEAD(&dsi->bridge_chain);

	dsi->dsi_host.ops = &exynos_dsi_ops;
	dsi->dsi_host.dev = dev;

	dsi->dev = dev;
	dsi->driver_data = of_device_get_match_data(dev);

	dsi->supplies[0].supply = "vddcore";
	dsi->supplies[1].supply = "vddio";
	ret = devm_regulator_bulk_get(dev, ARRAY_SIZE(dsi->supplies),
				      dsi->supplies);
<<<<<<< HEAD
	if (ret) {
		if (ret != -EPROBE_DEFER)
			dev_info(dev, "failed to get regulators: %d\n", ret);
		return ret;
	}
=======
	if (ret)
		return dev_err_probe(dev, ret, "failed to get regulators\n");
>>>>>>> c1084c27

	dsi->clks = devm_kcalloc(dev,
			dsi->driver_data->num_clks, sizeof(*dsi->clks),
			GFP_KERNEL);
	if (!dsi->clks)
		return -ENOMEM;

	for (i = 0; i < dsi->driver_data->num_clks; i++) {
		dsi->clks[i] = devm_clk_get(dev, clk_names[i]);
		if (IS_ERR(dsi->clks[i])) {
			if (strcmp(clk_names[i], "sclk_mipi") == 0) {
				dsi->clks[i] = devm_clk_get(dev,
							OLD_SCLK_MIPI_CLK_NAME);
				if (!IS_ERR(dsi->clks[i]))
					continue;
			}

			dev_info(dev, "failed to get the clock: %s\n",
					clk_names[i]);
			return PTR_ERR(dsi->clks[i]);
		}
	}

	dsi->reg_base = devm_platform_ioremap_resource(pdev, 0);
	if (IS_ERR(dsi->reg_base))
		return PTR_ERR(dsi->reg_base);

	dsi->phy = devm_phy_get(dev, "dsim");
	if (IS_ERR(dsi->phy)) {
		dev_info(dev, "failed to get dsim phy\n");
		return PTR_ERR(dsi->phy);
	}

	dsi->irq = platform_get_irq(pdev, 0);
	if (dsi->irq < 0)
		return dsi->irq;

	ret = devm_request_threaded_irq(dev, dsi->irq, NULL,
					exynos_dsi_irq,
					IRQF_ONESHOT | IRQF_NO_AUTOEN,
					dev_name(dev), dsi);
	if (ret) {
		dev_err(dev, "failed to request dsi irq\n");
		return ret;
	}

	ret = exynos_dsi_parse_dt(dsi);
	if (ret)
		return ret;

<<<<<<< HEAD
	platform_set_drvdata(pdev, &dsi->encoder);
=======
	platform_set_drvdata(pdev, dsi);
>>>>>>> c1084c27

	pm_runtime_enable(dev);

	ret = component_add(dev, &exynos_dsi_component_ops);
	if (ret)
		goto err_disable_runtime;

	return 0;

err_disable_runtime:
	pm_runtime_disable(dev);
<<<<<<< HEAD
	of_node_put(dsi->in_bridge_node);
=======
>>>>>>> c1084c27

	return ret;
}

static int exynos_dsi_remove(struct platform_device *pdev)
{
	pm_runtime_disable(&pdev->dev);

	component_del(&pdev->dev, &exynos_dsi_component_ops);

	return 0;
}

static int __maybe_unused exynos_dsi_suspend(struct device *dev)
{
	struct exynos_dsi *dsi = dev_get_drvdata(dev);
	const struct exynos_dsi_driver_data *driver_data = dsi->driver_data;
	int ret, i;

	usleep_range(10000, 20000);

	if (dsi->state & DSIM_STATE_INITIALIZED) {
		dsi->state &= ~DSIM_STATE_INITIALIZED;

		exynos_dsi_disable_clock(dsi);

		exynos_dsi_disable_irq(dsi);
	}

	dsi->state &= ~DSIM_STATE_CMD_LPM;

	phy_power_off(dsi->phy);

	for (i = driver_data->num_clks - 1; i > -1; i--)
		clk_disable_unprepare(dsi->clks[i]);

	ret = regulator_bulk_disable(ARRAY_SIZE(dsi->supplies), dsi->supplies);
	if (ret < 0)
		dev_err(dsi->dev, "cannot disable regulators %d\n", ret);

	return 0;
}

static int __maybe_unused exynos_dsi_resume(struct device *dev)
{
	struct exynos_dsi *dsi = dev_get_drvdata(dev);
	const struct exynos_dsi_driver_data *driver_data = dsi->driver_data;
	int ret, i;

	ret = regulator_bulk_enable(ARRAY_SIZE(dsi->supplies), dsi->supplies);
	if (ret < 0) {
		dev_err(dsi->dev, "cannot enable regulators %d\n", ret);
		return ret;
	}

	for (i = 0; i < driver_data->num_clks; i++) {
		ret = clk_prepare_enable(dsi->clks[i]);
		if (ret < 0)
			goto err_clk;
	}

	ret = phy_power_on(dsi->phy);
	if (ret < 0) {
		dev_err(dsi->dev, "cannot enable phy %d\n", ret);
		goto err_clk;
	}

	return 0;

err_clk:
	while (--i > -1)
		clk_disable_unprepare(dsi->clks[i]);
	regulator_bulk_disable(ARRAY_SIZE(dsi->supplies), dsi->supplies);

	return ret;
}

static const struct dev_pm_ops exynos_dsi_pm_ops = {
	SET_RUNTIME_PM_OPS(exynos_dsi_suspend, exynos_dsi_resume, NULL)
	SET_SYSTEM_SLEEP_PM_OPS(pm_runtime_force_suspend,
				pm_runtime_force_resume)
};

struct platform_driver dsi_driver = {
	.probe = exynos_dsi_probe,
	.remove = exynos_dsi_remove,
	.driver = {
		   .name = "exynos-dsi",
		   .owner = THIS_MODULE,
		   .pm = &exynos_dsi_pm_ops,
		   .of_match_table = exynos_dsi_of_match,
	},
};

MODULE_AUTHOR("Tomasz Figa <t.figa@samsung.com>");
MODULE_AUTHOR("Andrzej Hajda <a.hajda@samsung.com>");
MODULE_DESCRIPTION("Samsung SoC MIPI DSI Master");
MODULE_LICENSE("GPL v2");<|MERGE_RESOLUTION|>--- conflicted
+++ resolved
@@ -1763,16 +1763,8 @@
 	dsi->supplies[1].supply = "vddio";
 	ret = devm_regulator_bulk_get(dev, ARRAY_SIZE(dsi->supplies),
 				      dsi->supplies);
-<<<<<<< HEAD
-	if (ret) {
-		if (ret != -EPROBE_DEFER)
-			dev_info(dev, "failed to get regulators: %d\n", ret);
-		return ret;
-	}
-=======
 	if (ret)
 		return dev_err_probe(dev, ret, "failed to get regulators\n");
->>>>>>> c1084c27
 
 	dsi->clks = devm_kcalloc(dev,
 			dsi->driver_data->num_clks, sizeof(*dsi->clks),
@@ -1823,11 +1815,7 @@
 	if (ret)
 		return ret;
 
-<<<<<<< HEAD
-	platform_set_drvdata(pdev, &dsi->encoder);
-=======
 	platform_set_drvdata(pdev, dsi);
->>>>>>> c1084c27
 
 	pm_runtime_enable(dev);
 
@@ -1839,10 +1827,6 @@
 
 err_disable_runtime:
 	pm_runtime_disable(dev);
-<<<<<<< HEAD
-	of_node_put(dsi->in_bridge_node);
-=======
->>>>>>> c1084c27
 
 	return ret;
 }
