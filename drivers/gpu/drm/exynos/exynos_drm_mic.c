--- conflicted
+++ resolved
@@ -268,16 +268,9 @@
 	if (mic->enabled)
 		goto unlock;
 
-<<<<<<< HEAD
-	ret = pm_runtime_get_sync(mic->dev);
-	if (ret < 0) {
-		pm_runtime_put_noidle(mic->dev);
-=======
 	ret = pm_runtime_resume_and_get(mic->dev);
 	if (ret < 0)
->>>>>>> c1084c27
 		goto unlock;
-	}
 
 	mic_set_path(mic, 1);
 
