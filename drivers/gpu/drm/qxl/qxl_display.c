--- conflicted
+++ resolved
@@ -697,36 +697,6 @@
 	} else {
 		qxl_primary_move_cursor(qdev, new_state);
 	}
-<<<<<<< HEAD
-
-	cmd->u.position.x = plane->state->crtc_x + fb->hot_x;
-	cmd->u.position.y = plane->state->crtc_y + fb->hot_y;
-
-	qxl_release_unmap(qdev, release, &cmd->release_info);
-	qxl_release_fence_buffer_objects(release);
-	qxl_push_cursor_ring_release(qdev, release, QXL_CMD_CURSOR, false);
-
-	if (old_cursor_bo != NULL)
-		qxl_bo_unpin(old_cursor_bo);
-	qxl_bo_unref(&old_cursor_bo);
-	qxl_bo_unref(&cursor_bo);
-
-	return;
-
-out_backoff:
-	qxl_release_backoff_reserve_list(release);
-out_unpin:
-	qxl_bo_unpin(cursor_bo);
-out_free_bo:
-	qxl_bo_unref(&cursor_bo);
-out_kunmap:
-	qxl_bo_kunmap(user_bo);
-out_free_release:
-	qxl_release_free(qdev, release);
-	return;
-
-=======
->>>>>>> c1084c27
 }
 
 static void qxl_cursor_atomic_disable(struct drm_plane *plane,
@@ -758,13 +728,10 @@
 
 	qxl_release_fence_buffer_objects(release);
 	qxl_push_cursor_ring_release(qdev, release, QXL_CMD_CURSOR, false);
-<<<<<<< HEAD
-=======
 
 	qcrtc = to_qxl_crtc(old_state->crtc);
 	qxl_free_cursor(qcrtc->cursor_bo);
 	qcrtc->cursor_bo = NULL;
->>>>>>> c1084c27
 }
 
 static void qxl_update_dumb_head(struct qxl_device *qdev,
