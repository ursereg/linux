/* SPDX-License-Identifier: GPL-2.0 OR MIT */
/**************************************************************************
 *
 * Copyright (c) 2006-2009 VMware, Inc., Palo Alto, CA., USA
 * All Rights Reserved.
 *
 * Permission is hereby granted, free of charge, to any person obtaining a
 * copy of this software and associated documentation files (the
 * "Software"), to deal in the Software without restriction, including
 * without limitation the rights to use, copy, modify, merge, publish,
 * distribute, sub license, and/or sell copies of the Software, and to
 * permit persons to whom the Software is furnished to do so, subject to
 * the following conditions:
 *
 * The above copyright notice and this permission notice (including the
 * next paragraph) shall be included in all copies or substantial portions
 * of the Software.
 *
 * THE SOFTWARE IS PROVIDED "AS IS", WITHOUT WARRANTY OF ANY KIND, EXPRESS OR
 * IMPLIED, INCLUDING BUT NOT LIMITED TO THE WARRANTIES OF MERCHANTABILITY,
 * FITNESS FOR A PARTICULAR PURPOSE AND NON-INFRINGEMENT. IN NO EVENT SHALL
 * THE COPYRIGHT HOLDERS, AUTHORS AND/OR ITS SUPPLIERS BE LIABLE FOR ANY CLAIM,
 * DAMAGES OR OTHER LIABILITY, WHETHER IN AN ACTION OF CONTRACT, TORT OR
 * OTHERWISE, ARISING FROM, OUT OF OR IN CONNECTION WITH THE SOFTWARE OR THE
 * USE OR OTHER DEALINGS IN THE SOFTWARE.
 *
 **************************************************************************/
/*
 * Authors: Thomas Hellstrom <thellstrom-at-vmware-dot-com>
 */

#define pr_fmt(fmt) "[TTM] " fmt

#include <drm/ttm/ttm_bo_driver.h>
#include <drm/ttm/ttm_placement.h>
#include <linux/jiffies.h>
#include <linux/slab.h>
#include <linux/sched.h>
#include <linux/mm.h>
#include <linux/file.h>
#include <linux/module.h>
#include <linux/atomic.h>
#include <linux/dma-resv.h>

#include "ttm_module.h"

/* default destructor */
static void ttm_bo_default_destroy(struct ttm_buffer_object *bo)
{
	kfree(bo);
}

static void ttm_bo_mem_space_debug(struct ttm_buffer_object *bo,
					struct ttm_placement *placement)
{
	struct drm_printer p = drm_debug_printer(TTM_PFX);
	struct ttm_resource_manager *man;
	int i, mem_type;

	drm_printf(&p, "No space for %p (%lu pages, %zuK, %zuM)\n",
		   bo, bo->resource->num_pages, bo->base.size >> 10,
		   bo->base.size >> 20);
	for (i = 0; i < placement->num_placement; i++) {
		mem_type = placement->placement[i].mem_type;
		drm_printf(&p, "  placement[%d]=0x%08X (%d)\n",
			   i, placement->placement[i].flags, mem_type);
		man = ttm_manager_type(bo->bdev, mem_type);
		ttm_resource_manager_debug(man, &p);
	}
}

static void ttm_bo_del_from_lru(struct ttm_buffer_object *bo)
{
	struct ttm_device *bdev = bo->bdev;

	list_del_init(&bo->lru);

	if (bdev->funcs->del_from_lru_notify)
		bdev->funcs->del_from_lru_notify(bo);
}

static void ttm_bo_bulk_move_set_pos(struct ttm_lru_bulk_move_pos *pos,
				     struct ttm_buffer_object *bo)
{
	if (!pos->first)
		pos->first = bo;
	pos->last = bo;
}

void ttm_bo_move_to_lru_tail(struct ttm_buffer_object *bo,
			     struct ttm_resource *mem,
			     struct ttm_lru_bulk_move *bulk)
{
	struct ttm_device *bdev = bo->bdev;
	struct ttm_resource_manager *man;

	if (!bo->deleted)
		dma_resv_assert_held(bo->base.resv);

	if (bo->pin_count) {
		ttm_bo_del_from_lru(bo);
		return;
	}

	if (!mem)
		return;

	man = ttm_manager_type(bdev, mem->mem_type);
	list_move_tail(&bo->lru, &man->lru[bo->priority]);

	if (bdev->funcs->del_from_lru_notify)
		bdev->funcs->del_from_lru_notify(bo);

	if (bulk && !bo->pin_count) {
		switch (bo->resource->mem_type) {
		case TTM_PL_TT:
			ttm_bo_bulk_move_set_pos(&bulk->tt[bo->priority], bo);
			break;

		case TTM_PL_VRAM:
			ttm_bo_bulk_move_set_pos(&bulk->vram[bo->priority], bo);
			break;
		}
	}
}
EXPORT_SYMBOL(ttm_bo_move_to_lru_tail);

void ttm_bo_bulk_move_lru_tail(struct ttm_lru_bulk_move *bulk)
{
	unsigned i;

	for (i = 0; i < TTM_MAX_BO_PRIORITY; ++i) {
		struct ttm_lru_bulk_move_pos *pos = &bulk->tt[i];
		struct ttm_resource_manager *man;

		if (!pos->first)
			continue;

		dma_resv_assert_held(pos->first->base.resv);
		dma_resv_assert_held(pos->last->base.resv);

		man = ttm_manager_type(pos->first->bdev, TTM_PL_TT);
		list_bulk_move_tail(&man->lru[i], &pos->first->lru,
				    &pos->last->lru);
	}

	for (i = 0; i < TTM_MAX_BO_PRIORITY; ++i) {
		struct ttm_lru_bulk_move_pos *pos = &bulk->vram[i];
		struct ttm_resource_manager *man;

		if (!pos->first)
			continue;

		dma_resv_assert_held(pos->first->base.resv);
		dma_resv_assert_held(pos->last->base.resv);

		man = ttm_manager_type(pos->first->bdev, TTM_PL_VRAM);
		list_bulk_move_tail(&man->lru[i], &pos->first->lru,
				    &pos->last->lru);
	}
}
EXPORT_SYMBOL(ttm_bo_bulk_move_lru_tail);

static int ttm_bo_handle_move_mem(struct ttm_buffer_object *bo,
				  struct ttm_resource *mem, bool evict,
				  struct ttm_operation_ctx *ctx,
				  struct ttm_place *hop)
{
	struct ttm_resource_manager *old_man, *new_man;
	struct ttm_device *bdev = bo->bdev;
	int ret;

	old_man = ttm_manager_type(bdev, bo->resource->mem_type);
	new_man = ttm_manager_type(bdev, mem->mem_type);

	ttm_bo_unmap_virtual(bo);

	/*
	 * Create and bind a ttm if required.
	 */

	if (new_man->use_tt) {
		/* Zero init the new TTM structure if the old location should
		 * have used one as well.
		 */
		ret = ttm_tt_create(bo, old_man->use_tt);
		if (ret)
			goto out_err;

		if (mem->mem_type != TTM_PL_SYSTEM) {
			ret = ttm_tt_populate(bo->bdev, bo->ttm, ctx);
			if (ret)
				goto out_err;
		}
	}

	ret = bdev->funcs->move(bo, evict, ctx, mem, hop);
	if (ret) {
		if (ret == -EMULTIHOP)
			return ret;
		goto out_err;
	}

	ctx->bytes_moved += bo->base.size;
	return 0;

out_err:
	new_man = ttm_manager_type(bdev, bo->resource->mem_type);
	if (!new_man->use_tt)
		ttm_bo_tt_destroy(bo);

	return ret;
}

/*
 * Call bo::reserved.
 * Will release GPU memory type usage on destruction.
 * This is the place to put in driver specific hooks to release
 * driver private resources.
 * Will release the bo::reserved lock.
 */

static void ttm_bo_cleanup_memtype_use(struct ttm_buffer_object *bo)
{
	if (bo->bdev->funcs->delete_mem_notify)
		bo->bdev->funcs->delete_mem_notify(bo);

	ttm_bo_tt_destroy(bo);
	ttm_resource_free(bo, &bo->resource);
}

static int ttm_bo_individualize_resv(struct ttm_buffer_object *bo)
{
	int r;

	if (bo->base.resv == &bo->base._resv)
		return 0;

	BUG_ON(!dma_resv_trylock(&bo->base._resv));

	r = dma_resv_copy_fences(&bo->base._resv, bo->base.resv);
	dma_resv_unlock(&bo->base._resv);
	if (r)
		return r;

	if (bo->type != ttm_bo_type_sg) {
		/* This works because the BO is about to be destroyed and nobody
		 * reference it any more. The only tricky case is the trylock on
		 * the resv object while holding the lru_lock.
		 */
		spin_lock(&bo->bdev->lru_lock);
		bo->base.resv = &bo->base._resv;
		spin_unlock(&bo->bdev->lru_lock);
	}

	return r;
}

static void ttm_bo_flush_all_fences(struct ttm_buffer_object *bo)
{
	struct dma_resv *resv = &bo->base._resv;
	struct dma_resv_list *fobj;
	struct dma_fence *fence;
	int i;

	rcu_read_lock();
	fobj = dma_resv_shared_list(resv);
	fence = dma_resv_excl_fence(resv);
	if (fence && !fence->ops->signaled)
		dma_fence_enable_sw_signaling(fence);

	for (i = 0; fobj && i < fobj->shared_count; ++i) {
		fence = rcu_dereference(fobj->shared[i]);

		if (!fence->ops->signaled)
			dma_fence_enable_sw_signaling(fence);
	}
<<<<<<< HEAD
}

static void ttm_bo_cleanup_refs_or_queue(struct ttm_buffer_object *bo)
{
	struct ttm_bo_device *bdev = bo->bdev;
	struct ttm_bo_global *glob = bdev->glob;
	int ret;

	ret = ttm_bo_individualize_resv(bo);
	if (ret) {
		/* Last resort, if we fail to allocate memory for the
		 * fences block for the BO to become idle
		 */
		dma_resv_wait_timeout_rcu(bo->base.resv, true, false,
						    30 * HZ);
		spin_lock(&glob->lru_lock);
		goto error;
	}

	spin_lock(&glob->lru_lock);
	ret = dma_resv_trylock(bo->base.resv) ? 0 : -EBUSY;
	if (!ret) {
		if (dma_resv_test_signaled_rcu(&bo->base._resv, true)) {
			ttm_bo_del_from_lru(bo);
			spin_unlock(&glob->lru_lock);
			if (bo->base.resv != &bo->base._resv)
				dma_resv_unlock(&bo->base._resv);

			ttm_bo_cleanup_memtype_use(bo);
			dma_resv_unlock(bo->base.resv);
			return;
		}

		ttm_bo_flush_all_fences(bo);

		/*
		 * Make NO_EVICT bos immediately available to
		 * shrinkers, now that they are queued for
		 * destruction.
		 */
		if (bo->mem.placement & TTM_PL_FLAG_NO_EVICT) {
			bo->mem.placement &= ~TTM_PL_FLAG_NO_EVICT;
			ttm_bo_add_to_lru(bo);
		}

		dma_resv_unlock(bo->base.resv);
	}
	if (bo->base.resv != &bo->base._resv) {
		ttm_bo_flush_all_fences(bo);
		dma_resv_unlock(&bo->base._resv);
	}

error:
	kref_get(&bo->list_kref);
	list_add_tail(&bo->ddestroy, &bdev->ddestroy);
	spin_unlock(&glob->lru_lock);

	schedule_delayed_work(&bdev->wq,
			      ((HZ / 100) < 1) ? 1 : HZ / 100);
=======
	rcu_read_unlock();
>>>>>>> c1084c27
}

/**
 * ttm_bo_cleanup_refs
 * If bo idle, remove from lru lists, and unref.
 * If not idle, block if possible.
 *
 * Must be called with lru_lock and reservation held, this function
 * will drop the lru lock and optionally the reservation lock before returning.
 *
 * @bo:                    The buffer object to clean-up
 * @interruptible:         Any sleeps should occur interruptibly.
 * @no_wait_gpu:           Never wait for gpu. Return -EBUSY instead.
 * @unlock_resv:           Unlock the reservation lock as well.
 */

static int ttm_bo_cleanup_refs(struct ttm_buffer_object *bo,
			       bool interruptible, bool no_wait_gpu,
			       bool unlock_resv)
{
	struct dma_resv *resv = &bo->base._resv;
	int ret;

	if (dma_resv_test_signaled(resv, true))
		ret = 0;
	else
		ret = -EBUSY;

	if (ret && !no_wait_gpu) {
		long lret;

		if (unlock_resv)
			dma_resv_unlock(bo->base.resv);
		spin_unlock(&bo->bdev->lru_lock);

		lret = dma_resv_wait_timeout(resv, true, interruptible,
					     30 * HZ);

		if (lret < 0)
			return lret;
		else if (lret == 0)
			return -EBUSY;

		spin_lock(&bo->bdev->lru_lock);
		if (unlock_resv && !dma_resv_trylock(bo->base.resv)) {
			/*
			 * We raced, and lost, someone else holds the reservation now,
			 * and is probably busy in ttm_bo_cleanup_memtype_use.
			 *
			 * Even if it's not the case, because we finished waiting any
			 * delayed destruction would succeed, so just return success
			 * here.
			 */
			spin_unlock(&bo->bdev->lru_lock);
			return 0;
		}
		ret = 0;
	}

	if (ret || unlikely(list_empty(&bo->ddestroy))) {
		if (unlock_resv)
			dma_resv_unlock(bo->base.resv);
		spin_unlock(&bo->bdev->lru_lock);
		return ret;
	}

	ttm_bo_del_from_lru(bo);
	list_del_init(&bo->ddestroy);
	spin_unlock(&bo->bdev->lru_lock);
	ttm_bo_cleanup_memtype_use(bo);

	if (unlock_resv)
		dma_resv_unlock(bo->base.resv);

	ttm_bo_put(bo);

	return 0;
}

/*
 * Traverse the delayed list, and call ttm_bo_cleanup_refs on all
 * encountered buffers.
 */
bool ttm_bo_delayed_delete(struct ttm_device *bdev, bool remove_all)
{
	struct list_head removed;
	bool empty;

	INIT_LIST_HEAD(&removed);

	spin_lock(&bdev->lru_lock);
	while (!list_empty(&bdev->ddestroy)) {
		struct ttm_buffer_object *bo;

		bo = list_first_entry(&bdev->ddestroy, struct ttm_buffer_object,
				      ddestroy);
		list_move_tail(&bo->ddestroy, &removed);
		if (!ttm_bo_get_unless_zero(bo))
			continue;

		if (remove_all || bo->base.resv != &bo->base._resv) {
			spin_unlock(&bdev->lru_lock);
			dma_resv_lock(bo->base.resv, NULL);

			spin_lock(&bdev->lru_lock);
			ttm_bo_cleanup_refs(bo, false, !remove_all, true);

		} else if (dma_resv_trylock(bo->base.resv)) {
			ttm_bo_cleanup_refs(bo, false, !remove_all, true);
		} else {
			spin_unlock(&bdev->lru_lock);
		}

		ttm_bo_put(bo);
		spin_lock(&bdev->lru_lock);
	}
	list_splice_tail(&removed, &bdev->ddestroy);
	empty = list_empty(&bdev->ddestroy);
	spin_unlock(&bdev->lru_lock);

	return empty;
}

static void ttm_bo_release(struct kref *kref)
{
	struct ttm_buffer_object *bo =
	    container_of(kref, struct ttm_buffer_object, kref);
	struct ttm_device *bdev = bo->bdev;
	int ret;

	WARN_ON_ONCE(bo->pin_count);

	if (!bo->deleted) {
		ret = ttm_bo_individualize_resv(bo);
		if (ret) {
			/* Last resort, if we fail to allocate memory for the
			 * fences block for the BO to become idle
			 */
			dma_resv_wait_timeout(bo->base.resv, true, false,
					      30 * HZ);
		}

		if (bo->bdev->funcs->release_notify)
			bo->bdev->funcs->release_notify(bo);

		drm_vma_offset_remove(bdev->vma_manager, &bo->base.vma_node);
		ttm_mem_io_free(bdev, bo->resource);
	}

	if (!dma_resv_test_signaled(bo->base.resv, true) ||
	    !dma_resv_trylock(bo->base.resv)) {
		/* The BO is not idle, resurrect it for delayed destroy */
		ttm_bo_flush_all_fences(bo);
		bo->deleted = true;

		spin_lock(&bo->bdev->lru_lock);

		/*
		 * Make pinned bos immediately available to
		 * shrinkers, now that they are queued for
		 * destruction.
		 *
		 * FIXME: QXL is triggering this. Can be removed when the
		 * driver is fixed.
		 */
		if (bo->pin_count) {
			bo->pin_count = 0;
			ttm_bo_move_to_lru_tail(bo, bo->resource, NULL);
		}

		kref_init(&bo->kref);
		list_add_tail(&bo->ddestroy, &bdev->ddestroy);
		spin_unlock(&bo->bdev->lru_lock);

		schedule_delayed_work(&bdev->wq,
				      ((HZ / 100) < 1) ? 1 : HZ / 100);
		return;
	}

	spin_lock(&bo->bdev->lru_lock);
	ttm_bo_del_from_lru(bo);
	list_del(&bo->ddestroy);
	spin_unlock(&bo->bdev->lru_lock);

	ttm_bo_cleanup_memtype_use(bo);
	dma_resv_unlock(bo->base.resv);

	atomic_dec(&ttm_glob.bo_count);
	dma_fence_put(bo->moving);
	bo->destroy(bo);
}

void ttm_bo_put(struct ttm_buffer_object *bo)
{
	kref_put(&bo->kref, ttm_bo_release);
}
EXPORT_SYMBOL(ttm_bo_put);

int ttm_bo_lock_delayed_workqueue(struct ttm_device *bdev)
{
	return cancel_delayed_work_sync(&bdev->wq);
}
EXPORT_SYMBOL(ttm_bo_lock_delayed_workqueue);

void ttm_bo_unlock_delayed_workqueue(struct ttm_device *bdev, int resched)
{
	if (resched)
		schedule_delayed_work(&bdev->wq,
				      ((HZ / 100) < 1) ? 1 : HZ / 100);
}
EXPORT_SYMBOL(ttm_bo_unlock_delayed_workqueue);

static int ttm_bo_bounce_temp_buffer(struct ttm_buffer_object *bo,
				     struct ttm_resource **mem,
				     struct ttm_operation_ctx *ctx,
				     struct ttm_place *hop)
{
	struct ttm_placement hop_placement;
	struct ttm_resource *hop_mem;
	int ret;

	hop_placement.num_placement = hop_placement.num_busy_placement = 1;
	hop_placement.placement = hop_placement.busy_placement = hop;

	/* find space in the bounce domain */
	ret = ttm_bo_mem_space(bo, &hop_placement, &hop_mem, ctx);
	if (ret)
		return ret;
	/* move to the bounce domain */
	ret = ttm_bo_handle_move_mem(bo, hop_mem, false, ctx, NULL);
	if (ret) {
		ttm_resource_free(bo, &hop_mem);
		return ret;
	}
	return 0;
}

static int ttm_bo_evict(struct ttm_buffer_object *bo,
			struct ttm_operation_ctx *ctx)
{
	struct ttm_device *bdev = bo->bdev;
	struct ttm_resource *evict_mem;
	struct ttm_placement placement;
	struct ttm_place hop;
	int ret = 0;

	memset(&hop, 0, sizeof(hop));

	dma_resv_assert_held(bo->base.resv);

	placement.num_placement = 0;
	placement.num_busy_placement = 0;
	bdev->funcs->evict_flags(bo, &placement);

	if (!placement.num_placement && !placement.num_busy_placement) {
		ret = ttm_bo_wait(bo, true, false);
		if (ret)
			return ret;

		/*
		 * Since we've already synced, this frees backing store
		 * immediately.
		 */
		return ttm_bo_pipeline_gutting(bo);
	}

	ret = ttm_bo_mem_space(bo, &placement, &evict_mem, ctx);
	if (ret) {
		if (ret != -ERESTARTSYS) {
			pr_err("Failed to find memory space for buffer 0x%p eviction\n",
			       bo);
			ttm_bo_mem_space_debug(bo, &placement);
		}
		goto out;
	}

bounce:
	ret = ttm_bo_handle_move_mem(bo, evict_mem, true, ctx, &hop);
	if (ret == -EMULTIHOP) {
		ret = ttm_bo_bounce_temp_buffer(bo, &evict_mem, ctx, &hop);
		if (ret) {
			pr_err("Buffer eviction failed\n");
			ttm_resource_free(bo, &evict_mem);
			goto out;
		}
		/* try and move to final place now. */
		goto bounce;
	}
out:
	return ret;
}

bool ttm_bo_eviction_valuable(struct ttm_buffer_object *bo,
			      const struct ttm_place *place)
{
	dma_resv_assert_held(bo->base.resv);
	if (bo->resource->mem_type == TTM_PL_SYSTEM)
		return true;

	/* Don't evict this BO if it's outside of the
	 * requested placement range
	 */
	if (place->fpfn >= (bo->resource->start + bo->resource->num_pages) ||
	    (place->lpfn && place->lpfn <= bo->resource->start))
		return false;

	return true;
}
EXPORT_SYMBOL(ttm_bo_eviction_valuable);

/*
 * Check the target bo is allowable to be evicted or swapout, including cases:
 *
 * a. if share same reservation object with ctx->resv, have assumption
 * reservation objects should already be locked, so not lock again and
 * return true directly when either the opreation allow_reserved_eviction
 * or the target bo already is in delayed free list;
 *
 * b. Otherwise, trylock it.
 */
static bool ttm_bo_evict_swapout_allowable(struct ttm_buffer_object *bo,
					   struct ttm_operation_ctx *ctx,
					   const struct ttm_place *place,
					   bool *locked, bool *busy)
{
	bool ret = false;

	if (bo->base.resv == ctx->resv) {
		dma_resv_assert_held(bo->base.resv);
		if (ctx->allow_res_evict)
			ret = true;
		*locked = false;
		if (busy)
			*busy = false;
	} else {
		ret = dma_resv_trylock(bo->base.resv);
		*locked = ret;
		if (busy)
			*busy = !ret;
	}

	if (ret && place && !bo->bdev->funcs->eviction_valuable(bo, place)) {
		ret = false;
		if (*locked) {
			dma_resv_unlock(bo->base.resv);
			*locked = false;
		}
	}

	return ret;
}

/**
 * ttm_mem_evict_wait_busy - wait for a busy BO to become available
 *
 * @busy_bo: BO which couldn't be locked with trylock
 * @ctx: operation context
 * @ticket: acquire ticket
 *
 * Try to lock a busy buffer object to avoid failing eviction.
 */
static int ttm_mem_evict_wait_busy(struct ttm_buffer_object *busy_bo,
				   struct ttm_operation_ctx *ctx,
				   struct ww_acquire_ctx *ticket)
{
	int r;

	if (!busy_bo || !ticket)
		return -EBUSY;

	if (ctx->interruptible)
		r = dma_resv_lock_interruptible(busy_bo->base.resv,
							  ticket);
	else
		r = dma_resv_lock(busy_bo->base.resv, ticket);

	/*
	 * TODO: It would be better to keep the BO locked until allocation is at
	 * least tried one more time, but that would mean a much larger rework
	 * of TTM.
	 */
	if (!r)
		dma_resv_unlock(busy_bo->base.resv);

	return r == -EDEADLK ? -EBUSY : r;
}

int ttm_mem_evict_first(struct ttm_device *bdev,
			struct ttm_resource_manager *man,
			const struct ttm_place *place,
			struct ttm_operation_ctx *ctx,
			struct ww_acquire_ctx *ticket)
{
	struct ttm_buffer_object *bo = NULL, *busy_bo = NULL;
	bool locked = false;
	unsigned i;
	int ret;

	spin_lock(&bdev->lru_lock);
	for (i = 0; i < TTM_MAX_BO_PRIORITY; ++i) {
		list_for_each_entry(bo, &man->lru[i], lru) {
			bool busy;

			if (!ttm_bo_evict_swapout_allowable(bo, ctx, place,
							    &locked, &busy)) {
				if (busy && !busy_bo && ticket !=
				    dma_resv_locking_ctx(bo->base.resv))
					busy_bo = bo;
				continue;
			}

			if (!ttm_bo_get_unless_zero(bo)) {
				if (locked)
					dma_resv_unlock(bo->base.resv);
				continue;
			}
			break;
		}

		/* If the inner loop terminated early, we have our candidate */
		if (&bo->lru != &man->lru[i])
			break;

		bo = NULL;
	}

	if (!bo) {
		if (busy_bo && !ttm_bo_get_unless_zero(busy_bo))
			busy_bo = NULL;
		spin_unlock(&bdev->lru_lock);
		ret = ttm_mem_evict_wait_busy(busy_bo, ctx, ticket);
		if (busy_bo)
			ttm_bo_put(busy_bo);
		return ret;
	}

	if (bo->deleted) {
		ret = ttm_bo_cleanup_refs(bo, ctx->interruptible,
					  ctx->no_wait_gpu, locked);
		ttm_bo_put(bo);
		return ret;
	}

	spin_unlock(&bdev->lru_lock);

	ret = ttm_bo_evict(bo, ctx);
	if (locked)
		ttm_bo_unreserve(bo);

	ttm_bo_put(bo);
	return ret;
}

/*
 * Add the last move fence to the BO and reserve a new shared slot. We only use
 * a shared slot to avoid unecessary sync and rely on the subsequent bo move to
 * either stall or use an exclusive fence respectively set bo->moving.
 */
static int ttm_bo_add_move_fence(struct ttm_buffer_object *bo,
<<<<<<< HEAD
				 struct ttm_mem_type_manager *man,
				 struct ttm_mem_reg *mem,
=======
				 struct ttm_resource_manager *man,
				 struct ttm_resource *mem,
>>>>>>> c1084c27
				 bool no_wait_gpu)
{
	struct dma_fence *fence;
	int ret;

	spin_lock(&man->move_lock);
	fence = dma_fence_get(man->move);
	spin_unlock(&man->move_lock);

	if (!fence)
		return 0;

	if (no_wait_gpu) {
<<<<<<< HEAD
		dma_fence_put(fence);
		return -EBUSY;
	}

	dma_resv_add_shared_fence(bo->base.resv, fence);

=======
		ret = dma_fence_is_signaled(fence) ? 0 : -EBUSY;
		dma_fence_put(fence);
		return ret;
	}

	dma_resv_add_shared_fence(bo->base.resv, fence);

>>>>>>> c1084c27
	ret = dma_resv_reserve_shared(bo->base.resv, 1);
	if (unlikely(ret)) {
		dma_fence_put(fence);
		return ret;
	}

	dma_fence_put(bo->moving);
	bo->moving = fence;
	return 0;
}

/*
 * Repeatedly evict memory from the LRU for @mem_type until we create enough
 * space, or we've evicted everything and there isn't enough space.
 */
static int ttm_bo_mem_force_space(struct ttm_buffer_object *bo,
				  const struct ttm_place *place,
				  struct ttm_resource **mem,
				  struct ttm_operation_ctx *ctx)
{
	struct ttm_device *bdev = bo->bdev;
	struct ttm_resource_manager *man;
	struct ww_acquire_ctx *ticket;
	int ret;

	man = ttm_manager_type(bdev, place->mem_type);
	ticket = dma_resv_locking_ctx(bo->base.resv);
	do {
		ret = ttm_resource_alloc(bo, place, mem);
		if (likely(!ret))
			break;
		if (unlikely(ret != -ENOSPC))
			return ret;
		ret = ttm_mem_evict_first(bdev, man, place, ctx,
					  ticket);
		if (unlikely(ret != 0))
			return ret;
	} while (1);

<<<<<<< HEAD
	return ttm_bo_add_move_fence(bo, man, mem, ctx->no_wait_gpu);
=======
	return ttm_bo_add_move_fence(bo, man, *mem, ctx->no_wait_gpu);
>>>>>>> c1084c27
}

/*
 * Creates space for memory region @mem according to its type.
 *
 * This function first searches for free space in compatible memory types in
 * the priority order defined by the driver.  If free space isn't found, then
 * ttm_bo_mem_force_space is attempted in priority order to evict and find
 * space.
 */
int ttm_bo_mem_space(struct ttm_buffer_object *bo,
			struct ttm_placement *placement,
			struct ttm_resource **mem,
			struct ttm_operation_ctx *ctx)
{
	struct ttm_device *bdev = bo->bdev;
	bool type_found = false;
	int i, ret;

	ret = dma_resv_reserve_shared(bo->base.resv, 1);
	if (unlikely(ret))
		return ret;

	for (i = 0; i < placement->num_placement; ++i) {
		const struct ttm_place *place = &placement->placement[i];
		struct ttm_resource_manager *man;

		man = ttm_manager_type(bdev, place->mem_type);
		if (!man || !ttm_resource_manager_used(man))
			continue;

		type_found = true;
		ret = ttm_resource_alloc(bo, place, mem);
		if (ret == -ENOSPC)
			continue;
		if (unlikely(ret))
			goto error;

<<<<<<< HEAD
		if (!mem->mm_node)
			continue;

		ret = ttm_bo_add_move_fence(bo, man, mem, ctx->no_wait_gpu);
		if (unlikely(ret)) {
			(*man->func->put_node)(man, mem);
=======
		ret = ttm_bo_add_move_fence(bo, man, *mem, ctx->no_wait_gpu);
		if (unlikely(ret)) {
			ttm_resource_free(bo, mem);
>>>>>>> c1084c27
			if (ret == -EBUSY)
				continue;

			goto error;
		}
		return 0;
	}

	for (i = 0; i < placement->num_busy_placement; ++i) {
		const struct ttm_place *place = &placement->busy_placement[i];
		struct ttm_resource_manager *man;

		man = ttm_manager_type(bdev, place->mem_type);
		if (!man || !ttm_resource_manager_used(man))
			continue;

		type_found = true;
		ret = ttm_bo_mem_force_space(bo, place, mem, ctx);
		if (likely(!ret))
			return 0;

		if (ret && ret != -EBUSY)
			goto error;
	}

	ret = -ENOMEM;
	if (!type_found) {
		pr_err(TTM_PFX "No compatible memory type found\n");
		ret = -EINVAL;
	}

error:
	if (bo->resource->mem_type == TTM_PL_SYSTEM && !bo->pin_count)
		ttm_bo_move_to_lru_tail_unlocked(bo);

	return ret;
}
EXPORT_SYMBOL(ttm_bo_mem_space);

static int ttm_bo_move_buffer(struct ttm_buffer_object *bo,
			      struct ttm_placement *placement,
			      struct ttm_operation_ctx *ctx)
{
	struct ttm_resource *mem;
	struct ttm_place hop;
	int ret;

	dma_resv_assert_held(bo->base.resv);

	/*
	 * Determine where to move the buffer.
	 *
	 * If driver determines move is going to need
	 * an extra step then it will return -EMULTIHOP
	 * and the buffer will be moved to the temporary
	 * stop and the driver will be called to make
	 * the second hop.
	 */
	ret = ttm_bo_mem_space(bo, placement, &mem, ctx);
	if (ret)
		return ret;
bounce:
	ret = ttm_bo_handle_move_mem(bo, mem, false, ctx, &hop);
	if (ret == -EMULTIHOP) {
		ret = ttm_bo_bounce_temp_buffer(bo, &mem, ctx, &hop);
		if (ret)
			goto out;
		/* try and move to final place now. */
		goto bounce;
	}
out:
	if (ret)
		ttm_resource_free(bo, &mem);
	return ret;
}

static bool ttm_bo_places_compat(const struct ttm_place *places,
				 unsigned num_placement,
				 struct ttm_resource *mem,
				 uint32_t *new_flags)
{
	unsigned i;

	if (mem->placement & TTM_PL_FLAG_TEMPORARY)
		return false;

	for (i = 0; i < num_placement; i++) {
		const struct ttm_place *heap = &places[i];

		if ((mem->start < heap->fpfn ||
		     (heap->lpfn != 0 && (mem->start + mem->num_pages) > heap->lpfn)))
			continue;

		*new_flags = heap->flags;
		if ((mem->mem_type == heap->mem_type) &&
		    (!(*new_flags & TTM_PL_FLAG_CONTIGUOUS) ||
		     (mem->placement & TTM_PL_FLAG_CONTIGUOUS)))
			return true;
	}
	return false;
}

bool ttm_bo_mem_compat(struct ttm_placement *placement,
		       struct ttm_resource *mem,
		       uint32_t *new_flags)
{
	if (ttm_bo_places_compat(placement->placement, placement->num_placement,
				 mem, new_flags))
		return true;

	if ((placement->busy_placement != placement->placement ||
	     placement->num_busy_placement > placement->num_placement) &&
	    ttm_bo_places_compat(placement->busy_placement,
				 placement->num_busy_placement,
				 mem, new_flags))
		return true;

	return false;
}
EXPORT_SYMBOL(ttm_bo_mem_compat);

int ttm_bo_validate(struct ttm_buffer_object *bo,
		    struct ttm_placement *placement,
		    struct ttm_operation_ctx *ctx)
{
	int ret;
	uint32_t new_flags;

	dma_resv_assert_held(bo->base.resv);

	/*
	 * Remove the backing store if no placement is given.
	 */
	if (!placement->num_placement && !placement->num_busy_placement)
		return ttm_bo_pipeline_gutting(bo);

	/*
	 * Check whether we need to move buffer.
	 */
	if (!ttm_bo_mem_compat(placement, bo->resource, &new_flags)) {
		ret = ttm_bo_move_buffer(bo, placement, ctx);
		if (ret)
			return ret;
	}
	/*
	 * We might need to add a TTM.
	 */
	if (bo->resource->mem_type == TTM_PL_SYSTEM) {
		ret = ttm_tt_create(bo, true);
		if (ret)
			return ret;
	}
	return 0;
}
EXPORT_SYMBOL(ttm_bo_validate);

int ttm_bo_init_reserved(struct ttm_device *bdev,
			 struct ttm_buffer_object *bo,
			 size_t size,
			 enum ttm_bo_type type,
			 struct ttm_placement *placement,
			 uint32_t page_alignment,
			 struct ttm_operation_ctx *ctx,
			 struct sg_table *sg,
			 struct dma_resv *resv,
			 void (*destroy) (struct ttm_buffer_object *))
{
	static const struct ttm_place sys_mem = { .mem_type = TTM_PL_SYSTEM };
	bool locked;
	int ret;

	bo->destroy = destroy ? destroy : ttm_bo_default_destroy;

	kref_init(&bo->kref);
	INIT_LIST_HEAD(&bo->lru);
	INIT_LIST_HEAD(&bo->ddestroy);
	bo->bdev = bdev;
	bo->type = type;
	bo->page_alignment = page_alignment;
	bo->moving = NULL;
	bo->pin_count = 0;
	bo->sg = sg;
	if (resv) {
		bo->base.resv = resv;
		dma_resv_assert_held(bo->base.resv);
	} else {
		bo->base.resv = &bo->base._resv;
	}
	atomic_inc(&ttm_glob.bo_count);

	ret = ttm_resource_alloc(bo, &sys_mem, &bo->resource);
	if (unlikely(ret)) {
		ttm_bo_put(bo);
		return ret;
	}

	/*
	 * For ttm_bo_type_device buffers, allocate
	 * address space from the device.
	 */
	if (bo->type == ttm_bo_type_device ||
	    bo->type == ttm_bo_type_sg)
		ret = drm_vma_offset_add(bdev->vma_manager, &bo->base.vma_node,
					 bo->resource->num_pages);

	/* passed reservation objects should already be locked,
	 * since otherwise lockdep will be angered in radeon.
	 */
	if (!resv) {
		locked = dma_resv_trylock(bo->base.resv);
		WARN_ON(!locked);
	}

	if (likely(!ret))
		ret = ttm_bo_validate(bo, placement, ctx);

	if (unlikely(ret)) {
		if (!resv)
			ttm_bo_unreserve(bo);

		ttm_bo_put(bo);
		return ret;
	}

	ttm_bo_move_to_lru_tail_unlocked(bo);

	return ret;
}
EXPORT_SYMBOL(ttm_bo_init_reserved);

int ttm_bo_init(struct ttm_device *bdev,
		struct ttm_buffer_object *bo,
		size_t size,
		enum ttm_bo_type type,
		struct ttm_placement *placement,
		uint32_t page_alignment,
		bool interruptible,
		struct sg_table *sg,
		struct dma_resv *resv,
		void (*destroy) (struct ttm_buffer_object *))
{
	struct ttm_operation_ctx ctx = { interruptible, false };
	int ret;

	ret = ttm_bo_init_reserved(bdev, bo, size, type, placement,
				   page_alignment, &ctx, sg, resv, destroy);
	if (ret)
		return ret;

	if (!resv)
		ttm_bo_unreserve(bo);

	return 0;
}
EXPORT_SYMBOL(ttm_bo_init);

/*
 * buffer object vm functions.
 */

void ttm_bo_unmap_virtual(struct ttm_buffer_object *bo)
{
	struct ttm_device *bdev = bo->bdev;

	drm_vma_node_unmap(&bo->base.vma_node, bdev->dev_mapping);
	ttm_mem_io_free(bdev, bo->resource);
}
EXPORT_SYMBOL(ttm_bo_unmap_virtual);

int ttm_bo_wait(struct ttm_buffer_object *bo,
		bool interruptible, bool no_wait)
{
	long timeout = 15 * HZ;

	if (no_wait) {
		if (dma_resv_test_signaled(bo->base.resv, true))
			return 0;
		else
			return -EBUSY;
	}

	timeout = dma_resv_wait_timeout(bo->base.resv, true, interruptible,
					timeout);
	if (timeout < 0)
		return timeout;

	if (timeout == 0)
		return -EBUSY;

	dma_resv_add_excl_fence(bo->base.resv, NULL);
	return 0;
}
EXPORT_SYMBOL(ttm_bo_wait);

int ttm_bo_swapout(struct ttm_buffer_object *bo, struct ttm_operation_ctx *ctx,
		   gfp_t gfp_flags)
{
	struct ttm_place place;
	bool locked;
	int ret;

	/*
	 * While the bo may already reside in SYSTEM placement, set
	 * SYSTEM as new placement to cover also the move further below.
	 * The driver may use the fact that we're moving from SYSTEM
	 * as an indication that we're about to swap out.
	 */
	memset(&place, 0, sizeof(place));
	place.mem_type = TTM_PL_SYSTEM;
	if (!ttm_bo_evict_swapout_allowable(bo, ctx, &place, &locked, NULL))
		return -EBUSY;

	if (!bo->ttm || !ttm_tt_is_populated(bo->ttm) ||
	    bo->ttm->page_flags & TTM_PAGE_FLAG_SG ||
	    bo->ttm->page_flags & TTM_PAGE_FLAG_SWAPPED ||
	    !ttm_bo_get_unless_zero(bo)) {
		if (locked)
			dma_resv_unlock(bo->base.resv);
		return -EBUSY;
	}

	if (bo->deleted) {
		ret = ttm_bo_cleanup_refs(bo, false, false, locked);
		ttm_bo_put(bo);
		return ret == -EBUSY ? -ENOSPC : ret;
	}

	ttm_bo_del_from_lru(bo);
	/* TODO: Cleanup the locking */
	spin_unlock(&bo->bdev->lru_lock);

	/*
	 * Move to system cached
	 */
	if (bo->resource->mem_type != TTM_PL_SYSTEM) {
		struct ttm_operation_ctx ctx = { false, false };
		struct ttm_resource *evict_mem;
		struct ttm_place hop;

		memset(&hop, 0, sizeof(hop));
		ret = ttm_resource_alloc(bo, &place, &evict_mem);
		if (unlikely(ret))
			goto out;

		ret = ttm_bo_handle_move_mem(bo, evict_mem, true, &ctx, &hop);
		if (unlikely(ret != 0)) {
			WARN(ret == -EMULTIHOP, "Unexpected multihop in swaput - likely driver bug.\n");
			goto out;
		}
	}

	/*
	 * Make sure BO is idle.
	 */
	ret = ttm_bo_wait(bo, false, false);
	if (unlikely(ret != 0))
		goto out;

	ttm_bo_unmap_virtual(bo);

	/*
	 * Swap out. Buffer will be swapped in again as soon as
	 * anyone tries to access a ttm page.
	 */
	if (bo->bdev->funcs->swap_notify)
		bo->bdev->funcs->swap_notify(bo);

	if (ttm_tt_is_populated(bo->ttm))
		ret = ttm_tt_swapout(bo->bdev, bo->ttm, gfp_flags);
out:

	/*
	 * Unreserve without putting on LRU to avoid swapping out an
	 * already swapped buffer.
	 */
	if (locked)
		dma_resv_unlock(bo->base.resv);
	ttm_bo_put(bo);
	return ret == -EBUSY ? -ENOSPC : ret;
}

void ttm_bo_tt_destroy(struct ttm_buffer_object *bo)
{
	if (bo->ttm == NULL)
		return;

	ttm_tt_destroy(bo->bdev, bo->ttm);
	bo->ttm = NULL;
}<|MERGE_RESOLUTION|>--- conflicted
+++ resolved
@@ -275,69 +275,7 @@
 		if (!fence->ops->signaled)
 			dma_fence_enable_sw_signaling(fence);
 	}
-<<<<<<< HEAD
-}
-
-static void ttm_bo_cleanup_refs_or_queue(struct ttm_buffer_object *bo)
-{
-	struct ttm_bo_device *bdev = bo->bdev;
-	struct ttm_bo_global *glob = bdev->glob;
-	int ret;
-
-	ret = ttm_bo_individualize_resv(bo);
-	if (ret) {
-		/* Last resort, if we fail to allocate memory for the
-		 * fences block for the BO to become idle
-		 */
-		dma_resv_wait_timeout_rcu(bo->base.resv, true, false,
-						    30 * HZ);
-		spin_lock(&glob->lru_lock);
-		goto error;
-	}
-
-	spin_lock(&glob->lru_lock);
-	ret = dma_resv_trylock(bo->base.resv) ? 0 : -EBUSY;
-	if (!ret) {
-		if (dma_resv_test_signaled_rcu(&bo->base._resv, true)) {
-			ttm_bo_del_from_lru(bo);
-			spin_unlock(&glob->lru_lock);
-			if (bo->base.resv != &bo->base._resv)
-				dma_resv_unlock(&bo->base._resv);
-
-			ttm_bo_cleanup_memtype_use(bo);
-			dma_resv_unlock(bo->base.resv);
-			return;
-		}
-
-		ttm_bo_flush_all_fences(bo);
-
-		/*
-		 * Make NO_EVICT bos immediately available to
-		 * shrinkers, now that they are queued for
-		 * destruction.
-		 */
-		if (bo->mem.placement & TTM_PL_FLAG_NO_EVICT) {
-			bo->mem.placement &= ~TTM_PL_FLAG_NO_EVICT;
-			ttm_bo_add_to_lru(bo);
-		}
-
-		dma_resv_unlock(bo->base.resv);
-	}
-	if (bo->base.resv != &bo->base._resv) {
-		ttm_bo_flush_all_fences(bo);
-		dma_resv_unlock(&bo->base._resv);
-	}
-
-error:
-	kref_get(&bo->list_kref);
-	list_add_tail(&bo->ddestroy, &bdev->ddestroy);
-	spin_unlock(&glob->lru_lock);
-
-	schedule_delayed_work(&bdev->wq,
-			      ((HZ / 100) < 1) ? 1 : HZ / 100);
-=======
 	rcu_read_unlock();
->>>>>>> c1084c27
 }
 
 /**
@@ -797,13 +735,8 @@
  * either stall or use an exclusive fence respectively set bo->moving.
  */
 static int ttm_bo_add_move_fence(struct ttm_buffer_object *bo,
-<<<<<<< HEAD
-				 struct ttm_mem_type_manager *man,
-				 struct ttm_mem_reg *mem,
-=======
 				 struct ttm_resource_manager *man,
 				 struct ttm_resource *mem,
->>>>>>> c1084c27
 				 bool no_wait_gpu)
 {
 	struct dma_fence *fence;
@@ -817,14 +750,6 @@
 		return 0;
 
 	if (no_wait_gpu) {
-<<<<<<< HEAD
-		dma_fence_put(fence);
-		return -EBUSY;
-	}
-
-	dma_resv_add_shared_fence(bo->base.resv, fence);
-
-=======
 		ret = dma_fence_is_signaled(fence) ? 0 : -EBUSY;
 		dma_fence_put(fence);
 		return ret;
@@ -832,7 +757,6 @@
 
 	dma_resv_add_shared_fence(bo->base.resv, fence);
 
->>>>>>> c1084c27
 	ret = dma_resv_reserve_shared(bo->base.resv, 1);
 	if (unlikely(ret)) {
 		dma_fence_put(fence);
@@ -872,11 +796,7 @@
 			return ret;
 	} while (1);
 
-<<<<<<< HEAD
-	return ttm_bo_add_move_fence(bo, man, mem, ctx->no_wait_gpu);
-=======
 	return ttm_bo_add_move_fence(bo, man, *mem, ctx->no_wait_gpu);
->>>>>>> c1084c27
 }
 
 /*
@@ -915,18 +835,9 @@
 		if (unlikely(ret))
 			goto error;
 
-<<<<<<< HEAD
-		if (!mem->mm_node)
-			continue;
-
-		ret = ttm_bo_add_move_fence(bo, man, mem, ctx->no_wait_gpu);
-		if (unlikely(ret)) {
-			(*man->func->put_node)(man, mem);
-=======
 		ret = ttm_bo_add_move_fence(bo, man, *mem, ctx->no_wait_gpu);
 		if (unlikely(ret)) {
 			ttm_resource_free(bo, mem);
->>>>>>> c1084c27
 			if (ret == -EBUSY)
 				continue;
 
