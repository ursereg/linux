# SPDX-License-Identifier: GPL-2.0-only
config DRM_I2C_ADV7511
	tristate "ADV7511 encoder"
	depends on OF
	select DRM_KMS_HELPER
	select REGMAP_I2C
<<<<<<< HEAD
	select OF_DYNAMIC
=======
	select DRM_MIPI_DSI
>>>>>>> c1084c27
	help
	  Support for the Analog Devices ADV7511(W)/13/33/35 HDMI encoders.

config DRM_I2C_ADV7511_AUDIO
	bool "ADV7511 HDMI Audio driver"
	depends on DRM_I2C_ADV7511 && SND_SOC
	select SND_SOC_HDMI_CODEC
	help
	  Support the ADV7511 HDMI Audio interface. This is used in
	  conjunction with the AV7511  HDMI driver.

config DRM_I2C_ADV7511_CEC
	bool "ADV7511/33/35 HDMI CEC driver"
	depends on DRM_I2C_ADV7511
	select CEC_CORE
	default y
	help
	  When selected the HDMI transmitter will support the CEC feature.<|MERGE_RESOLUTION|>--- conflicted
+++ resolved
@@ -4,11 +4,7 @@
 	depends on OF
 	select DRM_KMS_HELPER
 	select REGMAP_I2C
-<<<<<<< HEAD
-	select OF_DYNAMIC
-=======
 	select DRM_MIPI_DSI
->>>>>>> c1084c27
 	help
 	  Support for the Analog Devices ADV7511(W)/13/33/35 HDMI encoders.
 
