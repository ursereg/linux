--- conflicted
+++ resolved
@@ -792,58 +792,30 @@
 	case 32000:
 		sample_freq = 0x03;
 		org_sample_freq = 0x0C;
-<<<<<<< HEAD
-		hdmi_writeb(hdmi, 0x31, HDMI_FC_AUDICONF1);
-=======
->>>>>>> c1084c27
 		break;
 	case 44100:
 		sample_freq = 0x00;
 		org_sample_freq = 0x0F;
-<<<<<<< HEAD
-		hdmi_writeb(hdmi, 0x32, HDMI_FC_AUDICONF1);
-=======
->>>>>>> c1084c27
 		break;
 	case 48000:
 		sample_freq = 0x02;
 		org_sample_freq = 0x0D;
-<<<<<<< HEAD
-		hdmi_writeb(hdmi, 0x33, HDMI_FC_AUDICONF1);
-=======
->>>>>>> c1084c27
 		break;
 	case 88200:
 		sample_freq = 0x08;
 		org_sample_freq = 0x07;
-<<<<<<< HEAD
-		hdmi_writeb(hdmi, 0x34, HDMI_FC_AUDICONF1);
-=======
->>>>>>> c1084c27
 		break;
 	case 96000:
 		sample_freq = 0x0A;
 		org_sample_freq = 0x05;
-<<<<<<< HEAD
-		hdmi_writeb(hdmi, 0x35, HDMI_FC_AUDICONF1);
-=======
->>>>>>> c1084c27
 		break;
 	case 176400:
 		sample_freq = 0x0C;
 		org_sample_freq = 0x03;
-<<<<<<< HEAD
-		hdmi_writeb(hdmi, 0x36, HDMI_FC_AUDICONF1);
-=======
->>>>>>> c1084c27
 		break;
 	case 192000:
 		sample_freq = 0x0E;
 		org_sample_freq = 0x01;
-<<<<<<< HEAD
-		hdmi_writeb(hdmi, 0x37, HDMI_FC_AUDICONF1);
-=======
->>>>>>> c1084c27
 		break;
 	default:
 		break;
@@ -852,16 +824,6 @@
 	hdmi_set_cts_n(hdmi, hdmi->audio_cts, hdmi->audio_n);
 	hdmi_enable_audio_clk(hdmi, true);
 
-<<<<<<< HEAD
-	hdmi_writeb(hdmi, 0x1, HDMI_FC_AUDSCHNL0);
-	hdmi_writeb(hdmi, hdmi->channels, HDMI_FC_AUDSCHNL2);
-	hdmi_writeb(hdmi, 0x22, HDMI_FC_AUDSCHNL3);
-	hdmi_writeb(hdmi, 0x22, HDMI_FC_AUDSCHNL4);
-	hdmi_writeb(hdmi, 0x11, HDMI_FC_AUDSCHNL5);
-	hdmi_writeb(hdmi, 0x11, HDMI_FC_AUDSCHNL6);
-	hdmi_writeb(hdmi, (0x3 << 4) | sample_freq, HDMI_FC_AUDSCHNL7);
-	hdmi_writeb(hdmi, (org_sample_freq << 4) | 0xb, HDMI_FC_AUDSCHNL8);
-=======
 	hdmi_writeb(hdmi, 0x1, HDMI_FC_AUDSCHNLS0);
 	hdmi_writeb(hdmi, hdmi->channels, HDMI_FC_AUDSCHNLS2);
 	hdmi_writeb(hdmi, 0x22, HDMI_FC_AUDSCHNLS3);
@@ -870,7 +832,6 @@
 	hdmi_writeb(hdmi, 0x11, HDMI_FC_AUDSCHNLS6);
 	hdmi_writeb(hdmi, (0x3 << 4) | sample_freq, HDMI_FC_AUDSCHNLS7);
 	hdmi_writeb(hdmi, (org_sample_freq << 4) | 0xb, HDMI_FC_AUDSCHNLS8);
->>>>>>> c1084c27
 
 	hdmi_writeb(hdmi, ch_mask, HDMI_GP_CONF1);
 	hdmi_writeb(hdmi, 0x02, HDMI_GP_CONF2);
@@ -2489,15 +2450,9 @@
 
 static enum drm_connector_status dw_hdmi_detect(struct dw_hdmi *hdmi)
 {
-<<<<<<< HEAD
-	struct dw_hdmi *hdmi = container_of(connector, struct dw_hdmi,
-					     connector);
 	enum drm_connector_status result;
-=======
-	enum drm_connector_status result;
 
 	result = hdmi->phy.ops->read_hpd(hdmi, hdmi->phy.data);
->>>>>>> c1084c27
 
 	mutex_lock(&hdmi->mutex);
 	if (result != hdmi->last_connector_result) {
@@ -2508,20 +2463,6 @@
 	}
 	mutex_unlock(&hdmi->mutex);
 
-<<<<<<< HEAD
-	result = hdmi->phy.ops->read_hpd(hdmi, hdmi->phy.data);
-
-	mutex_lock(&hdmi->mutex);
-	if (result != hdmi->last_connector_result) {
-		dev_dbg(hdmi->dev, "read_hpd result: %d", result);
-		handle_plugged_change(hdmi,
-				      result == connector_status_connected);
-		hdmi->last_connector_result = result;
-	}
-	mutex_unlock(&hdmi->mutex);
-
-=======
->>>>>>> c1084c27
 	return result;
 }
 
