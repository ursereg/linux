--- conflicted
+++ resolved
@@ -91,14 +91,11 @@
 	help
 	  The Samsung MPI DSIM Bridge driver.
 
-<<<<<<< HEAD
-=======
 config DRM_NXP_SEIKO_43WVFIG
 	tristate "Legacy Freescale Seiko 43WVFIG panel DPI adapter bridge"
 	select DRM_KMS_HELPER
 	select DRM_PANEL
 
->>>>>>> ea790475
 config DRM_NXP_PTN3460
 	tristate "NXP PTN3460 DP/LVDS bridge"
 	depends on OF
