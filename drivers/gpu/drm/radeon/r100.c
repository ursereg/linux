--- conflicted
+++ resolved
@@ -1832,11 +1832,7 @@
 		if (idx_value & RADEON_TXFORMAT_NON_POWER2) {
 			track->textures[i].use_pitch = true;
 		} else {
-<<<<<<< HEAD
-			track->textures[i].use_pitch = 0;
-=======
 			track->textures[i].use_pitch = false;
->>>>>>> c1084c27
 			track->textures[i].width = 1 << ((idx_value & RADEON_TXFORMAT_WIDTH_MASK) >> RADEON_TXFORMAT_WIDTH_SHIFT);
 			track->textures[i].height = 1 << ((idx_value & RADEON_TXFORMAT_HEIGHT_MASK) >> RADEON_TXFORMAT_HEIGHT_SHIFT);
 		}
