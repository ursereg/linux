--- conflicted
+++ resolved
@@ -126,25 +126,8 @@
 
 int vkms_output_init(struct vkms_device *vkmsdev, int index);
 
-<<<<<<< HEAD
-struct drm_plane *vkms_plane_init(struct vkms_device *vkmsdev,
-				  enum drm_plane_type type, int index);
-
-/* Gem stuff */
-vm_fault_t vkms_gem_fault(struct vm_fault *vmf);
-
-int vkms_dumb_create(struct drm_file *file, struct drm_device *dev,
-		     struct drm_mode_create_dumb *args);
-
-void vkms_gem_free_object(struct drm_gem_object *obj);
-
-int vkms_gem_vmap(struct drm_gem_object *obj);
-
-void vkms_gem_vunmap(struct drm_gem_object *obj);
-=======
 struct vkms_plane *vkms_plane_init(struct vkms_device *vkmsdev,
 				   enum drm_plane_type type, int index);
->>>>>>> c1084c27
 
 /* CRC Support */
 const char *const *vkms_get_crc_sources(struct drm_crtc *crtc,
