# SPDX-License-Identifier: GPL-2.0-only
config DRM_ROCKCHIP
	tristate "DRM Support for Rockchip"
	depends on DRM && ROCKCHIP_IOMMU
	select DRM_GEM_CMA_HELPER
	select DRM_KMS_HELPER
	select DRM_PANEL
	select VIDEOMODE_HELPERS
	select DRM_ANALOGIX_DP if ROCKCHIP_ANALOGIX_DP
	select DRM_DW_HDMI if ROCKCHIP_DW_HDMI
	select DRM_DW_MIPI_DSI if ROCKCHIP_DW_MIPI_DSI
	select DRM_RGB if ROCKCHIP_RGB
	select GENERIC_PHY if ROCKCHIP_DW_MIPI_DSI
	select GENERIC_PHY_MIPI_DPHY if ROCKCHIP_DW_MIPI_DSI
	select SND_SOC_HDMI_CODEC if ROCKCHIP_CDN_DP && SND_SOC
	help
	  Choose this option if you have a Rockchip soc chipset.
	  This driver provides kernel mode setting and buffer
	  management to userspace. This driver does not provide
	  2D or 3D acceleration; acceleration is performed by other
	  IP found on the SoC.

if DRM_ROCKCHIP

config ROCKCHIP_ANALOGIX_DP
	bool "Rockchip specific extensions for Analogix DP driver"
	help
	  This selects support for Rockchip SoC specific extensions
	  for the Analogix Core DP driver. If you want to enable DP
	  on RK3288 or RK3399 based SoC, you should select this option.

config ROCKCHIP_CDN_DP
<<<<<<< HEAD
        bool "Rockchip cdn DP"
	depends on DRM_ROCKCHIP
	select EXTCON
	select DRM_CDNS_MHDP
        help
=======
	bool "Rockchip cdn DP"
	depends on EXTCON=y || (EXTCON=m && DRM_ROCKCHIP=m)
	help
>>>>>>> c1084c27
	  This selects support for Rockchip SoC specific extensions
	  for the cdn DP driver. If you want to enable Dp on
	  RK3399 based SoC, you should select this
	  option.

config ROCKCHIP_DW_HDMI
	bool "Rockchip specific extensions for Synopsys DW HDMI"
	help
	  This selects support for Rockchip SoC specific extensions
	  for the Synopsys DesignWare HDMI driver. If you want to
	  enable HDMI on RK3288 or RK3399 based SoC, you should select
	  this option.

config ROCKCHIP_DW_MIPI_DSI
	bool "Rockchip specific extensions for Synopsys DW MIPI DSI"
	select GENERIC_PHY_MIPI_DPHY
	help
	  This selects support for Rockchip SoC specific extensions
	  for the Synopsys DesignWare dsi driver. If you want to
	  enable MIPI DSI on RK3288 or RK3399 based SoC, you should
	  select this option.

config ROCKCHIP_INNO_HDMI
	bool "Rockchip specific extensions for Innosilicon HDMI"
	help
	  This selects support for Rockchip SoC specific extensions
	  for the Innosilicon HDMI driver. If you want to enable
	  HDMI on RK3036 based SoC, you should select this option.

config ROCKCHIP_LVDS
	bool "Rockchip LVDS support"
	depends on DRM_ROCKCHIP
	depends on PINCTRL && OF
	help
	  Choose this option to enable support for Rockchip LVDS controllers.
	  Rockchip rk3288 SoC has LVDS TX Controller can be used, and it
	  support LVDS, rgb, dual LVDS output mode. say Y to enable its
	  driver.

config ROCKCHIP_RGB
	bool "Rockchip RGB support"
	depends on DRM_ROCKCHIP
	depends on PINCTRL
	help
	  Choose this option to enable support for Rockchip RGB output.
	  Some Rockchip CRTCs, like rv1108, can directly output parallel
	  and serial RGB format to panel or connect to a conversion chip.
	  say Y to enable its driver.

config ROCKCHIP_RK3066_HDMI
	bool "Rockchip specific extensions for RK3066 HDMI"
	depends on DRM_ROCKCHIP
	help
	  This selects support for Rockchip SoC specific extensions
	  for the RK3066 HDMI driver. If you want to enable
	  HDMI on RK3066 based SoC, you should select this option.
endif<|MERGE_RESOLUTION|>--- conflicted
+++ resolved
@@ -30,17 +30,9 @@
 	  on RK3288 or RK3399 based SoC, you should select this option.
 
 config ROCKCHIP_CDN_DP
-<<<<<<< HEAD
-        bool "Rockchip cdn DP"
-	depends on DRM_ROCKCHIP
-	select EXTCON
-	select DRM_CDNS_MHDP
-        help
-=======
 	bool "Rockchip cdn DP"
 	depends on EXTCON=y || (EXTCON=m && DRM_ROCKCHIP=m)
 	help
->>>>>>> c1084c27
 	  This selects support for Rockchip SoC specific extensions
 	  for the cdn DP driver. If you want to enable Dp on
 	  RK3399 based SoC, you should select this
