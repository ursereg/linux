// SPDX-License-Identifier: GPL-2.0-only
/*
 * Copyright (C) Fuzhou Rockchip Electronics Co.Ltd
 * Author: Chris Zhong <zyw@rock-chips.com>
 */

#include <linux/clk.h>
#include <linux/component.h>
#include <linux/extcon.h>
#include <linux/firmware.h>
#include <linux/mfd/syscon.h>
#include <linux/phy/phy.h>
#include <linux/regmap.h>
#include <linux/reset.h>

#include <sound/hdmi-codec.h>

#include <drm/drm_atomic_helper.h>
#include <drm/drm_dp_helper.h>
#include <drm/drm_edid.h>
#include <drm/drm_of.h>
#include <drm/drm_probe_helper.h>

#include "cdn-dp-core.h"
#include "rockchip_drm_vop.h"

#define connector_to_dp(c) \
		container_of(c, struct cdn_dp_device, mhdp.connector.base)

#define encoder_to_dp(c) \
		container_of(c, struct cdn_dp_device, encoder)

#define GRF_SOC_CON9		0x6224
#define DP_SEL_VOP_LIT		BIT(12)
#define GRF_SOC_CON26		0x6268
#define DPTX_HPD_SEL		(3 << 12)
#define DPTX_HPD_DEL		(2 << 12)
#define DPTX_HPD_SEL_MASK	(3 << 28)

#define CDN_FW_TIMEOUT_MS	(64 * 1000)
#define CDN_DPCD_TIMEOUT_MS	5000
#define CDN_DP_FIRMWARE		"rockchip/dptx.bin"

struct cdn_dp_data {
	u8 max_phy;
};

struct cdn_dp_data rk3399_cdn_dp = {
	.max_phy = 2,
};

static const struct of_device_id cdn_dp_dt_ids[] = {
	{ .compatible = "rockchip,rk3399-cdn-dp",
		.data = (void *)&rk3399_cdn_dp },
	{}
};

MODULE_DEVICE_TABLE(of, cdn_dp_dt_ids);

static int cdn_dp_grf_write(struct cdn_dp_device *dp,
			    unsigned int reg, unsigned int val)
{
	struct device *dev = dp->mhdp.dev;
	int ret;

	ret = clk_prepare_enable(dp->grf_clk);
	if (ret) {
		DRM_DEV_ERROR(dev, "Failed to prepare_enable grf clock\n");
		return ret;
	}

	ret = regmap_write(dp->grf, reg, val);
	if (ret) {
		DRM_DEV_ERROR(dev, "Could not write to GRF: %d\n", ret);
		return ret;
	}

	clk_disable_unprepare(dp->grf_clk);

	return 0;
}

static int cdn_dp_clk_enable(struct cdn_dp_device *dp)
{
	struct device *dev = dp->mhdp.dev;
	int ret;
	unsigned long rate;

	ret = clk_prepare_enable(dp->pclk);
	if (ret < 0) {
		DRM_DEV_ERROR(dev, "cannot enable dp pclk %d\n", ret);
		goto err_pclk;
	}

	ret = clk_prepare_enable(dp->core_clk);
	if (ret < 0) {
		DRM_DEV_ERROR(dev, "cannot enable core_clk %d\n", ret);
		goto err_core_clk;
	}

	ret = pm_runtime_get_sync(dev);
	if (ret < 0) {
		DRM_DEV_ERROR(dev, "cannot get pm runtime %d\n", ret);
		goto err_pm_runtime_get;
	}

	reset_control_assert(dp->core_rst);
	reset_control_assert(dp->dptx_rst);
	reset_control_assert(dp->apb_rst);
	reset_control_deassert(dp->core_rst);
	reset_control_deassert(dp->dptx_rst);
	reset_control_deassert(dp->apb_rst);

	rate = clk_get_rate(dp->core_clk);
	if (!rate) {
		DRM_DEV_ERROR(dev, "get clk rate failed\n");
		ret = -EINVAL;
		goto err_set_rate;
	}

	cdns_mhdp_set_fw_clk(&dp->mhdp, rate);
	cdns_mhdp_clock_reset(&dp->mhdp);

	return 0;

err_set_rate:
	pm_runtime_put(dev);
err_pm_runtime_get:
	clk_disable_unprepare(dp->core_clk);
err_core_clk:
	clk_disable_unprepare(dp->pclk);
err_pclk:
	return ret;
}

static void cdn_dp_clk_disable(struct cdn_dp_device *dp)
{
	pm_runtime_put_sync(dp->mhdp.dev);
	clk_disable_unprepare(dp->pclk);
	clk_disable_unprepare(dp->core_clk);
}

static int cdn_dp_get_port_lanes(struct cdn_dp_port *port)
{
	struct extcon_dev *edev = port->extcon;
	union extcon_property_value property;
	int dptx;
	u8 lanes;

	dptx = extcon_get_state(edev, EXTCON_DISP_DP);
	if (dptx > 0) {
		extcon_get_property(edev, EXTCON_DISP_DP,
				    EXTCON_PROP_USB_SS, &property);
		if (property.intval)
			lanes = 2;
		else
			lanes = 4;
	} else {
		lanes = 0;
	}

	return lanes;
}

static int cdn_dp_get_sink_count(struct cdn_dp_device *dp, u8 *sink_count)
{
	int ret;
	u8 value;

	*sink_count = 0;
	ret = cdns_mhdp_dpcd_read(&dp->mhdp, DP_SINK_COUNT, &value, 1);
	if (ret)
		return ret;

	*sink_count = DP_GET_SINK_COUNT(value);
	return 0;
}

static struct cdn_dp_port *cdn_dp_connected_port(struct cdn_dp_device *dp)
{
	struct cdn_dp_port *port;
	int i, lanes;

	for (i = 0; i < dp->ports; i++) {
		port = dp->port[i];
		lanes = cdn_dp_get_port_lanes(port);
		if (lanes)
			return port;
	}
	return NULL;
}

static bool cdn_dp_check_sink_connection(struct cdn_dp_device *dp)
{
	struct device *dev = dp->mhdp.dev;
	unsigned long timeout = jiffies + msecs_to_jiffies(CDN_DPCD_TIMEOUT_MS);
	struct cdn_dp_port *port;
	u8 sink_count = 0;

	if (dp->active_port < 0 || dp->active_port >= dp->ports) {
		DRM_DEV_ERROR(dev, "active_port is wrong!\n");
		return false;
	}

	port = dp->port[dp->active_port];

	/*
	 * Attempt to read sink count, retry in case the sink may not be ready.
	 *
	 * Sinks are *supposed* to come up within 1ms from an off state, but
	 * some docks need more time to power up.
	 */
	while (time_before(jiffies, timeout)) {
		if (!extcon_get_state(port->extcon, EXTCON_DISP_DP))
			return false;

		if (!cdn_dp_get_sink_count(dp, &sink_count))
			return sink_count ? true : false;

		usleep_range(5000, 10000);
	}

	DRM_DEV_ERROR(dev, "Get sink capability timed out\n");
	return false;
}

static enum drm_connector_status
cdn_dp_connector_detect(struct drm_connector *connector, bool force)
{
	struct cdn_dp_device *dp = connector_to_dp(connector);
	enum drm_connector_status status = connector_status_disconnected;

	mutex_lock(&dp->lock);
	if (dp->connected)
		status = connector_status_connected;
	mutex_unlock(&dp->lock);

	return status;
}

static void cdn_dp_connector_destroy(struct drm_connector *connector)
{
	drm_connector_unregister(connector);
	drm_connector_cleanup(connector);
}

static const struct drm_connector_funcs cdn_dp_atomic_connector_funcs = {
	.detect = cdn_dp_connector_detect,
	.destroy = cdn_dp_connector_destroy,
	.fill_modes = drm_helper_probe_single_connector_modes,
	.reset = drm_atomic_helper_connector_reset,
	.atomic_duplicate_state = drm_atomic_helper_connector_duplicate_state,
	.atomic_destroy_state = drm_atomic_helper_connector_destroy_state,
};

static int cdn_dp_connector_get_modes(struct drm_connector *connector)
{
	struct cdn_dp_device *dp = connector_to_dp(connector);
	struct edid *edid;
	int ret = 0;

	mutex_lock(&dp->lock);
	edid = dp->edid;
	if (edid) {
		DRM_DEV_DEBUG_KMS(dp->mhdp.dev,
				  "got edid: width[%d] x height[%d]\n",
				  edid->width_cm, edid->height_cm);

		dp->sink_has_audio = drm_detect_monitor_audio(edid);
		ret = drm_add_edid_modes(connector, edid);
		if (ret)
			drm_connector_update_edid_property(connector,
								edid);
	}
	mutex_unlock(&dp->lock);

	return ret;
}

static int cdn_dp_connector_mode_valid(struct drm_connector *connector,
				       struct drm_display_mode *mode)
{
	struct cdn_dp_device *dp = connector_to_dp(connector);
	struct drm_display_info *display_info =
		&dp->mhdp.connector.base.display_info;
	u32 requested, actual, rate, sink_max, source_max = 0;
	u8 lanes, bpc;

	/* If DP is disconnected, every mode is invalid */
	if (!dp->connected)
		return MODE_BAD;

	switch (display_info->bpc) {
	case 10:
		bpc = 10;
		break;
	case 6:
		bpc = 6;
		break;
	default:
		bpc = 8;
		break;
	}

	requested = mode->clock * bpc * 3 / 1000;

	source_max = dp->lanes;
	sink_max = dp->mhdp.dp.link.num_lanes;
	lanes = min(source_max, sink_max);

	rate = dp->mhdp.dp.link.rate;

	actual = rate * lanes / 100;

	/* efficiency is about 0.8 */
	actual = actual * 8 / 10;

	if (requested > actual) {
		DRM_DEV_DEBUG_KMS(dp->mhdp.dev,
				  "requested=%d, actual=%d, clock=%d\n",
				  requested, actual, mode->clock);
		return MODE_CLOCK_HIGH;
	}

	return MODE_OK;
}

static struct drm_connector_helper_funcs cdn_dp_connector_helper_funcs = {
	.get_modes = cdn_dp_connector_get_modes,
	.mode_valid = cdn_dp_connector_mode_valid,
};

static int cdn_dp_firmware_init(struct cdn_dp_device *dp)
{
	int ret;
	const u32 *iram_data, *dram_data;
	const struct firmware *fw = dp->fw;
	const struct cdn_firmware_header *hdr;
	struct device *dev = dp->mhdp.dev;

	hdr = (struct cdn_firmware_header *)fw->data;
	if (fw->size != le32_to_cpu(hdr->size_bytes)) {
		DRM_DEV_ERROR(dev, "firmware is invalid\n");
		return -EINVAL;
	}

	iram_data = (const u32 *)(fw->data + hdr->header_size);
	dram_data = (const u32 *)(fw->data + hdr->header_size + hdr->iram_size);

	ret = cdns_mhdp_load_firmware(&dp->mhdp, iram_data, hdr->iram_size,
				      dram_data, hdr->dram_size);
	if (ret)
		return ret;

	ret = cdns_mhdp_set_firmware_active(&dp->mhdp, true);
	if (ret) {
		DRM_DEV_ERROR(dev, "active ucpu failed: %d\n", ret);
		return ret;
	}

	return cdns_mhdp_event_config(&dp->mhdp);
}

static int cdn_dp_get_sink_capability(struct cdn_dp_device *dp)
{
	struct cdns_mhdp_device *mhdp = &dp->mhdp;
	struct drm_dp_link *link = &mhdp->dp.link;
	int ret;

	if (!cdn_dp_check_sink_connection(dp))
		return -ENODEV;

	ret = drm_dp_link_probe(&mhdp->dp.aux, link);
	if (ret) {
		DRM_DEV_ERROR(mhdp->dev, "Failed to get caps %d\n", ret);
		return ret;
	}

	if (link->rate > CDNS_DP_MAX_LINK_RATE)
		link->rate = CDNS_DP_MAX_LINK_RATE;

	kfree(dp->edid);
	dp->edid = drm_do_get_edid(&mhdp->connector.base,
				   cdns_mhdp_get_edid_block, mhdp);
	return 0;
}

static int cdn_dp_enable_phy(struct cdn_dp_device *dp, struct cdn_dp_port *port)
{
	struct device *dev = dp->mhdp.dev;
	union extcon_property_value property;
	int ret;

	if (!port->phy_enabled) {
		ret = phy_power_on(port->phy);
		if (ret) {
			DRM_DEV_ERROR(dev, "phy power on failed: %d\n",
				      ret);
			goto err_phy;
		}
		port->phy_enabled = true;
	}

	ret = cdn_dp_grf_write(dp, GRF_SOC_CON26,
			       DPTX_HPD_SEL_MASK | DPTX_HPD_SEL);
	if (ret) {
		DRM_DEV_ERROR(dev, "Failed to write HPD_SEL %d\n", ret);
		goto err_power_on;
	}

	ret = cdns_mhdp_get_hpd_status(&dp->mhdp);
	if (ret <= 0) {
		if (!ret)
			DRM_DEV_ERROR(dev, "hpd does not exist\n");
		goto err_power_on;
	}

	ret = extcon_get_property(port->extcon, EXTCON_DISP_DP,
				  EXTCON_PROP_USB_TYPEC_POLARITY, &property);
	if (ret) {
		DRM_DEV_ERROR(dev, "get property failed\n");
		goto err_power_on;
	}

	port->lanes = cdn_dp_get_port_lanes(port);
	dp->mhdp.dp.link.num_lanes = port->lanes;
<<<<<<< HEAD
	ret = cdns_mhdp_set_host_cap(&dp->mhdp, property.intval);
=======
	if (property.intval)
		dp->mhdp.lane_mapping = LANE_MAPPING_FLIPPED;
	else
		dp->mhdp.lane_mapping = LANE_MAPPING_NORMAL;
	ret = cdns_mhdp_set_host_cap(&dp->mhdp);
>>>>>>> ea790475
	if (ret) {
		DRM_DEV_ERROR(dev, "set host capabilities failed: %d\n",
			      ret);
		goto err_power_on;
	}

	dp->active_port = port->id;
	return 0;

err_power_on:
	if (phy_power_off(port->phy))
		DRM_DEV_ERROR(dev, "phy power off failed: %d", ret);
	else
		port->phy_enabled = false;

err_phy:
	cdn_dp_grf_write(dp, GRF_SOC_CON26,
			 DPTX_HPD_SEL_MASK | DPTX_HPD_DEL);
	return ret;
}

static int cdn_dp_disable_phy(struct cdn_dp_device *dp,
			      struct cdn_dp_port *port)
{
	int ret;

	if (port->phy_enabled) {
		ret = phy_power_off(port->phy);
		if (ret) {
			DRM_DEV_ERROR(dp->mhdp.dev,
				      "phy power off failed: %d", ret);
			return ret;
		}
	}

	port->phy_enabled = false;
	port->lanes = 0;
	dp->active_port = -1;
	return 0;
}

static int cdn_dp_disable(struct cdn_dp_device *dp)
{
	int ret, i;

	if (!dp->active)
		return 0;

	for (i = 0; i < dp->ports; i++)
		cdn_dp_disable_phy(dp, dp->port[i]);

	ret = cdn_dp_grf_write(dp, GRF_SOC_CON26,
			       DPTX_HPD_SEL_MASK | DPTX_HPD_DEL);
	if (ret) {
		DRM_DEV_ERROR(dp->mhdp.dev, "Failed to clear hpd sel %d\n",
			      ret);
		return ret;
	}

	cdns_mhdp_set_firmware_active(&dp->mhdp, false);
	cdn_dp_clk_disable(dp);
	dp->active = false;
	dp->mhdp.dp.link.rate = 0;
	dp->mhdp.dp.link.num_lanes = 0;
	if (!dp->connected) {
		kfree(dp->edid);
		dp->edid = NULL;
	}

	return 0;
}

static int cdn_dp_enable(struct cdn_dp_device *dp)
{
	int ret, i, lanes;
	struct cdn_dp_port *port;
	struct device *dev = dp->mhdp.dev;

	port = cdn_dp_connected_port(dp);
	if (!port) {
		DRM_DEV_ERROR(dev, "Can't enable without connection\n");
		return -ENODEV;
	}

	if (dp->active)
		return 0;

	ret = cdn_dp_clk_enable(dp);
	if (ret)
		return ret;

	ret = cdn_dp_firmware_init(dp);
	if (ret) {
		DRM_DEV_ERROR(dp->mhdp.dev, "firmware init failed: %d", ret);
		goto err_clk_disable;
	}

	/* only enable the port that connected with downstream device */
	for (i = port->id; i < dp->ports; i++) {
		port = dp->port[i];
		lanes = cdn_dp_get_port_lanes(port);
		if (lanes) {
			ret = cdn_dp_enable_phy(dp, port);
			if (ret)
				continue;

			ret = cdn_dp_get_sink_capability(dp);
			if (ret) {
				cdn_dp_disable_phy(dp, port);
			} else {
				dp->active = true;
				dp->lanes = port->lanes;
				return 0;
			}
		}
	}

err_clk_disable:
	cdn_dp_clk_disable(dp);
	return ret;
}

static void cdn_dp_encoder_mode_set(struct drm_encoder *encoder,
				    struct drm_display_mode *mode,
				    struct drm_display_mode *adjusted)
{
	struct cdn_dp_device *dp = encoder_to_dp(encoder);
	struct drm_display_info *display_info =
		&dp->mhdp.connector.base.display_info;
	struct video_info *video = &dp->mhdp.video_info;

	switch (display_info->bpc) {
	case 10:
		video->color_depth = 10;
		break;
	case 6:
		video->color_depth = 6;
		break;
	default:
		video->color_depth = 8;
		break;
	}

	video->color_fmt = PXL_RGB;
	video->v_sync_polarity = !!(mode->flags & DRM_MODE_FLAG_NVSYNC);
	video->h_sync_polarity = !!(mode->flags & DRM_MODE_FLAG_NHSYNC);

	memcpy(&dp->mhdp.mode, adjusted, sizeof(*mode));
}

static bool cdn_dp_check_link_status(struct cdn_dp_device *dp)
{
	u8 link_status[DP_LINK_STATUS_SIZE];
	struct cdn_dp_port *port = cdn_dp_connected_port(dp);
	u8 sink_lanes = dp->mhdp.dp.link.num_lanes;

	if (!port || !dp->mhdp.dp.link.rate || !sink_lanes)
		return false;

	if (cdns_mhdp_dpcd_read(&dp->mhdp, DP_LANE0_1_STATUS, link_status,
				DP_LINK_STATUS_SIZE)) {
		DRM_ERROR("Failed to get link status\n");
		return false;
	}

	/* if link training is requested we should perform it always */
	return drm_dp_channel_eq_ok(link_status, min(port->lanes, sink_lanes));
}

static void cdn_dp_encoder_enable(struct drm_encoder *encoder)
{
	struct cdn_dp_device *dp = encoder_to_dp(encoder);
	struct device *dev = dp->mhdp.dev;
	int ret, val;

	ret = drm_of_encoder_active_endpoint_id(dev->of_node, encoder);
	if (ret < 0) {
		DRM_DEV_ERROR(dev, "Could not get vop id, %d", ret);
		return;
	}

	DRM_DEV_DEBUG_KMS(dev, "vop %s output to cdn-dp\n",
			  (ret) ? "LIT" : "BIG");
	if (ret)
		val = DP_SEL_VOP_LIT | (DP_SEL_VOP_LIT << 16);
	else
		val = DP_SEL_VOP_LIT << 16;

	ret = cdn_dp_grf_write(dp, GRF_SOC_CON9, val);
	if (ret)
		return;

	mutex_lock(&dp->lock);

	ret = cdn_dp_enable(dp);
	if (ret) {
		DRM_DEV_ERROR(dev, "Failed to enable encoder %d\n",
			      ret);
		goto out;
	}
	if (!cdn_dp_check_link_status(dp)) {
		ret = cdns_mhdp_train_link(&dp->mhdp);
		if (ret) {
			DRM_DEV_ERROR(dev, "Failed link train %d\n", ret);
			goto out;
		}
	}

	ret = cdns_mhdp_set_video_status(&dp->mhdp, CONTROL_VIDEO_IDLE);
	if (ret) {
		DRM_DEV_ERROR(dev, "Failed to idle video %d\n", ret);
		goto out;
	}

	ret = cdns_mhdp_config_video(&dp->mhdp);
	if (ret) {
		DRM_DEV_ERROR(dev, "Failed to config video %d\n", ret);
		goto out;
	}

	ret = cdns_mhdp_set_video_status(&dp->mhdp, CONTROL_VIDEO_VALID);
	if (ret) {
		DRM_DEV_ERROR(dev, "Failed to valid video %d\n", ret);
		goto out;
	}
out:
	mutex_unlock(&dp->lock);
}

static void cdn_dp_encoder_disable(struct drm_encoder *encoder)
{
	struct cdn_dp_device *dp = encoder_to_dp(encoder);
	int ret;

	mutex_lock(&dp->lock);
	if (dp->active) {
		ret = cdn_dp_disable(dp);
		if (ret) {
			DRM_DEV_ERROR(dp->mhdp.dev,
				      "Failed to disable encoder %d\n",
				      ret);
		}
	}
	mutex_unlock(&dp->lock);

	/*
	 * In the following 2 cases, we need to run the event_work to re-enable
	 * the DP:
	 * 1. If there is not just one port device is connected, and remove one
	 *    device from a port, the DP will be disabled here, at this case,
	 *    run the event_work to re-open DP for the other port.
	 * 2. If re-training or re-config failed, the DP will be disabled here.
	 *    run the event_work to re-connect it.
	 */
	if (!dp->connected && cdn_dp_connected_port(dp))
		schedule_work(&dp->event_work);
}

static int cdn_dp_encoder_atomic_check(struct drm_encoder *encoder,
				       struct drm_crtc_state *crtc_state,
				       struct drm_connector_state *conn_state)
{
	struct rockchip_crtc_state *s = to_rockchip_crtc_state(crtc_state);

	s->output_mode = ROCKCHIP_OUT_MODE_AAAA;
	s->output_type = DRM_MODE_CONNECTOR_DisplayPort;

	return 0;
}

static const struct drm_encoder_helper_funcs cdn_dp_encoder_helper_funcs = {
	.mode_set = cdn_dp_encoder_mode_set,
	.enable = cdn_dp_encoder_enable,
	.disable = cdn_dp_encoder_disable,
	.atomic_check = cdn_dp_encoder_atomic_check,
};

static const struct drm_encoder_funcs cdn_dp_encoder_funcs = {
	.destroy = drm_encoder_cleanup,
};

static int cdn_dp_parse_dt(struct cdn_dp_device *dp)
{
	struct device *dev = dp->mhdp.dev;
	struct device_node *np = dev->of_node;
	struct platform_device *pdev = to_platform_device(dev);
	struct resource *res;

	dp->grf = syscon_regmap_lookup_by_phandle(np, "rockchip,grf");
	if (IS_ERR(dp->grf)) {
		DRM_DEV_ERROR(dev, "cdn-dp needs rockchip,grf property\n");
		return PTR_ERR(dp->grf);
	}

	res = platform_get_resource(pdev, IORESOURCE_MEM, 0);
	dp->mhdp.regs_base = devm_ioremap_resource(dev, res);
	if (IS_ERR(dp->mhdp.regs_base)) {
		DRM_DEV_ERROR(dev, "ioremap reg failed\n");
		return PTR_ERR(dp->mhdp.regs_base);
	}

	dp->core_clk = devm_clk_get(dev, "core-clk");
	if (IS_ERR(dp->core_clk)) {
		DRM_DEV_ERROR(dev, "cannot get core_clk_dp\n");
		return PTR_ERR(dp->core_clk);
	}

	dp->pclk = devm_clk_get(dev, "pclk");
	if (IS_ERR(dp->pclk)) {
		DRM_DEV_ERROR(dev, "cannot get pclk\n");
		return PTR_ERR(dp->pclk);
	}

	dp->mhdp.spdif_clk = devm_clk_get(dev, "spdif");
	if (IS_ERR(dp->mhdp.spdif_clk)) {
		DRM_DEV_ERROR(dev, "cannot get spdif_clk\n");
		return PTR_ERR(dp->mhdp.spdif_clk);
	}

	dp->grf_clk = devm_clk_get(dev, "grf");
	if (IS_ERR(dp->grf_clk)) {
		DRM_DEV_ERROR(dev, "cannot get grf clk\n");
		return PTR_ERR(dp->grf_clk);
	}

	dp->mhdp.spdif_rst = devm_reset_control_get(dev, "spdif");
	if (IS_ERR(dp->mhdp.spdif_rst)) {
		DRM_DEV_ERROR(dev, "no spdif reset control found\n");
		return PTR_ERR(dp->mhdp.spdif_rst);
	}

	dp->dptx_rst = devm_reset_control_get(dev, "dptx");
	if (IS_ERR(dp->dptx_rst)) {
		DRM_DEV_ERROR(dev, "no uphy reset control found\n");
		return PTR_ERR(dp->dptx_rst);
	}

	dp->core_rst = devm_reset_control_get(dev, "core");
	if (IS_ERR(dp->core_rst)) {
		DRM_DEV_ERROR(dev, "no core reset control found\n");
		return PTR_ERR(dp->core_rst);
	}

	dp->apb_rst = devm_reset_control_get(dev, "apb");
	if (IS_ERR(dp->apb_rst)) {
		DRM_DEV_ERROR(dev, "no apb reset control found\n");
		return PTR_ERR(dp->apb_rst);
	}

	return 0;
}

static int cdn_dp_audio_hw_params(struct device *dev,  void *data,
				  struct hdmi_codec_daifmt *daifmt,
				  struct hdmi_codec_params *params)
{
	struct cdn_dp_device *dp = dev_get_drvdata(dev);
	struct audio_info audio = {
		.sample_width = params->sample_width,
		.sample_rate = params->sample_rate,
		.channels = params->channels,
	};
	int ret;

	mutex_lock(&dp->lock);
	if (!dp->active) {
		ret = -ENODEV;
		goto out;
	}

	switch (daifmt->fmt) {
	case HDMI_I2S:
		audio.format = AFMT_I2S;
		break;
	case HDMI_SPDIF:
		audio.format = AFMT_SPDIF_INT;
		break;
	default:
		DRM_DEV_ERROR(dev, "Invalid format %d\n", daifmt->fmt);
		ret = -EINVAL;
		goto out;
	}

	ret = cdns_mhdp_audio_config(&dp->mhdp, &audio);
	if (!ret)
		dp->mhdp.audio_info = audio;

out:
	mutex_unlock(&dp->lock);
	return ret;
}

static void cdn_dp_audio_shutdown(struct device *dev, void *data)
{
	struct cdn_dp_device *dp = dev_get_drvdata(dev);
	int ret;

	mutex_lock(&dp->lock);
	if (!dp->active)
		goto out;

	ret = cdns_mhdp_audio_stop(&dp->mhdp, &dp->mhdp.audio_info);
	if (!ret)
		dp->mhdp.audio_info.format = AFMT_UNUSED;
out:
	mutex_unlock(&dp->lock);
}

static int cdn_dp_audio_digital_mute(struct device *dev, void *data,
				     bool enable)
{
	struct cdn_dp_device *dp = dev_get_drvdata(dev);
	int ret;

	mutex_lock(&dp->lock);
	if (!dp->active) {
		ret = -ENODEV;
		goto out;
	}

	ret = cdns_mhdp_audio_mute(&dp->mhdp, enable);

out:
	mutex_unlock(&dp->lock);
	return ret;
}

static int cdn_dp_audio_get_eld(struct device *dev, void *data,
				u8 *buf, size_t len)
{
	struct cdn_dp_device *dp = dev_get_drvdata(dev);

	memcpy(buf, dp->mhdp.connector.base.eld,
	       min(sizeof(dp->mhdp.connector.base.eld), len));

	return 0;
}

static const struct hdmi_codec_ops audio_codec_ops = {
	.hw_params = cdn_dp_audio_hw_params,
	.audio_shutdown = cdn_dp_audio_shutdown,
	.digital_mute = cdn_dp_audio_digital_mute,
	.get_eld = cdn_dp_audio_get_eld,
};

static int cdn_dp_audio_codec_init(struct cdn_dp_device *dp,
				   struct device *dev)
{
	struct hdmi_codec_pdata codec_data = {
		.i2s = 1,
		.spdif = 1,
		.ops = &audio_codec_ops,
		.max_i2s_channels = 8,
	};

	dp->mhdp.audio_pdev = platform_device_register_data(
			      dev, HDMI_CODEC_DRV_NAME, PLATFORM_DEVID_AUTO,
			      &codec_data, sizeof(codec_data));

	return PTR_ERR_OR_ZERO(dp->mhdp.audio_pdev);
}

static int cdn_dp_request_firmware(struct cdn_dp_device *dp)
{
	int ret;
	unsigned long timeout = jiffies + msecs_to_jiffies(CDN_FW_TIMEOUT_MS);
	unsigned long sleep = 1000;
	struct device *dev = dp->mhdp.dev;

	WARN_ON(!mutex_is_locked(&dp->lock));

	if (dp->fw_loaded)
		return 0;

	/* Drop the lock before getting the firmware to avoid blocking boot */
	mutex_unlock(&dp->lock);

	while (time_before(jiffies, timeout)) {
		ret = request_firmware(&dp->fw, CDN_DP_FIRMWARE, dev);
		if (ret == -ENOENT) {
			msleep(sleep);
			sleep *= 2;
			continue;
		} else if (ret) {
			DRM_DEV_ERROR(dev,
				      "failed to request firmware: %d\n", ret);
			goto out;
		}

		dp->fw_loaded = true;
		ret = 0;
		goto out;
	}

	DRM_DEV_ERROR(dev, "Timed out trying to load firmware\n");
	ret = -ETIMEDOUT;
out:
	mutex_lock(&dp->lock);
	return ret;
}

static void cdn_dp_pd_event_work(struct work_struct *work)
{
	struct cdn_dp_device *dp = container_of(work, struct cdn_dp_device,
						event_work);
	struct drm_connector *connector = &dp->mhdp.connector.base;
	enum drm_connector_status old_status;
	struct device *dev = dp->mhdp.dev;

	int ret;

	mutex_lock(&dp->lock);

	if (dp->suspended)
		goto out;

	ret = cdn_dp_request_firmware(dp);
	if (ret)
		goto out;

	dp->connected = true;

	/* Not connected, notify userspace to disable the block */
	if (!cdn_dp_connected_port(dp)) {
		DRM_DEV_INFO(dev, "Not connected. Disabling cdn\n");
		dp->connected = false;

	/* Connected but not enabled, enable the block */
	} else if (!dp->active) {
		DRM_DEV_INFO(dev, "Connected, not enabled. Enabling cdn\n");
		ret = cdn_dp_enable(dp);
		if (ret) {
			DRM_DEV_ERROR(dev, "Enable dp failed %d\n", ret);
			dp->connected = false;
		}

	/* Enabled and connected to a dongle without a sink, notify userspace */
	} else if (!cdn_dp_check_sink_connection(dp)) {
		DRM_DEV_INFO(dev, "Connected without sink. Assert hpd\n");
		dp->connected = false;

	/* Enabled and connected with a sink, re-train if requested */
	} else if (!cdn_dp_check_link_status(dp)) {
		unsigned int rate = dp->mhdp.dp.link.rate;
		unsigned int lanes = dp->mhdp.dp.link.num_lanes;
		struct drm_display_mode *mode = &dp->mhdp.mode;

		DRM_DEV_INFO(dev, "Connected with sink. Re-train link\n");
		ret = cdns_mhdp_train_link(&dp->mhdp);
		if (ret) {
			dp->connected = false;
			DRM_DEV_ERROR(dev, "Train link failed %d\n", ret);
			goto out;
		}

		/* If training result is changed, update the video config */
		if (mode->clock &&
		    (rate != dp->mhdp.dp.link.rate ||
		     lanes != dp->mhdp.dp.link.num_lanes)) {
			ret = cdns_mhdp_config_video(&dp->mhdp);
			if (ret) {
				dp->connected = false;
				DRM_DEV_ERROR(dev,
					      "Failed to config video %d\n",
					      ret);
			}
		}
	}

out:
	mutex_unlock(&dp->lock);

	old_status = connector->status;
	connector->status = connector->funcs->detect(connector, false);
	if (old_status != connector->status)
		drm_kms_helper_hotplug_event(dp->drm_dev);
}

static int cdn_dp_pd_event(struct notifier_block *nb,
			   unsigned long event, void *priv)
{
	struct cdn_dp_port *port = container_of(nb, struct cdn_dp_port,
						event_nb);
	struct cdn_dp_device *dp = port->dp;

	/*
	 * It would be nice to be able to just do the work inline right here.
	 * However, we need to make a bunch of calls that might sleep in order
	 * to turn on the block/phy, so use a worker instead.
	 */
	schedule_work(&dp->event_work);

	return NOTIFY_DONE;
}

static int cdn_dp_bind(struct device *dev, struct device *master, void *data)
{
	struct cdn_dp_device *dp = dev_get_drvdata(dev);
	struct drm_encoder *encoder;
	struct drm_connector *connector;
	struct cdn_dp_port *port;
	struct drm_device *drm_dev = data;
	int ret, i;

	ret = cdn_dp_parse_dt(dp);
	if (ret < 0)
		return ret;

	dp->drm_dev = drm_dev;
	dp->connected = false;
	dp->active = false;
	dp->active_port = -1;
	dp->fw_loaded = false;

	INIT_WORK(&dp->event_work, cdn_dp_pd_event_work);

	encoder = &dp->encoder;

	encoder->possible_crtcs = drm_of_find_possible_crtcs(drm_dev,
							     dev->of_node);
	DRM_DEBUG_KMS("possible_crtcs = 0x%x\n", encoder->possible_crtcs);

	ret = drm_encoder_init(drm_dev, encoder, &cdn_dp_encoder_funcs,
			       DRM_MODE_ENCODER_TMDS, NULL);
	if (ret) {
		DRM_ERROR("failed to initialize encoder with drm\n");
		return ret;
	}

	drm_encoder_helper_add(encoder, &cdn_dp_encoder_helper_funcs);

	connector = &dp->mhdp.connector.base;
	connector->polled = DRM_CONNECTOR_POLL_HPD;
	connector->dpms = DRM_MODE_DPMS_OFF;

	ret = drm_connector_init(drm_dev, connector,
				 &cdn_dp_atomic_connector_funcs,
				 DRM_MODE_CONNECTOR_DisplayPort);
	if (ret) {
		DRM_ERROR("failed to initialize connector with drm\n");
		goto err_free_encoder;
	}

	drm_connector_helper_add(connector, &cdn_dp_connector_helper_funcs);

	ret = drm_connector_attach_encoder(connector, encoder);
	if (ret) {
		DRM_ERROR("failed to attach connector and encoder\n");
		goto err_free_connector;
	}

	for (i = 0; i < dp->ports; i++) {
		port = dp->port[i];

		port->event_nb.notifier_call = cdn_dp_pd_event;
		ret = devm_extcon_register_notifier(dp->mhdp.dev, port->extcon,
						    EXTCON_DISP_DP,
						    &port->event_nb);
		if (ret) {
			DRM_DEV_ERROR(dev,
				      "register EXTCON_DISP_DP notifier err\n");
			goto err_free_connector;
		}
	}

	pm_runtime_enable(dev);

	schedule_work(&dp->event_work);

	return 0;

err_free_connector:
	drm_connector_cleanup(connector);
err_free_encoder:
	drm_encoder_cleanup(encoder);
	return ret;
}

static void cdn_dp_unbind(struct device *dev, struct device *master, void *data)
{
	struct cdn_dp_device *dp = dev_get_drvdata(dev);
	struct drm_encoder *encoder = &dp->encoder;
	struct drm_connector *connector = &dp->mhdp.connector.base;

	cancel_work_sync(&dp->event_work);
	cdn_dp_encoder_disable(encoder);
	encoder->funcs->destroy(encoder);
	connector->funcs->destroy(connector);

	pm_runtime_disable(dev);
	if (dp->fw_loaded)
		release_firmware(dp->fw);
	kfree(dp->edid);
	dp->edid = NULL;
}

static const struct component_ops cdn_dp_component_ops = {
	.bind = cdn_dp_bind,
	.unbind = cdn_dp_unbind,
};

int cdn_dp_suspend(struct device *dev)
{
	struct cdn_dp_device *dp = dev_get_drvdata(dev);
	int ret = 0;

	mutex_lock(&dp->lock);
	if (dp->active)
		ret = cdn_dp_disable(dp);
	dp->suspended = true;
	mutex_unlock(&dp->lock);

	return ret;
}

int cdn_dp_resume(struct device *dev)
{
	struct cdn_dp_device *dp = dev_get_drvdata(dev);

	mutex_lock(&dp->lock);
	dp->suspended = false;
	if (dp->fw_loaded)
		schedule_work(&dp->event_work);
	mutex_unlock(&dp->lock);

	return 0;
}

static int cdn_dp_probe(struct platform_device *pdev)
{
	struct device *dev = &pdev->dev;
	const struct of_device_id *match;
	struct cdn_dp_data *dp_data;
	struct cdn_dp_port *port;
	struct cdn_dp_device *dp;
	struct extcon_dev *extcon;
	struct phy *phy;
	int i;

	dp = devm_kzalloc(dev, sizeof(*dp), GFP_KERNEL);
	if (!dp)
		return -ENOMEM;
	dp->mhdp.dev = dev;

	match = of_match_node(cdn_dp_dt_ids, pdev->dev.of_node);
	dp_data = (struct cdn_dp_data *)match->data;

	for (i = 0; i < dp_data->max_phy; i++) {
		extcon = extcon_get_edev_by_phandle(dev, i);
		phy = devm_of_phy_get_by_index(dev, dev->of_node, i);

		if (PTR_ERR(extcon) == -EPROBE_DEFER ||
		    PTR_ERR(phy) == -EPROBE_DEFER)
			return -EPROBE_DEFER;

		if (IS_ERR(extcon) || IS_ERR(phy))
			continue;

		port = devm_kzalloc(dev, sizeof(*port), GFP_KERNEL);
		if (!port)
			return -ENOMEM;

		port->extcon = extcon;
		port->phy = phy;
		port->dp = dp;
		port->id = i;
		dp->port[dp->ports++] = port;
	}

	if (!dp->ports) {
		DRM_DEV_ERROR(dev, "missing extcon or phy\n");
		return -EINVAL;
	}

	mutex_init(&dp->lock);
	dev_set_drvdata(dev, dp);

	cdn_dp_audio_codec_init(dp, dev);

	return component_add(dev, &cdn_dp_component_ops);
}

static int cdn_dp_remove(struct platform_device *pdev)
{
	struct cdn_dp_device *dp = platform_get_drvdata(pdev);

	platform_device_unregister(dp->mhdp.audio_pdev);
	cdn_dp_suspend(dp->mhdp.dev);
	component_del(&pdev->dev, &cdn_dp_component_ops);

	return 0;
}

static void cdn_dp_shutdown(struct platform_device *pdev)
{
	struct cdn_dp_device *dp = platform_get_drvdata(pdev);

	cdn_dp_suspend(dp->mhdp.dev);
}

static const struct dev_pm_ops cdn_dp_pm_ops = {
	SET_SYSTEM_SLEEP_PM_OPS(cdn_dp_suspend,
				cdn_dp_resume)
};

struct platform_driver cdn_dp_driver = {
	.probe = cdn_dp_probe,
	.remove = cdn_dp_remove,
	.shutdown = cdn_dp_shutdown,
	.driver = {
		   .name = "cdn-dp",
		   .owner = THIS_MODULE,
		   .of_match_table = of_match_ptr(cdn_dp_dt_ids),
		   .pm = &cdn_dp_pm_ops,
	},
};<|MERGE_RESOLUTION|>--- conflicted
+++ resolved
@@ -424,15 +424,11 @@
 
 	port->lanes = cdn_dp_get_port_lanes(port);
 	dp->mhdp.dp.link.num_lanes = port->lanes;
-<<<<<<< HEAD
-	ret = cdns_mhdp_set_host_cap(&dp->mhdp, property.intval);
-=======
 	if (property.intval)
 		dp->mhdp.lane_mapping = LANE_MAPPING_FLIPPED;
 	else
 		dp->mhdp.lane_mapping = LANE_MAPPING_NORMAL;
 	ret = cdns_mhdp_set_host_cap(&dp->mhdp);
->>>>>>> ea790475
 	if (ret) {
 		DRM_DEV_ERROR(dev, "set host capabilities failed: %d\n",
 			      ret);
