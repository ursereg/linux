--- conflicted
+++ resolved
@@ -340,17 +340,8 @@
 	}
 
 	if (job->bos) {
-<<<<<<< HEAD
-		struct panfrost_gem_object *bo;
-
-		for (i = 0; i < job->bo_count; i++) {
-			bo = to_panfrost_bo(job->bos[i]);
-			drm_gem_object_put_unlocked(job->bos[i]);
-		}
-=======
 		for (i = 0; i < job->bo_count; i++)
 			drm_gem_object_put(job->bos[i]);
->>>>>>> c1084c27
 
 		kvfree(job->bos);
 	}
