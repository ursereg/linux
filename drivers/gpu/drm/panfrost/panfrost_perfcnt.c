--- conflicted
+++ resolved
@@ -88,15 +88,10 @@
 		goto err_put_pm;
 
 	bo = drm_gem_shmem_create(pfdev->ddev, perfcnt->bosize);
-<<<<<<< HEAD
-	if (IS_ERR(bo))
-		return PTR_ERR(bo);
-=======
 	if (IS_ERR(bo)) {
 		ret = PTR_ERR(bo);
 		goto err_put_pm;
 	}
->>>>>>> c1084c27
 
 	/* Map the perfcnt buf in the address space attached to file_priv. */
 	ret = panfrost_gem_open(&bo->base, file_priv);
@@ -108,15 +103,6 @@
 	if (!perfcnt->mapping) {
 		ret = -EINVAL;
 		goto err_close_bo;
-<<<<<<< HEAD
-	}
-
-	perfcnt->buf = drm_gem_shmem_vmap(&bo->base);
-	if (IS_ERR(perfcnt->buf)) {
-		ret = PTR_ERR(perfcnt->buf);
-		goto err_put_mapping;
-=======
->>>>>>> c1084c27
 	}
 
 	ret = drm_gem_shmem_vmap(&bo->base, &map);
@@ -173,20 +159,12 @@
 		gpu_write(pfdev, GPU_PRFCNT_TILER_EN, 0xffffffff);
 
 	/* The BO ref is retained by the mapping. */
-<<<<<<< HEAD
-	drm_gem_object_put_unlocked(&bo->base);
-=======
 	drm_gem_object_put(&bo->base);
->>>>>>> c1084c27
 
 	return 0;
 
 err_vunmap:
-<<<<<<< HEAD
-	drm_gem_shmem_vunmap(&bo->base, perfcnt->buf);
-=======
 	drm_gem_shmem_vunmap(&bo->base, &map);
->>>>>>> c1084c27
 err_put_mapping:
 	panfrost_gem_mapping_put(perfcnt->mapping);
 err_close_bo:
@@ -216,11 +194,7 @@
 		  GPU_PERFCNT_CFG_MODE(GPU_PERFCNT_CFG_MODE_OFF));
 
 	perfcnt->user = NULL;
-<<<<<<< HEAD
-	drm_gem_shmem_vunmap(&perfcnt->mapping->obj->base.base, perfcnt->buf);
-=======
 	drm_gem_shmem_vunmap(&perfcnt->mapping->obj->base.base, &map);
->>>>>>> c1084c27
 	perfcnt->buf = NULL;
 	panfrost_gem_close(&perfcnt->mapping->obj->base.base, file_priv);
 	panfrost_mmu_as_put(pfdev, perfcnt->mapping->mmu);
