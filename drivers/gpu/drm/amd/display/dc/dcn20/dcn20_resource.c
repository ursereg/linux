/*
* Copyright 2016 Advanced Micro Devices, Inc.
 * Copyright 2019 Raptor Engineering, LLC
 *
 * Permission is hereby granted, free of charge, to any person obtaining a
 * copy of this software and associated documentation files (the "Software"),
 * to deal in the Software without restriction, including without limitation
 * the rights to use, copy, modify, merge, publish, distribute, sublicense,
 * and/or sell copies of the Software, and to permit persons to whom the
 * Software is furnished to do so, subject to the following conditions:
 *
 * The above copyright notice and this permission notice shall be included in
 * all copies or substantial portions of the Software.
 *
 * THE SOFTWARE IS PROVIDED "AS IS", WITHOUT WARRANTY OF ANY KIND, EXPRESS OR
 * IMPLIED, INCLUDING BUT NOT LIMITED TO THE WARRANTIES OF MERCHANTABILITY,
 * FITNESS FOR A PARTICULAR PURPOSE AND NONINFRINGEMENT.  IN NO EVENT SHALL
 * THE COPYRIGHT HOLDER(S) OR AUTHOR(S) BE LIABLE FOR ANY CLAIM, DAMAGES OR
 * OTHER LIABILITY, WHETHER IN AN ACTION OF CONTRACT, TORT OR OTHERWISE,
 * ARISING FROM, OUT OF OR IN CONNECTION WITH THE SOFTWARE OR THE USE OR
 * OTHER DEALINGS IN THE SOFTWARE.
 *
 * Authors: AMD
 *
 */

#include <linux/slab.h>

#include "dm_services.h"
#include "dc.h"

#include "dcn20_init.h"

#include "resource.h"
#include "include/irq_service_interface.h"
#include "dcn20/dcn20_resource.h"

#include "dml/dcn2x/dcn2x.h"

#include "dcn10/dcn10_hubp.h"
#include "dcn10/dcn10_ipp.h"
#include "dcn20_hubbub.h"
#include "dcn20_mpc.h"
#include "dcn20_hubp.h"
#include "irq/dcn20/irq_service_dcn20.h"
#include "dcn20_dpp.h"
#include "dcn20_optc.h"
#include "dcn20_hwseq.h"
#include "dce110/dce110_hw_sequencer.h"
#include "dcn10/dcn10_resource.h"
#include "dcn20_opp.h"

#include "dcn20_dsc.h"

#include "dcn20_link_encoder.h"
#include "dcn20_stream_encoder.h"
#include "dce/dce_clock_source.h"
#include "dce/dce_audio.h"
#include "dce/dce_hwseq.h"
#include "virtual/virtual_stream_encoder.h"
#include "dce110/dce110_resource.h"
#include "dml/display_mode_vba.h"
#include "dcn20_dccg.h"
#include "dcn20_vmid.h"
#include "dc_link_ddc.h"
#include "dce/dce_panel_cntl.h"

#include "navi10_ip_offset.h"

#include "dcn/dcn_2_0_0_offset.h"
#include "dcn/dcn_2_0_0_sh_mask.h"
#include "dpcs/dpcs_2_0_0_offset.h"
#include "dpcs/dpcs_2_0_0_sh_mask.h"

#include "nbio/nbio_2_3_offset.h"

#include "dcn20/dcn20_dwb.h"
#include "dcn20/dcn20_mmhubbub.h"

#include "mmhub/mmhub_2_0_0_offset.h"
#include "mmhub/mmhub_2_0_0_sh_mask.h"

#include "reg_helper.h"
#include "dce/dce_abm.h"
#include "dce/dce_dmcu.h"
#include "dce/dce_aux.h"
#include "dce/dce_i2c.h"
#include "vm_helper.h"

#include "amdgpu_socbb.h"

#define DC_LOGGER_INIT(logger)

struct _vcs_dpi_ip_params_st dcn2_0_ip = {
	.odm_capable = 1,
	.gpuvm_enable = 0,
	.hostvm_enable = 0,
	.gpuvm_max_page_table_levels = 4,
	.hostvm_max_page_table_levels = 4,
	.hostvm_cached_page_table_levels = 0,
	.pte_group_size_bytes = 2048,
	.num_dsc = 6,
	.rob_buffer_size_kbytes = 168,
	.det_buffer_size_kbytes = 164,
	.dpte_buffer_size_in_pte_reqs_luma = 84,
	.pde_proc_buffer_size_64k_reqs = 48,
	.dpp_output_buffer_pixels = 2560,
	.opp_output_buffer_lines = 1,
	.pixel_chunk_size_kbytes = 8,
	.pte_chunk_size_kbytes = 2,
	.meta_chunk_size_kbytes = 2,
	.writeback_chunk_size_kbytes = 2,
	.line_buffer_size_bits = 789504,
	.is_line_buffer_bpp_fixed = 0,
	.line_buffer_fixed_bpp = 0,
	.dcc_supported = true,
	.max_line_buffer_lines = 12,
	.writeback_luma_buffer_size_kbytes = 12,
	.writeback_chroma_buffer_size_kbytes = 8,
	.writeback_chroma_line_buffer_width_pixels = 4,
	.writeback_max_hscl_ratio = 1,
	.writeback_max_vscl_ratio = 1,
	.writeback_min_hscl_ratio = 1,
	.writeback_min_vscl_ratio = 1,
	.writeback_max_hscl_taps = 12,
	.writeback_max_vscl_taps = 12,
	.writeback_line_buffer_luma_buffer_size = 0,
	.writeback_line_buffer_chroma_buffer_size = 14643,
	.cursor_buffer_size = 8,
	.cursor_chunk_size = 2,
	.max_num_otg = 6,
	.max_num_dpp = 6,
	.max_num_wb = 1,
	.max_dchub_pscl_bw_pix_per_clk = 4,
	.max_pscl_lb_bw_pix_per_clk = 2,
	.max_lb_vscl_bw_pix_per_clk = 4,
	.max_vscl_hscl_bw_pix_per_clk = 4,
	.max_hscl_ratio = 8,
	.max_vscl_ratio = 8,
	.hscl_mults = 4,
	.vscl_mults = 4,
	.max_hscl_taps = 8,
	.max_vscl_taps = 8,
	.dispclk_ramp_margin_percent = 1,
	.underscan_factor = 1.10,
	.min_vblank_lines = 32, //
	.dppclk_delay_subtotal = 77, //
	.dppclk_delay_scl_lb_only = 16,
	.dppclk_delay_scl = 50,
	.dppclk_delay_cnvc_formatter = 8,
	.dppclk_delay_cnvc_cursor = 6,
	.dispclk_delay_subtotal = 87, //
	.dcfclk_cstate_latency = 10, // SRExitTime
	.max_inter_dcn_tile_repeaters = 8,
	.xfc_supported = true,
	.xfc_fill_bw_overhead_percent = 10.0,
	.xfc_fill_constant_bytes = 0,
	.number_of_cursors = 1,
};

static struct _vcs_dpi_ip_params_st dcn2_0_nv14_ip = {
	.odm_capable = 1,
	.gpuvm_enable = 0,
	.hostvm_enable = 0,
	.gpuvm_max_page_table_levels = 4,
	.hostvm_max_page_table_levels = 4,
	.hostvm_cached_page_table_levels = 0,
	.num_dsc = 5,
	.rob_buffer_size_kbytes = 168,
	.det_buffer_size_kbytes = 164,
	.dpte_buffer_size_in_pte_reqs_luma = 84,
	.dpte_buffer_size_in_pte_reqs_chroma = 42,//todo
	.dpp_output_buffer_pixels = 2560,
	.opp_output_buffer_lines = 1,
	.pixel_chunk_size_kbytes = 8,
	.pte_enable = 1,
	.max_page_table_levels = 4,
	.pte_chunk_size_kbytes = 2,
	.meta_chunk_size_kbytes = 2,
	.writeback_chunk_size_kbytes = 2,
	.line_buffer_size_bits = 789504,
	.is_line_buffer_bpp_fixed = 0,
	.line_buffer_fixed_bpp = 0,
	.dcc_supported = true,
	.max_line_buffer_lines = 12,
	.writeback_luma_buffer_size_kbytes = 12,
	.writeback_chroma_buffer_size_kbytes = 8,
	.writeback_chroma_line_buffer_width_pixels = 4,
	.writeback_max_hscl_ratio = 1,
	.writeback_max_vscl_ratio = 1,
	.writeback_min_hscl_ratio = 1,
	.writeback_min_vscl_ratio = 1,
	.writeback_max_hscl_taps = 12,
	.writeback_max_vscl_taps = 12,
	.writeback_line_buffer_luma_buffer_size = 0,
	.writeback_line_buffer_chroma_buffer_size = 14643,
	.cursor_buffer_size = 8,
	.cursor_chunk_size = 2,
	.max_num_otg = 5,
	.max_num_dpp = 5,
	.max_num_wb = 1,
	.max_dchub_pscl_bw_pix_per_clk = 4,
	.max_pscl_lb_bw_pix_per_clk = 2,
	.max_lb_vscl_bw_pix_per_clk = 4,
	.max_vscl_hscl_bw_pix_per_clk = 4,
	.max_hscl_ratio = 8,
	.max_vscl_ratio = 8,
	.hscl_mults = 4,
	.vscl_mults = 4,
	.max_hscl_taps = 8,
	.max_vscl_taps = 8,
	.dispclk_ramp_margin_percent = 1,
	.underscan_factor = 1.10,
	.min_vblank_lines = 32, //
	.dppclk_delay_subtotal = 77, //
	.dppclk_delay_scl_lb_only = 16,
	.dppclk_delay_scl = 50,
	.dppclk_delay_cnvc_formatter = 8,
	.dppclk_delay_cnvc_cursor = 6,
	.dispclk_delay_subtotal = 87, //
	.dcfclk_cstate_latency = 10, // SRExitTime
	.max_inter_dcn_tile_repeaters = 8,
	.xfc_supported = true,
	.xfc_fill_bw_overhead_percent = 10.0,
	.xfc_fill_constant_bytes = 0,
	.ptoi_supported = 0,
	.number_of_cursors = 1,
};

static struct _vcs_dpi_soc_bounding_box_st dcn2_0_soc = {
	/* Defaults that get patched on driver load from firmware. */
	.clock_limits = {
			{
				.state = 0,
				.dcfclk_mhz = 560.0,
				.fabricclk_mhz = 560.0,
				.dispclk_mhz = 513.0,
				.dppclk_mhz = 513.0,
				.phyclk_mhz = 540.0,
				.socclk_mhz = 560.0,
				.dscclk_mhz = 171.0,
				.dram_speed_mts = 8960.0,
			},
			{
				.state = 1,
				.dcfclk_mhz = 694.0,
				.fabricclk_mhz = 694.0,
				.dispclk_mhz = 642.0,
				.dppclk_mhz = 642.0,
				.phyclk_mhz = 600.0,
				.socclk_mhz = 694.0,
				.dscclk_mhz = 214.0,
				.dram_speed_mts = 11104.0,
			},
			{
				.state = 2,
				.dcfclk_mhz = 875.0,
				.fabricclk_mhz = 875.0,
				.dispclk_mhz = 734.0,
				.dppclk_mhz = 734.0,
				.phyclk_mhz = 810.0,
				.socclk_mhz = 875.0,
				.dscclk_mhz = 245.0,
				.dram_speed_mts = 14000.0,
			},
			{
				.state = 3,
				.dcfclk_mhz = 1000.0,
				.fabricclk_mhz = 1000.0,
				.dispclk_mhz = 1100.0,
				.dppclk_mhz = 1100.0,
				.phyclk_mhz = 810.0,
				.socclk_mhz = 1000.0,
				.dscclk_mhz = 367.0,
				.dram_speed_mts = 16000.0,
			},
			{
				.state = 4,
				.dcfclk_mhz = 1200.0,
				.fabricclk_mhz = 1200.0,
				.dispclk_mhz = 1284.0,
				.dppclk_mhz = 1284.0,
				.phyclk_mhz = 810.0,
				.socclk_mhz = 1200.0,
				.dscclk_mhz = 428.0,
				.dram_speed_mts = 16000.0,
			},
			/*Extra state, no dispclk ramping*/
			{
				.state = 5,
				.dcfclk_mhz = 1200.0,
				.fabricclk_mhz = 1200.0,
				.dispclk_mhz = 1284.0,
				.dppclk_mhz = 1284.0,
				.phyclk_mhz = 810.0,
				.socclk_mhz = 1200.0,
				.dscclk_mhz = 428.0,
				.dram_speed_mts = 16000.0,
			},
		},
	.num_states = 5,
	.sr_exit_time_us = 8.6,
	.sr_enter_plus_exit_time_us = 10.9,
	.urgent_latency_us = 4.0,
	.urgent_latency_pixel_data_only_us = 4.0,
	.urgent_latency_pixel_mixed_with_vm_data_us = 4.0,
	.urgent_latency_vm_data_only_us = 4.0,
	.urgent_out_of_order_return_per_channel_pixel_only_bytes = 4096,
	.urgent_out_of_order_return_per_channel_pixel_and_vm_bytes = 4096,
	.urgent_out_of_order_return_per_channel_vm_only_bytes = 4096,
	.pct_ideal_dram_sdp_bw_after_urgent_pixel_only = 40.0,
	.pct_ideal_dram_sdp_bw_after_urgent_pixel_and_vm = 40.0,
	.pct_ideal_dram_sdp_bw_after_urgent_vm_only = 40.0,
	.max_avg_sdp_bw_use_normal_percent = 40.0,
	.max_avg_dram_bw_use_normal_percent = 40.0,
	.writeback_latency_us = 12.0,
	.ideal_dram_bw_after_urgent_percent = 40.0,
	.max_request_size_bytes = 256,
	.dram_channel_width_bytes = 2,
	.fabric_datapath_to_dcn_data_return_bytes = 64,
	.dcn_downspread_percent = 0.5,
	.downspread_percent = 0.38,
	.dram_page_open_time_ns = 50.0,
	.dram_rw_turnaround_time_ns = 17.5,
	.dram_return_buffer_per_channel_bytes = 8192,
	.round_trip_ping_latency_dcfclk_cycles = 131,
	.urgent_out_of_order_return_per_channel_bytes = 256,
	.channel_interleave_bytes = 256,
	.num_banks = 8,
	.num_chans = 16,
	.vmm_page_size_bytes = 4096,
	.dram_clock_change_latency_us = 404.0,
	.dummy_pstate_latency_us = 5.0,
	.writeback_dram_clock_change_latency_us = 23.0,
	.return_bus_width_bytes = 64,
	.dispclk_dppclk_vco_speed_mhz = 3850,
	.xfc_bus_transport_time_us = 20,
	.xfc_xbuf_latency_tolerance_us = 4,
	.use_urgent_burst_bw = 0
};

<<<<<<< HEAD
struct _vcs_dpi_soc_bounding_box_st dcn2_0_nv14_soc = {
=======
static struct _vcs_dpi_soc_bounding_box_st dcn2_0_nv14_soc = {
>>>>>>> c1084c27
	.clock_limits = {
			{
				.state = 0,
				.dcfclk_mhz = 560.0,
				.fabricclk_mhz = 560.0,
				.dispclk_mhz = 513.0,
				.dppclk_mhz = 513.0,
				.phyclk_mhz = 540.0,
				.socclk_mhz = 560.0,
				.dscclk_mhz = 171.0,
				.dram_speed_mts = 8960.0,
			},
			{
				.state = 1,
				.dcfclk_mhz = 694.0,
				.fabricclk_mhz = 694.0,
				.dispclk_mhz = 642.0,
				.dppclk_mhz = 642.0,
				.phyclk_mhz = 600.0,
				.socclk_mhz = 694.0,
				.dscclk_mhz = 214.0,
				.dram_speed_mts = 11104.0,
			},
			{
				.state = 2,
				.dcfclk_mhz = 875.0,
				.fabricclk_mhz = 875.0,
				.dispclk_mhz = 734.0,
				.dppclk_mhz = 734.0,
				.phyclk_mhz = 810.0,
				.socclk_mhz = 875.0,
				.dscclk_mhz = 245.0,
				.dram_speed_mts = 14000.0,
			},
			{
				.state = 3,
				.dcfclk_mhz = 1000.0,
				.fabricclk_mhz = 1000.0,
				.dispclk_mhz = 1100.0,
				.dppclk_mhz = 1100.0,
				.phyclk_mhz = 810.0,
				.socclk_mhz = 1000.0,
				.dscclk_mhz = 367.0,
				.dram_speed_mts = 16000.0,
			},
			{
				.state = 4,
				.dcfclk_mhz = 1200.0,
				.fabricclk_mhz = 1200.0,
				.dispclk_mhz = 1284.0,
				.dppclk_mhz = 1284.0,
				.phyclk_mhz = 810.0,
				.socclk_mhz = 1200.0,
				.dscclk_mhz = 428.0,
				.dram_speed_mts = 16000.0,
			},
			/*Extra state, no dispclk ramping*/
			{
				.state = 5,
				.dcfclk_mhz = 1200.0,
				.fabricclk_mhz = 1200.0,
				.dispclk_mhz = 1284.0,
				.dppclk_mhz = 1284.0,
				.phyclk_mhz = 810.0,
				.socclk_mhz = 1200.0,
				.dscclk_mhz = 428.0,
				.dram_speed_mts = 16000.0,
			},
		},
	.num_states = 5,
	.sr_exit_time_us = 11.6,
	.sr_enter_plus_exit_time_us = 13.9,
	.urgent_latency_us = 4.0,
	.urgent_latency_pixel_data_only_us = 4.0,
	.urgent_latency_pixel_mixed_with_vm_data_us = 4.0,
	.urgent_latency_vm_data_only_us = 4.0,
	.urgent_out_of_order_return_per_channel_pixel_only_bytes = 4096,
	.urgent_out_of_order_return_per_channel_pixel_and_vm_bytes = 4096,
	.urgent_out_of_order_return_per_channel_vm_only_bytes = 4096,
	.pct_ideal_dram_sdp_bw_after_urgent_pixel_only = 40.0,
	.pct_ideal_dram_sdp_bw_after_urgent_pixel_and_vm = 40.0,
	.pct_ideal_dram_sdp_bw_after_urgent_vm_only = 40.0,
	.max_avg_sdp_bw_use_normal_percent = 40.0,
	.max_avg_dram_bw_use_normal_percent = 40.0,
	.writeback_latency_us = 12.0,
	.ideal_dram_bw_after_urgent_percent = 40.0,
	.max_request_size_bytes = 256,
	.dram_channel_width_bytes = 2,
	.fabric_datapath_to_dcn_data_return_bytes = 64,
	.dcn_downspread_percent = 0.5,
	.downspread_percent = 0.38,
	.dram_page_open_time_ns = 50.0,
	.dram_rw_turnaround_time_ns = 17.5,
	.dram_return_buffer_per_channel_bytes = 8192,
	.round_trip_ping_latency_dcfclk_cycles = 131,
	.urgent_out_of_order_return_per_channel_bytes = 256,
	.channel_interleave_bytes = 256,
	.num_banks = 8,
	.num_chans = 8,
	.vmm_page_size_bytes = 4096,
	.dram_clock_change_latency_us = 404.0,
	.dummy_pstate_latency_us = 5.0,
	.writeback_dram_clock_change_latency_us = 23.0,
	.return_bus_width_bytes = 64,
	.dispclk_dppclk_vco_speed_mhz = 3850,
	.xfc_bus_transport_time_us = 20,
	.xfc_xbuf_latency_tolerance_us = 4,
	.use_urgent_burst_bw = 0
};

<<<<<<< HEAD
struct _vcs_dpi_soc_bounding_box_st dcn2_0_nv12_soc = { 0 };
=======
static struct _vcs_dpi_soc_bounding_box_st dcn2_0_nv12_soc = { 0 };
>>>>>>> c1084c27

#ifndef mmDP0_DP_DPHY_INTERNAL_CTRL
	#define mmDP0_DP_DPHY_INTERNAL_CTRL		0x210f
	#define mmDP0_DP_DPHY_INTERNAL_CTRL_BASE_IDX	2
	#define mmDP1_DP_DPHY_INTERNAL_CTRL		0x220f
	#define mmDP1_DP_DPHY_INTERNAL_CTRL_BASE_IDX	2
	#define mmDP2_DP_DPHY_INTERNAL_CTRL		0x230f
	#define mmDP2_DP_DPHY_INTERNAL_CTRL_BASE_IDX	2
	#define mmDP3_DP_DPHY_INTERNAL_CTRL		0x240f
	#define mmDP3_DP_DPHY_INTERNAL_CTRL_BASE_IDX	2
	#define mmDP4_DP_DPHY_INTERNAL_CTRL		0x250f
	#define mmDP4_DP_DPHY_INTERNAL_CTRL_BASE_IDX	2
	#define mmDP5_DP_DPHY_INTERNAL_CTRL		0x260f
	#define mmDP5_DP_DPHY_INTERNAL_CTRL_BASE_IDX	2
	#define mmDP6_DP_DPHY_INTERNAL_CTRL		0x270f
	#define mmDP6_DP_DPHY_INTERNAL_CTRL_BASE_IDX	2
#endif


enum dcn20_clk_src_array_id {
	DCN20_CLK_SRC_PLL0,
	DCN20_CLK_SRC_PLL1,
	DCN20_CLK_SRC_PLL2,
	DCN20_CLK_SRC_PLL3,
	DCN20_CLK_SRC_PLL4,
	DCN20_CLK_SRC_PLL5,
	DCN20_CLK_SRC_TOTAL
};

/* begin *********************
 * macros to expend register list macro defined in HW object header file */

/* DCN */
/* TODO awful hack. fixup dcn20_dwb.h */
#undef BASE_INNER
#define BASE_INNER(seg) DCN_BASE__INST0_SEG ## seg

#define BASE(seg) BASE_INNER(seg)

#define SR(reg_name)\
		.reg_name = BASE(mm ## reg_name ## _BASE_IDX) +  \
					mm ## reg_name

#define SRI(reg_name, block, id)\
	.reg_name = BASE(mm ## block ## id ## _ ## reg_name ## _BASE_IDX) + \
					mm ## block ## id ## _ ## reg_name

#define SRIR(var_name, reg_name, block, id)\
	.var_name = BASE(mm ## block ## id ## _ ## reg_name ## _BASE_IDX) + \
					mm ## block ## id ## _ ## reg_name

#define SRII(reg_name, block, id)\
	.reg_name[id] = BASE(mm ## block ## id ## _ ## reg_name ## _BASE_IDX) + \
					mm ## block ## id ## _ ## reg_name

#define DCCG_SRII(reg_name, block, id)\
	.block ## _ ## reg_name[id] = BASE(mm ## block ## id ## _ ## reg_name ## _BASE_IDX) + \
					mm ## block ## id ## _ ## reg_name

#define VUPDATE_SRII(reg_name, block, id)\
	.reg_name[id] = BASE(mm ## reg_name ## _ ## block ## id ## _BASE_IDX) + \
					mm ## reg_name ## _ ## block ## id

/* NBIO */
#define NBIO_BASE_INNER(seg) \
	NBIO_BASE__INST0_SEG ## seg

#define NBIO_BASE(seg) \
	NBIO_BASE_INNER(seg)

#define NBIO_SR(reg_name)\
		.reg_name = NBIO_BASE(mm ## reg_name ## _BASE_IDX) + \
					mm ## reg_name

/* MMHUB */
#define MMHUB_BASE_INNER(seg) \
	MMHUB_BASE__INST0_SEG ## seg

#define MMHUB_BASE(seg) \
	MMHUB_BASE_INNER(seg)

#define MMHUB_SR(reg_name)\
		.reg_name = MMHUB_BASE(mmMM ## reg_name ## _BASE_IDX) + \
					mmMM ## reg_name

static const struct bios_registers bios_regs = {
		NBIO_SR(BIOS_SCRATCH_3),
		NBIO_SR(BIOS_SCRATCH_6)
};

#define clk_src_regs(index, pllid)\
[index] = {\
	CS_COMMON_REG_LIST_DCN2_0(index, pllid),\
}

static const struct dce110_clk_src_regs clk_src_regs[] = {
	clk_src_regs(0, A),
	clk_src_regs(1, B),
	clk_src_regs(2, C),
	clk_src_regs(3, D),
	clk_src_regs(4, E),
	clk_src_regs(5, F)
};

static const struct dce110_clk_src_shift cs_shift = {
		CS_COMMON_MASK_SH_LIST_DCN2_0(__SHIFT)
};

static const struct dce110_clk_src_mask cs_mask = {
		CS_COMMON_MASK_SH_LIST_DCN2_0(_MASK)
};

static const struct dce_dmcu_registers dmcu_regs = {
		DMCU_DCN10_REG_LIST()
};

static const struct dce_dmcu_shift dmcu_shift = {
		DMCU_MASK_SH_LIST_DCN10(__SHIFT)
};

static const struct dce_dmcu_mask dmcu_mask = {
		DMCU_MASK_SH_LIST_DCN10(_MASK)
};

static const struct dce_abm_registers abm_regs = {
		ABM_DCN20_REG_LIST()
};

static const struct dce_abm_shift abm_shift = {
		ABM_MASK_SH_LIST_DCN20(__SHIFT)
};

static const struct dce_abm_mask abm_mask = {
		ABM_MASK_SH_LIST_DCN20(_MASK)
};

#define audio_regs(id)\
[id] = {\
		AUD_COMMON_REG_LIST(id)\
}

static const struct dce_audio_registers audio_regs[] = {
	audio_regs(0),
	audio_regs(1),
	audio_regs(2),
	audio_regs(3),
	audio_regs(4),
	audio_regs(5),
	audio_regs(6),
};

#define DCE120_AUD_COMMON_MASK_SH_LIST(mask_sh)\
		SF(AZF0ENDPOINT0_AZALIA_F0_CODEC_ENDPOINT_INDEX, AZALIA_ENDPOINT_REG_INDEX, mask_sh),\
		SF(AZF0ENDPOINT0_AZALIA_F0_CODEC_ENDPOINT_DATA, AZALIA_ENDPOINT_REG_DATA, mask_sh),\
		AUD_COMMON_MASK_SH_LIST_BASE(mask_sh)

static const struct dce_audio_shift audio_shift = {
		DCE120_AUD_COMMON_MASK_SH_LIST(__SHIFT)
};

static const struct dce_audio_mask audio_mask = {
		DCE120_AUD_COMMON_MASK_SH_LIST(_MASK)
};

#define stream_enc_regs(id)\
[id] = {\
	SE_DCN2_REG_LIST(id)\
}

static const struct dcn10_stream_enc_registers stream_enc_regs[] = {
	stream_enc_regs(0),
	stream_enc_regs(1),
	stream_enc_regs(2),
	stream_enc_regs(3),
	stream_enc_regs(4),
	stream_enc_regs(5),
};

static const struct dcn10_stream_encoder_shift se_shift = {
		SE_COMMON_MASK_SH_LIST_DCN20(__SHIFT)
};

static const struct dcn10_stream_encoder_mask se_mask = {
		SE_COMMON_MASK_SH_LIST_DCN20(_MASK)
};


#define aux_regs(id)\
[id] = {\
	DCN2_AUX_REG_LIST(id)\
}

static const struct dcn10_link_enc_aux_registers link_enc_aux_regs[] = {
		aux_regs(0),
		aux_regs(1),
		aux_regs(2),
		aux_regs(3),
		aux_regs(4),
		aux_regs(5)
};

#define hpd_regs(id)\
[id] = {\
	HPD_REG_LIST(id)\
}

static const struct dcn10_link_enc_hpd_registers link_enc_hpd_regs[] = {
		hpd_regs(0),
		hpd_regs(1),
		hpd_regs(2),
		hpd_regs(3),
		hpd_regs(4),
		hpd_regs(5)
};

#define link_regs(id, phyid)\
[id] = {\
	LE_DCN10_REG_LIST(id), \
	UNIPHY_DCN2_REG_LIST(phyid), \
	DPCS_DCN2_REG_LIST(id), \
	SRI(DP_DPHY_INTERNAL_CTRL, DP, id) \
}

static const struct dcn10_link_enc_registers link_enc_regs[] = {
	link_regs(0, A),
	link_regs(1, B),
	link_regs(2, C),
	link_regs(3, D),
	link_regs(4, E),
	link_regs(5, F)
};

static const struct dcn10_link_enc_shift le_shift = {
	LINK_ENCODER_MASK_SH_LIST_DCN20(__SHIFT),\
	DPCS_DCN2_MASK_SH_LIST(__SHIFT)
};

static const struct dcn10_link_enc_mask le_mask = {
	LINK_ENCODER_MASK_SH_LIST_DCN20(_MASK),\
	DPCS_DCN2_MASK_SH_LIST(_MASK)
};

static const struct dce_panel_cntl_registers panel_cntl_regs[] = {
	{ DCN_PANEL_CNTL_REG_LIST() }
};

static const struct dce_panel_cntl_shift panel_cntl_shift = {
	DCE_PANEL_CNTL_MASK_SH_LIST(__SHIFT)
};

static const struct dce_panel_cntl_mask panel_cntl_mask = {
	DCE_PANEL_CNTL_MASK_SH_LIST(_MASK)
};

#define ipp_regs(id)\
[id] = {\
	IPP_REG_LIST_DCN20(id),\
}

static const struct dcn10_ipp_registers ipp_regs[] = {
	ipp_regs(0),
	ipp_regs(1),
	ipp_regs(2),
	ipp_regs(3),
	ipp_regs(4),
	ipp_regs(5),
};

static const struct dcn10_ipp_shift ipp_shift = {
		IPP_MASK_SH_LIST_DCN20(__SHIFT)
};

static const struct dcn10_ipp_mask ipp_mask = {
		IPP_MASK_SH_LIST_DCN20(_MASK),
};

#define opp_regs(id)\
[id] = {\
	OPP_REG_LIST_DCN20(id),\
}

static const struct dcn20_opp_registers opp_regs[] = {
	opp_regs(0),
	opp_regs(1),
	opp_regs(2),
	opp_regs(3),
	opp_regs(4),
	opp_regs(5),
};

static const struct dcn20_opp_shift opp_shift = {
		OPP_MASK_SH_LIST_DCN20(__SHIFT)
};

static const struct dcn20_opp_mask opp_mask = {
		OPP_MASK_SH_LIST_DCN20(_MASK)
};

#define aux_engine_regs(id)\
[id] = {\
	AUX_COMMON_REG_LIST0(id), \
	.AUXN_IMPCAL = 0, \
	.AUXP_IMPCAL = 0, \
	.AUX_RESET_MASK = DP_AUX0_AUX_CONTROL__AUX_RESET_MASK, \
}

static const struct dce110_aux_registers aux_engine_regs[] = {
		aux_engine_regs(0),
		aux_engine_regs(1),
		aux_engine_regs(2),
		aux_engine_regs(3),
		aux_engine_regs(4),
		aux_engine_regs(5)
};

#define tf_regs(id)\
[id] = {\
	TF_REG_LIST_DCN20(id),\
	TF_REG_LIST_DCN20_COMMON_APPEND(id),\
}

static const struct dcn2_dpp_registers tf_regs[] = {
	tf_regs(0),
	tf_regs(1),
	tf_regs(2),
	tf_regs(3),
	tf_regs(4),
	tf_regs(5),
};

static const struct dcn2_dpp_shift tf_shift = {
		TF_REG_LIST_SH_MASK_DCN20(__SHIFT),
		TF_DEBUG_REG_LIST_SH_DCN20
};

static const struct dcn2_dpp_mask tf_mask = {
		TF_REG_LIST_SH_MASK_DCN20(_MASK),
		TF_DEBUG_REG_LIST_MASK_DCN20
};

#define dwbc_regs_dcn2(id)\
[id] = {\
	DWBC_COMMON_REG_LIST_DCN2_0(id),\
		}

static const struct dcn20_dwbc_registers dwbc20_regs[] = {
	dwbc_regs_dcn2(0),
};

static const struct dcn20_dwbc_shift dwbc20_shift = {
	DWBC_COMMON_MASK_SH_LIST_DCN2_0(__SHIFT)
};

static const struct dcn20_dwbc_mask dwbc20_mask = {
	DWBC_COMMON_MASK_SH_LIST_DCN2_0(_MASK)
};

#define mcif_wb_regs_dcn2(id)\
[id] = {\
	MCIF_WB_COMMON_REG_LIST_DCN2_0(id),\
		}

static const struct dcn20_mmhubbub_registers mcif_wb20_regs[] = {
	mcif_wb_regs_dcn2(0),
};

static const struct dcn20_mmhubbub_shift mcif_wb20_shift = {
	MCIF_WB_COMMON_MASK_SH_LIST_DCN2_0(__SHIFT)
};

static const struct dcn20_mmhubbub_mask mcif_wb20_mask = {
	MCIF_WB_COMMON_MASK_SH_LIST_DCN2_0(_MASK)
};

static const struct dcn20_mpc_registers mpc_regs = {
		MPC_REG_LIST_DCN2_0(0),
		MPC_REG_LIST_DCN2_0(1),
		MPC_REG_LIST_DCN2_0(2),
		MPC_REG_LIST_DCN2_0(3),
		MPC_REG_LIST_DCN2_0(4),
		MPC_REG_LIST_DCN2_0(5),
		MPC_OUT_MUX_REG_LIST_DCN2_0(0),
		MPC_OUT_MUX_REG_LIST_DCN2_0(1),
		MPC_OUT_MUX_REG_LIST_DCN2_0(2),
		MPC_OUT_MUX_REG_LIST_DCN2_0(3),
		MPC_OUT_MUX_REG_LIST_DCN2_0(4),
		MPC_OUT_MUX_REG_LIST_DCN2_0(5),
		MPC_DBG_REG_LIST_DCN2_0()
};

static const struct dcn20_mpc_shift mpc_shift = {
	MPC_COMMON_MASK_SH_LIST_DCN2_0(__SHIFT),
	MPC_DEBUG_REG_LIST_SH_DCN20
};

static const struct dcn20_mpc_mask mpc_mask = {
	MPC_COMMON_MASK_SH_LIST_DCN2_0(_MASK),
	MPC_DEBUG_REG_LIST_MASK_DCN20
};

#define tg_regs(id)\
[id] = {TG_COMMON_REG_LIST_DCN2_0(id)}


static const struct dcn_optc_registers tg_regs[] = {
	tg_regs(0),
	tg_regs(1),
	tg_regs(2),
	tg_regs(3),
	tg_regs(4),
	tg_regs(5)
};

static const struct dcn_optc_shift tg_shift = {
	TG_COMMON_MASK_SH_LIST_DCN2_0(__SHIFT)
};

static const struct dcn_optc_mask tg_mask = {
	TG_COMMON_MASK_SH_LIST_DCN2_0(_MASK)
};

#define hubp_regs(id)\
[id] = {\
	HUBP_REG_LIST_DCN20(id)\
}

static const struct dcn_hubp2_registers hubp_regs[] = {
		hubp_regs(0),
		hubp_regs(1),
		hubp_regs(2),
		hubp_regs(3),
		hubp_regs(4),
		hubp_regs(5)
};

static const struct dcn_hubp2_shift hubp_shift = {
		HUBP_MASK_SH_LIST_DCN20(__SHIFT)
};

static const struct dcn_hubp2_mask hubp_mask = {
		HUBP_MASK_SH_LIST_DCN20(_MASK)
};

static const struct dcn_hubbub_registers hubbub_reg = {
		HUBBUB_REG_LIST_DCN20(0)
};

static const struct dcn_hubbub_shift hubbub_shift = {
		HUBBUB_MASK_SH_LIST_DCN20(__SHIFT)
};

static const struct dcn_hubbub_mask hubbub_mask = {
		HUBBUB_MASK_SH_LIST_DCN20(_MASK)
};

#define vmid_regs(id)\
[id] = {\
		DCN20_VMID_REG_LIST(id)\
}

static const struct dcn_vmid_registers vmid_regs[] = {
	vmid_regs(0),
	vmid_regs(1),
	vmid_regs(2),
	vmid_regs(3),
	vmid_regs(4),
	vmid_regs(5),
	vmid_regs(6),
	vmid_regs(7),
	vmid_regs(8),
	vmid_regs(9),
	vmid_regs(10),
	vmid_regs(11),
	vmid_regs(12),
	vmid_regs(13),
	vmid_regs(14),
	vmid_regs(15)
};

static const struct dcn20_vmid_shift vmid_shifts = {
		DCN20_VMID_MASK_SH_LIST(__SHIFT)
};

static const struct dcn20_vmid_mask vmid_masks = {
		DCN20_VMID_MASK_SH_LIST(_MASK)
};

static const struct dce110_aux_registers_shift aux_shift = {
		DCN_AUX_MASK_SH_LIST(__SHIFT)
};

static const struct dce110_aux_registers_mask aux_mask = {
		DCN_AUX_MASK_SH_LIST(_MASK)
};

static int map_transmitter_id_to_phy_instance(
	enum transmitter transmitter)
{
	switch (transmitter) {
	case TRANSMITTER_UNIPHY_A:
		return 0;
	break;
	case TRANSMITTER_UNIPHY_B:
		return 1;
	break;
	case TRANSMITTER_UNIPHY_C:
		return 2;
	break;
	case TRANSMITTER_UNIPHY_D:
		return 3;
	break;
	case TRANSMITTER_UNIPHY_E:
		return 4;
	break;
	case TRANSMITTER_UNIPHY_F:
		return 5;
	break;
	default:
		ASSERT(0);
		return 0;
	}
}

#define dsc_regsDCN20(id)\
[id] = {\
	DSC_REG_LIST_DCN20(id)\
}

static const struct dcn20_dsc_registers dsc_regs[] = {
	dsc_regsDCN20(0),
	dsc_regsDCN20(1),
	dsc_regsDCN20(2),
	dsc_regsDCN20(3),
	dsc_regsDCN20(4),
	dsc_regsDCN20(5)
};

static const struct dcn20_dsc_shift dsc_shift = {
	DSC_REG_LIST_SH_MASK_DCN20(__SHIFT)
};

static const struct dcn20_dsc_mask dsc_mask = {
	DSC_REG_LIST_SH_MASK_DCN20(_MASK)
};

static const struct dccg_registers dccg_regs = {
		DCCG_REG_LIST_DCN2()
};

static const struct dccg_shift dccg_shift = {
		DCCG_MASK_SH_LIST_DCN2(__SHIFT)
};

static const struct dccg_mask dccg_mask = {
		DCCG_MASK_SH_LIST_DCN2(_MASK)
};

static const struct resource_caps res_cap_nv10 = {
		.num_timing_generator = 6,
		.num_opp = 6,
		.num_video_plane = 6,
		.num_audio = 7,
		.num_stream_encoder = 6,
		.num_pll = 6,
		.num_dwb = 1,
		.num_ddc = 6,
		.num_vmid = 16,
		.num_dsc = 6,
};

static const struct dc_plane_cap plane_cap = {
	.type = DC_PLANE_TYPE_DCN_UNIVERSAL,
	.blends_with_above = true,
	.blends_with_below = true,
	.per_pixel_alpha = true,

	.pixel_format_support = {
			.argb8888 = true,
			.nv12 = true,
			.fp16 = true,
			.p010 = true
	},

	.max_upscale_factor = {
			.argb8888 = 16000,
			.nv12 = 16000,
			.fp16 = 1
	},

	.max_downscale_factor = {
			.argb8888 = 250,
			.nv12 = 250,
			.fp16 = 1
	},
	16,
	16
};
static const struct resource_caps res_cap_nv14 = {
		.num_timing_generator = 5,
		.num_opp = 5,
		.num_video_plane = 5,
		.num_audio = 6,
		.num_stream_encoder = 5,
		.num_pll = 5,
		.num_dwb = 1,
		.num_ddc = 5,
		.num_vmid = 16,
		.num_dsc = 5,
};

static const struct dc_debug_options debug_defaults_drv = {
		.disable_dmcu = false,
		.force_abm_enable = false,
		.timing_trace = false,
		.clock_trace = true,
		.disable_pplib_clock_request = true,
		.pipe_split_policy = MPC_SPLIT_AVOID_MULT_DISP,
		.force_single_disp_pipe_split = false,
		.disable_dcc = DCC_ENABLE,
		.vsr_support = true,
		.performance_trace = false,
		.max_downscale_src_width = 5120,/*upto 5K*/
		.disable_pplib_wm_range = false,
		.scl_reset_length10 = true,
		.sanity_checks = false,
		.underflow_assert_delay_us = 0xFFFFFFFF,
};

static const struct dc_debug_options debug_defaults_diags = {
		.disable_dmcu = false,
		.force_abm_enable = false,
		.timing_trace = true,
		.clock_trace = true,
		.disable_dpp_power_gate = true,
		.disable_hubp_power_gate = true,
		.disable_clock_gate = true,
		.disable_pplib_clock_request = true,
		.disable_pplib_wm_range = true,
		.disable_stutter = true,
		.scl_reset_length10 = true,
		.underflow_assert_delay_us = 0xFFFFFFFF,
		.enable_tri_buf = true,
};

void dcn20_dpp_destroy(struct dpp **dpp)
{
	kfree(TO_DCN20_DPP(*dpp));
	*dpp = NULL;
}

struct dpp *dcn20_dpp_create(
	struct dc_context *ctx,
	uint32_t inst)
{
	struct dcn20_dpp *dpp =
		kzalloc(sizeof(struct dcn20_dpp), GFP_ATOMIC);

	if (!dpp)
		return NULL;

	if (dpp2_construct(dpp, ctx, inst,
			&tf_regs[inst], &tf_shift, &tf_mask))
		return &dpp->base;

	BREAK_TO_DEBUGGER();
	kfree(dpp);
	return NULL;
}

struct input_pixel_processor *dcn20_ipp_create(
	struct dc_context *ctx, uint32_t inst)
{
	struct dcn10_ipp *ipp =
		kzalloc(sizeof(struct dcn10_ipp), GFP_ATOMIC);

	if (!ipp) {
		BREAK_TO_DEBUGGER();
		return NULL;
	}

	dcn20_ipp_construct(ipp, ctx, inst,
			&ipp_regs[inst], &ipp_shift, &ipp_mask);
	return &ipp->base;
}


struct output_pixel_processor *dcn20_opp_create(
	struct dc_context *ctx, uint32_t inst)
{
	struct dcn20_opp *opp =
		kzalloc(sizeof(struct dcn20_opp), GFP_ATOMIC);

	if (!opp) {
		BREAK_TO_DEBUGGER();
		return NULL;
	}

	dcn20_opp_construct(opp, ctx, inst,
			&opp_regs[inst], &opp_shift, &opp_mask);
	return &opp->base;
}

struct dce_aux *dcn20_aux_engine_create(
	struct dc_context *ctx,
	uint32_t inst)
{
	struct aux_engine_dce110 *aux_engine =
		kzalloc(sizeof(struct aux_engine_dce110), GFP_ATOMIC);

	if (!aux_engine)
		return NULL;

	dce110_aux_engine_construct(aux_engine, ctx, inst,
				    SW_AUX_TIMEOUT_PERIOD_MULTIPLIER * AUX_TIMEOUT_PERIOD,
				    &aux_engine_regs[inst],
					&aux_mask,
					&aux_shift,
					ctx->dc->caps.extended_aux_timeout_support);

	return &aux_engine->base;
}
#define i2c_inst_regs(id) { I2C_HW_ENGINE_COMMON_REG_LIST(id) }

static const struct dce_i2c_registers i2c_hw_regs[] = {
		i2c_inst_regs(1),
		i2c_inst_regs(2),
		i2c_inst_regs(3),
		i2c_inst_regs(4),
		i2c_inst_regs(5),
		i2c_inst_regs(6),
};

static const struct dce_i2c_shift i2c_shifts = {
		I2C_COMMON_MASK_SH_LIST_DCN2(__SHIFT)
};

static const struct dce_i2c_mask i2c_masks = {
		I2C_COMMON_MASK_SH_LIST_DCN2(_MASK)
};

struct dce_i2c_hw *dcn20_i2c_hw_create(
	struct dc_context *ctx,
	uint32_t inst)
{
	struct dce_i2c_hw *dce_i2c_hw =
		kzalloc(sizeof(struct dce_i2c_hw), GFP_ATOMIC);

	if (!dce_i2c_hw)
		return NULL;

	dcn2_i2c_hw_construct(dce_i2c_hw, ctx, inst,
				    &i2c_hw_regs[inst], &i2c_shifts, &i2c_masks);

	return dce_i2c_hw;
}
struct mpc *dcn20_mpc_create(struct dc_context *ctx)
{
	struct dcn20_mpc *mpc20 = kzalloc(sizeof(struct dcn20_mpc),
					  GFP_ATOMIC);

	if (!mpc20)
		return NULL;

	dcn20_mpc_construct(mpc20, ctx,
			&mpc_regs,
			&mpc_shift,
			&mpc_mask,
			6);

	return &mpc20->base;
}

struct hubbub *dcn20_hubbub_create(struct dc_context *ctx)
{
	int i;
	struct dcn20_hubbub *hubbub = kzalloc(sizeof(struct dcn20_hubbub),
					  GFP_ATOMIC);

	if (!hubbub)
		return NULL;

	hubbub2_construct(hubbub, ctx,
			&hubbub_reg,
			&hubbub_shift,
			&hubbub_mask);

	for (i = 0; i < res_cap_nv10.num_vmid; i++) {
		struct dcn20_vmid *vmid = &hubbub->vmid[i];

		vmid->ctx = ctx;

		vmid->regs = &vmid_regs[i];
		vmid->shifts = &vmid_shifts;
		vmid->masks = &vmid_masks;
	}

	return &hubbub->base;
}

struct timing_generator *dcn20_timing_generator_create(
		struct dc_context *ctx,
		uint32_t instance)
{
	struct optc *tgn10 =
		kzalloc(sizeof(struct optc), GFP_ATOMIC);

	if (!tgn10)
		return NULL;

	tgn10->base.inst = instance;
	tgn10->base.ctx = ctx;

	tgn10->tg_regs = &tg_regs[instance];
	tgn10->tg_shift = &tg_shift;
	tgn10->tg_mask = &tg_mask;

	dcn20_timing_generator_init(tgn10);

	return &tgn10->base;
}

static const struct encoder_feature_support link_enc_feature = {
		.max_hdmi_deep_color = COLOR_DEPTH_121212,
		.max_hdmi_pixel_clock = 600000,
		.hdmi_ycbcr420_supported = true,
		.dp_ycbcr420_supported = true,
		.fec_supported = true,
		.flags.bits.IS_HBR2_CAPABLE = true,
		.flags.bits.IS_HBR3_CAPABLE = true,
		.flags.bits.IS_TPS3_CAPABLE = true,
		.flags.bits.IS_TPS4_CAPABLE = true
};

struct link_encoder *dcn20_link_encoder_create(
	const struct encoder_init_data *enc_init_data)
{
	struct dcn20_link_encoder *enc20 =
		kzalloc(sizeof(struct dcn20_link_encoder), GFP_KERNEL);
	int link_regs_id;

	if (!enc20)
		return NULL;

	link_regs_id =
		map_transmitter_id_to_phy_instance(enc_init_data->transmitter);

	dcn20_link_encoder_construct(enc20,
				      enc_init_data,
				      &link_enc_feature,
				      &link_enc_regs[link_regs_id],
				      &link_enc_aux_regs[enc_init_data->channel - 1],
				      &link_enc_hpd_regs[enc_init_data->hpd_source],
				      &le_shift,
				      &le_mask);

	return &enc20->enc10.base;
}

static struct panel_cntl *dcn20_panel_cntl_create(const struct panel_cntl_init_data *init_data)
{
	struct dce_panel_cntl *panel_cntl =
		kzalloc(sizeof(struct dce_panel_cntl), GFP_KERNEL);

	if (!panel_cntl)
		return NULL;

	dce_panel_cntl_construct(panel_cntl,
			init_data,
			&panel_cntl_regs[init_data->inst],
			&panel_cntl_shift,
			&panel_cntl_mask);

	return &panel_cntl->base;
}

static struct clock_source *dcn20_clock_source_create(
	struct dc_context *ctx,
	struct dc_bios *bios,
	enum clock_source_id id,
	const struct dce110_clk_src_regs *regs,
	bool dp_clk_src)
{
	struct dce110_clk_src *clk_src =
		kzalloc(sizeof(struct dce110_clk_src), GFP_ATOMIC);

	if (!clk_src)
		return NULL;

	if (dcn20_clk_src_construct(clk_src, ctx, bios, id,
			regs, &cs_shift, &cs_mask)) {
		clk_src->base.dp_clk_src = dp_clk_src;
		return &clk_src->base;
	}

	kfree(clk_src);
	BREAK_TO_DEBUGGER();
	return NULL;
}

static void read_dce_straps(
	struct dc_context *ctx,
	struct resource_straps *straps)
{
	generic_reg_get(ctx, mmDC_PINSTRAPS + BASE(mmDC_PINSTRAPS_BASE_IDX),
		FN(DC_PINSTRAPS, DC_PINSTRAPS_AUDIO), &straps->dc_pinstraps_audio);
}

static struct audio *dcn20_create_audio(
		struct dc_context *ctx, unsigned int inst)
{
	return dce_audio_create(ctx, inst,
			&audio_regs[inst], &audio_shift, &audio_mask);
}

struct stream_encoder *dcn20_stream_encoder_create(
	enum engine_id eng_id,
	struct dc_context *ctx)
{
	struct dcn10_stream_encoder *enc1 =
		kzalloc(sizeof(struct dcn10_stream_encoder), GFP_KERNEL);

	if (!enc1)
		return NULL;

	if (ASICREV_IS_NAVI14_M(ctx->asic_id.hw_internal_rev)) {
		if (eng_id >= ENGINE_ID_DIGD)
			eng_id++;
	}

	dcn20_stream_encoder_construct(enc1, ctx, ctx->dc_bios, eng_id,
					&stream_enc_regs[eng_id],
					&se_shift, &se_mask);

	return &enc1->base;
}

static const struct dce_hwseq_registers hwseq_reg = {
		HWSEQ_DCN2_REG_LIST()
};

static const struct dce_hwseq_shift hwseq_shift = {
		HWSEQ_DCN2_MASK_SH_LIST(__SHIFT)
};

static const struct dce_hwseq_mask hwseq_mask = {
		HWSEQ_DCN2_MASK_SH_LIST(_MASK)
};

struct dce_hwseq *dcn20_hwseq_create(
	struct dc_context *ctx)
{
	struct dce_hwseq *hws = kzalloc(sizeof(struct dce_hwseq), GFP_KERNEL);

	if (hws) {
		hws->ctx = ctx;
		hws->regs = &hwseq_reg;
		hws->shifts = &hwseq_shift;
		hws->masks = &hwseq_mask;
	}
	return hws;
}

static const struct resource_create_funcs res_create_funcs = {
	.read_dce_straps = read_dce_straps,
	.create_audio = dcn20_create_audio,
	.create_stream_encoder = dcn20_stream_encoder_create,
	.create_hwseq = dcn20_hwseq_create,
};

static const struct resource_create_funcs res_create_maximus_funcs = {
	.read_dce_straps = NULL,
	.create_audio = NULL,
	.create_stream_encoder = NULL,
	.create_hwseq = dcn20_hwseq_create,
};

static void dcn20_pp_smu_destroy(struct pp_smu_funcs **pp_smu);

void dcn20_clock_source_destroy(struct clock_source **clk_src)
{
	kfree(TO_DCE110_CLK_SRC(*clk_src));
	*clk_src = NULL;
}


struct display_stream_compressor *dcn20_dsc_create(
	struct dc_context *ctx, uint32_t inst)
{
	struct dcn20_dsc *dsc =
		kzalloc(sizeof(struct dcn20_dsc), GFP_ATOMIC);

	if (!dsc) {
		BREAK_TO_DEBUGGER();
		return NULL;
	}

	dsc2_construct(dsc, ctx, inst, &dsc_regs[inst], &dsc_shift, &dsc_mask);
	return &dsc->base;
}

void dcn20_dsc_destroy(struct display_stream_compressor **dsc)
{
	kfree(container_of(*dsc, struct dcn20_dsc, base));
	*dsc = NULL;
}


static void dcn20_resource_destruct(struct dcn20_resource_pool *pool)
{
	unsigned int i;

	for (i = 0; i < pool->base.stream_enc_count; i++) {
		if (pool->base.stream_enc[i] != NULL) {
			kfree(DCN10STRENC_FROM_STRENC(pool->base.stream_enc[i]));
			pool->base.stream_enc[i] = NULL;
		}
	}

	for (i = 0; i < pool->base.res_cap->num_dsc; i++) {
		if (pool->base.dscs[i] != NULL)
			dcn20_dsc_destroy(&pool->base.dscs[i]);
	}

	if (pool->base.mpc != NULL) {
		kfree(TO_DCN20_MPC(pool->base.mpc));
		pool->base.mpc = NULL;
	}
	if (pool->base.hubbub != NULL) {
		kfree(pool->base.hubbub);
		pool->base.hubbub = NULL;
	}
	for (i = 0; i < pool->base.pipe_count; i++) {
		if (pool->base.dpps[i] != NULL)
			dcn20_dpp_destroy(&pool->base.dpps[i]);

		if (pool->base.ipps[i] != NULL)
			pool->base.ipps[i]->funcs->ipp_destroy(&pool->base.ipps[i]);

		if (pool->base.hubps[i] != NULL) {
			kfree(TO_DCN20_HUBP(pool->base.hubps[i]));
			pool->base.hubps[i] = NULL;
		}

		if (pool->base.irqs != NULL) {
			dal_irq_service_destroy(&pool->base.irqs);
		}
	}

	for (i = 0; i < pool->base.res_cap->num_ddc; i++) {
		if (pool->base.engines[i] != NULL)
			dce110_engine_destroy(&pool->base.engines[i]);
		if (pool->base.hw_i2cs[i] != NULL) {
			kfree(pool->base.hw_i2cs[i]);
			pool->base.hw_i2cs[i] = NULL;
		}
		if (pool->base.sw_i2cs[i] != NULL) {
			kfree(pool->base.sw_i2cs[i]);
			pool->base.sw_i2cs[i] = NULL;
		}
	}

	for (i = 0; i < pool->base.res_cap->num_opp; i++) {
		if (pool->base.opps[i] != NULL)
			pool->base.opps[i]->funcs->opp_destroy(&pool->base.opps[i]);
	}

	for (i = 0; i < pool->base.res_cap->num_timing_generator; i++) {
		if (pool->base.timing_generators[i] != NULL)	{
			kfree(DCN10TG_FROM_TG(pool->base.timing_generators[i]));
			pool->base.timing_generators[i] = NULL;
		}
	}

	for (i = 0; i < pool->base.res_cap->num_dwb; i++) {
		if (pool->base.dwbc[i] != NULL) {
			kfree(TO_DCN20_DWBC(pool->base.dwbc[i]));
			pool->base.dwbc[i] = NULL;
		}
		if (pool->base.mcif_wb[i] != NULL) {
			kfree(TO_DCN20_MMHUBBUB(pool->base.mcif_wb[i]));
			pool->base.mcif_wb[i] = NULL;
		}
	}

	for (i = 0; i < pool->base.audio_count; i++) {
		if (pool->base.audios[i])
			dce_aud_destroy(&pool->base.audios[i]);
	}

	for (i = 0; i < pool->base.clk_src_count; i++) {
		if (pool->base.clock_sources[i] != NULL) {
			dcn20_clock_source_destroy(&pool->base.clock_sources[i]);
			pool->base.clock_sources[i] = NULL;
		}
	}

	if (pool->base.dp_clock_source != NULL) {
		dcn20_clock_source_destroy(&pool->base.dp_clock_source);
		pool->base.dp_clock_source = NULL;
	}


	if (pool->base.abm != NULL)
		dce_abm_destroy(&pool->base.abm);

	if (pool->base.dmcu != NULL)
		dce_dmcu_destroy(&pool->base.dmcu);

	if (pool->base.dccg != NULL)
		dcn_dccg_destroy(&pool->base.dccg);

	if (pool->base.pp_smu != NULL)
		dcn20_pp_smu_destroy(&pool->base.pp_smu);

	if (pool->base.oem_device != NULL)
		dal_ddc_service_destroy(&pool->base.oem_device);
}

struct hubp *dcn20_hubp_create(
	struct dc_context *ctx,
	uint32_t inst)
{
	struct dcn20_hubp *hubp2 =
		kzalloc(sizeof(struct dcn20_hubp), GFP_ATOMIC);

	if (!hubp2)
		return NULL;

	if (hubp2_construct(hubp2, ctx, inst,
			&hubp_regs[inst], &hubp_shift, &hubp_mask))
		return &hubp2->base;

	BREAK_TO_DEBUGGER();
	kfree(hubp2);
	return NULL;
}

static void get_pixel_clock_parameters(
	struct pipe_ctx *pipe_ctx,
	struct pixel_clk_params *pixel_clk_params)
{
	const struct dc_stream_state *stream = pipe_ctx->stream;
	struct pipe_ctx *odm_pipe;
	int opp_cnt = 1;

	for (odm_pipe = pipe_ctx->next_odm_pipe; odm_pipe; odm_pipe = odm_pipe->next_odm_pipe)
		opp_cnt++;

	pixel_clk_params->requested_pix_clk_100hz = stream->timing.pix_clk_100hz;
	pixel_clk_params->encoder_object_id = stream->link->link_enc->id;
	pixel_clk_params->signal_type = pipe_ctx->stream->signal;
	pixel_clk_params->controller_id = pipe_ctx->stream_res.tg->inst + 1;
	/* TODO: un-hardcode*/
	pixel_clk_params->requested_sym_clk = LINK_RATE_LOW *
		LINK_RATE_REF_FREQ_IN_KHZ;
	pixel_clk_params->flags.ENABLE_SS = 0;
	pixel_clk_params->color_depth =
		stream->timing.display_color_depth;
	pixel_clk_params->flags.DISPLAY_BLANKED = 1;
	pixel_clk_params->pixel_encoding = stream->timing.pixel_encoding;

	if (stream->timing.pixel_encoding == PIXEL_ENCODING_YCBCR422)
		pixel_clk_params->color_depth = COLOR_DEPTH_888;

	if (opp_cnt == 4)
		pixel_clk_params->requested_pix_clk_100hz /= 4;
	else if (optc2_is_two_pixels_per_containter(&stream->timing) || opp_cnt == 2)
		pixel_clk_params->requested_pix_clk_100hz /= 2;

	if (stream->timing.timing_3d_format == TIMING_3D_FORMAT_HW_FRAME_PACKING)
		pixel_clk_params->requested_pix_clk_100hz *= 2;

}

static void build_clamping_params(struct dc_stream_state *stream)
{
	stream->clamping.clamping_level = CLAMPING_FULL_RANGE;
	stream->clamping.c_depth = stream->timing.display_color_depth;
	stream->clamping.pixel_encoding = stream->timing.pixel_encoding;
}

static enum dc_status build_pipe_hw_param(struct pipe_ctx *pipe_ctx)
{

	get_pixel_clock_parameters(pipe_ctx, &pipe_ctx->stream_res.pix_clk_params);

	pipe_ctx->clock_source->funcs->get_pix_clk_dividers(
		pipe_ctx->clock_source,
		&pipe_ctx->stream_res.pix_clk_params,
		&pipe_ctx->pll_settings);

	pipe_ctx->stream->clamping.pixel_encoding = pipe_ctx->stream->timing.pixel_encoding;

	resource_build_bit_depth_reduction_params(pipe_ctx->stream,
					&pipe_ctx->stream->bit_depth_params);
	build_clamping_params(pipe_ctx->stream);

	return DC_OK;
}

enum dc_status dcn20_build_mapped_resource(const struct dc *dc, struct dc_state *context, struct dc_stream_state *stream)
{
	enum dc_status status = DC_OK;
	struct pipe_ctx *pipe_ctx = resource_get_head_pipe_for_stream(&context->res_ctx, stream);

	if (!pipe_ctx)
		return DC_ERROR_UNEXPECTED;


	status = build_pipe_hw_param(pipe_ctx);

	return status;
}


<<<<<<< HEAD
static void acquire_dsc(struct resource_context *res_ctx,
			const struct resource_pool *pool,
=======
void dcn20_acquire_dsc(const struct dc *dc,
			struct resource_context *res_ctx,
>>>>>>> c1084c27
			struct display_stream_compressor **dsc,
			int pipe_idx)
{
	int i;
	const struct resource_pool *pool = dc->res_pool;
	struct display_stream_compressor *dsc_old = dc->current_state->res_ctx.pipe_ctx[pipe_idx].stream_res.dsc;

	ASSERT(*dsc == NULL); /* If this ASSERT fails, dsc was not released properly */
	*dsc = NULL;

<<<<<<< HEAD
=======
	/* Always do 1-to-1 mapping when number of DSCs is same as number of pipes */
>>>>>>> c1084c27
	if (pool->res_cap->num_dsc == pool->res_cap->num_opp) {
		*dsc = pool->dscs[pipe_idx];
		res_ctx->is_dsc_acquired[pipe_idx] = true;
		return;
	}

<<<<<<< HEAD
=======
	/* Return old DSC to avoid the need for re-programming */
	if (dsc_old && !res_ctx->is_dsc_acquired[dsc_old->inst]) {
		*dsc = dsc_old;
		res_ctx->is_dsc_acquired[dsc_old->inst] = true;
		return ;
	}

>>>>>>> c1084c27
	/* Find first free DSC */
	for (i = 0; i < pool->res_cap->num_dsc; i++)
		if (!res_ctx->is_dsc_acquired[i]) {
			*dsc = pool->dscs[i];
			res_ctx->is_dsc_acquired[i] = true;
			break;
		}
}

void dcn20_release_dsc(struct resource_context *res_ctx,
			const struct resource_pool *pool,
			struct display_stream_compressor **dsc)
{
	int i;

	for (i = 0; i < pool->res_cap->num_dsc; i++)
		if (pool->dscs[i] == *dsc) {
			res_ctx->is_dsc_acquired[i] = false;
			*dsc = NULL;
			break;
		}
}



enum dc_status dcn20_add_dsc_to_stream_resource(struct dc *dc,
		struct dc_state *dc_ctx,
		struct dc_stream_state *dc_stream)
{
	enum dc_status result = DC_OK;
	int i;

	/* Get a DSC if required and available */
	for (i = 0; i < dc->res_pool->pipe_count; i++) {
		struct pipe_ctx *pipe_ctx = &dc_ctx->res_ctx.pipe_ctx[i];

		if (pipe_ctx->stream != dc_stream)
			continue;

<<<<<<< HEAD
		acquire_dsc(&dc_ctx->res_ctx, pool, &pipe_ctx->stream_res.dsc, i);
=======
		if (pipe_ctx->stream_res.dsc)
			continue;

		dcn20_acquire_dsc(dc, &dc_ctx->res_ctx, &pipe_ctx->stream_res.dsc, i);
>>>>>>> c1084c27

		/* The number of DSCs can be less than the number of pipes */
		if (!pipe_ctx->stream_res.dsc) {
			result = DC_NO_DSC_RESOURCE;
		}

		break;
	}

	return result;
}


static enum dc_status remove_dsc_from_stream_resource(struct dc *dc,
		struct dc_state *new_ctx,
		struct dc_stream_state *dc_stream)
{
	struct pipe_ctx *pipe_ctx = NULL;
	int i;

	for (i = 0; i < MAX_PIPES; i++) {
		if (new_ctx->res_ctx.pipe_ctx[i].stream == dc_stream && !new_ctx->res_ctx.pipe_ctx[i].top_pipe) {
			pipe_ctx = &new_ctx->res_ctx.pipe_ctx[i];

			if (pipe_ctx->stream_res.dsc)
				dcn20_release_dsc(&new_ctx->res_ctx, dc->res_pool, &pipe_ctx->stream_res.dsc);
		}
	}

	if (!pipe_ctx)
		return DC_ERROR_UNEXPECTED;
	else
		return DC_OK;
}


enum dc_status dcn20_add_stream_to_ctx(struct dc *dc, struct dc_state *new_ctx, struct dc_stream_state *dc_stream)
{
	enum dc_status result = DC_ERROR_UNEXPECTED;

	result = resource_map_pool_resources(dc, new_ctx, dc_stream);

	if (result == DC_OK)
		result = resource_map_phy_clock_resources(dc, new_ctx, dc_stream);

	/* Get a DSC if required and available */
	if (result == DC_OK && dc_stream->timing.flags.DSC)
		result = dcn20_add_dsc_to_stream_resource(dc, new_ctx, dc_stream);

	if (result == DC_OK)
		result = dcn20_build_mapped_resource(dc, new_ctx, dc_stream);

	return result;
}


enum dc_status dcn20_remove_stream_from_ctx(struct dc *dc, struct dc_state *new_ctx, struct dc_stream_state *dc_stream)
{
	enum dc_status result = DC_OK;

	result = remove_dsc_from_stream_resource(dc, new_ctx, dc_stream);

	return result;
}


static void swizzle_to_dml_params(
		enum swizzle_mode_values swizzle,
		unsigned int *sw_mode)
{
	switch (swizzle) {
	case DC_SW_LINEAR:
		*sw_mode = dm_sw_linear;
		break;
	case DC_SW_4KB_S:
		*sw_mode = dm_sw_4kb_s;
		break;
	case DC_SW_4KB_S_X:
		*sw_mode = dm_sw_4kb_s_x;
		break;
	case DC_SW_4KB_D:
		*sw_mode = dm_sw_4kb_d;
		break;
	case DC_SW_4KB_D_X:
		*sw_mode = dm_sw_4kb_d_x;
		break;
	case DC_SW_64KB_S:
		*sw_mode = dm_sw_64kb_s;
		break;
	case DC_SW_64KB_S_X:
		*sw_mode = dm_sw_64kb_s_x;
		break;
	case DC_SW_64KB_S_T:
		*sw_mode = dm_sw_64kb_s_t;
		break;
	case DC_SW_64KB_D:
		*sw_mode = dm_sw_64kb_d;
		break;
	case DC_SW_64KB_D_X:
		*sw_mode = dm_sw_64kb_d_x;
		break;
	case DC_SW_64KB_D_T:
		*sw_mode = dm_sw_64kb_d_t;
		break;
	case DC_SW_64KB_R_X:
		*sw_mode = dm_sw_64kb_r_x;
		break;
	case DC_SW_VAR_S:
		*sw_mode = dm_sw_var_s;
		break;
	case DC_SW_VAR_S_X:
		*sw_mode = dm_sw_var_s_x;
		break;
	case DC_SW_VAR_D:
		*sw_mode = dm_sw_var_d;
		break;
	case DC_SW_VAR_D_X:
		*sw_mode = dm_sw_var_d_x;
		break;
	case DC_SW_VAR_R_X:
		*sw_mode = dm_sw_var_r_x;
		break;
	default:
		ASSERT(0); /* Not supported */
		break;
	}
}

bool dcn20_split_stream_for_odm(
		const struct dc *dc,
		struct resource_context *res_ctx,
		struct pipe_ctx *prev_odm_pipe,
		struct pipe_ctx *next_odm_pipe)
{
	int pipe_idx = next_odm_pipe->pipe_idx;
	const struct resource_pool *pool = dc->res_pool;

	*next_odm_pipe = *prev_odm_pipe;

	next_odm_pipe->pipe_idx = pipe_idx;
	next_odm_pipe->plane_res.mi = pool->mis[next_odm_pipe->pipe_idx];
	next_odm_pipe->plane_res.hubp = pool->hubps[next_odm_pipe->pipe_idx];
	next_odm_pipe->plane_res.ipp = pool->ipps[next_odm_pipe->pipe_idx];
	next_odm_pipe->plane_res.xfm = pool->transforms[next_odm_pipe->pipe_idx];
	next_odm_pipe->plane_res.dpp = pool->dpps[next_odm_pipe->pipe_idx];
	next_odm_pipe->plane_res.mpcc_inst = pool->dpps[next_odm_pipe->pipe_idx]->inst;
	next_odm_pipe->stream_res.dsc = NULL;
	if (prev_odm_pipe->next_odm_pipe && prev_odm_pipe->next_odm_pipe != next_odm_pipe) {
		next_odm_pipe->next_odm_pipe = prev_odm_pipe->next_odm_pipe;
		next_odm_pipe->next_odm_pipe->prev_odm_pipe = next_odm_pipe;
	}
	if (prev_odm_pipe->top_pipe && prev_odm_pipe->top_pipe->next_odm_pipe) {
		prev_odm_pipe->top_pipe->next_odm_pipe->bottom_pipe = next_odm_pipe;
		next_odm_pipe->top_pipe = prev_odm_pipe->top_pipe->next_odm_pipe;
	}
	if (prev_odm_pipe->bottom_pipe && prev_odm_pipe->bottom_pipe->next_odm_pipe) {
		prev_odm_pipe->bottom_pipe->next_odm_pipe->top_pipe = next_odm_pipe;
		next_odm_pipe->bottom_pipe = prev_odm_pipe->bottom_pipe->next_odm_pipe;
	}
	prev_odm_pipe->next_odm_pipe = next_odm_pipe;
	next_odm_pipe->prev_odm_pipe = prev_odm_pipe;

	if (prev_odm_pipe->plane_state) {
		struct scaler_data *sd = &prev_odm_pipe->plane_res.scl_data;
		int new_width;

		/* HACTIVE halved for odm combine */
		sd->h_active /= 2;
		/* Calculate new vp and recout for left pipe */
		/* Need at least 16 pixels width per side */
		if (sd->recout.x + 16 >= sd->h_active)
			return false;
		new_width = sd->h_active - sd->recout.x;
		sd->viewport.width -= dc_fixpt_floor(dc_fixpt_mul_int(
				sd->ratios.horz, sd->recout.width - new_width));
		sd->viewport_c.width -= dc_fixpt_floor(dc_fixpt_mul_int(
				sd->ratios.horz_c, sd->recout.width - new_width));
		sd->recout.width = new_width;

		/* Calculate new vp and recout for right pipe */
		sd = &next_odm_pipe->plane_res.scl_data;
		/* HACTIVE halved for odm combine */
		sd->h_active /= 2;
		/* Need at least 16 pixels width per side */
		if (new_width <= 16)
			return false;
		new_width = sd->recout.width + sd->recout.x - sd->h_active;
		sd->viewport.width -= dc_fixpt_floor(dc_fixpt_mul_int(
				sd->ratios.horz, sd->recout.width - new_width));
		sd->viewport_c.width -= dc_fixpt_floor(dc_fixpt_mul_int(
				sd->ratios.horz_c, sd->recout.width - new_width));
		sd->recout.width = new_width;
		sd->viewport.x += dc_fixpt_floor(dc_fixpt_mul_int(
				sd->ratios.horz, sd->h_active - sd->recout.x));
		sd->viewport_c.x += dc_fixpt_floor(dc_fixpt_mul_int(
				sd->ratios.horz_c, sd->h_active - sd->recout.x));
		sd->recout.x = 0;
	}
<<<<<<< HEAD
	next_odm_pipe->stream_res.opp = pool->opps[next_odm_pipe->pipe_idx];
#ifdef CONFIG_DRM_AMD_DC_DSC_SUPPORT
	if (next_odm_pipe->stream->timing.flags.DSC == 1) {
		acquire_dsc(res_ctx, pool, &next_odm_pipe->stream_res.dsc, next_odm_pipe->pipe_idx);
=======
	if (!next_odm_pipe->top_pipe)
		next_odm_pipe->stream_res.opp = pool->opps[next_odm_pipe->pipe_idx];
	else
		next_odm_pipe->stream_res.opp = next_odm_pipe->top_pipe->stream_res.opp;
	if (next_odm_pipe->stream->timing.flags.DSC == 1 && !next_odm_pipe->top_pipe) {
		dcn20_acquire_dsc(dc, res_ctx, &next_odm_pipe->stream_res.dsc, next_odm_pipe->pipe_idx);
>>>>>>> c1084c27
		ASSERT(next_odm_pipe->stream_res.dsc);
		if (next_odm_pipe->stream_res.dsc == NULL)
			return false;
	}

	return true;
}

void dcn20_split_stream_for_mpc(
		struct resource_context *res_ctx,
		const struct resource_pool *pool,
		struct pipe_ctx *primary_pipe,
		struct pipe_ctx *secondary_pipe)
{
	int pipe_idx = secondary_pipe->pipe_idx;
	struct pipe_ctx *sec_bot_pipe = secondary_pipe->bottom_pipe;

	*secondary_pipe = *primary_pipe;
	secondary_pipe->bottom_pipe = sec_bot_pipe;

	secondary_pipe->pipe_idx = pipe_idx;
	secondary_pipe->plane_res.mi = pool->mis[secondary_pipe->pipe_idx];
	secondary_pipe->plane_res.hubp = pool->hubps[secondary_pipe->pipe_idx];
	secondary_pipe->plane_res.ipp = pool->ipps[secondary_pipe->pipe_idx];
	secondary_pipe->plane_res.xfm = pool->transforms[secondary_pipe->pipe_idx];
	secondary_pipe->plane_res.dpp = pool->dpps[secondary_pipe->pipe_idx];
	secondary_pipe->plane_res.mpcc_inst = pool->dpps[secondary_pipe->pipe_idx]->inst;
	secondary_pipe->stream_res.dsc = NULL;
	if (primary_pipe->bottom_pipe && primary_pipe->bottom_pipe != secondary_pipe) {
		ASSERT(!secondary_pipe->bottom_pipe);
		secondary_pipe->bottom_pipe = primary_pipe->bottom_pipe;
		secondary_pipe->bottom_pipe->top_pipe = secondary_pipe;
	}
	primary_pipe->bottom_pipe = secondary_pipe;
	secondary_pipe->top_pipe = primary_pipe;

	ASSERT(primary_pipe->plane_state);
}

int dcn20_populate_dml_pipes_from_context(
		struct dc *dc,
		struct dc_state *context,
		display_e2e_pipe_params_st *pipes,
		bool fast_validate)
{
	int pipe_cnt, i;
	bool synchronized_vblank = true;
	struct resource_context *res_ctx = &context->res_ctx;

	for (i = 0, pipe_cnt = -1; i < dc->res_pool->pipe_count; i++) {
		if (!res_ctx->pipe_ctx[i].stream)
			continue;

		if (pipe_cnt < 0) {
			pipe_cnt = i;
			continue;
		}
<<<<<<< HEAD
		if (dc->debug.disable_timing_sync || !resource_are_streams_timing_synchronizable(
=======

		if (res_ctx->pipe_ctx[pipe_cnt].stream == res_ctx->pipe_ctx[i].stream)
			continue;

		if (dc->debug.disable_timing_sync ||
			(!resource_are_streams_timing_synchronizable(
>>>>>>> c1084c27
				res_ctx->pipe_ctx[pipe_cnt].stream,
				res_ctx->pipe_ctx[i].stream) &&
			!resource_are_vblanks_synchronizable(
				res_ctx->pipe_ctx[pipe_cnt].stream,
				res_ctx->pipe_ctx[i].stream))) {
			synchronized_vblank = false;
			break;
		}
	}

	for (i = 0, pipe_cnt = 0; i < dc->res_pool->pipe_count; i++) {
		struct dc_crtc_timing *timing = &res_ctx->pipe_ctx[i].stream->timing;
		unsigned int v_total;
		unsigned int front_porch;
		int output_bpc;
		struct audio_check aud_check = {0};

		if (!res_ctx->pipe_ctx[i].stream)
			continue;

		v_total = timing->v_total;
		front_porch = timing->v_front_porch;

		/* todo:
		pipes[pipe_cnt].pipe.src.dynamic_metadata_enable = 0;
		pipes[pipe_cnt].pipe.src.dcc = 0;
		pipes[pipe_cnt].pipe.src.vm = 0;*/

		pipes[pipe_cnt].clks_cfg.refclk_mhz = dc->res_pool->ref_clocks.dchub_ref_clock_inKhz / 1000.0;

		pipes[pipe_cnt].dout.dsc_enable = res_ctx->pipe_ctx[i].stream->timing.flags.DSC;
		/* todo: rotation?*/
		pipes[pipe_cnt].dout.dsc_slices = res_ctx->pipe_ctx[i].stream->timing.dsc_cfg.num_slices_h;
		if (res_ctx->pipe_ctx[i].stream->use_dynamic_meta) {
			pipes[pipe_cnt].pipe.src.dynamic_metadata_enable = true;
			/* 1/2 vblank */
			pipes[pipe_cnt].pipe.src.dynamic_metadata_lines_before_active =
				(v_total - timing->v_addressable
					- timing->v_border_top - timing->v_border_bottom) / 2;
			/* 36 bytes dp, 32 hdmi */
			pipes[pipe_cnt].pipe.src.dynamic_metadata_xmit_bytes =
				dc_is_dp_signal(res_ctx->pipe_ctx[i].stream->signal) ? 36 : 32;
		}
		pipes[pipe_cnt].pipe.src.dcc = false;
		pipes[pipe_cnt].pipe.src.dcc_rate = 1;
		pipes[pipe_cnt].pipe.dest.synchronized_vblank_all_planes = synchronized_vblank;
		pipes[pipe_cnt].pipe.dest.hblank_start = timing->h_total - timing->h_front_porch;
		pipes[pipe_cnt].pipe.dest.hblank_end = pipes[pipe_cnt].pipe.dest.hblank_start
				- timing->h_addressable
				- timing->h_border_left
				- timing->h_border_right;
		pipes[pipe_cnt].pipe.dest.vblank_start = v_total - front_porch;
		pipes[pipe_cnt].pipe.dest.vblank_end = pipes[pipe_cnt].pipe.dest.vblank_start
				- timing->v_addressable
				- timing->v_border_top
				- timing->v_border_bottom;
		pipes[pipe_cnt].pipe.dest.htotal = timing->h_total;
		pipes[pipe_cnt].pipe.dest.vtotal = v_total;
		pipes[pipe_cnt].pipe.dest.hactive =
			timing->h_addressable + timing->h_border_left + timing->h_border_right;
		pipes[pipe_cnt].pipe.dest.vactive =
			timing->v_addressable + timing->v_border_top + timing->v_border_bottom;
		pipes[pipe_cnt].pipe.dest.interlaced = timing->flags.INTERLACE;
		pipes[pipe_cnt].pipe.dest.pixel_rate_mhz = timing->pix_clk_100hz/10000.0;
		if (timing->timing_3d_format == TIMING_3D_FORMAT_HW_FRAME_PACKING)
			pipes[pipe_cnt].pipe.dest.pixel_rate_mhz *= 2;
		pipes[pipe_cnt].pipe.dest.otg_inst = res_ctx->pipe_ctx[i].stream_res.tg->inst;
		pipes[pipe_cnt].dout.dp_lanes = 4;
		pipes[pipe_cnt].dout.is_virtual = 0;
		pipes[pipe_cnt].pipe.dest.vtotal_min = res_ctx->pipe_ctx[i].stream->adjust.v_total_min;
		pipes[pipe_cnt].pipe.dest.vtotal_max = res_ctx->pipe_ctx[i].stream->adjust.v_total_max;
		switch (get_num_odm_splits(&res_ctx->pipe_ctx[i])) {
		case 1:
			pipes[pipe_cnt].pipe.dest.odm_combine = dm_odm_combine_mode_2to1;
			break;
		case 3:
			pipes[pipe_cnt].pipe.dest.odm_combine = dm_odm_combine_mode_4to1;
			break;
		default:
			pipes[pipe_cnt].pipe.dest.odm_combine = dm_odm_combine_mode_disabled;
		}
		pipes[pipe_cnt].pipe.src.hsplit_grp = res_ctx->pipe_ctx[i].pipe_idx;
		if (res_ctx->pipe_ctx[i].top_pipe && res_ctx->pipe_ctx[i].top_pipe->plane_state
				== res_ctx->pipe_ctx[i].plane_state) {
			struct pipe_ctx *first_pipe = res_ctx->pipe_ctx[i].top_pipe;
			int split_idx = 0;

			while (first_pipe->top_pipe && first_pipe->top_pipe->plane_state
					== res_ctx->pipe_ctx[i].plane_state) {
				first_pipe = first_pipe->top_pipe;
				split_idx++;
			}
			/* Treat 4to1 mpc combine as an mpo of 2 2-to-1 combines */
			if (split_idx == 0)
				pipes[pipe_cnt].pipe.src.hsplit_grp = first_pipe->pipe_idx;
			else if (split_idx == 1)
				pipes[pipe_cnt].pipe.src.hsplit_grp = res_ctx->pipe_ctx[i].pipe_idx;
			else if (split_idx == 2)
				pipes[pipe_cnt].pipe.src.hsplit_grp = res_ctx->pipe_ctx[i].top_pipe->pipe_idx;
		} else if (res_ctx->pipe_ctx[i].prev_odm_pipe) {
			struct pipe_ctx *first_pipe = res_ctx->pipe_ctx[i].prev_odm_pipe;

			while (first_pipe->prev_odm_pipe)
				first_pipe = first_pipe->prev_odm_pipe;
			pipes[pipe_cnt].pipe.src.hsplit_grp = first_pipe->pipe_idx;
		}

		switch (res_ctx->pipe_ctx[i].stream->signal) {
		case SIGNAL_TYPE_DISPLAY_PORT_MST:
		case SIGNAL_TYPE_DISPLAY_PORT:
			pipes[pipe_cnt].dout.output_type = dm_dp;
			break;
		case SIGNAL_TYPE_EDP:
			pipes[pipe_cnt].dout.output_type = dm_edp;
			break;
		case SIGNAL_TYPE_HDMI_TYPE_A:
		case SIGNAL_TYPE_DVI_SINGLE_LINK:
		case SIGNAL_TYPE_DVI_DUAL_LINK:
			pipes[pipe_cnt].dout.output_type = dm_hdmi;
			break;
		default:
			/* In case there is no signal, set dp with 4 lanes to allow max config */
			pipes[pipe_cnt].dout.is_virtual = 1;
			pipes[pipe_cnt].dout.output_type = dm_dp;
			pipes[pipe_cnt].dout.dp_lanes = 4;
		}

		switch (res_ctx->pipe_ctx[i].stream->timing.display_color_depth) {
		case COLOR_DEPTH_666:
			output_bpc = 6;
			break;
		case COLOR_DEPTH_888:
			output_bpc = 8;
			break;
		case COLOR_DEPTH_101010:
			output_bpc = 10;
			break;
		case COLOR_DEPTH_121212:
			output_bpc = 12;
			break;
		case COLOR_DEPTH_141414:
			output_bpc = 14;
			break;
		case COLOR_DEPTH_161616:
			output_bpc = 16;
			break;
		case COLOR_DEPTH_999:
			output_bpc = 9;
			break;
		case COLOR_DEPTH_111111:
			output_bpc = 11;
			break;
		default:
			output_bpc = 8;
			break;
		}

		switch (res_ctx->pipe_ctx[i].stream->timing.pixel_encoding) {
		case PIXEL_ENCODING_RGB:
		case PIXEL_ENCODING_YCBCR444:
			pipes[pipe_cnt].dout.output_format = dm_444;
			pipes[pipe_cnt].dout.output_bpp = output_bpc * 3;
			break;
		case PIXEL_ENCODING_YCBCR420:
			pipes[pipe_cnt].dout.output_format = dm_420;
			pipes[pipe_cnt].dout.output_bpp = (output_bpc * 3.0) / 2;
			break;
		case PIXEL_ENCODING_YCBCR422:
			if (res_ctx->pipe_ctx[i].stream->timing.flags.DSC &&
			    !res_ctx->pipe_ctx[i].stream->timing.dsc_cfg.ycbcr422_simple)
				pipes[pipe_cnt].dout.output_format = dm_n422;
			else
				pipes[pipe_cnt].dout.output_format = dm_s422;
			pipes[pipe_cnt].dout.output_bpp = output_bpc * 2;
			break;
		default:
			pipes[pipe_cnt].dout.output_format = dm_444;
			pipes[pipe_cnt].dout.output_bpp = output_bpc * 3;
		}

		if (res_ctx->pipe_ctx[i].stream->timing.flags.DSC)
			pipes[pipe_cnt].dout.output_bpp = res_ctx->pipe_ctx[i].stream->timing.dsc_cfg.bits_per_pixel / 16.0;

		/* todo: default max for now, until there is logic reflecting this in dc*/
		pipes[pipe_cnt].dout.dsc_input_bpc = 12;
		/*fill up the audio sample rate (unit in kHz)*/
		get_audio_check(&res_ctx->pipe_ctx[i].stream->audio_info, &aud_check);
		pipes[pipe_cnt].dout.max_audio_sample_rate = aud_check.max_audiosample_rate / 1000;
		/*
		 * For graphic plane, cursor number is 1, nv12 is 0
		 * bw calculations due to cursor on/off
		 */
		if (res_ctx->pipe_ctx[i].plane_state &&
				res_ctx->pipe_ctx[i].plane_state->address.type == PLN_ADDR_TYPE_VIDEO_PROGRESSIVE)
			pipes[pipe_cnt].pipe.src.num_cursors = 0;
		else
			pipes[pipe_cnt].pipe.src.num_cursors = dc->dml.ip.number_of_cursors;

		pipes[pipe_cnt].pipe.src.cur0_src_width = 256;
		pipes[pipe_cnt].pipe.src.cur0_bpp = dm_cur_32bit;

		if (!res_ctx->pipe_ctx[i].plane_state) {
			pipes[pipe_cnt].pipe.src.is_hsplit = pipes[pipe_cnt].pipe.dest.odm_combine != dm_odm_combine_mode_disabled;
			pipes[pipe_cnt].pipe.src.source_scan = dm_horz;
			pipes[pipe_cnt].pipe.src.sw_mode = dm_sw_4kb_s;
			pipes[pipe_cnt].pipe.src.macro_tile_size = dm_64k_tile;
			pipes[pipe_cnt].pipe.src.viewport_width = timing->h_addressable;
			if (pipes[pipe_cnt].pipe.src.viewport_width > 1920)
				pipes[pipe_cnt].pipe.src.viewport_width = 1920;
			pipes[pipe_cnt].pipe.src.viewport_height = timing->v_addressable;
			if (pipes[pipe_cnt].pipe.src.viewport_height > 1080)
				pipes[pipe_cnt].pipe.src.viewport_height = 1080;
			pipes[pipe_cnt].pipe.src.surface_height_y = pipes[pipe_cnt].pipe.src.viewport_height;
			pipes[pipe_cnt].pipe.src.surface_width_y = pipes[pipe_cnt].pipe.src.viewport_width;
			pipes[pipe_cnt].pipe.src.surface_height_c = pipes[pipe_cnt].pipe.src.viewport_height;
			pipes[pipe_cnt].pipe.src.surface_width_c = pipes[pipe_cnt].pipe.src.viewport_width;
			pipes[pipe_cnt].pipe.src.data_pitch = ((pipes[pipe_cnt].pipe.src.viewport_width + 255) / 256) * 256;
			pipes[pipe_cnt].pipe.src.source_format = dm_444_32;
			pipes[pipe_cnt].pipe.dest.recout_width = pipes[pipe_cnt].pipe.src.viewport_width; /*vp_width/hratio*/
			pipes[pipe_cnt].pipe.dest.recout_height = pipes[pipe_cnt].pipe.src.viewport_height; /*vp_height/vratio*/
			pipes[pipe_cnt].pipe.dest.full_recout_width = pipes[pipe_cnt].pipe.dest.recout_width;  /*when is_hsplit != 1*/
			pipes[pipe_cnt].pipe.dest.full_recout_height = pipes[pipe_cnt].pipe.dest.recout_height; /*when is_hsplit != 1*/
			pipes[pipe_cnt].pipe.scale_ratio_depth.lb_depth = dm_lb_16;
			pipes[pipe_cnt].pipe.scale_ratio_depth.hscl_ratio = 1.0;
			pipes[pipe_cnt].pipe.scale_ratio_depth.vscl_ratio = 1.0;
			pipes[pipe_cnt].pipe.scale_ratio_depth.scl_enable = 0; /*Lb only or Full scl*/
			pipes[pipe_cnt].pipe.scale_taps.htaps = 1;
			pipes[pipe_cnt].pipe.scale_taps.vtaps = 1;
			pipes[pipe_cnt].pipe.dest.vtotal_min = v_total;
			pipes[pipe_cnt].pipe.dest.vtotal_max = v_total;

			if (pipes[pipe_cnt].pipe.dest.odm_combine == dm_odm_combine_mode_2to1) {
				pipes[pipe_cnt].pipe.src.viewport_width /= 2;
				pipes[pipe_cnt].pipe.dest.recout_width /= 2;
			} else if (pipes[pipe_cnt].pipe.dest.odm_combine == dm_odm_combine_mode_4to1) {
				pipes[pipe_cnt].pipe.src.viewport_width /= 4;
				pipes[pipe_cnt].pipe.dest.recout_width /= 4;
			}
		} else {
			struct dc_plane_state *pln = res_ctx->pipe_ctx[i].plane_state;
			struct scaler_data *scl = &res_ctx->pipe_ctx[i].plane_res.scl_data;

			pipes[pipe_cnt].pipe.src.immediate_flip = pln->flip_immediate;
			pipes[pipe_cnt].pipe.src.is_hsplit = (res_ctx->pipe_ctx[i].bottom_pipe && res_ctx->pipe_ctx[i].bottom_pipe->plane_state == pln)
					|| (res_ctx->pipe_ctx[i].top_pipe && res_ctx->pipe_ctx[i].top_pipe->plane_state == pln)
					|| pipes[pipe_cnt].pipe.dest.odm_combine != dm_odm_combine_mode_disabled;

			/* stereo is not split */
			if (pln->stereo_format == PLANE_STEREO_FORMAT_SIDE_BY_SIDE ||
			    pln->stereo_format == PLANE_STEREO_FORMAT_TOP_AND_BOTTOM) {
				pipes[pipe_cnt].pipe.src.is_hsplit = false;
				pipes[pipe_cnt].pipe.src.hsplit_grp = res_ctx->pipe_ctx[i].pipe_idx;
			}

			pipes[pipe_cnt].pipe.src.source_scan = pln->rotation == ROTATION_ANGLE_90
					|| pln->rotation == ROTATION_ANGLE_270 ? dm_vert : dm_horz;
			pipes[pipe_cnt].pipe.src.viewport_y_y = scl->viewport.y;
			pipes[pipe_cnt].pipe.src.viewport_y_c = scl->viewport_c.y;
			pipes[pipe_cnt].pipe.src.viewport_width = scl->viewport.width;
			pipes[pipe_cnt].pipe.src.viewport_width_c = scl->viewport_c.width;
			pipes[pipe_cnt].pipe.src.viewport_height = scl->viewport.height;
			pipes[pipe_cnt].pipe.src.viewport_height_c = scl->viewport_c.height;
			pipes[pipe_cnt].pipe.src.viewport_width_max = pln->src_rect.width;
			pipes[pipe_cnt].pipe.src.viewport_height_max = pln->src_rect.height;
			pipes[pipe_cnt].pipe.src.surface_width_y = pln->plane_size.surface_size.width;
			pipes[pipe_cnt].pipe.src.surface_height_y = pln->plane_size.surface_size.height;
			pipes[pipe_cnt].pipe.src.surface_width_c = pln->plane_size.chroma_size.width;
			pipes[pipe_cnt].pipe.src.surface_height_c = pln->plane_size.chroma_size.height;
			if (pln->format == SURFACE_PIXEL_FORMAT_GRPH_RGBE_ALPHA
					|| pln->format >= SURFACE_PIXEL_FORMAT_VIDEO_BEGIN) {
				pipes[pipe_cnt].pipe.src.data_pitch = pln->plane_size.surface_pitch;
				pipes[pipe_cnt].pipe.src.data_pitch_c = pln->plane_size.chroma_pitch;
				pipes[pipe_cnt].pipe.src.meta_pitch = pln->dcc.meta_pitch;
				pipes[pipe_cnt].pipe.src.meta_pitch_c = pln->dcc.meta_pitch_c;
			} else {
				pipes[pipe_cnt].pipe.src.data_pitch = pln->plane_size.surface_pitch;
				pipes[pipe_cnt].pipe.src.meta_pitch = pln->dcc.meta_pitch;
			}
			pipes[pipe_cnt].pipe.src.dcc = pln->dcc.enable;
			pipes[pipe_cnt].pipe.dest.recout_width = scl->recout.width;
			pipes[pipe_cnt].pipe.dest.recout_height = scl->recout.height;
			pipes[pipe_cnt].pipe.dest.full_recout_height = scl->recout.height;
			pipes[pipe_cnt].pipe.dest.full_recout_width = scl->recout.width;
			if (pipes[pipe_cnt].pipe.dest.odm_combine == dm_odm_combine_mode_2to1)
				pipes[pipe_cnt].pipe.dest.full_recout_width *= 2;
			else if (pipes[pipe_cnt].pipe.dest.odm_combine == dm_odm_combine_mode_4to1)
				pipes[pipe_cnt].pipe.dest.full_recout_width *= 4;
			else {
				struct pipe_ctx *split_pipe = res_ctx->pipe_ctx[i].bottom_pipe;

				while (split_pipe && split_pipe->plane_state == pln) {
					pipes[pipe_cnt].pipe.dest.full_recout_width += split_pipe->plane_res.scl_data.recout.width;
					split_pipe = split_pipe->bottom_pipe;
				}
				split_pipe = res_ctx->pipe_ctx[i].top_pipe;
				while (split_pipe && split_pipe->plane_state == pln) {
					pipes[pipe_cnt].pipe.dest.full_recout_width += split_pipe->plane_res.scl_data.recout.width;
					split_pipe = split_pipe->top_pipe;
				}
			}

			pipes[pipe_cnt].pipe.scale_ratio_depth.lb_depth = dm_lb_16;
			pipes[pipe_cnt].pipe.scale_ratio_depth.hscl_ratio = (double) scl->ratios.horz.value / (1ULL<<32);
			pipes[pipe_cnt].pipe.scale_ratio_depth.hscl_ratio_c = (double) scl->ratios.horz_c.value / (1ULL<<32);
			pipes[pipe_cnt].pipe.scale_ratio_depth.vscl_ratio = (double) scl->ratios.vert.value / (1ULL<<32);
			pipes[pipe_cnt].pipe.scale_ratio_depth.vscl_ratio_c = (double) scl->ratios.vert_c.value / (1ULL<<32);
			pipes[pipe_cnt].pipe.scale_ratio_depth.scl_enable =
					scl->ratios.vert.value != dc_fixpt_one.value
					|| scl->ratios.horz.value != dc_fixpt_one.value
					|| scl->ratios.vert_c.value != dc_fixpt_one.value
					|| scl->ratios.horz_c.value != dc_fixpt_one.value /*Lb only or Full scl*/
					|| dc->debug.always_scale; /*support always scale*/
			pipes[pipe_cnt].pipe.scale_taps.htaps = scl->taps.h_taps;
			pipes[pipe_cnt].pipe.scale_taps.htaps_c = scl->taps.h_taps_c;
			pipes[pipe_cnt].pipe.scale_taps.vtaps = scl->taps.v_taps;
			pipes[pipe_cnt].pipe.scale_taps.vtaps_c = scl->taps.v_taps_c;

			pipes[pipe_cnt].pipe.src.macro_tile_size =
					swizzle_mode_to_macro_tile_size(pln->tiling_info.gfx9.swizzle);
			swizzle_to_dml_params(pln->tiling_info.gfx9.swizzle,
					&pipes[pipe_cnt].pipe.src.sw_mode);

			switch (pln->format) {
			case SURFACE_PIXEL_FORMAT_VIDEO_420_YCbCr:
			case SURFACE_PIXEL_FORMAT_VIDEO_420_YCrCb:
				pipes[pipe_cnt].pipe.src.source_format = dm_420_8;
				break;
			case SURFACE_PIXEL_FORMAT_VIDEO_420_10bpc_YCbCr:
			case SURFACE_PIXEL_FORMAT_VIDEO_420_10bpc_YCrCb:
				pipes[pipe_cnt].pipe.src.source_format = dm_420_10;
				break;
			case SURFACE_PIXEL_FORMAT_GRPH_ARGB16161616:
			case SURFACE_PIXEL_FORMAT_GRPH_ABGR16161616:
			case SURFACE_PIXEL_FORMAT_GRPH_ARGB16161616F:
			case SURFACE_PIXEL_FORMAT_GRPH_ABGR16161616F:
				pipes[pipe_cnt].pipe.src.source_format = dm_444_64;
				break;
			case SURFACE_PIXEL_FORMAT_GRPH_ARGB1555:
			case SURFACE_PIXEL_FORMAT_GRPH_RGB565:
				pipes[pipe_cnt].pipe.src.source_format = dm_444_16;
				break;
			case SURFACE_PIXEL_FORMAT_GRPH_PALETA_256_COLORS:
				pipes[pipe_cnt].pipe.src.source_format = dm_444_8;
				break;
			case SURFACE_PIXEL_FORMAT_GRPH_RGBE_ALPHA:
				pipes[pipe_cnt].pipe.src.source_format = dm_rgbe_alpha;
				break;
			default:
				pipes[pipe_cnt].pipe.src.source_format = dm_444_32;
				break;
			}
		}

		pipe_cnt++;
	}

	/* populate writeback information */
	DC_FP_START();
	dc->res_pool->funcs->populate_dml_writeback_from_context(dc, res_ctx, pipes);
	DC_FP_END();

	return pipe_cnt;
}

unsigned int dcn20_calc_max_scaled_time(
		unsigned int time_per_pixel,
		enum mmhubbub_wbif_mode mode,
		unsigned int urgent_watermark)
{
	unsigned int time_per_byte = 0;
	unsigned int total_y_free_entry = 0x200; /* two memory piece for luma */
	unsigned int total_c_free_entry = 0x140; /* two memory piece for chroma */
	unsigned int small_free_entry, max_free_entry;
	unsigned int buf_lh_capability;
	unsigned int max_scaled_time;

	if (mode == PACKED_444) /* packed mode */
		time_per_byte = time_per_pixel/4;
	else if (mode == PLANAR_420_8BPC)
		time_per_byte  = time_per_pixel;
	else if (mode == PLANAR_420_10BPC) /* p010 */
		time_per_byte  = time_per_pixel * 819/1024;

	if (time_per_byte == 0)
		time_per_byte = 1;

	small_free_entry  = (total_y_free_entry > total_c_free_entry) ? total_c_free_entry : total_y_free_entry;
	max_free_entry    = (mode == PACKED_444) ? total_y_free_entry + total_c_free_entry : small_free_entry;
	buf_lh_capability = max_free_entry*time_per_byte*32/16; /* there is 4bit fraction */
	max_scaled_time   = buf_lh_capability - urgent_watermark;
	return max_scaled_time;
}

void dcn20_set_mcif_arb_params(
		struct dc *dc,
		struct dc_state *context,
		display_e2e_pipe_params_st *pipes,
		int pipe_cnt)
{
	enum mmhubbub_wbif_mode wbif_mode;
	struct mcif_arb_params *wb_arb_params;
	int i, j, k, dwb_pipe;

	/* Writeback MCIF_WB arbitration parameters */
	dwb_pipe = 0;
	for (i = 0; i < dc->res_pool->pipe_count; i++) {

		if (!context->res_ctx.pipe_ctx[i].stream)
			continue;

		for (j = 0; j < MAX_DWB_PIPES; j++) {
			if (context->res_ctx.pipe_ctx[i].stream->writeback_info[j].wb_enabled == false)
				continue;

			//wb_arb_params = &context->res_ctx.pipe_ctx[i].stream->writeback_info[j].mcif_arb_params;
			wb_arb_params = &context->bw_ctx.bw.dcn.bw_writeback.mcif_wb_arb[dwb_pipe];

			if (context->res_ctx.pipe_ctx[i].stream->writeback_info[j].dwb_params.out_format == dwb_scaler_mode_yuv420) {
				if (context->res_ctx.pipe_ctx[i].stream->writeback_info[j].dwb_params.output_depth == DWB_OUTPUT_PIXEL_DEPTH_8BPC)
					wbif_mode = PLANAR_420_8BPC;
				else
					wbif_mode = PLANAR_420_10BPC;
			} else
				wbif_mode = PACKED_444;

			for (k = 0; k < sizeof(wb_arb_params->cli_watermark)/sizeof(wb_arb_params->cli_watermark[0]); k++) {
				wb_arb_params->cli_watermark[k] = get_wm_writeback_urgent(&context->bw_ctx.dml, pipes, pipe_cnt) * 1000;
				wb_arb_params->pstate_watermark[k] = get_wm_writeback_dram_clock_change(&context->bw_ctx.dml, pipes, pipe_cnt) * 1000;
			}
			wb_arb_params->time_per_pixel = 16.0 * 1000 / (context->res_ctx.pipe_ctx[i].stream->phy_pix_clk / 1000); /* 4 bit fraction, ms */
			wb_arb_params->slice_lines = 32;
			wb_arb_params->arbitration_slice = 2;
			wb_arb_params->max_scaled_time = dcn20_calc_max_scaled_time(wb_arb_params->time_per_pixel,
				wbif_mode,
				wb_arb_params->cli_watermark[0]); /* assume 4 watermark sets have the same value */

			dwb_pipe++;

			if (dwb_pipe >= MAX_DWB_PIPES)
				return;
		}
		if (dwb_pipe >= MAX_DWB_PIPES)
			return;
	}
}

bool dcn20_validate_dsc(struct dc *dc, struct dc_state *new_ctx)
{
	int i;

	/* Validate DSC config, dsc count validation is already done */
	for (i = 0; i < dc->res_pool->pipe_count; i++) {
		struct pipe_ctx *pipe_ctx = &new_ctx->res_ctx.pipe_ctx[i];
		struct dc_stream_state *stream = pipe_ctx->stream;
		struct dsc_config dsc_cfg;
		struct pipe_ctx *odm_pipe;
		int opp_cnt = 1;

		for (odm_pipe = pipe_ctx->next_odm_pipe; odm_pipe; odm_pipe = odm_pipe->next_odm_pipe)
			opp_cnt++;

		/* Only need to validate top pipe */
		if (pipe_ctx->top_pipe || pipe_ctx->prev_odm_pipe || !stream || !stream->timing.flags.DSC)
			continue;

		dsc_cfg.pic_width = (stream->timing.h_addressable + stream->timing.h_border_left
				+ stream->timing.h_border_right) / opp_cnt;
		dsc_cfg.pic_height = stream->timing.v_addressable + stream->timing.v_border_top
				+ stream->timing.v_border_bottom;
		dsc_cfg.pixel_encoding = stream->timing.pixel_encoding;
		dsc_cfg.color_depth = stream->timing.display_color_depth;
		dsc_cfg.is_odm = pipe_ctx->next_odm_pipe ? true : false;
		dsc_cfg.dc_dsc_cfg = stream->timing.dsc_cfg;
		dsc_cfg.dc_dsc_cfg.num_slices_h /= opp_cnt;

		if (!pipe_ctx->stream_res.dsc->funcs->dsc_validate_stream(pipe_ctx->stream_res.dsc, &dsc_cfg))
			return false;
	}
	return true;
}

struct pipe_ctx *dcn20_find_secondary_pipe(struct dc *dc,
		struct resource_context *res_ctx,
		const struct resource_pool *pool,
		const struct pipe_ctx *primary_pipe)
{
	struct pipe_ctx *secondary_pipe = NULL;

	if (dc && primary_pipe) {
		int j;
		int preferred_pipe_idx = 0;

		/* first check the prev dc state:
		 * if this primary pipe has a bottom pipe in prev. state
		 * and if the bottom pipe is still available (which it should be),
		 * pick that pipe as secondary
		 * Same logic applies for ODM pipes
		 */
		if (dc->current_state->res_ctx.pipe_ctx[primary_pipe->pipe_idx].next_odm_pipe) {
			preferred_pipe_idx = dc->current_state->res_ctx.pipe_ctx[primary_pipe->pipe_idx].next_odm_pipe->pipe_idx;
			if (res_ctx->pipe_ctx[preferred_pipe_idx].stream == NULL) {
				secondary_pipe = &res_ctx->pipe_ctx[preferred_pipe_idx];
				secondary_pipe->pipe_idx = preferred_pipe_idx;
			}
		}
		if (secondary_pipe == NULL &&
				dc->current_state->res_ctx.pipe_ctx[primary_pipe->pipe_idx].bottom_pipe) {
			preferred_pipe_idx = dc->current_state->res_ctx.pipe_ctx[primary_pipe->pipe_idx].bottom_pipe->pipe_idx;
			if (res_ctx->pipe_ctx[preferred_pipe_idx].stream == NULL) {
				secondary_pipe = &res_ctx->pipe_ctx[preferred_pipe_idx];
				secondary_pipe->pipe_idx = preferred_pipe_idx;
			}
		}

		/*
		 * if this primary pipe does not have a bottom pipe in prev. state
		 * start backward and find a pipe that did not used to be a bottom pipe in
		 * prev. dc state. This way we make sure we keep the same assignment as
		 * last state and will not have to reprogram every pipe
		 */
		if (secondary_pipe == NULL) {
			for (j = dc->res_pool->pipe_count - 1; j >= 0; j--) {
				if (dc->current_state->res_ctx.pipe_ctx[j].top_pipe == NULL
						&& dc->current_state->res_ctx.pipe_ctx[j].prev_odm_pipe == NULL) {
					preferred_pipe_idx = j;

					if (res_ctx->pipe_ctx[preferred_pipe_idx].stream == NULL) {
						secondary_pipe = &res_ctx->pipe_ctx[preferred_pipe_idx];
						secondary_pipe->pipe_idx = preferred_pipe_idx;
						break;
					}
				}
			}
		}
		/*
		 * We should never hit this assert unless assignments are shuffled around
		 * if this happens we will prob. hit a vsync tdr
		 */
		ASSERT(secondary_pipe);
		/*
		 * search backwards for the second pipe to keep pipe
		 * assignment more consistent
		 */
		if (secondary_pipe == NULL) {
			for (j = dc->res_pool->pipe_count - 1; j >= 0; j--) {
				preferred_pipe_idx = j;

				if (res_ctx->pipe_ctx[preferred_pipe_idx].stream == NULL) {
					secondary_pipe = &res_ctx->pipe_ctx[preferred_pipe_idx];
					secondary_pipe->pipe_idx = preferred_pipe_idx;
					break;
				}
			}
		}
	}

	return secondary_pipe;
}

void dcn20_merge_pipes_for_validate(
		struct dc *dc,
		struct dc_state *context)
{
	int i;

	/* merge previously split odm pipes since mode support needs to make the decision */
	for (i = 0; i < dc->res_pool->pipe_count; i++) {
		struct pipe_ctx *pipe = &context->res_ctx.pipe_ctx[i];
		struct pipe_ctx *odm_pipe = pipe->next_odm_pipe;

		if (pipe->prev_odm_pipe)
			continue;

		pipe->next_odm_pipe = NULL;
		while (odm_pipe) {
			struct pipe_ctx *next_odm_pipe = odm_pipe->next_odm_pipe;

			odm_pipe->plane_state = NULL;
			odm_pipe->stream = NULL;
			odm_pipe->top_pipe = NULL;
			odm_pipe->bottom_pipe = NULL;
			odm_pipe->prev_odm_pipe = NULL;
			odm_pipe->next_odm_pipe = NULL;
			if (odm_pipe->stream_res.dsc)
				dcn20_release_dsc(&context->res_ctx, dc->res_pool, &odm_pipe->stream_res.dsc);
			/* Clear plane_res and stream_res */
			memset(&odm_pipe->plane_res, 0, sizeof(odm_pipe->plane_res));
			memset(&odm_pipe->stream_res, 0, sizeof(odm_pipe->stream_res));
			odm_pipe = next_odm_pipe;
		}
		if (pipe->plane_state)
			resource_build_scaling_params(pipe);
	}

	/* merge previously mpc split pipes since mode support needs to make the decision */
	for (i = 0; i < dc->res_pool->pipe_count; i++) {
		struct pipe_ctx *pipe = &context->res_ctx.pipe_ctx[i];
		struct pipe_ctx *hsplit_pipe = pipe->bottom_pipe;

		if (!hsplit_pipe || hsplit_pipe->plane_state != pipe->plane_state)
			continue;

		pipe->bottom_pipe = hsplit_pipe->bottom_pipe;
		if (hsplit_pipe->bottom_pipe)
			hsplit_pipe->bottom_pipe->top_pipe = pipe;
		hsplit_pipe->plane_state = NULL;
		hsplit_pipe->stream = NULL;
		hsplit_pipe->top_pipe = NULL;
		hsplit_pipe->bottom_pipe = NULL;

		/* Clear plane_res and stream_res */
		memset(&hsplit_pipe->plane_res, 0, sizeof(hsplit_pipe->plane_res));
		memset(&hsplit_pipe->stream_res, 0, sizeof(hsplit_pipe->stream_res));
		if (pipe->plane_state)
			resource_build_scaling_params(pipe);
	}
}

int dcn20_validate_apply_pipe_split_flags(
		struct dc *dc,
		struct dc_state *context,
		int vlevel,
		int *split,
		bool *merge)
{
	int i, pipe_idx, vlevel_split;
	int plane_count = 0;
	bool force_split = false;
	bool avoid_split = dc->debug.pipe_split_policy == MPC_SPLIT_AVOID;
	struct vba_vars_st *v = &context->bw_ctx.dml.vba;
	int max_mpc_comb = v->maxMpcComb;

	if (context->stream_count > 1) {
		if (dc->debug.pipe_split_policy == MPC_SPLIT_AVOID_MULT_DISP)
			avoid_split = true;
	} else if (dc->debug.force_single_disp_pipe_split)
			force_split = true;

	for (i = 0; i < dc->res_pool->pipe_count; i++) {
		struct pipe_ctx *pipe = &context->res_ctx.pipe_ctx[i];

		/**
		 * Workaround for avoiding pipe-split in cases where we'd split
		 * planes that are too small, resulting in splits that aren't
		 * valid for the scaler.
		 */
		if (pipe->plane_state &&
		    (pipe->plane_state->dst_rect.width <= 16 ||
		     pipe->plane_state->dst_rect.height <= 16 ||
		     pipe->plane_state->src_rect.width <= 16 ||
		     pipe->plane_state->src_rect.height <= 16))
			avoid_split = true;

		/* TODO: fix dc bugs and remove this split threshold thing */
		if (pipe->stream && !pipe->prev_odm_pipe &&
				(!pipe->top_pipe || pipe->top_pipe->plane_state != pipe->plane_state))
			++plane_count;
	}
	if (plane_count > dc->res_pool->pipe_count / 2)
		avoid_split = true;

	/* W/A: Mode timing with borders may not work well with pipe split, avoid for this corner case */
	for (i = 0; i < dc->res_pool->pipe_count; i++) {
		struct pipe_ctx *pipe = &context->res_ctx.pipe_ctx[i];
		struct dc_crtc_timing timing;

		if (!pipe->stream)
			continue;
		else {
			timing = pipe->stream->timing;
			if (timing.h_border_left + timing.h_border_right
					+ timing.v_border_top + timing.v_border_bottom > 0) {
				avoid_split = true;
				break;
			}
		}
	}

	/* Avoid split loop looks for lowest voltage level that allows most unsplit pipes possible */
	if (avoid_split) {
		for (i = 0, pipe_idx = 0; i < dc->res_pool->pipe_count; i++) {
			if (!context->res_ctx.pipe_ctx[i].stream)
				continue;

			for (vlevel_split = vlevel; vlevel <= context->bw_ctx.dml.soc.num_states; vlevel++)
				if (v->NoOfDPP[vlevel][0][pipe_idx] == 1 &&
						v->ModeSupport[vlevel][0])
					break;
			/* Impossible to not split this pipe */
			if (vlevel > context->bw_ctx.dml.soc.num_states)
				vlevel = vlevel_split;
			else
				max_mpc_comb = 0;
			pipe_idx++;
		}
		v->maxMpcComb = max_mpc_comb;
	}

	/* Split loop sets which pipe should be split based on dml outputs and dc flags */
	for (i = 0, pipe_idx = 0; i < dc->res_pool->pipe_count; i++) {
		struct pipe_ctx *pipe = &context->res_ctx.pipe_ctx[i];
		int pipe_plane = v->pipe_plane[pipe_idx];
		bool split4mpc = context->stream_count == 1 && plane_count == 1
				&& dc->config.enable_4to1MPC && dc->res_pool->pipe_count >= 4;

		if (!context->res_ctx.pipe_ctx[i].stream)
			continue;

		if (split4mpc || v->NoOfDPP[vlevel][max_mpc_comb][pipe_plane] == 4)
			split[i] = 4;
		else if (force_split || v->NoOfDPP[vlevel][max_mpc_comb][pipe_plane] == 2)
				split[i] = 2;

		if ((pipe->stream->view_format ==
				VIEW_3D_FORMAT_SIDE_BY_SIDE ||
				pipe->stream->view_format ==
				VIEW_3D_FORMAT_TOP_AND_BOTTOM) &&
				(pipe->stream->timing.timing_3d_format ==
				TIMING_3D_FORMAT_TOP_AND_BOTTOM ||
				 pipe->stream->timing.timing_3d_format ==
				TIMING_3D_FORMAT_SIDE_BY_SIDE))
			split[i] = 2;
		if (dc->debug.force_odm_combine & (1 << pipe->stream_res.tg->inst)) {
			split[i] = 2;
			v->ODMCombineEnablePerState[vlevel][pipe_plane] = dm_odm_combine_mode_2to1;
		}
		if (dc->debug.force_odm_combine_4to1 & (1 << pipe->stream_res.tg->inst)) {
			split[i] = 4;
			v->ODMCombineEnablePerState[vlevel][pipe_plane] = dm_odm_combine_mode_4to1;
		}
		/*420 format workaround*/
		if (pipe->stream->timing.h_addressable > 7680 &&
				pipe->stream->timing.pixel_encoding == PIXEL_ENCODING_YCBCR420) {
			split[i] = 4;
		}
		v->ODMCombineEnabled[pipe_plane] =
			v->ODMCombineEnablePerState[vlevel][pipe_plane];

		if (v->ODMCombineEnabled[pipe_plane] == dm_odm_combine_mode_disabled) {
			if (get_num_mpc_splits(pipe) == 1) {
				/*If need split for mpc but 2 way split already*/
				if (split[i] == 4)
					split[i] = 2; /* 2 -> 4 MPC */
				else if (split[i] == 2)
					split[i] = 0; /* 2 -> 2 MPC */
				else if (pipe->top_pipe && pipe->top_pipe->plane_state == pipe->plane_state)
					merge[i] = true; /* 2 -> 1 MPC */
			} else if (get_num_mpc_splits(pipe) == 3) {
				/*If need split for mpc but 4 way split already*/
				if (split[i] == 2 && ((pipe->top_pipe && !pipe->top_pipe->top_pipe)
						|| !pipe->bottom_pipe)) {
					merge[i] = true; /* 4 -> 2 MPC */
				} else if (split[i] == 0 && pipe->top_pipe &&
						pipe->top_pipe->plane_state == pipe->plane_state)
					merge[i] = true; /* 4 -> 1 MPC */
				split[i] = 0;
			} else if (get_num_odm_splits(pipe)) {
				/* ODM -> MPC transition */
				if (pipe->prev_odm_pipe) {
					split[i] = 0;
					merge[i] = true;
				}
			}
		} else {
			if (get_num_odm_splits(pipe) == 1) {
				/*If need split for odm but 2 way split already*/
				if (split[i] == 4)
					split[i] = 2; /* 2 -> 4 ODM */
				else if (split[i] == 2)
					split[i] = 0; /* 2 -> 2 ODM */
				else if (pipe->prev_odm_pipe) {
					ASSERT(0); /* NOT expected yet */
					merge[i] = true; /* exit ODM */
				}
			} else if (get_num_odm_splits(pipe) == 3) {
				/*If need split for odm but 4 way split already*/
				if (split[i] == 2 && ((pipe->prev_odm_pipe && !pipe->prev_odm_pipe->prev_odm_pipe)
						|| !pipe->next_odm_pipe)) {
					ASSERT(0); /* NOT expected yet */
					merge[i] = true; /* 4 -> 2 ODM */
				} else if (split[i] == 0 && pipe->prev_odm_pipe) {
					ASSERT(0); /* NOT expected yet */
					merge[i] = true; /* exit ODM */
				}
				split[i] = 0;
			} else if (get_num_mpc_splits(pipe)) {
				/* MPC -> ODM transition */
				ASSERT(0); /* NOT expected yet */
				if (pipe->top_pipe && pipe->top_pipe->plane_state == pipe->plane_state) {
					split[i] = 0;
					merge[i] = true;
				}
			}
		}

		/* Adjust dppclk when split is forced, do not bother with dispclk */
		if (split[i] != 0 && v->NoOfDPP[vlevel][max_mpc_comb][pipe_idx] == 1)
			v->RequiredDPPCLK[vlevel][max_mpc_comb][pipe_idx] /= 2;
		pipe_idx++;
	}

	return vlevel;
}

bool dcn20_fast_validate_bw(
		struct dc *dc,
		struct dc_state *context,
		display_e2e_pipe_params_st *pipes,
		int *pipe_cnt_out,
		int *pipe_split_from,
		int *vlevel_out,
		bool fast_validate)
{
	bool out = false;
	int split[MAX_PIPES] = { 0 };
	int pipe_cnt, i, pipe_idx, vlevel;

	ASSERT(pipes);
	if (!pipes)
		return false;

	dcn20_merge_pipes_for_validate(dc, context);

	pipe_cnt = dc->res_pool->funcs->populate_dml_pipes(dc, context, pipes, fast_validate);

	*pipe_cnt_out = pipe_cnt;

	if (!pipe_cnt) {
		out = true;
		goto validate_out;
	}

	vlevel = dml_get_voltage_level(&context->bw_ctx.dml, pipes, pipe_cnt);

	if (vlevel > context->bw_ctx.dml.soc.num_states)
		goto validate_fail;

	vlevel = dcn20_validate_apply_pipe_split_flags(dc, context, vlevel, split, NULL);

	/*initialize pipe_just_split_from to invalid idx*/
	for (i = 0; i < MAX_PIPES; i++)
		pipe_split_from[i] = -1;

	for (i = 0, pipe_idx = -1; i < dc->res_pool->pipe_count; i++) {
		struct pipe_ctx *pipe = &context->res_ctx.pipe_ctx[i];
		struct pipe_ctx *hsplit_pipe = pipe->bottom_pipe;

		if (!pipe->stream || pipe_split_from[i] >= 0)
			continue;

		pipe_idx++;

		if (!pipe->top_pipe && !pipe->plane_state && context->bw_ctx.dml.vba.ODMCombineEnabled[pipe_idx]) {
			hsplit_pipe = dcn20_find_secondary_pipe(dc, &context->res_ctx, dc->res_pool, pipe);
			ASSERT(hsplit_pipe);
			if (!dcn20_split_stream_for_odm(
					dc, &context->res_ctx,
					pipe, hsplit_pipe))
				goto validate_fail;
			pipe_split_from[hsplit_pipe->pipe_idx] = pipe_idx;
			dcn20_build_mapped_resource(dc, context, pipe->stream);
		}

		if (!pipe->plane_state)
			continue;
		/* Skip 2nd half of already split pipe */
		if (pipe->top_pipe && pipe->plane_state == pipe->top_pipe->plane_state)
			continue;

		/* We do not support mpo + odm at the moment */
		if (hsplit_pipe && hsplit_pipe->plane_state != pipe->plane_state
				&& context->bw_ctx.dml.vba.ODMCombineEnabled[pipe_idx])
			goto validate_fail;

		if (split[i] == 2) {
			if (!hsplit_pipe || hsplit_pipe->plane_state != pipe->plane_state) {
				/* pipe not split previously needs split */
				hsplit_pipe = dcn20_find_secondary_pipe(dc, &context->res_ctx, dc->res_pool, pipe);
				ASSERT(hsplit_pipe);
				if (!hsplit_pipe) {
					context->bw_ctx.dml.vba.RequiredDPPCLK[vlevel][context->bw_ctx.dml.vba.maxMpcComb][pipe_idx] *= 2;
					continue;
				}
				if (context->bw_ctx.dml.vba.ODMCombineEnabled[pipe_idx]) {
					if (!dcn20_split_stream_for_odm(
							dc, &context->res_ctx,
							pipe, hsplit_pipe))
						goto validate_fail;
					dcn20_build_mapped_resource(dc, context, pipe->stream);
<<<<<<< HEAD
				} else
=======
				} else {
>>>>>>> c1084c27
					dcn20_split_stream_for_mpc(
							&context->res_ctx, dc->res_pool,
							pipe, hsplit_pipe);
					resource_build_scaling_params(pipe);
					resource_build_scaling_params(hsplit_pipe);
				}
				pipe_split_from[hsplit_pipe->pipe_idx] = pipe_idx;
			}
		} else if (hsplit_pipe && hsplit_pipe->plane_state == pipe->plane_state) {
			/* merge should already have been done */
			ASSERT(0);
		}
	}
	/* Actual dsc count per stream dsc validation*/
	if (!dcn20_validate_dsc(dc, context)) {
		context->bw_ctx.dml.vba.ValidationStatus[context->bw_ctx.dml.vba.soc.num_states] =
				DML_FAIL_DSC_VALIDATION_FAILURE;
		goto validate_fail;
	}

	*vlevel_out = vlevel;

	out = true;
	goto validate_out;

validate_fail:
	out = false;

validate_out:
	return out;
}

static void dcn20_calculate_wm(
		struct dc *dc, struct dc_state *context,
		display_e2e_pipe_params_st *pipes,
		int *out_pipe_cnt,
		int *pipe_split_from,
		int vlevel,
		bool fast_validate)
{
	int pipe_cnt, i, pipe_idx;

	for (i = 0, pipe_idx = 0, pipe_cnt = 0; i < dc->res_pool->pipe_count; i++) {
		if (!context->res_ctx.pipe_ctx[i].stream)
			continue;

		pipes[pipe_cnt].clks_cfg.refclk_mhz = dc->res_pool->ref_clocks.dchub_ref_clock_inKhz / 1000.0;
		pipes[pipe_cnt].clks_cfg.dispclk_mhz = context->bw_ctx.dml.vba.RequiredDISPCLK[vlevel][context->bw_ctx.dml.vba.maxMpcComb];

		if (pipe_split_from[i] < 0) {
			pipes[pipe_cnt].clks_cfg.dppclk_mhz =
					context->bw_ctx.dml.vba.RequiredDPPCLK[vlevel][context->bw_ctx.dml.vba.maxMpcComb][pipe_idx];
			if (context->bw_ctx.dml.vba.BlendingAndTiming[pipe_idx] == pipe_idx)
				pipes[pipe_cnt].pipe.dest.odm_combine =
						context->bw_ctx.dml.vba.ODMCombineEnabled[pipe_idx];
			else
				pipes[pipe_cnt].pipe.dest.odm_combine = 0;
			pipe_idx++;
		} else {
			pipes[pipe_cnt].clks_cfg.dppclk_mhz =
					context->bw_ctx.dml.vba.RequiredDPPCLK[vlevel][context->bw_ctx.dml.vba.maxMpcComb][pipe_split_from[i]];
			if (context->bw_ctx.dml.vba.BlendingAndTiming[pipe_split_from[i]] == pipe_split_from[i])
				pipes[pipe_cnt].pipe.dest.odm_combine =
						context->bw_ctx.dml.vba.ODMCombineEnabled[pipe_split_from[i]];
			else
				pipes[pipe_cnt].pipe.dest.odm_combine = 0;
		}

		if (dc->config.forced_clocks) {
			pipes[pipe_cnt].clks_cfg.dispclk_mhz = context->bw_ctx.dml.soc.clock_limits[0].dispclk_mhz;
			pipes[pipe_cnt].clks_cfg.dppclk_mhz = context->bw_ctx.dml.soc.clock_limits[0].dppclk_mhz;
		}
		if (dc->debug.min_disp_clk_khz > pipes[pipe_cnt].clks_cfg.dispclk_mhz * 1000)
			pipes[pipe_cnt].clks_cfg.dispclk_mhz = dc->debug.min_disp_clk_khz / 1000.0;
		if (dc->debug.min_dpp_clk_khz > pipes[pipe_cnt].clks_cfg.dppclk_mhz * 1000)
			pipes[pipe_cnt].clks_cfg.dppclk_mhz = dc->debug.min_dpp_clk_khz / 1000.0;

		pipe_cnt++;
	}

	if (pipe_cnt != pipe_idx) {
		if (dc->res_pool->funcs->populate_dml_pipes)
			pipe_cnt = dc->res_pool->funcs->populate_dml_pipes(dc,
				context, pipes, fast_validate);
		else
			pipe_cnt = dcn20_populate_dml_pipes_from_context(dc,
				context, pipes, fast_validate);
	}

	*out_pipe_cnt = pipe_cnt;

	pipes[0].clks_cfg.voltage = vlevel;
	pipes[0].clks_cfg.dcfclk_mhz = context->bw_ctx.dml.soc.clock_limits[vlevel].dcfclk_mhz;
	pipes[0].clks_cfg.socclk_mhz = context->bw_ctx.dml.soc.clock_limits[vlevel].socclk_mhz;

	/* only pipe 0 is read for voltage and dcf/soc clocks */
	if (vlevel < 1) {
		pipes[0].clks_cfg.voltage = 1;
		pipes[0].clks_cfg.dcfclk_mhz = context->bw_ctx.dml.soc.clock_limits[1].dcfclk_mhz;
		pipes[0].clks_cfg.socclk_mhz = context->bw_ctx.dml.soc.clock_limits[1].socclk_mhz;
	}
	context->bw_ctx.bw.dcn.watermarks.b.urgent_ns = get_wm_urgent(&context->bw_ctx.dml, pipes, pipe_cnt) * 1000;
	context->bw_ctx.bw.dcn.watermarks.b.cstate_pstate.cstate_enter_plus_exit_ns = get_wm_stutter_enter_exit(&context->bw_ctx.dml, pipes, pipe_cnt) * 1000;
	context->bw_ctx.bw.dcn.watermarks.b.cstate_pstate.cstate_exit_ns = get_wm_stutter_exit(&context->bw_ctx.dml, pipes, pipe_cnt) * 1000;
	context->bw_ctx.bw.dcn.watermarks.b.cstate_pstate.pstate_change_ns = get_wm_dram_clock_change(&context->bw_ctx.dml, pipes, pipe_cnt) * 1000;
	context->bw_ctx.bw.dcn.watermarks.b.pte_meta_urgent_ns = get_wm_memory_trip(&context->bw_ctx.dml, pipes, pipe_cnt) * 1000;
	context->bw_ctx.bw.dcn.watermarks.b.frac_urg_bw_nom = get_fraction_of_urgent_bandwidth(&context->bw_ctx.dml, pipes, pipe_cnt) * 1000;
	context->bw_ctx.bw.dcn.watermarks.b.frac_urg_bw_flip = get_fraction_of_urgent_bandwidth_imm_flip(&context->bw_ctx.dml, pipes, pipe_cnt) * 1000;
	context->bw_ctx.bw.dcn.watermarks.b.urgent_latency_ns = get_urgent_latency(&context->bw_ctx.dml, pipes, pipe_cnt) * 1000;

	if (vlevel < 2) {
		pipes[0].clks_cfg.voltage = 2;
		pipes[0].clks_cfg.dcfclk_mhz = context->bw_ctx.dml.soc.clock_limits[2].dcfclk_mhz;
		pipes[0].clks_cfg.socclk_mhz = context->bw_ctx.dml.soc.clock_limits[2].socclk_mhz;
	}
	context->bw_ctx.bw.dcn.watermarks.c.urgent_ns = get_wm_urgent(&context->bw_ctx.dml, pipes, pipe_cnt) * 1000;
	context->bw_ctx.bw.dcn.watermarks.c.cstate_pstate.cstate_enter_plus_exit_ns = get_wm_stutter_enter_exit(&context->bw_ctx.dml, pipes, pipe_cnt) * 1000;
	context->bw_ctx.bw.dcn.watermarks.c.cstate_pstate.cstate_exit_ns = get_wm_stutter_exit(&context->bw_ctx.dml, pipes, pipe_cnt) * 1000;
	context->bw_ctx.bw.dcn.watermarks.c.cstate_pstate.pstate_change_ns = get_wm_dram_clock_change(&context->bw_ctx.dml, pipes, pipe_cnt) * 1000;
	context->bw_ctx.bw.dcn.watermarks.c.pte_meta_urgent_ns = get_wm_memory_trip(&context->bw_ctx.dml, pipes, pipe_cnt) * 1000;
	context->bw_ctx.bw.dcn.watermarks.c.frac_urg_bw_nom = get_fraction_of_urgent_bandwidth(&context->bw_ctx.dml, pipes, pipe_cnt) * 1000;
	context->bw_ctx.bw.dcn.watermarks.c.frac_urg_bw_flip = get_fraction_of_urgent_bandwidth_imm_flip(&context->bw_ctx.dml, pipes, pipe_cnt) * 1000;

	if (vlevel < 3) {
		pipes[0].clks_cfg.voltage = 3;
		pipes[0].clks_cfg.dcfclk_mhz = context->bw_ctx.dml.soc.clock_limits[2].dcfclk_mhz;
		pipes[0].clks_cfg.socclk_mhz = context->bw_ctx.dml.soc.clock_limits[2].socclk_mhz;
	}
	context->bw_ctx.bw.dcn.watermarks.d.urgent_ns = get_wm_urgent(&context->bw_ctx.dml, pipes, pipe_cnt) * 1000;
	context->bw_ctx.bw.dcn.watermarks.d.cstate_pstate.cstate_enter_plus_exit_ns = get_wm_stutter_enter_exit(&context->bw_ctx.dml, pipes, pipe_cnt) * 1000;
	context->bw_ctx.bw.dcn.watermarks.d.cstate_pstate.cstate_exit_ns = get_wm_stutter_exit(&context->bw_ctx.dml, pipes, pipe_cnt) * 1000;
	context->bw_ctx.bw.dcn.watermarks.d.cstate_pstate.pstate_change_ns = get_wm_dram_clock_change(&context->bw_ctx.dml, pipes, pipe_cnt) * 1000;
	context->bw_ctx.bw.dcn.watermarks.d.pte_meta_urgent_ns = get_wm_memory_trip(&context->bw_ctx.dml, pipes, pipe_cnt) * 1000;
	context->bw_ctx.bw.dcn.watermarks.d.frac_urg_bw_nom = get_fraction_of_urgent_bandwidth(&context->bw_ctx.dml, pipes, pipe_cnt) * 1000;
	context->bw_ctx.bw.dcn.watermarks.d.frac_urg_bw_flip = get_fraction_of_urgent_bandwidth_imm_flip(&context->bw_ctx.dml, pipes, pipe_cnt) * 1000;

	pipes[0].clks_cfg.voltage = vlevel;
	pipes[0].clks_cfg.dcfclk_mhz = context->bw_ctx.dml.soc.clock_limits[vlevel].dcfclk_mhz;
	pipes[0].clks_cfg.socclk_mhz = context->bw_ctx.dml.soc.clock_limits[vlevel].socclk_mhz;
	context->bw_ctx.bw.dcn.watermarks.a.urgent_ns = get_wm_urgent(&context->bw_ctx.dml, pipes, pipe_cnt) * 1000;
	context->bw_ctx.bw.dcn.watermarks.a.cstate_pstate.cstate_enter_plus_exit_ns = get_wm_stutter_enter_exit(&context->bw_ctx.dml, pipes, pipe_cnt) * 1000;
	context->bw_ctx.bw.dcn.watermarks.a.cstate_pstate.cstate_exit_ns = get_wm_stutter_exit(&context->bw_ctx.dml, pipes, pipe_cnt) * 1000;
	context->bw_ctx.bw.dcn.watermarks.a.cstate_pstate.pstate_change_ns = get_wm_dram_clock_change(&context->bw_ctx.dml, pipes, pipe_cnt) * 1000;
	context->bw_ctx.bw.dcn.watermarks.a.pte_meta_urgent_ns = get_wm_memory_trip(&context->bw_ctx.dml, pipes, pipe_cnt) * 1000;
	context->bw_ctx.bw.dcn.watermarks.a.frac_urg_bw_nom = get_fraction_of_urgent_bandwidth(&context->bw_ctx.dml, pipes, pipe_cnt) * 1000;
	context->bw_ctx.bw.dcn.watermarks.a.frac_urg_bw_flip = get_fraction_of_urgent_bandwidth_imm_flip(&context->bw_ctx.dml, pipes, pipe_cnt) * 1000;
}

static bool is_dtbclk_required(struct dc *dc, struct dc_state *context)
{
	int i;
	for (i = 0; i < dc->res_pool->pipe_count; i++) {
		if (!context->res_ctx.pipe_ctx[i].stream)
			continue;
	}
	return false;
}

static enum dcn_zstate_support_state  decide_zstate_support(struct dc *dc, struct dc_state *context)
{
	int plane_count;
	int i;

	plane_count = 0;
	for (i = 0; i < dc->res_pool->pipe_count; i++) {
		if (context->res_ctx.pipe_ctx[i].plane_state)
			plane_count++;
	}

	/*
	 * Zstate is allowed in following scenarios:
	 * 	1. Single eDP with PSR enabled
	 * 	2. 0 planes (No memory requests)
	 * 	3. Single eDP without PSR but > 5ms stutter period
	 */
	if (plane_count == 0)
		return DCN_ZSTATE_SUPPORT_ALLOW;
	else if (context->stream_count == 1 &&  context->streams[0]->signal == SIGNAL_TYPE_EDP) {
		struct dc_link *link = context->streams[0]->sink->link;

		if ((link->link_index == 0 && link->psr_settings.psr_feature_enabled)
				|| context->bw_ctx.dml.vba.StutterPeriod > 5000.0)
			return DCN_ZSTATE_SUPPORT_ALLOW;
		else
			return DCN_ZSTATE_SUPPORT_DISALLOW;
	} else
		return DCN_ZSTATE_SUPPORT_DISALLOW;
}

void dcn20_calculate_dlg_params(
		struct dc *dc, struct dc_state *context,
		display_e2e_pipe_params_st *pipes,
		int pipe_cnt,
		int vlevel)
{
	int i, pipe_idx;

	/* Writeback MCIF_WB arbitration parameters */
	dc->res_pool->funcs->set_mcif_arb_params(dc, context, pipes, pipe_cnt);

	context->bw_ctx.bw.dcn.clk.dispclk_khz = context->bw_ctx.dml.vba.DISPCLK * 1000;
	context->bw_ctx.bw.dcn.clk.dcfclk_khz = context->bw_ctx.dml.vba.DCFCLK * 1000;
	context->bw_ctx.bw.dcn.clk.socclk_khz = context->bw_ctx.dml.vba.SOCCLK * 1000;
	context->bw_ctx.bw.dcn.clk.dramclk_khz = context->bw_ctx.dml.vba.DRAMSpeed * 1000 / 16;
	context->bw_ctx.bw.dcn.clk.dcfclk_deep_sleep_khz = context->bw_ctx.dml.vba.DCFCLKDeepSleep * 1000;
	context->bw_ctx.bw.dcn.clk.fclk_khz = context->bw_ctx.dml.vba.FabricClock * 1000;
	context->bw_ctx.bw.dcn.clk.p_state_change_support =
		context->bw_ctx.dml.vba.DRAMClockChangeSupport[vlevel][context->bw_ctx.dml.vba.maxMpcComb]
							!= dm_dram_clock_change_unsupported;
	context->bw_ctx.bw.dcn.clk.dppclk_khz = 0;

	context->bw_ctx.bw.dcn.clk.zstate_support = decide_zstate_support(dc, context);

	context->bw_ctx.bw.dcn.clk.dtbclk_en = is_dtbclk_required(dc, context);

	if (context->bw_ctx.bw.dcn.clk.dispclk_khz < dc->debug.min_disp_clk_khz)
		context->bw_ctx.bw.dcn.clk.dispclk_khz = dc->debug.min_disp_clk_khz;

	for (i = 0, pipe_idx = 0; i < dc->res_pool->pipe_count; i++) {
		if (!context->res_ctx.pipe_ctx[i].stream)
			continue;
		pipes[pipe_idx].pipe.dest.vstartup_start = get_vstartup(&context->bw_ctx.dml, pipes, pipe_cnt, pipe_idx);
		pipes[pipe_idx].pipe.dest.vupdate_offset = get_vupdate_offset(&context->bw_ctx.dml, pipes, pipe_cnt, pipe_idx);
		pipes[pipe_idx].pipe.dest.vupdate_width = get_vupdate_width(&context->bw_ctx.dml, pipes, pipe_cnt, pipe_idx);
		pipes[pipe_idx].pipe.dest.vready_offset = get_vready_offset(&context->bw_ctx.dml, pipes, pipe_cnt, pipe_idx);
		context->res_ctx.pipe_ctx[i].det_buffer_size_kb = context->bw_ctx.dml.ip.det_buffer_size_kbytes;
		context->res_ctx.pipe_ctx[i].unbounded_req = pipes[pipe_idx].pipe.src.unbounded_req_mode;

		if (context->bw_ctx.bw.dcn.clk.dppclk_khz < pipes[pipe_idx].clks_cfg.dppclk_mhz * 1000)
			context->bw_ctx.bw.dcn.clk.dppclk_khz = pipes[pipe_idx].clks_cfg.dppclk_mhz * 1000;
		context->res_ctx.pipe_ctx[i].plane_res.bw.dppclk_khz =
						pipes[pipe_idx].clks_cfg.dppclk_mhz * 1000;
		context->res_ctx.pipe_ctx[i].pipe_dlg_param = pipes[pipe_idx].pipe.dest;
		pipe_idx++;
	}
	/*save a original dppclock copy*/
	context->bw_ctx.bw.dcn.clk.bw_dppclk_khz = context->bw_ctx.bw.dcn.clk.dppclk_khz;
	context->bw_ctx.bw.dcn.clk.bw_dispclk_khz = context->bw_ctx.bw.dcn.clk.dispclk_khz;
	context->bw_ctx.bw.dcn.clk.max_supported_dppclk_khz = context->bw_ctx.dml.soc.clock_limits[vlevel].dppclk_mhz * 1000;
	context->bw_ctx.bw.dcn.clk.max_supported_dispclk_khz = context->bw_ctx.dml.soc.clock_limits[vlevel].dispclk_mhz * 1000;

	context->bw_ctx.bw.dcn.compbuf_size_kb = context->bw_ctx.dml.ip.config_return_buffer_size_in_kbytes
						- context->bw_ctx.dml.ip.det_buffer_size_kbytes * pipe_idx;

	for (i = 0, pipe_idx = 0; i < dc->res_pool->pipe_count; i++) {
		bool cstate_en = context->bw_ctx.dml.vba.PrefetchMode[vlevel][context->bw_ctx.dml.vba.maxMpcComb] != 2;

		if (!context->res_ctx.pipe_ctx[i].stream)
			continue;

		context->bw_ctx.dml.funcs.rq_dlg_get_dlg_reg(&context->bw_ctx.dml,
				&context->res_ctx.pipe_ctx[i].dlg_regs,
				&context->res_ctx.pipe_ctx[i].ttu_regs,
				pipes,
				pipe_cnt,
				pipe_idx,
				cstate_en,
				context->bw_ctx.bw.dcn.clk.p_state_change_support,
				false, false, true);

		context->bw_ctx.dml.funcs.rq_dlg_get_rq_reg(&context->bw_ctx.dml,
				&context->res_ctx.pipe_ctx[i].rq_regs,
				&pipes[pipe_idx].pipe);
		pipe_idx++;
	}
}

static bool dcn20_validate_bandwidth_internal(struct dc *dc, struct dc_state *context,
		bool fast_validate)
{
	bool out = false;

	BW_VAL_TRACE_SETUP();

	int vlevel = 0;
	int pipe_split_from[MAX_PIPES];
	int pipe_cnt = 0;
	display_e2e_pipe_params_st *pipes = kzalloc(dc->res_pool->pipe_count * sizeof(display_e2e_pipe_params_st), GFP_ATOMIC);
	DC_LOGGER_INIT(dc->ctx->logger);

	BW_VAL_TRACE_COUNT();

	out = dcn20_fast_validate_bw(dc, context, pipes, &pipe_cnt, pipe_split_from, &vlevel, fast_validate);

	if (pipe_cnt == 0)
		goto validate_out;

	if (!out)
		goto validate_fail;

	BW_VAL_TRACE_END_VOLTAGE_LEVEL();

	if (fast_validate) {
		BW_VAL_TRACE_SKIP(fast);
		goto validate_out;
	}

	dcn20_calculate_wm(dc, context, pipes, &pipe_cnt, pipe_split_from, vlevel, fast_validate);
	dcn20_calculate_dlg_params(dc, context, pipes, pipe_cnt, vlevel);

	BW_VAL_TRACE_END_WATERMARKS();

	goto validate_out;

validate_fail:
	DC_LOG_WARNING("Mode Validation Warning: %s failed validation.\n",
		dml_get_status_message(context->bw_ctx.dml.vba.ValidationStatus[context->bw_ctx.dml.vba.soc.num_states]));

	BW_VAL_TRACE_SKIP(fail);
	out = false;

validate_out:
	kfree(pipes);

	BW_VAL_TRACE_FINISH();

	return out;
}

/*
 * This must be noinline to ensure anything that deals with FP registers
 * is contained within this call; previously our compiling with hard-float
 * would result in fp instructions being emitted outside of the boundaries
 * of the DC_FP_START/END macros, which makes sense as the compiler has no
 * idea about what is wrapped and what is not
 *
 * This is largely just a workaround to avoid breakage introduced with 5.6,
 * ideally all fp-using code should be moved into its own file, only that
 * should be compiled with hard-float, and all code exported from there
 * should be strictly wrapped with DC_FP_START/END
 */
static noinline bool dcn20_validate_bandwidth_fp(struct dc *dc,
		struct dc_state *context, bool fast_validate)
{
	bool voltage_supported = false;
	bool full_pstate_supported = false;
	bool dummy_pstate_supported = false;
	double p_state_latency_us;

	p_state_latency_us = context->bw_ctx.dml.soc.dram_clock_change_latency_us;
	context->bw_ctx.dml.soc.disable_dram_clock_change_vactive_support =
		dc->debug.disable_dram_clock_change_vactive_support;
	context->bw_ctx.dml.soc.allow_dram_clock_one_display_vactive =
		dc->debug.enable_dram_clock_change_one_display_vactive;

	/*Unsafe due to current pipe merge and split logic*/
	ASSERT(context != dc->current_state);

	if (fast_validate) {
		return dcn20_validate_bandwidth_internal(dc, context, true);
	}

	// Best case, we support full UCLK switch latency
	voltage_supported = dcn20_validate_bandwidth_internal(dc, context, false);
	full_pstate_supported = context->bw_ctx.bw.dcn.clk.p_state_change_support;

	if (context->bw_ctx.dml.soc.dummy_pstate_latency_us == 0 ||
		(voltage_supported && full_pstate_supported)) {
		context->bw_ctx.bw.dcn.clk.p_state_change_support = full_pstate_supported;
		goto restore_dml_state;
	}

	// Fallback: Try to only support G6 temperature read latency
	context->bw_ctx.dml.soc.dram_clock_change_latency_us = context->bw_ctx.dml.soc.dummy_pstate_latency_us;

	voltage_supported = dcn20_validate_bandwidth_internal(dc, context, false);
	dummy_pstate_supported = context->bw_ctx.bw.dcn.clk.p_state_change_support;

	if (voltage_supported && (dummy_pstate_supported || !(context->stream_count))) {
		context->bw_ctx.bw.dcn.clk.p_state_change_support = false;
		goto restore_dml_state;
	}

	// ERROR: fallback is supposed to always work.
	ASSERT(false);

restore_dml_state:
	context->bw_ctx.dml.soc.dram_clock_change_latency_us = p_state_latency_us;
	return voltage_supported;
}

bool dcn20_validate_bandwidth(struct dc *dc, struct dc_state *context,
		bool fast_validate)
{
	bool voltage_supported;
	DC_FP_START();
	voltage_supported = dcn20_validate_bandwidth_fp(dc, context, fast_validate);
	DC_FP_END();
	return voltage_supported;
}

struct pipe_ctx *dcn20_acquire_idle_pipe_for_layer(
		struct dc_state *state,
		const struct resource_pool *pool,
		struct dc_stream_state *stream)
{
	struct resource_context *res_ctx = &state->res_ctx;
	struct pipe_ctx *head_pipe = resource_get_head_pipe_for_stream(res_ctx, stream);
	struct pipe_ctx *idle_pipe = find_idle_secondary_pipe(res_ctx, pool, head_pipe);

	if (!head_pipe)
		ASSERT(0);

	if (!idle_pipe)
		return NULL;

	idle_pipe->stream = head_pipe->stream;
	idle_pipe->stream_res.tg = head_pipe->stream_res.tg;
	idle_pipe->stream_res.opp = head_pipe->stream_res.opp;

	idle_pipe->plane_res.hubp = pool->hubps[idle_pipe->pipe_idx];
	idle_pipe->plane_res.ipp = pool->ipps[idle_pipe->pipe_idx];
	idle_pipe->plane_res.dpp = pool->dpps[idle_pipe->pipe_idx];
	idle_pipe->plane_res.mpcc_inst = pool->dpps[idle_pipe->pipe_idx]->inst;

	return idle_pipe;
}

bool dcn20_get_dcc_compression_cap(const struct dc *dc,
		const struct dc_dcc_surface_param *input,
		struct dc_surface_dcc_cap *output)
{
	return dc->res_pool->hubbub->funcs->get_dcc_compression_cap(
			dc->res_pool->hubbub,
			input,
			output);
}

static void dcn20_destroy_resource_pool(struct resource_pool **pool)
{
	struct dcn20_resource_pool *dcn20_pool = TO_DCN20_RES_POOL(*pool);

	dcn20_resource_destruct(dcn20_pool);
	kfree(dcn20_pool);
	*pool = NULL;
}


static struct dc_cap_funcs cap_funcs = {
	.get_dcc_compression_cap = dcn20_get_dcc_compression_cap
};


enum dc_status dcn20_patch_unknown_plane_state(struct dc_plane_state *plane_state)
{
	enum surface_pixel_format surf_pix_format = plane_state->format;
	unsigned int bpp = resource_pixel_format_to_bpp(surf_pix_format);

	enum swizzle_mode_values swizzle = DC_SW_LINEAR;

	if (bpp == 64)
		swizzle = DC_SW_64KB_D;
	else
		swizzle = DC_SW_64KB_S;

	plane_state->tiling_info.gfx9.swizzle = swizzle;
	return DC_OK;
}

static const struct resource_funcs dcn20_res_pool_funcs = {
	.destroy = dcn20_destroy_resource_pool,
	.link_enc_create = dcn20_link_encoder_create,
	.panel_cntl_create = dcn20_panel_cntl_create,
	.validate_bandwidth = dcn20_validate_bandwidth,
	.acquire_idle_pipe_for_layer = dcn20_acquire_idle_pipe_for_layer,
	.add_stream_to_ctx = dcn20_add_stream_to_ctx,
	.add_dsc_to_stream_resource = dcn20_add_dsc_to_stream_resource,
	.remove_stream_from_ctx = dcn20_remove_stream_from_ctx,
	.populate_dml_writeback_from_context = dcn20_populate_dml_writeback_from_context,
	.patch_unknown_plane_state = dcn20_patch_unknown_plane_state,
	.set_mcif_arb_params = dcn20_set_mcif_arb_params,
	.populate_dml_pipes = dcn20_populate_dml_pipes_from_context,
	.find_first_free_match_stream_enc_for_link = dcn10_find_first_free_match_stream_enc_for_link
};

bool dcn20_dwbc_create(struct dc_context *ctx, struct resource_pool *pool)
{
	int i;
	uint32_t pipe_count = pool->res_cap->num_dwb;

	for (i = 0; i < pipe_count; i++) {
		struct dcn20_dwbc *dwbc20 = kzalloc(sizeof(struct dcn20_dwbc),
						    GFP_KERNEL);

		if (!dwbc20) {
			dm_error("DC: failed to create dwbc20!\n");
			return false;
		}
		dcn20_dwbc_construct(dwbc20, ctx,
				&dwbc20_regs[i],
				&dwbc20_shift,
				&dwbc20_mask,
				i);
		pool->dwbc[i] = &dwbc20->base;
	}
	return true;
}

bool dcn20_mmhubbub_create(struct dc_context *ctx, struct resource_pool *pool)
{
	int i;
	uint32_t pipe_count = pool->res_cap->num_dwb;

	ASSERT(pipe_count > 0);

	for (i = 0; i < pipe_count; i++) {
		struct dcn20_mmhubbub *mcif_wb20 = kzalloc(sizeof(struct dcn20_mmhubbub),
						    GFP_KERNEL);

		if (!mcif_wb20) {
			dm_error("DC: failed to create mcif_wb20!\n");
			return false;
		}

		dcn20_mmhubbub_construct(mcif_wb20, ctx,
				&mcif_wb20_regs[i],
				&mcif_wb20_shift,
				&mcif_wb20_mask,
				i);

		pool->mcif_wb[i] = &mcif_wb20->base;
	}
	return true;
}

static struct pp_smu_funcs *dcn20_pp_smu_create(struct dc_context *ctx)
{
	struct pp_smu_funcs *pp_smu = kzalloc(sizeof(*pp_smu), GFP_ATOMIC);

	if (!pp_smu)
		return pp_smu;

	dm_pp_get_funcs(ctx, pp_smu);

	if (pp_smu->ctx.ver != PP_SMU_VER_NV)
		pp_smu = memset(pp_smu, 0, sizeof(struct pp_smu_funcs));

	return pp_smu;
}

static void dcn20_pp_smu_destroy(struct pp_smu_funcs **pp_smu)
{
	if (pp_smu && *pp_smu) {
		kfree(*pp_smu);
		*pp_smu = NULL;
	}
}

void dcn20_cap_soc_clocks(
		struct _vcs_dpi_soc_bounding_box_st *bb,
		struct pp_smu_nv_clock_table max_clocks)
{
	int i;

	// First pass - cap all clocks higher than the reported max
	for (i = 0; i < bb->num_states; i++) {
		if ((bb->clock_limits[i].dcfclk_mhz > (max_clocks.dcfClockInKhz / 1000))
				&& max_clocks.dcfClockInKhz != 0)
			bb->clock_limits[i].dcfclk_mhz = (max_clocks.dcfClockInKhz / 1000);

		if ((bb->clock_limits[i].dram_speed_mts > (max_clocks.uClockInKhz / 1000) * 16)
						&& max_clocks.uClockInKhz != 0)
			bb->clock_limits[i].dram_speed_mts = (max_clocks.uClockInKhz / 1000) * 16;

		if ((bb->clock_limits[i].fabricclk_mhz > (max_clocks.fabricClockInKhz / 1000))
						&& max_clocks.fabricClockInKhz != 0)
			bb->clock_limits[i].fabricclk_mhz = (max_clocks.fabricClockInKhz / 1000);

		if ((bb->clock_limits[i].dispclk_mhz > (max_clocks.displayClockInKhz / 1000))
						&& max_clocks.displayClockInKhz != 0)
			bb->clock_limits[i].dispclk_mhz = (max_clocks.displayClockInKhz / 1000);

		if ((bb->clock_limits[i].dppclk_mhz > (max_clocks.dppClockInKhz / 1000))
						&& max_clocks.dppClockInKhz != 0)
			bb->clock_limits[i].dppclk_mhz = (max_clocks.dppClockInKhz / 1000);

		if ((bb->clock_limits[i].phyclk_mhz > (max_clocks.phyClockInKhz / 1000))
						&& max_clocks.phyClockInKhz != 0)
			bb->clock_limits[i].phyclk_mhz = (max_clocks.phyClockInKhz / 1000);

		if ((bb->clock_limits[i].socclk_mhz > (max_clocks.socClockInKhz / 1000))
						&& max_clocks.socClockInKhz != 0)
			bb->clock_limits[i].socclk_mhz = (max_clocks.socClockInKhz / 1000);

		if ((bb->clock_limits[i].dscclk_mhz > (max_clocks.dscClockInKhz / 1000))
						&& max_clocks.dscClockInKhz != 0)
			bb->clock_limits[i].dscclk_mhz = (max_clocks.dscClockInKhz / 1000);
	}

	// Second pass - remove all duplicate clock states
	for (i = bb->num_states - 1; i > 1; i--) {
		bool duplicate = true;

		if (bb->clock_limits[i-1].dcfclk_mhz != bb->clock_limits[i].dcfclk_mhz)
			duplicate = false;
		if (bb->clock_limits[i-1].dispclk_mhz != bb->clock_limits[i].dispclk_mhz)
			duplicate = false;
		if (bb->clock_limits[i-1].dppclk_mhz != bb->clock_limits[i].dppclk_mhz)
			duplicate = false;
		if (bb->clock_limits[i-1].dram_speed_mts != bb->clock_limits[i].dram_speed_mts)
			duplicate = false;
		if (bb->clock_limits[i-1].dscclk_mhz != bb->clock_limits[i].dscclk_mhz)
			duplicate = false;
		if (bb->clock_limits[i-1].fabricclk_mhz != bb->clock_limits[i].fabricclk_mhz)
			duplicate = false;
		if (bb->clock_limits[i-1].phyclk_mhz != bb->clock_limits[i].phyclk_mhz)
			duplicate = false;
		if (bb->clock_limits[i-1].socclk_mhz != bb->clock_limits[i].socclk_mhz)
			duplicate = false;

		if (duplicate)
			bb->num_states--;
	}
}

void dcn20_update_bounding_box(struct dc *dc, struct _vcs_dpi_soc_bounding_box_st *bb,
		struct pp_smu_nv_clock_table *max_clocks, unsigned int *uclk_states, unsigned int num_states)
{
<<<<<<< HEAD
	struct _vcs_dpi_voltage_scaling_st calculated_states[MAX_CLOCK_LIMIT_STATES];
=======
	struct _vcs_dpi_voltage_scaling_st calculated_states[DC__VOLTAGE_STATES];
>>>>>>> c1084c27
	int i;
	int num_calculated_states = 0;
	int min_dcfclk = 0;

	if (num_states == 0)
		return;

	memset(calculated_states, 0, sizeof(calculated_states));

	if (dc->bb_overrides.min_dcfclk_mhz > 0)
		min_dcfclk = dc->bb_overrides.min_dcfclk_mhz;
	else {
		if (ASICREV_IS_NAVI12_P(dc->ctx->asic_id.hw_internal_rev))
			min_dcfclk = 310;
		else
			// Accounting for SOC/DCF relationship, we can go as high as
			// 506Mhz in Vmin.
			min_dcfclk = 506;
	}

	for (i = 0; i < num_states; i++) {
		int min_fclk_required_by_uclk;
		calculated_states[i].state = i;
		calculated_states[i].dram_speed_mts = uclk_states[i] * 16 / 1000;

		// FCLK:UCLK ratio is 1.08
		min_fclk_required_by_uclk = div_u64(((unsigned long long)uclk_states[i]) * 1080,
			1000000);

		calculated_states[i].fabricclk_mhz = (min_fclk_required_by_uclk < min_dcfclk) ?
				min_dcfclk : min_fclk_required_by_uclk;

		calculated_states[i].socclk_mhz = (calculated_states[i].fabricclk_mhz > max_clocks->socClockInKhz / 1000) ?
				max_clocks->socClockInKhz / 1000 : calculated_states[i].fabricclk_mhz;

		calculated_states[i].dcfclk_mhz = (calculated_states[i].fabricclk_mhz > max_clocks->dcfClockInKhz / 1000) ?
				max_clocks->dcfClockInKhz / 1000 : calculated_states[i].fabricclk_mhz;

		calculated_states[i].dispclk_mhz = max_clocks->displayClockInKhz / 1000;
		calculated_states[i].dppclk_mhz = max_clocks->displayClockInKhz / 1000;
		calculated_states[i].dscclk_mhz = max_clocks->displayClockInKhz / (1000 * 3);

		calculated_states[i].phyclk_mhz = max_clocks->phyClockInKhz / 1000;

		num_calculated_states++;
	}

	calculated_states[num_calculated_states - 1].socclk_mhz = max_clocks->socClockInKhz / 1000;
	calculated_states[num_calculated_states - 1].fabricclk_mhz = max_clocks->socClockInKhz / 1000;
	calculated_states[num_calculated_states - 1].dcfclk_mhz = max_clocks->dcfClockInKhz / 1000;

	memcpy(bb->clock_limits, calculated_states, sizeof(bb->clock_limits));
	bb->num_states = num_calculated_states;

	// Duplicate the last state, DML always an extra state identical to max state to work
	memcpy(&bb->clock_limits[num_calculated_states], &bb->clock_limits[num_calculated_states - 1], sizeof(struct _vcs_dpi_voltage_scaling_st));
	bb->clock_limits[num_calculated_states].state = bb->num_states;
}

void dcn20_patch_bounding_box(struct dc *dc, struct _vcs_dpi_soc_bounding_box_st *bb)
{
	if ((int)(bb->sr_exit_time_us * 1000) != dc->bb_overrides.sr_exit_time_ns
			&& dc->bb_overrides.sr_exit_time_ns) {
		bb->sr_exit_time_us = dc->bb_overrides.sr_exit_time_ns / 1000.0;
	}

	if ((int)(bb->sr_enter_plus_exit_time_us * 1000)
				!= dc->bb_overrides.sr_enter_plus_exit_time_ns
			&& dc->bb_overrides.sr_enter_plus_exit_time_ns) {
		bb->sr_enter_plus_exit_time_us =
				dc->bb_overrides.sr_enter_plus_exit_time_ns / 1000.0;
	}

	if ((int)(bb->urgent_latency_us * 1000) != dc->bb_overrides.urgent_latency_ns
			&& dc->bb_overrides.urgent_latency_ns) {
		bb->urgent_latency_us = dc->bb_overrides.urgent_latency_ns / 1000.0;
	}

	if ((int)(bb->dram_clock_change_latency_us * 1000)
				!= dc->bb_overrides.dram_clock_change_latency_ns
			&& dc->bb_overrides.dram_clock_change_latency_ns) {
		bb->dram_clock_change_latency_us =
				dc->bb_overrides.dram_clock_change_latency_ns / 1000.0;
	}

	if ((int)(bb->dummy_pstate_latency_us * 1000)
				!= dc->bb_overrides.dummy_clock_change_latency_ns
			&& dc->bb_overrides.dummy_clock_change_latency_ns) {
		bb->dummy_pstate_latency_us =
				dc->bb_overrides.dummy_clock_change_latency_ns / 1000.0;
	}
}

static struct _vcs_dpi_soc_bounding_box_st *get_asic_rev_soc_bb(
	uint32_t hw_internal_rev)
{
	if (ASICREV_IS_NAVI14_M(hw_internal_rev))
		return &dcn2_0_nv14_soc;

	if (ASICREV_IS_NAVI12_P(hw_internal_rev))
		return &dcn2_0_nv12_soc;

	return &dcn2_0_soc;
}

static struct _vcs_dpi_ip_params_st *get_asic_rev_ip_params(
	uint32_t hw_internal_rev)
{
	/* NV14 */
	if (ASICREV_IS_NAVI14_M(hw_internal_rev))
		return &dcn2_0_nv14_ip;

	/* NV12 and NV10 */
	return &dcn2_0_ip;
}

static enum dml_project get_dml_project_version(uint32_t hw_internal_rev)
{
	return DML_PROJECT_NAVI10v2;
}

#define fixed16_to_double(x) (((double) x) / ((double) (1 << 16)))
#define fixed16_to_double_to_cpu(x) fixed16_to_double(le32_to_cpu(x))

static bool init_soc_bounding_box(struct dc *dc,
				  struct dcn20_resource_pool *pool)
{
	struct _vcs_dpi_soc_bounding_box_st *loaded_bb =
			get_asic_rev_soc_bb(dc->ctx->asic_id.hw_internal_rev);
	struct _vcs_dpi_ip_params_st *loaded_ip =
			get_asic_rev_ip_params(dc->ctx->asic_id.hw_internal_rev);

	DC_LOGGER_INIT(dc->ctx->logger);

	if (pool->base.pp_smu) {
		struct pp_smu_nv_clock_table max_clocks = {0};
		unsigned int uclk_states[8] = {0};
		unsigned int num_states = 0;
		enum pp_smu_status status;
		bool clock_limits_available = false;
		bool uclk_states_available = false;

		if (pool->base.pp_smu->nv_funcs.get_uclk_dpm_states) {
			status = (pool->base.pp_smu->nv_funcs.get_uclk_dpm_states)
				(&pool->base.pp_smu->nv_funcs.pp_smu, uclk_states, &num_states);

			uclk_states_available = (status == PP_SMU_RESULT_OK);
		}

		if (pool->base.pp_smu->nv_funcs.get_maximum_sustainable_clocks) {
			status = (*pool->base.pp_smu->nv_funcs.get_maximum_sustainable_clocks)
					(&pool->base.pp_smu->nv_funcs.pp_smu, &max_clocks);
			/* SMU cannot set DCF clock to anything equal to or higher than SOC clock
			 */
			if (max_clocks.dcfClockInKhz >= max_clocks.socClockInKhz)
				max_clocks.dcfClockInKhz = max_clocks.socClockInKhz - 1000;
			clock_limits_available = (status == PP_SMU_RESULT_OK);
		}

		if (clock_limits_available && uclk_states_available && num_states) {
			DC_FP_START();
			dcn20_update_bounding_box(dc, loaded_bb, &max_clocks, uclk_states, num_states);
			DC_FP_END();
		} else if (clock_limits_available) {
			DC_FP_START();
			dcn20_cap_soc_clocks(loaded_bb, max_clocks);
			DC_FP_END();
		}
	}

	loaded_ip->max_num_otg = pool->base.res_cap->num_timing_generator;
	loaded_ip->max_num_dpp = pool->base.pipe_count;
	DC_FP_START();
	dcn20_patch_bounding_box(dc, loaded_bb);
	DC_FP_END();
	return true;
}

static bool dcn20_resource_construct(
	uint8_t num_virtual_links,
	struct dc *dc,
	struct dcn20_resource_pool *pool)
{
	int i;
	struct dc_context *ctx = dc->ctx;
	struct irq_service_init_data init_data;
	struct ddc_service_init_data ddc_init_data = {0};
	struct _vcs_dpi_soc_bounding_box_st *loaded_bb =
			get_asic_rev_soc_bb(ctx->asic_id.hw_internal_rev);
	struct _vcs_dpi_ip_params_st *loaded_ip =
			get_asic_rev_ip_params(ctx->asic_id.hw_internal_rev);
	enum dml_project dml_project_version =
			get_dml_project_version(ctx->asic_id.hw_internal_rev);

	ctx->dc_bios->regs = &bios_regs;
	pool->base.funcs = &dcn20_res_pool_funcs;

	if (ASICREV_IS_NAVI14_M(ctx->asic_id.hw_internal_rev)) {
		pool->base.res_cap = &res_cap_nv14;
		pool->base.pipe_count = 5;
		pool->base.mpcc_count = 5;
	} else {
		pool->base.res_cap = &res_cap_nv10;
		pool->base.pipe_count = 6;
		pool->base.mpcc_count = 6;
	}
	/*************************************************
	 *  Resource + asic cap harcoding                *
	 *************************************************/
	pool->base.underlay_pipe_index = NO_UNDERLAY_PIPE;

	dc->caps.max_downscale_ratio = 200;
	dc->caps.i2c_speed_in_khz = 100;
	dc->caps.i2c_speed_in_khz_hdcp = 100; /*1.4 w/a not applied by default*/
	dc->caps.max_cursor_size = 256;
	dc->caps.min_horizontal_blanking_period = 80;
	dc->caps.dmdata_alloc_size = 2048;

	dc->caps.max_slave_planes = 1;
	dc->caps.max_slave_yuv_planes = 1;
	dc->caps.max_slave_rgb_planes = 1;
	dc->caps.post_blend_color_processing = true;
	dc->caps.force_dp_tps4_for_cp2520 = true;
	dc->caps.extended_aux_timeout_support = true;

	/* Color pipeline capabilities */
	dc->caps.color.dpp.dcn_arch = 1;
	dc->caps.color.dpp.input_lut_shared = 0;
	dc->caps.color.dpp.icsc = 1;
	dc->caps.color.dpp.dgam_ram = 1;
	dc->caps.color.dpp.dgam_rom_caps.srgb = 1;
	dc->caps.color.dpp.dgam_rom_caps.bt2020 = 1;
	dc->caps.color.dpp.dgam_rom_caps.gamma2_2 = 0;
	dc->caps.color.dpp.dgam_rom_caps.pq = 0;
	dc->caps.color.dpp.dgam_rom_caps.hlg = 0;
	dc->caps.color.dpp.post_csc = 0;
	dc->caps.color.dpp.gamma_corr = 0;
	dc->caps.color.dpp.dgam_rom_for_yuv = 1;

	dc->caps.color.dpp.hw_3d_lut = 1;
	dc->caps.color.dpp.ogam_ram = 1;
	// no OGAM ROM on DCN2, only MPC ROM
	dc->caps.color.dpp.ogam_rom_caps.srgb = 0;
	dc->caps.color.dpp.ogam_rom_caps.bt2020 = 0;
	dc->caps.color.dpp.ogam_rom_caps.gamma2_2 = 0;
	dc->caps.color.dpp.ogam_rom_caps.pq = 0;
	dc->caps.color.dpp.ogam_rom_caps.hlg = 0;
	dc->caps.color.dpp.ocsc = 0;

	dc->caps.color.mpc.gamut_remap = 0;
	dc->caps.color.mpc.num_3dluts = 0;
	dc->caps.color.mpc.shared_3d_lut = 0;
	dc->caps.color.mpc.ogam_ram = 1;
	dc->caps.color.mpc.ogam_rom_caps.srgb = 0;
	dc->caps.color.mpc.ogam_rom_caps.bt2020 = 0;
	dc->caps.color.mpc.ogam_rom_caps.gamma2_2 = 0;
	dc->caps.color.mpc.ogam_rom_caps.pq = 0;
	dc->caps.color.mpc.ogam_rom_caps.hlg = 0;
	dc->caps.color.mpc.ocsc = 1;

	if (dc->ctx->dce_environment == DCE_ENV_PRODUCTION_DRV) {
		dc->debug = debug_defaults_drv;
	} else if (dc->ctx->dce_environment == DCE_ENV_FPGA_MAXIMUS) {
		pool->base.pipe_count = 4;
		pool->base.mpcc_count = pool->base.pipe_count;
		dc->debug = debug_defaults_diags;
	} else {
		dc->debug = debug_defaults_diags;
	}
	//dcn2.0x
	dc->work_arounds.dedcn20_305_wa = true;

	// Init the vm_helper
	if (dc->vm_helper)
		vm_helper_init(dc->vm_helper, 16);

	/*************************************************
	 *  Create resources                             *
	 *************************************************/

	pool->base.clock_sources[DCN20_CLK_SRC_PLL0] =
			dcn20_clock_source_create(ctx, ctx->dc_bios,
				CLOCK_SOURCE_COMBO_PHY_PLL0,
				&clk_src_regs[0], false);
	pool->base.clock_sources[DCN20_CLK_SRC_PLL1] =
			dcn20_clock_source_create(ctx, ctx->dc_bios,
				CLOCK_SOURCE_COMBO_PHY_PLL1,
				&clk_src_regs[1], false);
	pool->base.clock_sources[DCN20_CLK_SRC_PLL2] =
			dcn20_clock_source_create(ctx, ctx->dc_bios,
				CLOCK_SOURCE_COMBO_PHY_PLL2,
				&clk_src_regs[2], false);
	pool->base.clock_sources[DCN20_CLK_SRC_PLL3] =
			dcn20_clock_source_create(ctx, ctx->dc_bios,
				CLOCK_SOURCE_COMBO_PHY_PLL3,
				&clk_src_regs[3], false);
	pool->base.clock_sources[DCN20_CLK_SRC_PLL4] =
			dcn20_clock_source_create(ctx, ctx->dc_bios,
				CLOCK_SOURCE_COMBO_PHY_PLL4,
				&clk_src_regs[4], false);
	pool->base.clock_sources[DCN20_CLK_SRC_PLL5] =
			dcn20_clock_source_create(ctx, ctx->dc_bios,
				CLOCK_SOURCE_COMBO_PHY_PLL5,
				&clk_src_regs[5], false);
	pool->base.clk_src_count = DCN20_CLK_SRC_TOTAL;
	/* todo: not reuse phy_pll registers */
	pool->base.dp_clock_source =
			dcn20_clock_source_create(ctx, ctx->dc_bios,
				CLOCK_SOURCE_ID_DP_DTO,
				&clk_src_regs[0], true);

	for (i = 0; i < pool->base.clk_src_count; i++) {
		if (pool->base.clock_sources[i] == NULL) {
			dm_error("DC: failed to create clock sources!\n");
			BREAK_TO_DEBUGGER();
			goto create_fail;
		}
	}

	pool->base.dccg = dccg2_create(ctx, &dccg_regs, &dccg_shift, &dccg_mask);
	if (pool->base.dccg == NULL) {
		dm_error("DC: failed to create dccg!\n");
		BREAK_TO_DEBUGGER();
		goto create_fail;
	}

	pool->base.dmcu = dcn20_dmcu_create(ctx,
			&dmcu_regs,
			&dmcu_shift,
			&dmcu_mask);
	if (pool->base.dmcu == NULL) {
		dm_error("DC: failed to create dmcu!\n");
		BREAK_TO_DEBUGGER();
		goto create_fail;
	}

	pool->base.abm = dce_abm_create(ctx,
			&abm_regs,
			&abm_shift,
			&abm_mask);
	if (pool->base.abm == NULL) {
		dm_error("DC: failed to create abm!\n");
		BREAK_TO_DEBUGGER();
		goto create_fail;
	}

	pool->base.pp_smu = dcn20_pp_smu_create(ctx);


	if (!init_soc_bounding_box(dc, pool)) {
		dm_error("DC: failed to initialize soc bounding box!\n");
		BREAK_TO_DEBUGGER();
		goto create_fail;
	}

	dml_init_instance(&dc->dml, loaded_bb, loaded_ip, dml_project_version);

	if (!dc->debug.disable_pplib_wm_range) {
		struct pp_smu_wm_range_sets ranges = {0};
		int i = 0;

		ranges.num_reader_wm_sets = 0;

		if (loaded_bb->num_states == 1) {
			ranges.reader_wm_sets[0].wm_inst = i;
			ranges.reader_wm_sets[0].min_drain_clk_mhz = PP_SMU_WM_SET_RANGE_CLK_UNCONSTRAINED_MIN;
			ranges.reader_wm_sets[0].max_drain_clk_mhz = PP_SMU_WM_SET_RANGE_CLK_UNCONSTRAINED_MAX;
			ranges.reader_wm_sets[0].min_fill_clk_mhz = PP_SMU_WM_SET_RANGE_CLK_UNCONSTRAINED_MIN;
			ranges.reader_wm_sets[0].max_fill_clk_mhz = PP_SMU_WM_SET_RANGE_CLK_UNCONSTRAINED_MAX;

			ranges.num_reader_wm_sets = 1;
		} else if (loaded_bb->num_states > 1) {
			for (i = 0; i < 4 && i < loaded_bb->num_states; i++) {
				ranges.reader_wm_sets[i].wm_inst = i;
				ranges.reader_wm_sets[i].min_drain_clk_mhz = PP_SMU_WM_SET_RANGE_CLK_UNCONSTRAINED_MIN;
				ranges.reader_wm_sets[i].max_drain_clk_mhz = PP_SMU_WM_SET_RANGE_CLK_UNCONSTRAINED_MAX;
				ranges.reader_wm_sets[i].min_fill_clk_mhz = (i > 0) ? (loaded_bb->clock_limits[i - 1].dram_speed_mts / 16) + 1 : 0;
				ranges.reader_wm_sets[i].max_fill_clk_mhz = loaded_bb->clock_limits[i].dram_speed_mts / 16;

				ranges.num_reader_wm_sets = i + 1;
			}

			ranges.reader_wm_sets[0].min_fill_clk_mhz = PP_SMU_WM_SET_RANGE_CLK_UNCONSTRAINED_MIN;
			ranges.reader_wm_sets[ranges.num_reader_wm_sets - 1].max_fill_clk_mhz = PP_SMU_WM_SET_RANGE_CLK_UNCONSTRAINED_MAX;
		}

		ranges.num_writer_wm_sets = 1;

		ranges.writer_wm_sets[0].wm_inst = 0;
		ranges.writer_wm_sets[0].min_fill_clk_mhz = PP_SMU_WM_SET_RANGE_CLK_UNCONSTRAINED_MIN;
		ranges.writer_wm_sets[0].max_fill_clk_mhz = PP_SMU_WM_SET_RANGE_CLK_UNCONSTRAINED_MAX;
		ranges.writer_wm_sets[0].min_drain_clk_mhz = PP_SMU_WM_SET_RANGE_CLK_UNCONSTRAINED_MIN;
		ranges.writer_wm_sets[0].max_drain_clk_mhz = PP_SMU_WM_SET_RANGE_CLK_UNCONSTRAINED_MAX;

		/* Notify PP Lib/SMU which Watermarks to use for which clock ranges */
		if (pool->base.pp_smu->nv_funcs.set_wm_ranges)
			pool->base.pp_smu->nv_funcs.set_wm_ranges(&pool->base.pp_smu->nv_funcs.pp_smu, &ranges);
	}

	init_data.ctx = dc->ctx;
	pool->base.irqs = dal_irq_service_dcn20_create(&init_data);
	if (!pool->base.irqs)
		goto create_fail;

	/* mem input -> ipp -> dpp -> opp -> TG */
	for (i = 0; i < pool->base.pipe_count; i++) {
		pool->base.hubps[i] = dcn20_hubp_create(ctx, i);
		if (pool->base.hubps[i] == NULL) {
			BREAK_TO_DEBUGGER();
			dm_error(
				"DC: failed to create memory input!\n");
			goto create_fail;
		}

		pool->base.ipps[i] = dcn20_ipp_create(ctx, i);
		if (pool->base.ipps[i] == NULL) {
			BREAK_TO_DEBUGGER();
			dm_error(
				"DC: failed to create input pixel processor!\n");
			goto create_fail;
		}

		pool->base.dpps[i] = dcn20_dpp_create(ctx, i);
		if (pool->base.dpps[i] == NULL) {
			BREAK_TO_DEBUGGER();
			dm_error(
				"DC: failed to create dpps!\n");
			goto create_fail;
		}
	}
	for (i = 0; i < pool->base.res_cap->num_ddc; i++) {
		pool->base.engines[i] = dcn20_aux_engine_create(ctx, i);
		if (pool->base.engines[i] == NULL) {
			BREAK_TO_DEBUGGER();
			dm_error(
				"DC:failed to create aux engine!!\n");
			goto create_fail;
		}
		pool->base.hw_i2cs[i] = dcn20_i2c_hw_create(ctx, i);
		if (pool->base.hw_i2cs[i] == NULL) {
			BREAK_TO_DEBUGGER();
			dm_error(
				"DC:failed to create hw i2c!!\n");
			goto create_fail;
		}
		pool->base.sw_i2cs[i] = NULL;
	}

	for (i = 0; i < pool->base.res_cap->num_opp; i++) {
		pool->base.opps[i] = dcn20_opp_create(ctx, i);
		if (pool->base.opps[i] == NULL) {
			BREAK_TO_DEBUGGER();
			dm_error(
				"DC: failed to create output pixel processor!\n");
			goto create_fail;
		}
	}

	for (i = 0; i < pool->base.res_cap->num_timing_generator; i++) {
		pool->base.timing_generators[i] = dcn20_timing_generator_create(
				ctx, i);
		if (pool->base.timing_generators[i] == NULL) {
			BREAK_TO_DEBUGGER();
			dm_error("DC: failed to create tg!\n");
			goto create_fail;
		}
	}

	pool->base.timing_generator_count = i;

	pool->base.mpc = dcn20_mpc_create(ctx);
	if (pool->base.mpc == NULL) {
		BREAK_TO_DEBUGGER();
		dm_error("DC: failed to create mpc!\n");
		goto create_fail;
	}

	pool->base.hubbub = dcn20_hubbub_create(ctx);
	if (pool->base.hubbub == NULL) {
		BREAK_TO_DEBUGGER();
		dm_error("DC: failed to create hubbub!\n");
		goto create_fail;
	}

	for (i = 0; i < pool->base.res_cap->num_dsc; i++) {
		pool->base.dscs[i] = dcn20_dsc_create(ctx, i);
		if (pool->base.dscs[i] == NULL) {
			BREAK_TO_DEBUGGER();
			dm_error("DC: failed to create display stream compressor %d!\n", i);
			goto create_fail;
		}
	}

	if (!dcn20_dwbc_create(ctx, &pool->base)) {
		BREAK_TO_DEBUGGER();
		dm_error("DC: failed to create dwbc!\n");
		goto create_fail;
	}
	if (!dcn20_mmhubbub_create(ctx, &pool->base)) {
		BREAK_TO_DEBUGGER();
		dm_error("DC: failed to create mcif_wb!\n");
		goto create_fail;
	}

	if (!resource_construct(num_virtual_links, dc, &pool->base,
			(!IS_FPGA_MAXIMUS_DC(dc->ctx->dce_environment) ?
			&res_create_funcs : &res_create_maximus_funcs)))
			goto create_fail;

	dcn20_hw_sequencer_construct(dc);

	// IF NV12, set PG function pointer to NULL. It's not that
	// PG isn't supported for NV12, it's that we don't want to
	// program the registers because that will cause more power
	// to be consumed. We could have created dcn20_init_hw to get
	// the same effect by checking ASIC rev, but there was a
	// request at some point to not check ASIC rev on hw sequencer.
	if (ASICREV_IS_NAVI12_P(dc->ctx->asic_id.hw_internal_rev)) {
		dc->hwseq->funcs.enable_power_gating_plane = NULL;
		dc->debug.disable_dpp_power_gate = true;
		dc->debug.disable_hubp_power_gate = true;
	}


	dc->caps.max_planes =  pool->base.pipe_count;

	for (i = 0; i < dc->caps.max_planes; ++i)
		dc->caps.planes[i] = plane_cap;

	dc->cap_funcs = cap_funcs;

	if (dc->ctx->dc_bios->fw_info.oem_i2c_present) {
		ddc_init_data.ctx = dc->ctx;
		ddc_init_data.link = NULL;
		ddc_init_data.id.id = dc->ctx->dc_bios->fw_info.oem_i2c_obj_id;
		ddc_init_data.id.enum_id = 0;
		ddc_init_data.id.type = OBJECT_TYPE_GENERIC;
		pool->base.oem_device = dal_ddc_service_create(&ddc_init_data);
	} else {
		pool->base.oem_device = NULL;
	}

	return true;

create_fail:

	dcn20_resource_destruct(pool);

	return false;
}

struct resource_pool *dcn20_create_resource_pool(
		const struct dc_init_data *init_data,
		struct dc *dc)
{
	struct dcn20_resource_pool *pool =
		kzalloc(sizeof(struct dcn20_resource_pool), GFP_ATOMIC);

	if (!pool)
		return NULL;

	if (dcn20_resource_construct(init_data->num_virtual_links, dc, pool))
		return &pool->base;

	BREAK_TO_DEBUGGER();
	kfree(pool);
	return NULL;
}<|MERGE_RESOLUTION|>--- conflicted
+++ resolved
@@ -339,11 +339,7 @@
 	.use_urgent_burst_bw = 0
 };
 
-<<<<<<< HEAD
-struct _vcs_dpi_soc_bounding_box_st dcn2_0_nv14_soc = {
-=======
 static struct _vcs_dpi_soc_bounding_box_st dcn2_0_nv14_soc = {
->>>>>>> c1084c27
 	.clock_limits = {
 			{
 				.state = 0,
@@ -454,11 +450,7 @@
 	.use_urgent_burst_bw = 0
 };
 
-<<<<<<< HEAD
-struct _vcs_dpi_soc_bounding_box_st dcn2_0_nv12_soc = { 0 };
-=======
 static struct _vcs_dpi_soc_bounding_box_st dcn2_0_nv12_soc = { 0 };
->>>>>>> c1084c27
 
 #ifndef mmDP0_DP_DPHY_INTERNAL_CTRL
 	#define mmDP0_DP_DPHY_INTERNAL_CTRL		0x210f
@@ -1674,13 +1666,8 @@
 }
 
 
-<<<<<<< HEAD
-static void acquire_dsc(struct resource_context *res_ctx,
-			const struct resource_pool *pool,
-=======
 void dcn20_acquire_dsc(const struct dc *dc,
 			struct resource_context *res_ctx,
->>>>>>> c1084c27
 			struct display_stream_compressor **dsc,
 			int pipe_idx)
 {
@@ -1691,18 +1678,13 @@
 	ASSERT(*dsc == NULL); /* If this ASSERT fails, dsc was not released properly */
 	*dsc = NULL;
 
-<<<<<<< HEAD
-=======
 	/* Always do 1-to-1 mapping when number of DSCs is same as number of pipes */
->>>>>>> c1084c27
 	if (pool->res_cap->num_dsc == pool->res_cap->num_opp) {
 		*dsc = pool->dscs[pipe_idx];
 		res_ctx->is_dsc_acquired[pipe_idx] = true;
 		return;
 	}
 
-<<<<<<< HEAD
-=======
 	/* Return old DSC to avoid the need for re-programming */
 	if (dsc_old && !res_ctx->is_dsc_acquired[dsc_old->inst]) {
 		*dsc = dsc_old;
@@ -1710,7 +1692,6 @@
 		return ;
 	}
 
->>>>>>> c1084c27
 	/* Find first free DSC */
 	for (i = 0; i < pool->res_cap->num_dsc; i++)
 		if (!res_ctx->is_dsc_acquired[i]) {
@@ -1750,14 +1731,10 @@
 		if (pipe_ctx->stream != dc_stream)
 			continue;
 
-<<<<<<< HEAD
-		acquire_dsc(&dc_ctx->res_ctx, pool, &pipe_ctx->stream_res.dsc, i);
-=======
 		if (pipe_ctx->stream_res.dsc)
 			continue;
 
 		dcn20_acquire_dsc(dc, &dc_ctx->res_ctx, &pipe_ctx->stream_res.dsc, i);
->>>>>>> c1084c27
 
 		/* The number of DSCs can be less than the number of pipes */
 		if (!pipe_ctx->stream_res.dsc) {
@@ -1956,19 +1933,12 @@
 				sd->ratios.horz_c, sd->h_active - sd->recout.x));
 		sd->recout.x = 0;
 	}
-<<<<<<< HEAD
-	next_odm_pipe->stream_res.opp = pool->opps[next_odm_pipe->pipe_idx];
-#ifdef CONFIG_DRM_AMD_DC_DSC_SUPPORT
-	if (next_odm_pipe->stream->timing.flags.DSC == 1) {
-		acquire_dsc(res_ctx, pool, &next_odm_pipe->stream_res.dsc, next_odm_pipe->pipe_idx);
-=======
 	if (!next_odm_pipe->top_pipe)
 		next_odm_pipe->stream_res.opp = pool->opps[next_odm_pipe->pipe_idx];
 	else
 		next_odm_pipe->stream_res.opp = next_odm_pipe->top_pipe->stream_res.opp;
 	if (next_odm_pipe->stream->timing.flags.DSC == 1 && !next_odm_pipe->top_pipe) {
 		dcn20_acquire_dsc(dc, res_ctx, &next_odm_pipe->stream_res.dsc, next_odm_pipe->pipe_idx);
->>>>>>> c1084c27
 		ASSERT(next_odm_pipe->stream_res.dsc);
 		if (next_odm_pipe->stream_res.dsc == NULL)
 			return false;
@@ -2026,16 +1996,12 @@
 			pipe_cnt = i;
 			continue;
 		}
-<<<<<<< HEAD
-		if (dc->debug.disable_timing_sync || !resource_are_streams_timing_synchronizable(
-=======
 
 		if (res_ctx->pipe_ctx[pipe_cnt].stream == res_ctx->pipe_ctx[i].stream)
 			continue;
 
 		if (dc->debug.disable_timing_sync ||
 			(!resource_are_streams_timing_synchronizable(
->>>>>>> c1084c27
 				res_ctx->pipe_ctx[pipe_cnt].stream,
 				res_ctx->pipe_ctx[i].stream) &&
 			!resource_are_vblanks_synchronizable(
@@ -2925,11 +2891,7 @@
 							pipe, hsplit_pipe))
 						goto validate_fail;
 					dcn20_build_mapped_resource(dc, context, pipe->stream);
-<<<<<<< HEAD
-				} else
-=======
 				} else {
->>>>>>> c1084c27
 					dcn20_split_stream_for_mpc(
 							&context->res_ctx, dc->res_pool,
 							pipe, hsplit_pipe);
@@ -3548,11 +3510,7 @@
 void dcn20_update_bounding_box(struct dc *dc, struct _vcs_dpi_soc_bounding_box_st *bb,
 		struct pp_smu_nv_clock_table *max_clocks, unsigned int *uclk_states, unsigned int num_states)
 {
-<<<<<<< HEAD
-	struct _vcs_dpi_voltage_scaling_st calculated_states[MAX_CLOCK_LIMIT_STATES];
-=======
 	struct _vcs_dpi_voltage_scaling_st calculated_states[DC__VOLTAGE_STATES];
->>>>>>> c1084c27
 	int i;
 	int num_calculated_states = 0;
 	int min_dcfclk = 0;
