/*
 * Copyright 2018 Advanced Micro Devices, Inc.
 *
 * Permission is hereby granted, free of charge, to any person obtaining a
 * copy of this software and associated documentation files (the "Software"),
 * to deal in the Software without restriction, including without limitation
 * the rights to use, copy, modify, merge, publish, distribute, sublicense,
 * and/or sell copies of the Software, and to permit persons to whom the
 * Software is furnished to do so, subject to the following conditions:
 *
 * The above copyright notice and this permission notice shall be included in
 * all copies or substantial portions of the Software.
 *
 * THE SOFTWARE IS PROVIDED "AS IS", WITHOUT WARRANTY OF ANY KIND, EXPRESS OR
 * IMPLIED, INCLUDING BUT NOT LIMITED TO THE WARRANTIES OF MERCHANTABILITY,
 * FITNESS FOR A PARTICULAR PURPOSE AND NONINFRINGEMENT.  IN NO EVENT SHALL
 * THE COPYRIGHT HOLDER(S) OR AUTHOR(S) BE LIABLE FOR ANY CLAIM, DAMAGES OR
 * OTHER LIABILITY, WHETHER IN AN ACTION OF CONTRACT, TORT OR OTHERWISE,
 * ARISING FROM, OUT OF OR IN CONNECTION WITH THE SOFTWARE OR THE USE OR
 * OTHER DEALINGS IN THE SOFTWARE.
 *
 * Authors: AMD
 */
#include <linux/string.h>
#include <linux/acpi.h>

#include <drm/drm_probe_helper.h>
#include <drm/amdgpu_drm.h>
#include "dm_services.h"
#include "amdgpu.h"
#include "amdgpu_dm.h"
#include "amdgpu_dm_irq.h"
#include "amdgpu_pm.h"
#include "dm_pp_smu.h"

bool dm_pp_apply_display_requirements(
		const struct dc_context *ctx,
		const struct dm_pp_display_configuration *pp_display_cfg)
{
	struct amdgpu_device *adev = ctx->driver_context;
	int i;

	if (adev->pm.dpm_enabled) {

		memset(&adev->pm.pm_display_cfg, 0,
				sizeof(adev->pm.pm_display_cfg));

		adev->pm.pm_display_cfg.cpu_cc6_disable =
			pp_display_cfg->cpu_cc6_disable;

		adev->pm.pm_display_cfg.cpu_pstate_disable =
			pp_display_cfg->cpu_pstate_disable;

		adev->pm.pm_display_cfg.cpu_pstate_separation_time =
			pp_display_cfg->cpu_pstate_separation_time;

		adev->pm.pm_display_cfg.nb_pstate_switch_disable =
			pp_display_cfg->nb_pstate_switch_disable;

		adev->pm.pm_display_cfg.num_display =
				pp_display_cfg->display_count;
		adev->pm.pm_display_cfg.num_path_including_non_display =
				pp_display_cfg->display_count;

		adev->pm.pm_display_cfg.min_core_set_clock =
				pp_display_cfg->min_engine_clock_khz/10;
		adev->pm.pm_display_cfg.min_core_set_clock_in_sr =
				pp_display_cfg->min_engine_clock_deep_sleep_khz/10;
		adev->pm.pm_display_cfg.min_mem_set_clock =
				pp_display_cfg->min_memory_clock_khz/10;

		adev->pm.pm_display_cfg.min_dcef_deep_sleep_set_clk =
				pp_display_cfg->min_engine_clock_deep_sleep_khz/10;
		adev->pm.pm_display_cfg.min_dcef_set_clk =
				pp_display_cfg->min_dcfclock_khz/10;

		adev->pm.pm_display_cfg.multi_monitor_in_sync =
				pp_display_cfg->all_displays_in_sync;
		adev->pm.pm_display_cfg.min_vblank_time =
				pp_display_cfg->avail_mclk_switch_time_us;

		adev->pm.pm_display_cfg.display_clk =
				pp_display_cfg->disp_clk_khz/10;

		adev->pm.pm_display_cfg.dce_tolerable_mclk_in_active_latency =
				pp_display_cfg->avail_mclk_switch_time_in_disp_active_us;

		adev->pm.pm_display_cfg.crtc_index = pp_display_cfg->crtc_index;
		adev->pm.pm_display_cfg.line_time_in_us =
				pp_display_cfg->line_time_in_us;

		adev->pm.pm_display_cfg.vrefresh = pp_display_cfg->disp_configs[0].v_refresh;
		adev->pm.pm_display_cfg.crossfire_display_index = -1;
		adev->pm.pm_display_cfg.min_bus_bandwidth = 0;

		for (i = 0; i < pp_display_cfg->display_count; i++) {
			const struct dm_pp_single_disp_config *dc_cfg =
						&pp_display_cfg->disp_configs[i];
			adev->pm.pm_display_cfg.displays[i].controller_id = dc_cfg->pipe_idx + 1;
		}

		if (adev->powerplay.pp_funcs && adev->powerplay.pp_funcs->display_configuration_change)
			adev->powerplay.pp_funcs->display_configuration_change(
				adev->powerplay.pp_handle,
				&adev->pm.pm_display_cfg);

		amdgpu_pm_compute_clocks(adev);
	}

	return true;
}

static void get_default_clock_levels(
		enum dm_pp_clock_type clk_type,
		struct dm_pp_clock_levels *clks)
{
	uint32_t disp_clks_in_khz[6] = {
			300000, 400000, 496560, 626090, 685720, 757900 };
	uint32_t sclks_in_khz[6] = {
			300000, 360000, 423530, 514290, 626090, 720000 };
	uint32_t mclks_in_khz[2] = { 333000, 800000 };

	switch (clk_type) {
	case DM_PP_CLOCK_TYPE_DISPLAY_CLK:
		clks->num_levels = 6;
		memmove(clks->clocks_in_khz, disp_clks_in_khz,
				sizeof(disp_clks_in_khz));
		break;
	case DM_PP_CLOCK_TYPE_ENGINE_CLK:
		clks->num_levels = 6;
		memmove(clks->clocks_in_khz, sclks_in_khz,
				sizeof(sclks_in_khz));
		break;
	case DM_PP_CLOCK_TYPE_MEMORY_CLK:
		clks->num_levels = 2;
		memmove(clks->clocks_in_khz, mclks_in_khz,
				sizeof(mclks_in_khz));
		break;
	default:
		clks->num_levels = 0;
		break;
	}
}

static enum amd_pp_clock_type dc_to_pp_clock_type(
		enum dm_pp_clock_type dm_pp_clk_type)
{
	enum amd_pp_clock_type amd_pp_clk_type = 0;

	switch (dm_pp_clk_type) {
	case DM_PP_CLOCK_TYPE_DISPLAY_CLK:
		amd_pp_clk_type = amd_pp_disp_clock;
		break;
	case DM_PP_CLOCK_TYPE_ENGINE_CLK:
		amd_pp_clk_type = amd_pp_sys_clock;
		break;
	case DM_PP_CLOCK_TYPE_MEMORY_CLK:
		amd_pp_clk_type = amd_pp_mem_clock;
		break;
	case DM_PP_CLOCK_TYPE_DCEFCLK:
		amd_pp_clk_type  = amd_pp_dcef_clock;
		break;
	case DM_PP_CLOCK_TYPE_DCFCLK:
		amd_pp_clk_type = amd_pp_dcf_clock;
		break;
	case DM_PP_CLOCK_TYPE_PIXELCLK:
		amd_pp_clk_type = amd_pp_pixel_clock;
		break;
	case DM_PP_CLOCK_TYPE_FCLK:
		amd_pp_clk_type = amd_pp_f_clock;
		break;
	case DM_PP_CLOCK_TYPE_DISPLAYPHYCLK:
		amd_pp_clk_type = amd_pp_phy_clock;
		break;
	case DM_PP_CLOCK_TYPE_DPPCLK:
		amd_pp_clk_type = amd_pp_dpp_clock;
		break;
	default:
		DRM_ERROR("DM_PPLIB: invalid clock type: %d!\n",
				dm_pp_clk_type);
		break;
	}

	return amd_pp_clk_type;
}

static enum dm_pp_clocks_state pp_to_dc_powerlevel_state(
			enum PP_DAL_POWERLEVEL max_clocks_state)
{
	switch (max_clocks_state) {
	case PP_DAL_POWERLEVEL_0:
		return DM_PP_CLOCKS_DPM_STATE_LEVEL_0;
	case PP_DAL_POWERLEVEL_1:
		return DM_PP_CLOCKS_DPM_STATE_LEVEL_1;
	case PP_DAL_POWERLEVEL_2:
		return DM_PP_CLOCKS_DPM_STATE_LEVEL_2;
	case PP_DAL_POWERLEVEL_3:
		return DM_PP_CLOCKS_DPM_STATE_LEVEL_3;
	case PP_DAL_POWERLEVEL_4:
		return DM_PP_CLOCKS_DPM_STATE_LEVEL_4;
	case PP_DAL_POWERLEVEL_5:
		return DM_PP_CLOCKS_DPM_STATE_LEVEL_5;
	case PP_DAL_POWERLEVEL_6:
		return DM_PP_CLOCKS_DPM_STATE_LEVEL_6;
	case PP_DAL_POWERLEVEL_7:
		return DM_PP_CLOCKS_DPM_STATE_LEVEL_7;
	default:
		DRM_ERROR("DM_PPLIB: invalid powerlevel state: %d!\n",
				max_clocks_state);
		return DM_PP_CLOCKS_STATE_INVALID;
	}
}

static void pp_to_dc_clock_levels(
		const struct amd_pp_clocks *pp_clks,
		struct dm_pp_clock_levels *dc_clks,
		enum dm_pp_clock_type dc_clk_type)
{
	uint32_t i;

	if (pp_clks->count > DM_PP_MAX_CLOCK_LEVELS) {
		DRM_INFO("DM_PPLIB: Warning: %s clock: number of levels %d exceeds maximum of %d!\n",
				DC_DECODE_PP_CLOCK_TYPE(dc_clk_type),
				pp_clks->count,
				DM_PP_MAX_CLOCK_LEVELS);

		dc_clks->num_levels = DM_PP_MAX_CLOCK_LEVELS;
	} else
		dc_clks->num_levels = pp_clks->count;

	DRM_INFO("DM_PPLIB: values for %s clock\n",
			DC_DECODE_PP_CLOCK_TYPE(dc_clk_type));

	for (i = 0; i < dc_clks->num_levels; i++) {
		DRM_INFO("DM_PPLIB:\t %d\n", pp_clks->clock[i]);
		dc_clks->clocks_in_khz[i] = pp_clks->clock[i];
	}
}

static void pp_to_dc_clock_levels_with_latency(
		const struct pp_clock_levels_with_latency *pp_clks,
		struct dm_pp_clock_levels_with_latency *clk_level_info,
		enum dm_pp_clock_type dc_clk_type)
{
	uint32_t i;

	if (pp_clks->num_levels > DM_PP_MAX_CLOCK_LEVELS) {
		DRM_INFO("DM_PPLIB: Warning: %s clock: number of levels %d exceeds maximum of %d!\n",
				DC_DECODE_PP_CLOCK_TYPE(dc_clk_type),
				pp_clks->num_levels,
				DM_PP_MAX_CLOCK_LEVELS);

		clk_level_info->num_levels = DM_PP_MAX_CLOCK_LEVELS;
	} else
		clk_level_info->num_levels = pp_clks->num_levels;

	DRM_DEBUG("DM_PPLIB: values for %s clock\n",
			DC_DECODE_PP_CLOCK_TYPE(dc_clk_type));

	for (i = 0; i < clk_level_info->num_levels; i++) {
		DRM_DEBUG("DM_PPLIB:\t %d in kHz\n", pp_clks->data[i].clocks_in_khz);
		clk_level_info->data[i].clocks_in_khz = pp_clks->data[i].clocks_in_khz;
		clk_level_info->data[i].latency_in_us = pp_clks->data[i].latency_in_us;
	}
}

static void pp_to_dc_clock_levels_with_voltage(
		const struct pp_clock_levels_with_voltage *pp_clks,
		struct dm_pp_clock_levels_with_voltage *clk_level_info,
		enum dm_pp_clock_type dc_clk_type)
{
	uint32_t i;

	if (pp_clks->num_levels > DM_PP_MAX_CLOCK_LEVELS) {
		DRM_INFO("DM_PPLIB: Warning: %s clock: number of levels %d exceeds maximum of %d!\n",
				DC_DECODE_PP_CLOCK_TYPE(dc_clk_type),
				pp_clks->num_levels,
				DM_PP_MAX_CLOCK_LEVELS);

		clk_level_info->num_levels = DM_PP_MAX_CLOCK_LEVELS;
	} else
		clk_level_info->num_levels = pp_clks->num_levels;

	DRM_INFO("DM_PPLIB: values for %s clock\n",
			DC_DECODE_PP_CLOCK_TYPE(dc_clk_type));

	for (i = 0; i < clk_level_info->num_levels; i++) {
		DRM_INFO("DM_PPLIB:\t %d in kHz, %d in mV\n", pp_clks->data[i].clocks_in_khz,
			 pp_clks->data[i].voltage_in_mv);
		clk_level_info->data[i].clocks_in_khz = pp_clks->data[i].clocks_in_khz;
		clk_level_info->data[i].voltage_in_mv = pp_clks->data[i].voltage_in_mv;
	}
}

bool dm_pp_get_clock_levels_by_type(
		const struct dc_context *ctx,
		enum dm_pp_clock_type clk_type,
		struct dm_pp_clock_levels *dc_clks)
{
	struct amdgpu_device *adev = ctx->driver_context;
	void *pp_handle = adev->powerplay.pp_handle;
	struct amd_pp_clocks pp_clks = { 0 };
	struct amd_pp_simple_clock_info validation_clks = { 0 };
	uint32_t i;

	if (adev->powerplay.pp_funcs && adev->powerplay.pp_funcs->get_clock_by_type) {
		if (adev->powerplay.pp_funcs->get_clock_by_type(pp_handle,
			dc_to_pp_clock_type(clk_type), &pp_clks)) {
			/* Error in pplib. Provide default values. */
<<<<<<< HEAD
			get_default_clock_levels(clk_type, dc_clks);
			return true;
		}
	} else if (adev->smu.funcs && adev->smu.funcs->get_clock_by_type) {
		if (smu_get_clock_by_type(&adev->smu,
					  dc_to_pp_clock_type(clk_type),
					  &pp_clks)) {
=======
>>>>>>> c1084c27
			get_default_clock_levels(clk_type, dc_clks);
			return true;
		}
	}

	pp_to_dc_clock_levels(&pp_clks, dc_clks, clk_type);

	if (adev->powerplay.pp_funcs && adev->powerplay.pp_funcs->get_display_mode_validation_clocks) {
		if (adev->powerplay.pp_funcs->get_display_mode_validation_clocks(
						pp_handle, &validation_clks)) {
			/* Error in pplib. Provide default values. */
			DRM_INFO("DM_PPLIB: Warning: using default validation clocks!\n");
			validation_clks.engine_max_clock = 72000;
			validation_clks.memory_max_clock = 80000;
			validation_clks.level = 0;
		}
	}

	DRM_INFO("DM_PPLIB: Validation clocks:\n");
	DRM_INFO("DM_PPLIB:    engine_max_clock: %d\n",
			validation_clks.engine_max_clock);
	DRM_INFO("DM_PPLIB:    memory_max_clock: %d\n",
			validation_clks.memory_max_clock);
	DRM_INFO("DM_PPLIB:    level           : %d\n",
			validation_clks.level);

	/* Translate 10 kHz to kHz. */
	validation_clks.engine_max_clock *= 10;
	validation_clks.memory_max_clock *= 10;

	/* Determine the highest non-boosted level from the Validation Clocks */
	if (clk_type == DM_PP_CLOCK_TYPE_ENGINE_CLK) {
		for (i = 0; i < dc_clks->num_levels; i++) {
			if (dc_clks->clocks_in_khz[i] > validation_clks.engine_max_clock) {
				/* This clock is higher the validation clock.
				 * Than means the previous one is the highest
				 * non-boosted one. */
				DRM_INFO("DM_PPLIB: reducing engine clock level from %d to %d\n",
						dc_clks->num_levels, i);
				dc_clks->num_levels = i > 0 ? i : 1;
				break;
			}
		}
	} else if (clk_type == DM_PP_CLOCK_TYPE_MEMORY_CLK) {
		for (i = 0; i < dc_clks->num_levels; i++) {
			if (dc_clks->clocks_in_khz[i] > validation_clks.memory_max_clock) {
				DRM_INFO("DM_PPLIB: reducing memory clock level from %d to %d\n",
						dc_clks->num_levels, i);
				dc_clks->num_levels = i > 0 ? i : 1;
				break;
			}
		}
	}

	return true;
}

bool dm_pp_get_clock_levels_by_type_with_latency(
	const struct dc_context *ctx,
	enum dm_pp_clock_type clk_type,
	struct dm_pp_clock_levels_with_latency *clk_level_info)
{
	struct amdgpu_device *adev = ctx->driver_context;
	void *pp_handle = adev->powerplay.pp_handle;
	struct pp_clock_levels_with_latency pp_clks = { 0 };
	const struct amd_pm_funcs *pp_funcs = adev->powerplay.pp_funcs;
	int ret;

	if (pp_funcs && pp_funcs->get_clock_by_type_with_latency) {
		ret = pp_funcs->get_clock_by_type_with_latency(pp_handle,
						dc_to_pp_clock_type(clk_type),
						&pp_clks);
		if (ret)
			return false;
	}

	pp_to_dc_clock_levels_with_latency(&pp_clks, clk_level_info, clk_type);

	return true;
}

bool dm_pp_get_clock_levels_by_type_with_voltage(
	const struct dc_context *ctx,
	enum dm_pp_clock_type clk_type,
	struct dm_pp_clock_levels_with_voltage *clk_level_info)
{
	struct amdgpu_device *adev = ctx->driver_context;
	void *pp_handle = adev->powerplay.pp_handle;
	struct pp_clock_levels_with_voltage pp_clk_info = {0};
	const struct amd_pm_funcs *pp_funcs = adev->powerplay.pp_funcs;
	int ret;

	if (pp_funcs && pp_funcs->get_clock_by_type_with_voltage) {
		ret = pp_funcs->get_clock_by_type_with_voltage(pp_handle,
						dc_to_pp_clock_type(clk_type),
						&pp_clk_info);
		if (ret)
			return false;
	}

	pp_to_dc_clock_levels_with_voltage(&pp_clk_info, clk_level_info, clk_type);

	return true;
}

bool dm_pp_notify_wm_clock_changes(
	const struct dc_context *ctx,
	struct dm_pp_wm_sets_with_clock_ranges *wm_with_clock_ranges)
{
	struct amdgpu_device *adev = ctx->driver_context;
	void *pp_handle = adev->powerplay.pp_handle;
	const struct amd_pm_funcs *pp_funcs = adev->powerplay.pp_funcs;

	/*
	 * Limit this watermark setting for Polaris for now
	 * TODO: expand this to other ASICs
	 */
	if ((adev->asic_type >= CHIP_POLARIS10) && (adev->asic_type <= CHIP_VEGAM)
	     && pp_funcs && pp_funcs->set_watermarks_for_clocks_ranges) {
		if (!pp_funcs->set_watermarks_for_clocks_ranges(pp_handle,
						(void *)wm_with_clock_ranges))
			return true;
	}

	return false;
}

bool dm_pp_apply_power_level_change_request(
	const struct dc_context *ctx,
	struct dm_pp_power_level_change_request *level_change_req)
{
	/* TODO: to be implemented */
	return false;
}

bool dm_pp_apply_clock_for_voltage_request(
	const struct dc_context *ctx,
	struct dm_pp_clock_for_voltage_req *clock_for_voltage_req)
{
	struct amdgpu_device *adev = ctx->driver_context;
	struct pp_display_clock_request pp_clock_request = {0};
	int ret = 0;

	pp_clock_request.clock_type = dc_to_pp_clock_type(clock_for_voltage_req->clk_type);
	pp_clock_request.clock_freq_in_khz = clock_for_voltage_req->clocks_in_khz;

	if (!pp_clock_request.clock_type)
		return false;

	if (adev->powerplay.pp_funcs && adev->powerplay.pp_funcs->display_clock_voltage_request)
		ret = adev->powerplay.pp_funcs->display_clock_voltage_request(
			adev->powerplay.pp_handle,
			&pp_clock_request);
	if (ret)
		return false;
	return true;
}

bool dm_pp_get_static_clocks(
	const struct dc_context *ctx,
	struct dm_pp_static_clock_info *static_clk_info)
{
	struct amdgpu_device *adev = ctx->driver_context;
	struct amd_pp_clock_info pp_clk_info = {0};
	int ret = 0;

	if (adev->powerplay.pp_funcs && adev->powerplay.pp_funcs->get_current_clocks)
		ret = adev->powerplay.pp_funcs->get_current_clocks(
			adev->powerplay.pp_handle,
			&pp_clk_info);
<<<<<<< HEAD
	else if (adev->smu.funcs)
		ret = smu_get_current_clocks(&adev->smu, &pp_clk_info);
=======
>>>>>>> c1084c27
	else
		return false;
	if (ret)
		return false;

	static_clk_info->max_clocks_state = pp_to_dc_powerlevel_state(pp_clk_info.max_clocks_state);
	static_clk_info->max_mclk_khz = pp_clk_info.max_memory_clock * 10;
	static_clk_info->max_sclk_khz = pp_clk_info.max_engine_clock * 10;

	return true;
}

static void pp_rv_set_wm_ranges(struct pp_smu *pp,
		struct pp_smu_wm_range_sets *ranges)
{
	const struct dc_context *ctx = pp->dm;
	struct amdgpu_device *adev = ctx->driver_context;
	void *pp_handle = adev->powerplay.pp_handle;
	const struct amd_pm_funcs *pp_funcs = adev->powerplay.pp_funcs;
	struct dm_pp_wm_sets_with_clock_ranges_soc15 wm_with_clock_ranges;
	struct dm_pp_clock_range_for_dmif_wm_set_soc15 *wm_dce_clocks = wm_with_clock_ranges.wm_dmif_clocks_ranges;
	struct dm_pp_clock_range_for_mcif_wm_set_soc15 *wm_soc_clocks = wm_with_clock_ranges.wm_mcif_clocks_ranges;
	int32_t i;

	wm_with_clock_ranges.num_wm_dmif_sets = ranges->num_reader_wm_sets;
	wm_with_clock_ranges.num_wm_mcif_sets = ranges->num_writer_wm_sets;

	for (i = 0; i < wm_with_clock_ranges.num_wm_dmif_sets; i++) {
		if (ranges->reader_wm_sets[i].wm_inst > 3)
			wm_dce_clocks[i].wm_set_id = WM_SET_A;
		else
			wm_dce_clocks[i].wm_set_id =
					ranges->reader_wm_sets[i].wm_inst;
		wm_dce_clocks[i].wm_max_dcfclk_clk_in_khz =
				ranges->reader_wm_sets[i].max_drain_clk_mhz * 1000;
		wm_dce_clocks[i].wm_min_dcfclk_clk_in_khz =
				ranges->reader_wm_sets[i].min_drain_clk_mhz * 1000;
		wm_dce_clocks[i].wm_max_mem_clk_in_khz =
				ranges->reader_wm_sets[i].max_fill_clk_mhz * 1000;
		wm_dce_clocks[i].wm_min_mem_clk_in_khz =
				ranges->reader_wm_sets[i].min_fill_clk_mhz * 1000;
	}

	for (i = 0; i < wm_with_clock_ranges.num_wm_mcif_sets; i++) {
		if (ranges->writer_wm_sets[i].wm_inst > 3)
			wm_soc_clocks[i].wm_set_id = WM_SET_A;
		else
			wm_soc_clocks[i].wm_set_id =
					ranges->writer_wm_sets[i].wm_inst;
		wm_soc_clocks[i].wm_max_socclk_clk_in_khz =
				ranges->writer_wm_sets[i].max_fill_clk_mhz * 1000;
		wm_soc_clocks[i].wm_min_socclk_clk_in_khz =
				ranges->writer_wm_sets[i].min_fill_clk_mhz * 1000;
		wm_soc_clocks[i].wm_max_mem_clk_in_khz =
				ranges->writer_wm_sets[i].max_drain_clk_mhz * 1000;
		wm_soc_clocks[i].wm_min_mem_clk_in_khz =
				ranges->writer_wm_sets[i].min_drain_clk_mhz * 1000;
	}

	if (pp_funcs && pp_funcs->set_watermarks_for_clocks_ranges)
		pp_funcs->set_watermarks_for_clocks_ranges(pp_handle,
							   &wm_with_clock_ranges);
}

static void pp_rv_set_pme_wa_enable(struct pp_smu *pp)
{
	const struct dc_context *ctx = pp->dm;
	struct amdgpu_device *adev = ctx->driver_context;
	void *pp_handle = adev->powerplay.pp_handle;
	const struct amd_pm_funcs *pp_funcs = adev->powerplay.pp_funcs;

	if (pp_funcs && pp_funcs->notify_smu_enable_pwe)
		pp_funcs->notify_smu_enable_pwe(pp_handle);
}

static void pp_rv_set_active_display_count(struct pp_smu *pp, int count)
{
	const struct dc_context *ctx = pp->dm;
	struct amdgpu_device *adev = ctx->driver_context;
	void *pp_handle = adev->powerplay.pp_handle;
	const struct amd_pm_funcs *pp_funcs = adev->powerplay.pp_funcs;

	if (!pp_funcs || !pp_funcs->set_active_display_count)
		return;

	pp_funcs->set_active_display_count(pp_handle, count);
}

static void pp_rv_set_min_deep_sleep_dcfclk(struct pp_smu *pp, int clock)
{
	const struct dc_context *ctx = pp->dm;
	struct amdgpu_device *adev = ctx->driver_context;
	void *pp_handle = adev->powerplay.pp_handle;
	const struct amd_pm_funcs *pp_funcs = adev->powerplay.pp_funcs;

	if (!pp_funcs || !pp_funcs->set_min_deep_sleep_dcefclk)
		return;

	pp_funcs->set_min_deep_sleep_dcefclk(pp_handle, clock);
}

static void pp_rv_set_hard_min_dcefclk_by_freq(struct pp_smu *pp, int clock)
{
	const struct dc_context *ctx = pp->dm;
	struct amdgpu_device *adev = ctx->driver_context;
	void *pp_handle = adev->powerplay.pp_handle;
	const struct amd_pm_funcs *pp_funcs = adev->powerplay.pp_funcs;

	if (!pp_funcs || !pp_funcs->set_hard_min_dcefclk_by_freq)
		return;

	pp_funcs->set_hard_min_dcefclk_by_freq(pp_handle, clock);
}

static void pp_rv_set_hard_min_fclk_by_freq(struct pp_smu *pp, int mhz)
{
	const struct dc_context *ctx = pp->dm;
	struct amdgpu_device *adev = ctx->driver_context;
	void *pp_handle = adev->powerplay.pp_handle;
	const struct amd_pm_funcs *pp_funcs = adev->powerplay.pp_funcs;

	if (!pp_funcs || !pp_funcs->set_hard_min_fclk_by_freq)
		return;

	pp_funcs->set_hard_min_fclk_by_freq(pp_handle, mhz);
}

static enum pp_smu_status pp_nv_set_wm_ranges(struct pp_smu *pp,
		struct pp_smu_wm_range_sets *ranges)
{
	const struct dc_context *ctx = pp->dm;
	struct amdgpu_device *adev = ctx->driver_context;
	void *pp_handle = adev->powerplay.pp_handle;
	const struct amd_pm_funcs *pp_funcs = adev->powerplay.pp_funcs;

	if (pp_funcs && pp_funcs->set_watermarks_for_clocks_ranges)
		pp_funcs->set_watermarks_for_clocks_ranges(pp_handle, ranges);

	return PP_SMU_RESULT_OK;
}

static enum pp_smu_status pp_nv_set_display_count(struct pp_smu *pp, int count)
{
	const struct dc_context *ctx = pp->dm;
	struct amdgpu_device *adev = ctx->driver_context;
	void *pp_handle = adev->powerplay.pp_handle;
	const struct amd_pm_funcs *pp_funcs = adev->powerplay.pp_funcs;

	if (!pp_funcs || !pp_funcs->set_active_display_count)
		return PP_SMU_RESULT_UNSUPPORTED;

	/* 0: successful or smu.ppt_funcs->set_display_count = NULL;  1: fail */
	if (pp_funcs->set_active_display_count(pp_handle, count))
		return PP_SMU_RESULT_FAIL;

	return PP_SMU_RESULT_OK;
}

static enum pp_smu_status
pp_nv_set_min_deep_sleep_dcfclk(struct pp_smu *pp, int mhz)
{
	const struct dc_context *ctx = pp->dm;
	struct amdgpu_device *adev = ctx->driver_context;
	void *pp_handle = adev->powerplay.pp_handle;
	const struct amd_pm_funcs *pp_funcs = adev->powerplay.pp_funcs;

	if (!pp_funcs || !pp_funcs->set_min_deep_sleep_dcefclk)
		return PP_SMU_RESULT_UNSUPPORTED;

	/* 0: successful or smu.ppt_funcs->set_deep_sleep_dcefclk = NULL;1: fail */
	if (pp_funcs->set_min_deep_sleep_dcefclk(pp_handle, mhz))
		return PP_SMU_RESULT_FAIL;

	return PP_SMU_RESULT_OK;
}

static enum pp_smu_status pp_nv_set_hard_min_dcefclk_by_freq(
		struct pp_smu *pp, int mhz)
{
	const struct dc_context *ctx = pp->dm;
	struct amdgpu_device *adev = ctx->driver_context;
	void *pp_handle = adev->powerplay.pp_handle;
	const struct amd_pm_funcs *pp_funcs = adev->powerplay.pp_funcs;
	struct pp_display_clock_request clock_req;

	if (!pp_funcs || !pp_funcs->display_clock_voltage_request)
		return PP_SMU_RESULT_UNSUPPORTED;

	clock_req.clock_type = amd_pp_dcef_clock;
	clock_req.clock_freq_in_khz = mhz * 1000;

	/* 0: successful or smu.ppt_funcs->display_clock_voltage_request = NULL
	 * 1: fail
	 */
	if (pp_funcs->display_clock_voltage_request(pp_handle, &clock_req))
		return PP_SMU_RESULT_FAIL;

	return PP_SMU_RESULT_OK;
}

static enum pp_smu_status
pp_nv_set_hard_min_uclk_by_freq(struct pp_smu *pp, int mhz)
{
	const struct dc_context *ctx = pp->dm;
	struct amdgpu_device *adev = ctx->driver_context;
	void *pp_handle = adev->powerplay.pp_handle;
	const struct amd_pm_funcs *pp_funcs = adev->powerplay.pp_funcs;
	struct pp_display_clock_request clock_req;

	if (!pp_funcs || !pp_funcs->display_clock_voltage_request)
		return PP_SMU_RESULT_UNSUPPORTED;

	clock_req.clock_type = amd_pp_mem_clock;
	clock_req.clock_freq_in_khz = mhz * 1000;

	/* 0: successful or smu.ppt_funcs->display_clock_voltage_request = NULL
	 * 1: fail
	 */
	if (pp_funcs->display_clock_voltage_request(pp_handle, &clock_req))
		return PP_SMU_RESULT_FAIL;

	return PP_SMU_RESULT_OK;
}

static enum pp_smu_status pp_nv_set_pstate_handshake_support(
	struct pp_smu *pp, bool pstate_handshake_supported)
{
	const struct dc_context *ctx = pp->dm;
	struct amdgpu_device *adev = ctx->driver_context;
	void *pp_handle = adev->powerplay.pp_handle;
	const struct amd_pm_funcs *pp_funcs = adev->powerplay.pp_funcs;

	if (pp_funcs && pp_funcs->display_disable_memory_clock_switch) {
		if (pp_funcs->display_disable_memory_clock_switch(pp_handle,
								  !pstate_handshake_supported))
			return PP_SMU_RESULT_FAIL;
	}

	return PP_SMU_RESULT_OK;
}

static enum pp_smu_status pp_nv_set_voltage_by_freq(struct pp_smu *pp,
		enum pp_smu_nv_clock_id clock_id, int mhz)
{
	const struct dc_context *ctx = pp->dm;
	struct amdgpu_device *adev = ctx->driver_context;
	void *pp_handle = adev->powerplay.pp_handle;
	const struct amd_pm_funcs *pp_funcs = adev->powerplay.pp_funcs;
	struct pp_display_clock_request clock_req;

	if (!pp_funcs || !pp_funcs->display_clock_voltage_request)
		return PP_SMU_RESULT_UNSUPPORTED;

	switch (clock_id) {
	case PP_SMU_NV_DISPCLK:
		clock_req.clock_type = amd_pp_disp_clock;
		break;
	case PP_SMU_NV_PHYCLK:
		clock_req.clock_type = amd_pp_phy_clock;
		break;
	case PP_SMU_NV_PIXELCLK:
		clock_req.clock_type = amd_pp_pixel_clock;
		break;
	default:
		break;
	}
	clock_req.clock_freq_in_khz = mhz * 1000;

	/* 0: successful or smu.ppt_funcs->display_clock_voltage_request = NULL
	 * 1: fail
	 */
	if (pp_funcs->display_clock_voltage_request(pp_handle, &clock_req))
		return PP_SMU_RESULT_FAIL;

	return PP_SMU_RESULT_OK;
}

static enum pp_smu_status pp_nv_get_maximum_sustainable_clocks(
		struct pp_smu *pp, struct pp_smu_nv_clock_table *max_clocks)
{
	const struct dc_context *ctx = pp->dm;
	struct amdgpu_device *adev = ctx->driver_context;
	void *pp_handle = adev->powerplay.pp_handle;
	const struct amd_pm_funcs *pp_funcs = adev->powerplay.pp_funcs;

	if (!pp_funcs || !pp_funcs->get_max_sustainable_clocks_by_dc)
		return PP_SMU_RESULT_UNSUPPORTED;

	if (!pp_funcs->get_max_sustainable_clocks_by_dc(pp_handle, max_clocks))
		return PP_SMU_RESULT_OK;

	return PP_SMU_RESULT_FAIL;
}

static enum pp_smu_status pp_nv_get_uclk_dpm_states(struct pp_smu *pp,
		unsigned int *clock_values_in_khz, unsigned int *num_states)
{
	const struct dc_context *ctx = pp->dm;
	struct amdgpu_device *adev = ctx->driver_context;
	void *pp_handle = adev->powerplay.pp_handle;
	const struct amd_pm_funcs *pp_funcs = adev->powerplay.pp_funcs;

	if (!pp_funcs || !pp_funcs->get_uclk_dpm_states)
		return PP_SMU_RESULT_UNSUPPORTED;

	if (!pp_funcs->get_uclk_dpm_states(pp_handle,
					   clock_values_in_khz,
					   num_states))
		return PP_SMU_RESULT_OK;

	return PP_SMU_RESULT_FAIL;
}

static enum pp_smu_status pp_rn_get_dpm_clock_table(
		struct pp_smu *pp, struct dpm_clocks *clock_table)
{
	const struct dc_context *ctx = pp->dm;
	struct amdgpu_device *adev = ctx->driver_context;
	void *pp_handle = adev->powerplay.pp_handle;
	const struct amd_pm_funcs *pp_funcs = adev->powerplay.pp_funcs;

	if (!pp_funcs || !pp_funcs->get_dpm_clock_table)
		return PP_SMU_RESULT_UNSUPPORTED;

	if (!pp_funcs->get_dpm_clock_table(pp_handle, clock_table))
		return PP_SMU_RESULT_OK;

	return PP_SMU_RESULT_FAIL;
}

static enum pp_smu_status pp_rn_set_wm_ranges(struct pp_smu *pp,
		struct pp_smu_wm_range_sets *ranges)
{
	const struct dc_context *ctx = pp->dm;
	struct amdgpu_device *adev = ctx->driver_context;
	void *pp_handle = adev->powerplay.pp_handle;
	const struct amd_pm_funcs *pp_funcs = adev->powerplay.pp_funcs;

	if (pp_funcs && pp_funcs->set_watermarks_for_clocks_ranges)
		pp_funcs->set_watermarks_for_clocks_ranges(pp_handle, ranges);

	return PP_SMU_RESULT_OK;
}

void dm_pp_get_funcs(
		struct dc_context *ctx,
		struct pp_smu_funcs *funcs)
{
	switch (ctx->dce_version) {
	case DCN_VERSION_1_0:
	case DCN_VERSION_1_01:
		funcs->ctx.ver = PP_SMU_VER_RV;
		funcs->rv_funcs.pp_smu.dm = ctx;
		funcs->rv_funcs.set_wm_ranges = pp_rv_set_wm_ranges;
		funcs->rv_funcs.set_pme_wa_enable = pp_rv_set_pme_wa_enable;
		funcs->rv_funcs.set_display_count =
				pp_rv_set_active_display_count;
		funcs->rv_funcs.set_min_deep_sleep_dcfclk =
				pp_rv_set_min_deep_sleep_dcfclk;
		funcs->rv_funcs.set_hard_min_dcfclk_by_freq =
				pp_rv_set_hard_min_dcefclk_by_freq;
		funcs->rv_funcs.set_hard_min_fclk_by_freq =
				pp_rv_set_hard_min_fclk_by_freq;
		break;
	case DCN_VERSION_2_0:
		funcs->ctx.ver = PP_SMU_VER_NV;
		funcs->nv_funcs.pp_smu.dm = ctx;
		funcs->nv_funcs.set_display_count = pp_nv_set_display_count;
		funcs->nv_funcs.set_hard_min_dcfclk_by_freq =
				pp_nv_set_hard_min_dcefclk_by_freq;
		funcs->nv_funcs.set_min_deep_sleep_dcfclk =
				pp_nv_set_min_deep_sleep_dcfclk;
		funcs->nv_funcs.set_voltage_by_freq =
				pp_nv_set_voltage_by_freq;
		funcs->nv_funcs.set_wm_ranges = pp_nv_set_wm_ranges;

		/* todo set_pme_wa_enable cause 4k@6ohz display not light up */
		funcs->nv_funcs.set_pme_wa_enable = NULL;
		/* todo debug waring message */
		funcs->nv_funcs.set_hard_min_uclk_by_freq = pp_nv_set_hard_min_uclk_by_freq;
		/* todo  compare data with window driver*/
		funcs->nv_funcs.get_maximum_sustainable_clocks = pp_nv_get_maximum_sustainable_clocks;
		/*todo  compare data with window driver */
		funcs->nv_funcs.get_uclk_dpm_states = pp_nv_get_uclk_dpm_states;
		funcs->nv_funcs.set_pstate_handshake_support = pp_nv_set_pstate_handshake_support;
		break;

	case DCN_VERSION_2_1:
		funcs->ctx.ver = PP_SMU_VER_RN;
		funcs->rn_funcs.pp_smu.dm = ctx;
		funcs->rn_funcs.set_wm_ranges = pp_rn_set_wm_ranges;
		funcs->rn_funcs.get_dpm_clock_table = pp_rn_get_dpm_clock_table;
		break;
	default:
		DRM_ERROR("smu version is not supported !\n");
		break;
	}
}<|MERGE_RESOLUTION|>--- conflicted
+++ resolved
@@ -307,16 +307,6 @@
 		if (adev->powerplay.pp_funcs->get_clock_by_type(pp_handle,
 			dc_to_pp_clock_type(clk_type), &pp_clks)) {
 			/* Error in pplib. Provide default values. */
-<<<<<<< HEAD
-			get_default_clock_levels(clk_type, dc_clks);
-			return true;
-		}
-	} else if (adev->smu.funcs && adev->smu.funcs->get_clock_by_type) {
-		if (smu_get_clock_by_type(&adev->smu,
-					  dc_to_pp_clock_type(clk_type),
-					  &pp_clks)) {
-=======
->>>>>>> c1084c27
 			get_default_clock_levels(clk_type, dc_clks);
 			return true;
 		}
@@ -487,11 +477,6 @@
 		ret = adev->powerplay.pp_funcs->get_current_clocks(
 			adev->powerplay.pp_handle,
 			&pp_clk_info);
-<<<<<<< HEAD
-	else if (adev->smu.funcs)
-		ret = smu_get_current_clocks(&adev->smu, &pp_clk_info);
-=======
->>>>>>> c1084c27
 	else
 		return false;
 	if (ret)
