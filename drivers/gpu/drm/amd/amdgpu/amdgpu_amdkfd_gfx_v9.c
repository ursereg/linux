--- conflicted
+++ resolved
@@ -552,14 +552,7 @@
 	uint32_t temp;
 	struct v9_mqd *m = get_mqd(mqd);
 
-<<<<<<< HEAD
-	if (amdgpu_sriov_vf(adev) && adev->in_gpu_reset)
-		return 0;
-
-	if (adev->in_gpu_reset)
-=======
 	if (amdgpu_in_reset(adev))
->>>>>>> c1084c27
 		return -EIO;
 
 	acquire_queue(kgd, pipe_id, queue_id);
