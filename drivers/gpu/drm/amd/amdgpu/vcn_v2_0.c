/*
 * Copyright 2018 Advanced Micro Devices, Inc.
 *
 * Permission is hereby granted, free of charge, to any person obtaining a
 * copy of this software and associated documentation files (the "Software"),
 * to deal in the Software without restriction, including without limitation
 * the rights to use, copy, modify, merge, publish, distribute, sublicense,
 * and/or sell copies of the Software, and to permit persons to whom the
 * Software is furnished to do so, subject to the following conditions:
 *
 * The above copyright notice and this permission notice shall be included in
 * all copies or substantial portions of the Software.
 *
 * THE SOFTWARE IS PROVIDED "AS IS", WITHOUT WARRANTY OF ANY KIND, EXPRESS OR
 * IMPLIED, INCLUDING BUT NOT LIMITED TO THE WARRANTIES OF MERCHANTABILITY,
 * FITNESS FOR A PARTICULAR PURPOSE AND NONINFRINGEMENT.  IN NO EVENT SHALL
 * THE COPYRIGHT HOLDER(S) OR AUTHOR(S) BE LIABLE FOR ANY CLAIM, DAMAGES OR
 * OTHER LIABILITY, WHETHER IN AN ACTION OF CONTRACT, TORT OR OTHERWISE,
 * ARISING FROM, OUT OF OR IN CONNECTION WITH THE SOFTWARE OR THE USE OR
 * OTHER DEALINGS IN THE SOFTWARE.
 *
 */

#include <linux/firmware.h>
#include <drm/drm_drv.h>

#include "amdgpu.h"
#include "amdgpu_vcn.h"
#include "soc15.h"
#include "soc15d.h"
#include "amdgpu_pm.h"
#include "amdgpu_psp.h"
#include "mmsch_v2_0.h"
#include "vcn_v2_0.h"

#include "vcn/vcn_2_0_0_offset.h"
#include "vcn/vcn_2_0_0_sh_mask.h"
#include "ivsrcid/vcn/irqsrcs_vcn_2_0.h"

#define mmUVD_CONTEXT_ID_INTERNAL_OFFSET			0x1fd
#define mmUVD_GPCOM_VCPU_CMD_INTERNAL_OFFSET			0x503
#define mmUVD_GPCOM_VCPU_DATA0_INTERNAL_OFFSET			0x504
#define mmUVD_GPCOM_VCPU_DATA1_INTERNAL_OFFSET			0x505
#define mmUVD_NO_OP_INTERNAL_OFFSET				0x53f
#define mmUVD_GP_SCRATCH8_INTERNAL_OFFSET			0x54a
#define mmUVD_SCRATCH9_INTERNAL_OFFSET				0xc01d

#define mmUVD_LMI_RBC_IB_VMID_INTERNAL_OFFSET			0x1e1
#define mmUVD_LMI_RBC_IB_64BIT_BAR_HIGH_INTERNAL_OFFSET		0x5a6
#define mmUVD_LMI_RBC_IB_64BIT_BAR_LOW_INTERNAL_OFFSET		0x5a7
#define mmUVD_RBC_IB_SIZE_INTERNAL_OFFSET			0x1e2

static void vcn_v2_0_set_dec_ring_funcs(struct amdgpu_device *adev);
static void vcn_v2_0_set_enc_ring_funcs(struct amdgpu_device *adev);
static void vcn_v2_0_set_irq_funcs(struct amdgpu_device *adev);
static int vcn_v2_0_set_powergating_state(void *handle,
				enum amd_powergating_state state);
static int vcn_v2_0_pause_dpg_mode(struct amdgpu_device *adev,
				int inst_idx, struct dpg_pause_state *new_state);
static int vcn_v2_0_start_sriov(struct amdgpu_device *adev);
/**
 * vcn_v2_0_early_init - set function pointers
 *
 * @handle: amdgpu_device pointer
 *
 * Set ring and irq function pointers
 */
static int vcn_v2_0_early_init(void *handle)
{
	struct amdgpu_device *adev = (struct amdgpu_device *)handle;

	adev->vcn.num_vcn_inst = 1;
	if (amdgpu_sriov_vf(adev))
		adev->vcn.num_enc_rings = 1;
	else
		adev->vcn.num_enc_rings = 2;

	vcn_v2_0_set_dec_ring_funcs(adev);
	vcn_v2_0_set_enc_ring_funcs(adev);
	vcn_v2_0_set_irq_funcs(adev);

	return 0;
}

/**
 * vcn_v2_0_sw_init - sw init for VCN block
 *
 * @handle: amdgpu_device pointer
 *
 * Load firmware and sw initialization
 */
static int vcn_v2_0_sw_init(void *handle)
{
	struct amdgpu_ring *ring;
	int i, r;
	struct amdgpu_device *adev = (struct amdgpu_device *)handle;
	volatile struct amdgpu_fw_shared *fw_shared;

	/* VCN DEC TRAP */
	r = amdgpu_irq_add_id(adev, SOC15_IH_CLIENTID_VCN,
			      VCN_2_0__SRCID__UVD_SYSTEM_MESSAGE_INTERRUPT,
			      &adev->vcn.inst->irq);
	if (r)
		return r;

	/* VCN ENC TRAP */
	for (i = 0; i < adev->vcn.num_enc_rings; ++i) {
		r = amdgpu_irq_add_id(adev, SOC15_IH_CLIENTID_VCN,
				      i + VCN_2_0__SRCID__UVD_ENC_GENERAL_PURPOSE,
				      &adev->vcn.inst->irq);
		if (r)
			return r;
	}

	r = amdgpu_vcn_sw_init(adev);
	if (r)
		return r;

	if (adev->firmware.load_type == AMDGPU_FW_LOAD_PSP) {
		const struct common_firmware_header *hdr;
		hdr = (const struct common_firmware_header *)adev->vcn.fw->data;
		adev->firmware.ucode[AMDGPU_UCODE_ID_VCN].ucode_id = AMDGPU_UCODE_ID_VCN;
		adev->firmware.ucode[AMDGPU_UCODE_ID_VCN].fw = adev->vcn.fw;
		adev->firmware.fw_size +=
			ALIGN(le32_to_cpu(hdr->ucode_size_bytes), PAGE_SIZE);
		dev_info(adev->dev, "Will use PSP to load VCN firmware\n");
	}

	r = amdgpu_vcn_resume(adev);
	if (r)
		return r;

	ring = &adev->vcn.inst->ring_dec;

	ring->use_doorbell = true;
	ring->doorbell_index = adev->doorbell_index.vcn.vcn_ring0_1 << 1;

	sprintf(ring->name, "vcn_dec");
	r = amdgpu_ring_init(adev, ring, 512, &adev->vcn.inst->irq, 0,
			     AMDGPU_RING_PRIO_DEFAULT, NULL);
	if (r)
		return r;

	adev->vcn.internal.context_id = mmUVD_CONTEXT_ID_INTERNAL_OFFSET;
	adev->vcn.internal.ib_vmid = mmUVD_LMI_RBC_IB_VMID_INTERNAL_OFFSET;
	adev->vcn.internal.ib_bar_low = mmUVD_LMI_RBC_IB_64BIT_BAR_LOW_INTERNAL_OFFSET;
	adev->vcn.internal.ib_bar_high = mmUVD_LMI_RBC_IB_64BIT_BAR_HIGH_INTERNAL_OFFSET;
	adev->vcn.internal.ib_size = mmUVD_RBC_IB_SIZE_INTERNAL_OFFSET;
	adev->vcn.internal.gp_scratch8 = mmUVD_GP_SCRATCH8_INTERNAL_OFFSET;

	adev->vcn.internal.scratch9 = mmUVD_SCRATCH9_INTERNAL_OFFSET;
	adev->vcn.inst->external.scratch9 = SOC15_REG_OFFSET(UVD, 0, mmUVD_SCRATCH9);
	adev->vcn.internal.data0 = mmUVD_GPCOM_VCPU_DATA0_INTERNAL_OFFSET;
	adev->vcn.inst->external.data0 = SOC15_REG_OFFSET(UVD, 0, mmUVD_GPCOM_VCPU_DATA0);
	adev->vcn.internal.data1 = mmUVD_GPCOM_VCPU_DATA1_INTERNAL_OFFSET;
	adev->vcn.inst->external.data1 = SOC15_REG_OFFSET(UVD, 0, mmUVD_GPCOM_VCPU_DATA1);
	adev->vcn.internal.cmd = mmUVD_GPCOM_VCPU_CMD_INTERNAL_OFFSET;
	adev->vcn.inst->external.cmd = SOC15_REG_OFFSET(UVD, 0, mmUVD_GPCOM_VCPU_CMD);
	adev->vcn.internal.nop = mmUVD_NO_OP_INTERNAL_OFFSET;
	adev->vcn.inst->external.nop = SOC15_REG_OFFSET(UVD, 0, mmUVD_NO_OP);

	for (i = 0; i < adev->vcn.num_enc_rings; ++i) {
		ring = &adev->vcn.inst->ring_enc[i];
		ring->use_doorbell = true;
		if (!amdgpu_sriov_vf(adev))
			ring->doorbell_index = (adev->doorbell_index.vcn.vcn_ring0_1 << 1) + 2 + i;
		else
			ring->doorbell_index = (adev->doorbell_index.vcn.vcn_ring0_1 << 1) + 1 + i;
		sprintf(ring->name, "vcn_enc%d", i);
		r = amdgpu_ring_init(adev, ring, 512, &adev->vcn.inst->irq, 0,
				     AMDGPU_RING_PRIO_DEFAULT, NULL);
		if (r)
			return r;
	}

	adev->vcn.pause_dpg_mode = vcn_v2_0_pause_dpg_mode;

	r = amdgpu_virt_alloc_mm_table(adev);
	if (r)
		return r;

	fw_shared = adev->vcn.inst->fw_shared_cpu_addr;
	fw_shared->present_flag_0 = cpu_to_le32(AMDGPU_VCN_MULTI_QUEUE_FLAG);
	return 0;
}

/**
 * vcn_v2_0_sw_fini - sw fini for VCN block
 *
 * @handle: amdgpu_device pointer
 *
 * VCN suspend and free up sw allocation
 */
static int vcn_v2_0_sw_fini(void *handle)
{
	int r, idx;
	struct amdgpu_device *adev = (struct amdgpu_device *)handle;
	volatile struct amdgpu_fw_shared *fw_shared = adev->vcn.inst->fw_shared_cpu_addr;

	if (drm_dev_enter(&adev->ddev, &idx)) {
		fw_shared->present_flag_0 = 0;
		drm_dev_exit(idx);
	}

	amdgpu_virt_free_mm_table(adev);

	r = amdgpu_vcn_suspend(adev);
	if (r)
		return r;

	r = amdgpu_vcn_sw_fini(adev);

	return r;
}

/**
 * vcn_v2_0_hw_init - start and test VCN block
 *
 * @handle: amdgpu_device pointer
 *
 * Initialize the hardware, boot up the VCPU and do some testing
 */
static int vcn_v2_0_hw_init(void *handle)
{
	struct amdgpu_device *adev = (struct amdgpu_device *)handle;
	struct amdgpu_ring *ring = &adev->vcn.inst->ring_dec;
	int i, r;

	adev->nbio.funcs->vcn_doorbell_range(adev, ring->use_doorbell,
					     ring->doorbell_index, 0);

	if (amdgpu_sriov_vf(adev))
		vcn_v2_0_start_sriov(adev);

	r = amdgpu_ring_test_helper(ring);
	if (r)
		goto done;

	//Disable vcn decode for sriov
	if (amdgpu_sriov_vf(adev))
		ring->sched.ready = false;

	for (i = 0; i < adev->vcn.num_enc_rings; ++i) {
		ring = &adev->vcn.inst->ring_enc[i];
		r = amdgpu_ring_test_helper(ring);
		if (r)
			goto done;
	}

done:
	if (!r)
		DRM_INFO("VCN decode and encode initialized successfully(under %s).\n",
			(adev->pg_flags & AMD_PG_SUPPORT_VCN_DPG)?"DPG Mode":"SPG Mode");

	return r;
}

/**
 * vcn_v2_0_hw_fini - stop the hardware block
 *
 * @handle: amdgpu_device pointer
 *
 * Stop the VCN block, mark ring as not ready any more
 */
static int vcn_v2_0_hw_fini(void *handle)
{
	struct amdgpu_device *adev = (struct amdgpu_device *)handle;

	cancel_delayed_work_sync(&adev->vcn.idle_work);

	if ((adev->pg_flags & AMD_PG_SUPPORT_VCN_DPG) ||
	    (adev->vcn.cur_state != AMD_PG_STATE_GATE &&
	      RREG32_SOC15(VCN, 0, mmUVD_STATUS)))
		vcn_v2_0_set_powergating_state(adev, AMD_PG_STATE_GATE);

	return 0;
}

/**
 * vcn_v2_0_suspend - suspend VCN block
 *
 * @handle: amdgpu_device pointer
 *
 * HW fini and suspend VCN block
 */
static int vcn_v2_0_suspend(void *handle)
{
	int r;
	struct amdgpu_device *adev = (struct amdgpu_device *)handle;

	r = vcn_v2_0_hw_fini(adev);
	if (r)
		return r;

	r = amdgpu_vcn_suspend(adev);

	return r;
}

/**
 * vcn_v2_0_resume - resume VCN block
 *
 * @handle: amdgpu_device pointer
 *
 * Resume firmware and hw init VCN block
 */
static int vcn_v2_0_resume(void *handle)
{
	int r;
	struct amdgpu_device *adev = (struct amdgpu_device *)handle;

	r = amdgpu_vcn_resume(adev);
	if (r)
		return r;

	r = vcn_v2_0_hw_init(adev);

	return r;
}

/**
 * vcn_v2_0_mc_resume - memory controller programming
 *
 * @adev: amdgpu_device pointer
 *
 * Let the VCN memory controller know it's offsets
 */
static void vcn_v2_0_mc_resume(struct amdgpu_device *adev)
{
	uint32_t size = AMDGPU_GPU_PAGE_ALIGN(adev->vcn.fw->size + 4);
	uint32_t offset;

	if (amdgpu_sriov_vf(adev))
		return;

	/* cache window 0: fw */
	if (adev->firmware.load_type == AMDGPU_FW_LOAD_PSP) {
		WREG32_SOC15(UVD, 0, mmUVD_LMI_VCPU_CACHE_64BIT_BAR_LOW,
			(adev->firmware.ucode[AMDGPU_UCODE_ID_VCN].tmr_mc_addr_lo));
		WREG32_SOC15(UVD, 0, mmUVD_LMI_VCPU_CACHE_64BIT_BAR_HIGH,
			(adev->firmware.ucode[AMDGPU_UCODE_ID_VCN].tmr_mc_addr_hi));
		WREG32_SOC15(UVD, 0, mmUVD_VCPU_CACHE_OFFSET0, 0);
		offset = 0;
	} else {
		WREG32_SOC15(UVD, 0, mmUVD_LMI_VCPU_CACHE_64BIT_BAR_LOW,
			lower_32_bits(adev->vcn.inst->gpu_addr));
		WREG32_SOC15(UVD, 0, mmUVD_LMI_VCPU_CACHE_64BIT_BAR_HIGH,
			upper_32_bits(adev->vcn.inst->gpu_addr));
		offset = size;
		WREG32_SOC15(UVD, 0, mmUVD_VCPU_CACHE_OFFSET0,
			AMDGPU_UVD_FIRMWARE_OFFSET >> 3);
	}

	WREG32_SOC15(UVD, 0, mmUVD_VCPU_CACHE_SIZE0, size);

	/* cache window 1: stack */
	WREG32_SOC15(UVD, 0, mmUVD_LMI_VCPU_CACHE1_64BIT_BAR_LOW,
		lower_32_bits(adev->vcn.inst->gpu_addr + offset));
	WREG32_SOC15(UVD, 0, mmUVD_LMI_VCPU_CACHE1_64BIT_BAR_HIGH,
		upper_32_bits(adev->vcn.inst->gpu_addr + offset));
	WREG32_SOC15(UVD, 0, mmUVD_VCPU_CACHE_OFFSET1, 0);
	WREG32_SOC15(UVD, 0, mmUVD_VCPU_CACHE_SIZE1, AMDGPU_VCN_STACK_SIZE);

	/* cache window 2: context */
	WREG32_SOC15(UVD, 0, mmUVD_LMI_VCPU_CACHE2_64BIT_BAR_LOW,
		lower_32_bits(adev->vcn.inst->gpu_addr + offset + AMDGPU_VCN_STACK_SIZE));
	WREG32_SOC15(UVD, 0, mmUVD_LMI_VCPU_CACHE2_64BIT_BAR_HIGH,
		upper_32_bits(adev->vcn.inst->gpu_addr + offset + AMDGPU_VCN_STACK_SIZE));
	WREG32_SOC15(UVD, 0, mmUVD_VCPU_CACHE_OFFSET2, 0);
	WREG32_SOC15(UVD, 0, mmUVD_VCPU_CACHE_SIZE2, AMDGPU_VCN_CONTEXT_SIZE);

	/* non-cache window */
	WREG32_SOC15(UVD, 0, mmUVD_LMI_VCPU_NC0_64BIT_BAR_LOW,
		lower_32_bits(adev->vcn.inst->fw_shared_gpu_addr));
	WREG32_SOC15(UVD, 0, mmUVD_LMI_VCPU_NC0_64BIT_BAR_HIGH,
		upper_32_bits(adev->vcn.inst->fw_shared_gpu_addr));
	WREG32_SOC15(UVD, 0, mmUVD_VCPU_NONCACHE_OFFSET0, 0);
	WREG32_SOC15(UVD, 0, mmUVD_VCPU_NONCACHE_SIZE0,
		AMDGPU_GPU_PAGE_ALIGN(sizeof(struct amdgpu_fw_shared)));

	WREG32_SOC15(UVD, 0, mmUVD_GFX10_ADDR_CONFIG, adev->gfx.config.gb_addr_config);
}

static void vcn_v2_0_mc_resume_dpg_mode(struct amdgpu_device *adev, bool indirect)
{
	uint32_t size = AMDGPU_GPU_PAGE_ALIGN(adev->vcn.fw->size + 4);
	uint32_t offset;

	/* cache window 0: fw */
	if (adev->firmware.load_type == AMDGPU_FW_LOAD_PSP) {
		if (!indirect) {
			WREG32_SOC15_DPG_MODE(0, SOC15_DPG_MODE_OFFSET(
				UVD, 0, mmUVD_LMI_VCPU_CACHE_64BIT_BAR_LOW),
				(adev->firmware.ucode[AMDGPU_UCODE_ID_VCN].tmr_mc_addr_lo), 0, indirect);
			WREG32_SOC15_DPG_MODE(0, SOC15_DPG_MODE_OFFSET(
				UVD, 0, mmUVD_LMI_VCPU_CACHE_64BIT_BAR_HIGH),
				(adev->firmware.ucode[AMDGPU_UCODE_ID_VCN].tmr_mc_addr_hi), 0, indirect);
			WREG32_SOC15_DPG_MODE(0, SOC15_DPG_MODE_OFFSET(
				UVD, 0, mmUVD_VCPU_CACHE_OFFSET0), 0, 0, indirect);
		} else {
			WREG32_SOC15_DPG_MODE(0, SOC15_DPG_MODE_OFFSET(
				UVD, 0, mmUVD_LMI_VCPU_CACHE_64BIT_BAR_LOW), 0, 0, indirect);
			WREG32_SOC15_DPG_MODE(0, SOC15_DPG_MODE_OFFSET(
				UVD, 0, mmUVD_LMI_VCPU_CACHE_64BIT_BAR_HIGH), 0, 0, indirect);
			WREG32_SOC15_DPG_MODE(0, SOC15_DPG_MODE_OFFSET(
				UVD, 0, mmUVD_VCPU_CACHE_OFFSET0), 0, 0, indirect);
		}
		offset = 0;
	} else {
		WREG32_SOC15_DPG_MODE(0, SOC15_DPG_MODE_OFFSET(
			UVD, 0, mmUVD_LMI_VCPU_CACHE_64BIT_BAR_LOW),
			lower_32_bits(adev->vcn.inst->gpu_addr), 0, indirect);
		WREG32_SOC15_DPG_MODE(0, SOC15_DPG_MODE_OFFSET(
			UVD, 0, mmUVD_LMI_VCPU_CACHE_64BIT_BAR_HIGH),
			upper_32_bits(adev->vcn.inst->gpu_addr), 0, indirect);
		offset = size;
		WREG32_SOC15_DPG_MODE(0, SOC15_DPG_MODE_OFFSET(
			UVD, 0, mmUVD_VCPU_CACHE_OFFSET0),
			AMDGPU_UVD_FIRMWARE_OFFSET >> 3, 0, indirect);
	}

	if (!indirect)
		WREG32_SOC15_DPG_MODE(0, SOC15_DPG_MODE_OFFSET(
			UVD, 0, mmUVD_VCPU_CACHE_SIZE0), size, 0, indirect);
	else
		WREG32_SOC15_DPG_MODE(0, SOC15_DPG_MODE_OFFSET(
			UVD, 0, mmUVD_VCPU_CACHE_SIZE0), 0, 0, indirect);

	/* cache window 1: stack */
	if (!indirect) {
		WREG32_SOC15_DPG_MODE(0, SOC15_DPG_MODE_OFFSET(
			UVD, 0, mmUVD_LMI_VCPU_CACHE1_64BIT_BAR_LOW),
			lower_32_bits(adev->vcn.inst->gpu_addr + offset), 0, indirect);
		WREG32_SOC15_DPG_MODE(0, SOC15_DPG_MODE_OFFSET(
			UVD, 0, mmUVD_LMI_VCPU_CACHE1_64BIT_BAR_HIGH),
			upper_32_bits(adev->vcn.inst->gpu_addr + offset), 0, indirect);
		WREG32_SOC15_DPG_MODE(0, SOC15_DPG_MODE_OFFSET(
			UVD, 0, mmUVD_VCPU_CACHE_OFFSET1), 0, 0, indirect);
	} else {
		WREG32_SOC15_DPG_MODE(0, SOC15_DPG_MODE_OFFSET(
			UVD, 0, mmUVD_LMI_VCPU_CACHE1_64BIT_BAR_LOW), 0, 0, indirect);
		WREG32_SOC15_DPG_MODE(0, SOC15_DPG_MODE_OFFSET(
			UVD, 0, mmUVD_LMI_VCPU_CACHE1_64BIT_BAR_HIGH), 0, 0, indirect);
		WREG32_SOC15_DPG_MODE(0, SOC15_DPG_MODE_OFFSET(
			UVD, 0, mmUVD_VCPU_CACHE_OFFSET1), 0, 0, indirect);
	}
	WREG32_SOC15_DPG_MODE(0, SOC15_DPG_MODE_OFFSET(
		UVD, 0, mmUVD_VCPU_CACHE_SIZE1), AMDGPU_VCN_STACK_SIZE, 0, indirect);

	/* cache window 2: context */
	WREG32_SOC15_DPG_MODE(0, SOC15_DPG_MODE_OFFSET(
		UVD, 0, mmUVD_LMI_VCPU_CACHE2_64BIT_BAR_LOW),
		lower_32_bits(adev->vcn.inst->gpu_addr + offset + AMDGPU_VCN_STACK_SIZE), 0, indirect);
	WREG32_SOC15_DPG_MODE(0, SOC15_DPG_MODE_OFFSET(
		UVD, 0, mmUVD_LMI_VCPU_CACHE2_64BIT_BAR_HIGH),
		upper_32_bits(adev->vcn.inst->gpu_addr + offset + AMDGPU_VCN_STACK_SIZE), 0, indirect);
	WREG32_SOC15_DPG_MODE(0, SOC15_DPG_MODE_OFFSET(
		UVD, 0, mmUVD_VCPU_CACHE_OFFSET2), 0, 0, indirect);
	WREG32_SOC15_DPG_MODE(0, SOC15_DPG_MODE_OFFSET(
		UVD, 0, mmUVD_VCPU_CACHE_SIZE2), AMDGPU_VCN_CONTEXT_SIZE, 0, indirect);

	/* non-cache window */
	WREG32_SOC15_DPG_MODE(0, SOC15_DPG_MODE_OFFSET(
		UVD, 0, mmUVD_LMI_VCPU_NC0_64BIT_BAR_LOW),
		lower_32_bits(adev->vcn.inst->fw_shared_gpu_addr), 0, indirect);
	WREG32_SOC15_DPG_MODE(0, SOC15_DPG_MODE_OFFSET(
		UVD, 0, mmUVD_LMI_VCPU_NC0_64BIT_BAR_HIGH),
		upper_32_bits(adev->vcn.inst->fw_shared_gpu_addr), 0, indirect);
	WREG32_SOC15_DPG_MODE(0, SOC15_DPG_MODE_OFFSET(
		UVD, 0, mmUVD_VCPU_NONCACHE_OFFSET0), 0, 0, indirect);
	WREG32_SOC15_DPG_MODE(0, SOC15_DPG_MODE_OFFSET(
		UVD, 0, mmUVD_VCPU_NONCACHE_SIZE0),
		AMDGPU_GPU_PAGE_ALIGN(sizeof(struct amdgpu_fw_shared)), 0, indirect);

	/* VCN global tiling registers */
	WREG32_SOC15_DPG_MODE(0, SOC15_DPG_MODE_OFFSET(
		UVD, 0, mmUVD_GFX10_ADDR_CONFIG), adev->gfx.config.gb_addr_config, 0, indirect);
}

/**
 * vcn_v2_0_disable_clock_gating - disable VCN clock gating
 *
 * @adev: amdgpu_device pointer
 *
 * Disable clock gating for VCN block
 */
static void vcn_v2_0_disable_clock_gating(struct amdgpu_device *adev)
{
	uint32_t data;

	if (amdgpu_sriov_vf(adev))
		return;

	/* UVD disable CGC */
	data = RREG32_SOC15(VCN, 0, mmUVD_CGC_CTRL);
	if (adev->cg_flags & AMD_CG_SUPPORT_VCN_MGCG)
		data |= 1 << UVD_CGC_CTRL__DYN_CLOCK_MODE__SHIFT;
	else
		data &= ~UVD_CGC_CTRL__DYN_CLOCK_MODE_MASK;
	data |= 1 << UVD_CGC_CTRL__CLK_GATE_DLY_TIMER__SHIFT;
	data |= 4 << UVD_CGC_CTRL__CLK_OFF_DELAY__SHIFT;
	WREG32_SOC15(VCN, 0, mmUVD_CGC_CTRL, data);

	data = RREG32_SOC15(VCN, 0, mmUVD_CGC_GATE);
	data &= ~(UVD_CGC_GATE__SYS_MASK
		| UVD_CGC_GATE__UDEC_MASK
		| UVD_CGC_GATE__MPEG2_MASK
		| UVD_CGC_GATE__REGS_MASK
		| UVD_CGC_GATE__RBC_MASK
		| UVD_CGC_GATE__LMI_MC_MASK
		| UVD_CGC_GATE__LMI_UMC_MASK
		| UVD_CGC_GATE__IDCT_MASK
		| UVD_CGC_GATE__MPRD_MASK
		| UVD_CGC_GATE__MPC_MASK
		| UVD_CGC_GATE__LBSI_MASK
		| UVD_CGC_GATE__LRBBM_MASK
		| UVD_CGC_GATE__UDEC_RE_MASK
		| UVD_CGC_GATE__UDEC_CM_MASK
		| UVD_CGC_GATE__UDEC_IT_MASK
		| UVD_CGC_GATE__UDEC_DB_MASK
		| UVD_CGC_GATE__UDEC_MP_MASK
		| UVD_CGC_GATE__WCB_MASK
		| UVD_CGC_GATE__VCPU_MASK
		| UVD_CGC_GATE__SCPU_MASK);
	WREG32_SOC15(VCN, 0, mmUVD_CGC_GATE, data);

	data = RREG32_SOC15(VCN, 0, mmUVD_CGC_CTRL);
	data &= ~(UVD_CGC_CTRL__UDEC_RE_MODE_MASK
		| UVD_CGC_CTRL__UDEC_CM_MODE_MASK
		| UVD_CGC_CTRL__UDEC_IT_MODE_MASK
		| UVD_CGC_CTRL__UDEC_DB_MODE_MASK
		| UVD_CGC_CTRL__UDEC_MP_MODE_MASK
		| UVD_CGC_CTRL__SYS_MODE_MASK
		| UVD_CGC_CTRL__UDEC_MODE_MASK
		| UVD_CGC_CTRL__MPEG2_MODE_MASK
		| UVD_CGC_CTRL__REGS_MODE_MASK
		| UVD_CGC_CTRL__RBC_MODE_MASK
		| UVD_CGC_CTRL__LMI_MC_MODE_MASK
		| UVD_CGC_CTRL__LMI_UMC_MODE_MASK
		| UVD_CGC_CTRL__IDCT_MODE_MASK
		| UVD_CGC_CTRL__MPRD_MODE_MASK
		| UVD_CGC_CTRL__MPC_MODE_MASK
		| UVD_CGC_CTRL__LBSI_MODE_MASK
		| UVD_CGC_CTRL__LRBBM_MODE_MASK
		| UVD_CGC_CTRL__WCB_MODE_MASK
		| UVD_CGC_CTRL__VCPU_MODE_MASK
		| UVD_CGC_CTRL__SCPU_MODE_MASK);
	WREG32_SOC15(VCN, 0, mmUVD_CGC_CTRL, data);

	/* turn on */
	data = RREG32_SOC15(VCN, 0, mmUVD_SUVD_CGC_GATE);
	data |= (UVD_SUVD_CGC_GATE__SRE_MASK
		| UVD_SUVD_CGC_GATE__SIT_MASK
		| UVD_SUVD_CGC_GATE__SMP_MASK
		| UVD_SUVD_CGC_GATE__SCM_MASK
		| UVD_SUVD_CGC_GATE__SDB_MASK
		| UVD_SUVD_CGC_GATE__SRE_H264_MASK
		| UVD_SUVD_CGC_GATE__SRE_HEVC_MASK
		| UVD_SUVD_CGC_GATE__SIT_H264_MASK
		| UVD_SUVD_CGC_GATE__SIT_HEVC_MASK
		| UVD_SUVD_CGC_GATE__SCM_H264_MASK
		| UVD_SUVD_CGC_GATE__SCM_HEVC_MASK
		| UVD_SUVD_CGC_GATE__SDB_H264_MASK
		| UVD_SUVD_CGC_GATE__SDB_HEVC_MASK
		| UVD_SUVD_CGC_GATE__SCLR_MASK
		| UVD_SUVD_CGC_GATE__UVD_SC_MASK
		| UVD_SUVD_CGC_GATE__ENT_MASK
		| UVD_SUVD_CGC_GATE__SIT_HEVC_DEC_MASK
		| UVD_SUVD_CGC_GATE__SIT_HEVC_ENC_MASK
		| UVD_SUVD_CGC_GATE__SITE_MASK
		| UVD_SUVD_CGC_GATE__SRE_VP9_MASK
		| UVD_SUVD_CGC_GATE__SCM_VP9_MASK
		| UVD_SUVD_CGC_GATE__SIT_VP9_DEC_MASK
		| UVD_SUVD_CGC_GATE__SDB_VP9_MASK
		| UVD_SUVD_CGC_GATE__IME_HEVC_MASK);
	WREG32_SOC15(VCN, 0, mmUVD_SUVD_CGC_GATE, data);

	data = RREG32_SOC15(VCN, 0, mmUVD_SUVD_CGC_CTRL);
	data &= ~(UVD_SUVD_CGC_CTRL__SRE_MODE_MASK
		| UVD_SUVD_CGC_CTRL__SIT_MODE_MASK
		| UVD_SUVD_CGC_CTRL__SMP_MODE_MASK
		| UVD_SUVD_CGC_CTRL__SCM_MODE_MASK
		| UVD_SUVD_CGC_CTRL__SDB_MODE_MASK
		| UVD_SUVD_CGC_CTRL__SCLR_MODE_MASK
		| UVD_SUVD_CGC_CTRL__UVD_SC_MODE_MASK
		| UVD_SUVD_CGC_CTRL__ENT_MODE_MASK
		| UVD_SUVD_CGC_CTRL__IME_MODE_MASK
		| UVD_SUVD_CGC_CTRL__SITE_MODE_MASK);
	WREG32_SOC15(VCN, 0, mmUVD_SUVD_CGC_CTRL, data);
}

static void vcn_v2_0_clock_gating_dpg_mode(struct amdgpu_device *adev,
		uint8_t sram_sel, uint8_t indirect)
{
	uint32_t reg_data = 0;

	/* enable sw clock gating control */
	if (adev->cg_flags & AMD_CG_SUPPORT_VCN_MGCG)
		reg_data = 1 << UVD_CGC_CTRL__DYN_CLOCK_MODE__SHIFT;
	else
		reg_data = 0 << UVD_CGC_CTRL__DYN_CLOCK_MODE__SHIFT;
	reg_data |= 1 << UVD_CGC_CTRL__CLK_GATE_DLY_TIMER__SHIFT;
	reg_data |= 4 << UVD_CGC_CTRL__CLK_OFF_DELAY__SHIFT;
	reg_data &= ~(UVD_CGC_CTRL__UDEC_RE_MODE_MASK |
		 UVD_CGC_CTRL__UDEC_CM_MODE_MASK |
		 UVD_CGC_CTRL__UDEC_IT_MODE_MASK |
		 UVD_CGC_CTRL__UDEC_DB_MODE_MASK |
		 UVD_CGC_CTRL__UDEC_MP_MODE_MASK |
		 UVD_CGC_CTRL__SYS_MODE_MASK |
		 UVD_CGC_CTRL__UDEC_MODE_MASK |
		 UVD_CGC_CTRL__MPEG2_MODE_MASK |
		 UVD_CGC_CTRL__REGS_MODE_MASK |
		 UVD_CGC_CTRL__RBC_MODE_MASK |
		 UVD_CGC_CTRL__LMI_MC_MODE_MASK |
		 UVD_CGC_CTRL__LMI_UMC_MODE_MASK |
		 UVD_CGC_CTRL__IDCT_MODE_MASK |
		 UVD_CGC_CTRL__MPRD_MODE_MASK |
		 UVD_CGC_CTRL__MPC_MODE_MASK |
		 UVD_CGC_CTRL__LBSI_MODE_MASK |
		 UVD_CGC_CTRL__LRBBM_MODE_MASK |
		 UVD_CGC_CTRL__WCB_MODE_MASK |
		 UVD_CGC_CTRL__VCPU_MODE_MASK |
		 UVD_CGC_CTRL__SCPU_MODE_MASK);
	WREG32_SOC15_DPG_MODE(0, SOC15_DPG_MODE_OFFSET(
		UVD, 0, mmUVD_CGC_CTRL), reg_data, sram_sel, indirect);

	/* turn off clock gating */
	WREG32_SOC15_DPG_MODE(0, SOC15_DPG_MODE_OFFSET(
		UVD, 0, mmUVD_CGC_GATE), 0, sram_sel, indirect);

	/* turn on SUVD clock gating */
	WREG32_SOC15_DPG_MODE(0, SOC15_DPG_MODE_OFFSET(
		UVD, 0, mmUVD_SUVD_CGC_GATE), 1, sram_sel, indirect);

	/* turn on sw mode in UVD_SUVD_CGC_CTRL */
	WREG32_SOC15_DPG_MODE(0, SOC15_DPG_MODE_OFFSET(
		UVD, 0, mmUVD_SUVD_CGC_CTRL), 0, sram_sel, indirect);
}

/**
 * vcn_v2_0_enable_clock_gating - enable VCN clock gating
 *
 * @adev: amdgpu_device pointer
 *
 * Enable clock gating for VCN block
 */
static void vcn_v2_0_enable_clock_gating(struct amdgpu_device *adev)
{
	uint32_t data = 0;

	if (amdgpu_sriov_vf(adev))
		return;

	/* enable UVD CGC */
	data = RREG32_SOC15(VCN, 0, mmUVD_CGC_CTRL);
	if (adev->cg_flags & AMD_CG_SUPPORT_VCN_MGCG)
		data |= 1 << UVD_CGC_CTRL__DYN_CLOCK_MODE__SHIFT;
	else
		data |= 0 << UVD_CGC_CTRL__DYN_CLOCK_MODE__SHIFT;
	data |= 1 << UVD_CGC_CTRL__CLK_GATE_DLY_TIMER__SHIFT;
	data |= 4 << UVD_CGC_CTRL__CLK_OFF_DELAY__SHIFT;
	WREG32_SOC15(VCN, 0, mmUVD_CGC_CTRL, data);

	data = RREG32_SOC15(VCN, 0, mmUVD_CGC_CTRL);
	data |= (UVD_CGC_CTRL__UDEC_RE_MODE_MASK
		| UVD_CGC_CTRL__UDEC_CM_MODE_MASK
		| UVD_CGC_CTRL__UDEC_IT_MODE_MASK
		| UVD_CGC_CTRL__UDEC_DB_MODE_MASK
		| UVD_CGC_CTRL__UDEC_MP_MODE_MASK
		| UVD_CGC_CTRL__SYS_MODE_MASK
		| UVD_CGC_CTRL__UDEC_MODE_MASK
		| UVD_CGC_CTRL__MPEG2_MODE_MASK
		| UVD_CGC_CTRL__REGS_MODE_MASK
		| UVD_CGC_CTRL__RBC_MODE_MASK
		| UVD_CGC_CTRL__LMI_MC_MODE_MASK
		| UVD_CGC_CTRL__LMI_UMC_MODE_MASK
		| UVD_CGC_CTRL__IDCT_MODE_MASK
		| UVD_CGC_CTRL__MPRD_MODE_MASK
		| UVD_CGC_CTRL__MPC_MODE_MASK
		| UVD_CGC_CTRL__LBSI_MODE_MASK
		| UVD_CGC_CTRL__LRBBM_MODE_MASK
		| UVD_CGC_CTRL__WCB_MODE_MASK
		| UVD_CGC_CTRL__VCPU_MODE_MASK
		| UVD_CGC_CTRL__SCPU_MODE_MASK);
	WREG32_SOC15(VCN, 0, mmUVD_CGC_CTRL, data);

	data = RREG32_SOC15(VCN, 0, mmUVD_SUVD_CGC_CTRL);
	data |= (UVD_SUVD_CGC_CTRL__SRE_MODE_MASK
		| UVD_SUVD_CGC_CTRL__SIT_MODE_MASK
		| UVD_SUVD_CGC_CTRL__SMP_MODE_MASK
		| UVD_SUVD_CGC_CTRL__SCM_MODE_MASK
		| UVD_SUVD_CGC_CTRL__SDB_MODE_MASK
		| UVD_SUVD_CGC_CTRL__SCLR_MODE_MASK
		| UVD_SUVD_CGC_CTRL__UVD_SC_MODE_MASK
		| UVD_SUVD_CGC_CTRL__ENT_MODE_MASK
		| UVD_SUVD_CGC_CTRL__IME_MODE_MASK
		| UVD_SUVD_CGC_CTRL__SITE_MODE_MASK);
	WREG32_SOC15(VCN, 0, mmUVD_SUVD_CGC_CTRL, data);
}

static void vcn_v2_0_disable_static_power_gating(struct amdgpu_device *adev)
{
	uint32_t data = 0;

	if (amdgpu_sriov_vf(adev))
		return;

	if (adev->pg_flags & AMD_PG_SUPPORT_VCN) {
		data = (1 << UVD_PGFSM_CONFIG__UVDM_PWR_CONFIG__SHIFT
			| 1 << UVD_PGFSM_CONFIG__UVDU_PWR_CONFIG__SHIFT
			| 2 << UVD_PGFSM_CONFIG__UVDF_PWR_CONFIG__SHIFT
			| 2 << UVD_PGFSM_CONFIG__UVDC_PWR_CONFIG__SHIFT
			| 2 << UVD_PGFSM_CONFIG__UVDB_PWR_CONFIG__SHIFT
			| 2 << UVD_PGFSM_CONFIG__UVDIL_PWR_CONFIG__SHIFT
			| 2 << UVD_PGFSM_CONFIG__UVDIR_PWR_CONFIG__SHIFT
			| 2 << UVD_PGFSM_CONFIG__UVDTD_PWR_CONFIG__SHIFT
			| 2 << UVD_PGFSM_CONFIG__UVDTE_PWR_CONFIG__SHIFT
			| 2 << UVD_PGFSM_CONFIG__UVDE_PWR_CONFIG__SHIFT);

		WREG32_SOC15(VCN, 0, mmUVD_PGFSM_CONFIG, data);
		SOC15_WAIT_ON_RREG(VCN, 0, mmUVD_PGFSM_STATUS,
			UVD_PGFSM_STATUS__UVDM_UVDU_PWR_ON_2_0, 0xFFFFF);
	} else {
		data = (1 << UVD_PGFSM_CONFIG__UVDM_PWR_CONFIG__SHIFT
			| 1 << UVD_PGFSM_CONFIG__UVDU_PWR_CONFIG__SHIFT
			| 1 << UVD_PGFSM_CONFIG__UVDF_PWR_CONFIG__SHIFT
			| 1 << UVD_PGFSM_CONFIG__UVDC_PWR_CONFIG__SHIFT
			| 1 << UVD_PGFSM_CONFIG__UVDB_PWR_CONFIG__SHIFT
			| 1 << UVD_PGFSM_CONFIG__UVDIL_PWR_CONFIG__SHIFT
			| 1 << UVD_PGFSM_CONFIG__UVDIR_PWR_CONFIG__SHIFT
			| 1 << UVD_PGFSM_CONFIG__UVDTD_PWR_CONFIG__SHIFT
			| 1 << UVD_PGFSM_CONFIG__UVDTE_PWR_CONFIG__SHIFT
			| 1 << UVD_PGFSM_CONFIG__UVDE_PWR_CONFIG__SHIFT);
		WREG32_SOC15(VCN, 0, mmUVD_PGFSM_CONFIG, data);
		SOC15_WAIT_ON_RREG(VCN, 0, mmUVD_PGFSM_STATUS, 0,  0xFFFFF);
	}

	/* polling UVD_PGFSM_STATUS to confirm UVDM_PWR_STATUS,
	 * UVDU_PWR_STATUS are 0 (power on) */

	data = RREG32_SOC15(VCN, 0, mmUVD_POWER_STATUS);
	data &= ~0x103;
	if (adev->pg_flags & AMD_PG_SUPPORT_VCN)
		data |= UVD_PGFSM_CONFIG__UVDM_UVDU_PWR_ON |
			UVD_POWER_STATUS__UVD_PG_EN_MASK;

	WREG32_SOC15(VCN, 0, mmUVD_POWER_STATUS, data);
}

static void vcn_v2_0_enable_static_power_gating(struct amdgpu_device *adev)
{
	uint32_t data = 0;

	if (amdgpu_sriov_vf(adev))
		return;

	if (adev->pg_flags & AMD_PG_SUPPORT_VCN) {
		/* Before power off, this indicator has to be turned on */
		data = RREG32_SOC15(VCN, 0, mmUVD_POWER_STATUS);
		data &= ~UVD_POWER_STATUS__UVD_POWER_STATUS_MASK;
		data |= UVD_POWER_STATUS__UVD_POWER_STATUS_TILES_OFF;
		WREG32_SOC15(VCN, 0, mmUVD_POWER_STATUS, data);


		data = (2 << UVD_PGFSM_CONFIG__UVDM_PWR_CONFIG__SHIFT
			| 2 << UVD_PGFSM_CONFIG__UVDU_PWR_CONFIG__SHIFT
			| 2 << UVD_PGFSM_CONFIG__UVDF_PWR_CONFIG__SHIFT
			| 2 << UVD_PGFSM_CONFIG__UVDC_PWR_CONFIG__SHIFT
			| 2 << UVD_PGFSM_CONFIG__UVDB_PWR_CONFIG__SHIFT
			| 2 << UVD_PGFSM_CONFIG__UVDIL_PWR_CONFIG__SHIFT
			| 2 << UVD_PGFSM_CONFIG__UVDIR_PWR_CONFIG__SHIFT
			| 2 << UVD_PGFSM_CONFIG__UVDTD_PWR_CONFIG__SHIFT
			| 2 << UVD_PGFSM_CONFIG__UVDTE_PWR_CONFIG__SHIFT
			| 2 << UVD_PGFSM_CONFIG__UVDE_PWR_CONFIG__SHIFT);

		WREG32_SOC15(VCN, 0, mmUVD_PGFSM_CONFIG, data);

		data = (2 << UVD_PGFSM_STATUS__UVDM_PWR_STATUS__SHIFT
			| 2 << UVD_PGFSM_STATUS__UVDU_PWR_STATUS__SHIFT
			| 2 << UVD_PGFSM_STATUS__UVDF_PWR_STATUS__SHIFT
			| 2 << UVD_PGFSM_STATUS__UVDC_PWR_STATUS__SHIFT
			| 2 << UVD_PGFSM_STATUS__UVDB_PWR_STATUS__SHIFT
			| 2 << UVD_PGFSM_STATUS__UVDIL_PWR_STATUS__SHIFT
			| 2 << UVD_PGFSM_STATUS__UVDIR_PWR_STATUS__SHIFT
			| 2 << UVD_PGFSM_STATUS__UVDTD_PWR_STATUS__SHIFT
			| 2 << UVD_PGFSM_STATUS__UVDTE_PWR_STATUS__SHIFT
			| 2 << UVD_PGFSM_STATUS__UVDE_PWR_STATUS__SHIFT);
		SOC15_WAIT_ON_RREG(VCN, 0, mmUVD_PGFSM_STATUS, data, 0xFFFFF);
	}
}

static int vcn_v2_0_start_dpg_mode(struct amdgpu_device *adev, bool indirect)
{
	volatile struct amdgpu_fw_shared *fw_shared = adev->vcn.inst->fw_shared_cpu_addr;
	struct amdgpu_ring *ring = &adev->vcn.inst->ring_dec;
	uint32_t rb_bufsz, tmp;

	vcn_v2_0_enable_static_power_gating(adev);

	/* enable dynamic power gating mode */
	tmp = RREG32_SOC15(UVD, 0, mmUVD_POWER_STATUS);
	tmp |= UVD_POWER_STATUS__UVD_PG_MODE_MASK;
	tmp |= UVD_POWER_STATUS__UVD_PG_EN_MASK;
	WREG32_SOC15(UVD, 0, mmUVD_POWER_STATUS, tmp);

	if (indirect)
		adev->vcn.inst->dpg_sram_curr_addr = (uint32_t *)adev->vcn.inst->dpg_sram_cpu_addr;

	/* enable clock gating */
	vcn_v2_0_clock_gating_dpg_mode(adev, 0, indirect);

	/* enable VCPU clock */
	tmp = (0xFF << UVD_VCPU_CNTL__PRB_TIMEOUT_VAL__SHIFT);
	tmp |= UVD_VCPU_CNTL__CLK_EN_MASK;
	tmp |= UVD_VCPU_CNTL__MIF_WR_LOW_THRESHOLD_BP_MASK;
	WREG32_SOC15_DPG_MODE(0, SOC15_DPG_MODE_OFFSET(
		UVD, 0, mmUVD_VCPU_CNTL), tmp, 0, indirect);

	/* disable master interupt */
	WREG32_SOC15_DPG_MODE(0, SOC15_DPG_MODE_OFFSET(
		UVD, 0, mmUVD_MASTINT_EN), 0, 0, indirect);

	/* setup mmUVD_LMI_CTRL */
	tmp = (UVD_LMI_CTRL__WRITE_CLEAN_TIMER_EN_MASK |
		UVD_LMI_CTRL__REQ_MODE_MASK |
		UVD_LMI_CTRL__CRC_RESET_MASK |
		UVD_LMI_CTRL__MASK_MC_URGENT_MASK |
		UVD_LMI_CTRL__DATA_COHERENCY_EN_MASK |
		UVD_LMI_CTRL__VCPU_DATA_COHERENCY_EN_MASK |
		(8 << UVD_LMI_CTRL__WRITE_CLEAN_TIMER__SHIFT) |
		0x00100000L);
	WREG32_SOC15_DPG_MODE(0, SOC15_DPG_MODE_OFFSET(
		UVD, 0, mmUVD_LMI_CTRL), tmp, 0, indirect);

	WREG32_SOC15_DPG_MODE(0, SOC15_DPG_MODE_OFFSET(
		UVD, 0, mmUVD_MPC_CNTL),
		0x2 << UVD_MPC_CNTL__REPLACEMENT_MODE__SHIFT, 0, indirect);

	WREG32_SOC15_DPG_MODE(0, SOC15_DPG_MODE_OFFSET(
		UVD, 0, mmUVD_MPC_SET_MUXA0),
		((0x1 << UVD_MPC_SET_MUXA0__VARA_1__SHIFT) |
		 (0x2 << UVD_MPC_SET_MUXA0__VARA_2__SHIFT) |
		 (0x3 << UVD_MPC_SET_MUXA0__VARA_3__SHIFT) |
		 (0x4 << UVD_MPC_SET_MUXA0__VARA_4__SHIFT)), 0, indirect);

	WREG32_SOC15_DPG_MODE(0, SOC15_DPG_MODE_OFFSET(
		UVD, 0, mmUVD_MPC_SET_MUXB0),
		((0x1 << UVD_MPC_SET_MUXB0__VARB_1__SHIFT) |
		 (0x2 << UVD_MPC_SET_MUXB0__VARB_2__SHIFT) |
		 (0x3 << UVD_MPC_SET_MUXB0__VARB_3__SHIFT) |
		 (0x4 << UVD_MPC_SET_MUXB0__VARB_4__SHIFT)), 0, indirect);

	WREG32_SOC15_DPG_MODE(0, SOC15_DPG_MODE_OFFSET(
		UVD, 0, mmUVD_MPC_SET_MUX),
		((0x0 << UVD_MPC_SET_MUX__SET_0__SHIFT) |
		 (0x1 << UVD_MPC_SET_MUX__SET_1__SHIFT) |
		 (0x2 << UVD_MPC_SET_MUX__SET_2__SHIFT)), 0, indirect);

	vcn_v2_0_mc_resume_dpg_mode(adev, indirect);

	WREG32_SOC15_DPG_MODE(0, SOC15_DPG_MODE_OFFSET(
		UVD, 0, mmUVD_REG_XX_MASK), 0x10, 0, indirect);
	WREG32_SOC15_DPG_MODE(0, SOC15_DPG_MODE_OFFSET(
		UVD, 0, mmUVD_RBC_XX_IB_REG_CHECK), 0x3, 0, indirect);

	/* release VCPU reset to boot */
	WREG32_SOC15_DPG_MODE(0, SOC15_DPG_MODE_OFFSET(
		UVD, 0, mmUVD_SOFT_RESET), 0, 0, indirect);

	/* enable LMI MC and UMC channels */
	WREG32_SOC15_DPG_MODE(0, SOC15_DPG_MODE_OFFSET(
		UVD, 0, mmUVD_LMI_CTRL2),
		0x1F << UVD_LMI_CTRL2__RE_OFLD_MIF_WR_REQ_NUM__SHIFT, 0, indirect);

	/* enable master interrupt */
	WREG32_SOC15_DPG_MODE(0, SOC15_DPG_MODE_OFFSET(
		UVD, 0, mmUVD_MASTINT_EN),
		UVD_MASTINT_EN__VCPU_EN_MASK, 0, indirect);

	if (indirect)
		psp_update_vcn_sram(adev, 0, adev->vcn.inst->dpg_sram_gpu_addr,
				    (uint32_t)((uintptr_t)adev->vcn.inst->dpg_sram_curr_addr -
					       (uintptr_t)adev->vcn.inst->dpg_sram_cpu_addr));

	/* force RBC into idle state */
	rb_bufsz = order_base_2(ring->ring_size);
	tmp = REG_SET_FIELD(0, UVD_RBC_RB_CNTL, RB_BUFSZ, rb_bufsz);
	tmp = REG_SET_FIELD(tmp, UVD_RBC_RB_CNTL, RB_BLKSZ, 1);
	tmp = REG_SET_FIELD(tmp, UVD_RBC_RB_CNTL, RB_NO_FETCH, 1);
	tmp = REG_SET_FIELD(tmp, UVD_RBC_RB_CNTL, RB_NO_UPDATE, 1);
	tmp = REG_SET_FIELD(tmp, UVD_RBC_RB_CNTL, RB_RPTR_WR_EN, 1);
	WREG32_SOC15(UVD, 0, mmUVD_RBC_RB_CNTL, tmp);

	/* Stall DPG before WPTR/RPTR reset */
	WREG32_P(SOC15_REG_OFFSET(UVD, 0, mmUVD_POWER_STATUS),
		UVD_POWER_STATUS__STALL_DPG_POWER_UP_MASK,
		~UVD_POWER_STATUS__STALL_DPG_POWER_UP_MASK);
<<<<<<< HEAD
=======
	fw_shared->multi_queue.decode_queue_mode |= FW_QUEUE_RING_RESET;

>>>>>>> c1084c27
	/* set the write pointer delay */
	WREG32_SOC15(UVD, 0, mmUVD_RBC_RB_WPTR_CNTL, 0);

	/* set the wb address */
	WREG32_SOC15(UVD, 0, mmUVD_RBC_RB_RPTR_ADDR,
		(upper_32_bits(ring->gpu_addr) >> 2));

	/* program the RB_BASE for ring buffer */
	WREG32_SOC15(UVD, 0, mmUVD_LMI_RBC_RB_64BIT_BAR_LOW,
		lower_32_bits(ring->gpu_addr));
	WREG32_SOC15(UVD, 0, mmUVD_LMI_RBC_RB_64BIT_BAR_HIGH,
		upper_32_bits(ring->gpu_addr));

	/* Initialize the ring buffer's read and write pointers */
	WREG32_SOC15(UVD, 0, mmUVD_RBC_RB_RPTR, 0);

	WREG32_SOC15(UVD, 0, mmUVD_SCRATCH2, 0);

	ring->wptr = RREG32_SOC15(UVD, 0, mmUVD_RBC_RB_RPTR);
	WREG32_SOC15(UVD, 0, mmUVD_RBC_RB_WPTR,
		lower_32_bits(ring->wptr));

<<<<<<< HEAD
=======
	fw_shared->multi_queue.decode_queue_mode &= ~FW_QUEUE_RING_RESET;
>>>>>>> c1084c27
	/* Unstall DPG */
	WREG32_P(SOC15_REG_OFFSET(UVD, 0, mmUVD_POWER_STATUS),
		0, ~UVD_POWER_STATUS__STALL_DPG_POWER_UP_MASK);
	return 0;
}

static int vcn_v2_0_start(struct amdgpu_device *adev)
{
	volatile struct amdgpu_fw_shared *fw_shared = adev->vcn.inst->fw_shared_cpu_addr;
	struct amdgpu_ring *ring = &adev->vcn.inst->ring_dec;
	uint32_t rb_bufsz, tmp;
	uint32_t lmi_swap_cntl;
	int i, j, r;

	if (adev->pm.dpm_enabled)
		amdgpu_dpm_enable_uvd(adev, true);

	if (adev->pg_flags & AMD_PG_SUPPORT_VCN_DPG)
		return vcn_v2_0_start_dpg_mode(adev, adev->vcn.indirect_sram);

	vcn_v2_0_disable_static_power_gating(adev);

	/* set uvd status busy */
	tmp = RREG32_SOC15(UVD, 0, mmUVD_STATUS) | UVD_STATUS__UVD_BUSY;
	WREG32_SOC15(UVD, 0, mmUVD_STATUS, tmp);

	/*SW clock gating */
	vcn_v2_0_disable_clock_gating(adev);

	/* enable VCPU clock */
	WREG32_P(SOC15_REG_OFFSET(UVD, 0, mmUVD_VCPU_CNTL),
		UVD_VCPU_CNTL__CLK_EN_MASK, ~UVD_VCPU_CNTL__CLK_EN_MASK);

	/* disable master interrupt */
	WREG32_P(SOC15_REG_OFFSET(UVD, 0, mmUVD_MASTINT_EN), 0,
		~UVD_MASTINT_EN__VCPU_EN_MASK);

	/* setup mmUVD_LMI_CTRL */
	tmp = RREG32_SOC15(UVD, 0, mmUVD_LMI_CTRL);
	WREG32_SOC15(UVD, 0, mmUVD_LMI_CTRL, tmp |
		UVD_LMI_CTRL__WRITE_CLEAN_TIMER_EN_MASK	|
		UVD_LMI_CTRL__MASK_MC_URGENT_MASK |
		UVD_LMI_CTRL__DATA_COHERENCY_EN_MASK |
		UVD_LMI_CTRL__VCPU_DATA_COHERENCY_EN_MASK);

	/* setup mmUVD_MPC_CNTL */
	tmp = RREG32_SOC15(UVD, 0, mmUVD_MPC_CNTL);
	tmp &= ~UVD_MPC_CNTL__REPLACEMENT_MODE_MASK;
	tmp |= 0x2 << UVD_MPC_CNTL__REPLACEMENT_MODE__SHIFT;
	WREG32_SOC15(VCN, 0, mmUVD_MPC_CNTL, tmp);

	/* setup UVD_MPC_SET_MUXA0 */
	WREG32_SOC15(UVD, 0, mmUVD_MPC_SET_MUXA0,
		((0x1 << UVD_MPC_SET_MUXA0__VARA_1__SHIFT) |
		(0x2 << UVD_MPC_SET_MUXA0__VARA_2__SHIFT) |
		(0x3 << UVD_MPC_SET_MUXA0__VARA_3__SHIFT) |
		(0x4 << UVD_MPC_SET_MUXA0__VARA_4__SHIFT)));

	/* setup UVD_MPC_SET_MUXB0 */
	WREG32_SOC15(UVD, 0, mmUVD_MPC_SET_MUXB0,
		((0x1 << UVD_MPC_SET_MUXB0__VARB_1__SHIFT) |
		(0x2 << UVD_MPC_SET_MUXB0__VARB_2__SHIFT) |
		(0x3 << UVD_MPC_SET_MUXB0__VARB_3__SHIFT) |
		(0x4 << UVD_MPC_SET_MUXB0__VARB_4__SHIFT)));

	/* setup mmUVD_MPC_SET_MUX */
	WREG32_SOC15(UVD, 0, mmUVD_MPC_SET_MUX,
		((0x0 << UVD_MPC_SET_MUX__SET_0__SHIFT) |
		(0x1 << UVD_MPC_SET_MUX__SET_1__SHIFT) |
		(0x2 << UVD_MPC_SET_MUX__SET_2__SHIFT)));

	vcn_v2_0_mc_resume(adev);

	/* release VCPU reset to boot */
	WREG32_P(SOC15_REG_OFFSET(UVD, 0, mmUVD_SOFT_RESET), 0,
		~UVD_SOFT_RESET__VCPU_SOFT_RESET_MASK);

	/* enable LMI MC and UMC channels */
	WREG32_P(SOC15_REG_OFFSET(UVD, 0, mmUVD_LMI_CTRL2), 0,
		~UVD_LMI_CTRL2__STALL_ARB_UMC_MASK);

	tmp = RREG32_SOC15(VCN, 0, mmUVD_SOFT_RESET);
	tmp &= ~UVD_SOFT_RESET__LMI_SOFT_RESET_MASK;
	tmp &= ~UVD_SOFT_RESET__LMI_UMC_SOFT_RESET_MASK;
	WREG32_SOC15(VCN, 0, mmUVD_SOFT_RESET, tmp);

	/* disable byte swapping */
	lmi_swap_cntl = 0;
#ifdef __BIG_ENDIAN
	/* swap (8 in 32) RB and IB */
	lmi_swap_cntl = 0xa;
#endif
	WREG32_SOC15(UVD, 0, mmUVD_LMI_SWAP_CNTL, lmi_swap_cntl);

	for (i = 0; i < 10; ++i) {
		uint32_t status;

		for (j = 0; j < 100; ++j) {
			status = RREG32_SOC15(UVD, 0, mmUVD_STATUS);
			if (status & 2)
				break;
			mdelay(10);
		}
		r = 0;
		if (status & 2)
			break;

		DRM_ERROR("VCN decode not responding, trying to reset the VCPU!!!\n");
		WREG32_P(SOC15_REG_OFFSET(UVD, 0, mmUVD_SOFT_RESET),
			UVD_SOFT_RESET__VCPU_SOFT_RESET_MASK,
			~UVD_SOFT_RESET__VCPU_SOFT_RESET_MASK);
		mdelay(10);
		WREG32_P(SOC15_REG_OFFSET(UVD, 0, mmUVD_SOFT_RESET), 0,
			~UVD_SOFT_RESET__VCPU_SOFT_RESET_MASK);
		mdelay(10);
		r = -1;
	}

	if (r) {
		DRM_ERROR("VCN decode not responding, giving up!!!\n");
		return r;
	}

	/* enable master interrupt */
	WREG32_P(SOC15_REG_OFFSET(UVD, 0, mmUVD_MASTINT_EN),
		UVD_MASTINT_EN__VCPU_EN_MASK,
		~UVD_MASTINT_EN__VCPU_EN_MASK);

	/* clear the busy bit of VCN_STATUS */
	WREG32_P(SOC15_REG_OFFSET(UVD, 0, mmUVD_STATUS), 0,
		~(2 << UVD_STATUS__VCPU_REPORT__SHIFT));

	WREG32_SOC15(UVD, 0, mmUVD_LMI_RBC_RB_VMID, 0);

	/* force RBC into idle state */
	rb_bufsz = order_base_2(ring->ring_size);
	tmp = REG_SET_FIELD(0, UVD_RBC_RB_CNTL, RB_BUFSZ, rb_bufsz);
	tmp = REG_SET_FIELD(tmp, UVD_RBC_RB_CNTL, RB_BLKSZ, 1);
	tmp = REG_SET_FIELD(tmp, UVD_RBC_RB_CNTL, RB_NO_FETCH, 1);
	tmp = REG_SET_FIELD(tmp, UVD_RBC_RB_CNTL, RB_NO_UPDATE, 1);
	tmp = REG_SET_FIELD(tmp, UVD_RBC_RB_CNTL, RB_RPTR_WR_EN, 1);
	WREG32_SOC15(UVD, 0, mmUVD_RBC_RB_CNTL, tmp);

	fw_shared->multi_queue.decode_queue_mode |= FW_QUEUE_RING_RESET;
	/* program the RB_BASE for ring buffer */
	WREG32_SOC15(UVD, 0, mmUVD_LMI_RBC_RB_64BIT_BAR_LOW,
		lower_32_bits(ring->gpu_addr));
	WREG32_SOC15(UVD, 0, mmUVD_LMI_RBC_RB_64BIT_BAR_HIGH,
		upper_32_bits(ring->gpu_addr));

	/* Initialize the ring buffer's read and write pointers */
	WREG32_SOC15(UVD, 0, mmUVD_RBC_RB_RPTR, 0);

	ring->wptr = RREG32_SOC15(UVD, 0, mmUVD_RBC_RB_RPTR);
	WREG32_SOC15(UVD, 0, mmUVD_RBC_RB_WPTR,
			lower_32_bits(ring->wptr));
	fw_shared->multi_queue.decode_queue_mode &= ~FW_QUEUE_RING_RESET;

	fw_shared->multi_queue.encode_generalpurpose_queue_mode |= FW_QUEUE_RING_RESET;
	ring = &adev->vcn.inst->ring_enc[0];
	WREG32_SOC15(UVD, 0, mmUVD_RB_RPTR, lower_32_bits(ring->wptr));
	WREG32_SOC15(UVD, 0, mmUVD_RB_WPTR, lower_32_bits(ring->wptr));
	WREG32_SOC15(UVD, 0, mmUVD_RB_BASE_LO, ring->gpu_addr);
	WREG32_SOC15(UVD, 0, mmUVD_RB_BASE_HI, upper_32_bits(ring->gpu_addr));
	WREG32_SOC15(UVD, 0, mmUVD_RB_SIZE, ring->ring_size / 4);
	fw_shared->multi_queue.encode_generalpurpose_queue_mode &= ~FW_QUEUE_RING_RESET;

	fw_shared->multi_queue.encode_lowlatency_queue_mode |= FW_QUEUE_RING_RESET;
	ring = &adev->vcn.inst->ring_enc[1];
	WREG32_SOC15(UVD, 0, mmUVD_RB_RPTR2, lower_32_bits(ring->wptr));
	WREG32_SOC15(UVD, 0, mmUVD_RB_WPTR2, lower_32_bits(ring->wptr));
	WREG32_SOC15(UVD, 0, mmUVD_RB_BASE_LO2, ring->gpu_addr);
	WREG32_SOC15(UVD, 0, mmUVD_RB_BASE_HI2, upper_32_bits(ring->gpu_addr));
	WREG32_SOC15(UVD, 0, mmUVD_RB_SIZE2, ring->ring_size / 4);
	fw_shared->multi_queue.encode_lowlatency_queue_mode &= ~FW_QUEUE_RING_RESET;

	return 0;
}

static int vcn_v2_0_stop_dpg_mode(struct amdgpu_device *adev)
{
	uint32_t tmp;

	/* Wait for power status to be 1 */
	SOC15_WAIT_ON_RREG(UVD, 0, mmUVD_POWER_STATUS, 1,
		UVD_POWER_STATUS__UVD_POWER_STATUS_MASK);

	/* wait for read ptr to be equal to write ptr */
	tmp = RREG32_SOC15(UVD, 0, mmUVD_RB_WPTR);
	SOC15_WAIT_ON_RREG(UVD, 0, mmUVD_RB_RPTR, tmp, 0xFFFFFFFF);

	tmp = RREG32_SOC15(UVD, 0, mmUVD_RB_WPTR2);
	SOC15_WAIT_ON_RREG(UVD, 0, mmUVD_RB_RPTR2, tmp, 0xFFFFFFFF);

	tmp = RREG32_SOC15(UVD, 0, mmUVD_RBC_RB_WPTR) & 0x7FFFFFFF;
	SOC15_WAIT_ON_RREG(UVD, 0, mmUVD_RBC_RB_RPTR, tmp, 0xFFFFFFFF);

	SOC15_WAIT_ON_RREG(UVD, 0, mmUVD_POWER_STATUS, 1,
		UVD_POWER_STATUS__UVD_POWER_STATUS_MASK);

	/* disable dynamic power gating mode */
	WREG32_P(SOC15_REG_OFFSET(UVD, 0, mmUVD_POWER_STATUS), 0,
			~UVD_POWER_STATUS__UVD_PG_MODE_MASK);

	return 0;
}

static int vcn_v2_0_stop(struct amdgpu_device *adev)
{
	uint32_t tmp;
	int r;

	if (adev->pg_flags & AMD_PG_SUPPORT_VCN_DPG) {
		r = vcn_v2_0_stop_dpg_mode(adev);
		if (r)
			return r;
		goto power_off;
	}

	/* wait for uvd idle */
	r = SOC15_WAIT_ON_RREG(VCN, 0, mmUVD_STATUS, UVD_STATUS__IDLE, 0x7);
	if (r)
		return r;

	tmp = UVD_LMI_STATUS__VCPU_LMI_WRITE_CLEAN_MASK |
		UVD_LMI_STATUS__READ_CLEAN_MASK |
		UVD_LMI_STATUS__WRITE_CLEAN_MASK |
		UVD_LMI_STATUS__WRITE_CLEAN_RAW_MASK;
	r = SOC15_WAIT_ON_RREG(VCN, 0, mmUVD_LMI_STATUS, tmp, tmp);
	if (r)
		return r;

	/* stall UMC channel */
	tmp = RREG32_SOC15(VCN, 0, mmUVD_LMI_CTRL2);
	tmp |= UVD_LMI_CTRL2__STALL_ARB_UMC_MASK;
	WREG32_SOC15(VCN, 0, mmUVD_LMI_CTRL2, tmp);

	tmp = UVD_LMI_STATUS__UMC_READ_CLEAN_RAW_MASK|
		UVD_LMI_STATUS__UMC_WRITE_CLEAN_RAW_MASK;
	r = SOC15_WAIT_ON_RREG(VCN, 0, mmUVD_LMI_STATUS, tmp, tmp);
	if (r)
		return r;

	/* disable VCPU clock */
	WREG32_P(SOC15_REG_OFFSET(UVD, 0, mmUVD_VCPU_CNTL), 0,
		~(UVD_VCPU_CNTL__CLK_EN_MASK));

	/* reset LMI UMC */
	WREG32_P(SOC15_REG_OFFSET(UVD, 0, mmUVD_SOFT_RESET),
		UVD_SOFT_RESET__LMI_UMC_SOFT_RESET_MASK,
		~UVD_SOFT_RESET__LMI_UMC_SOFT_RESET_MASK);

	/* reset LMI */
	WREG32_P(SOC15_REG_OFFSET(UVD, 0, mmUVD_SOFT_RESET),
		UVD_SOFT_RESET__LMI_SOFT_RESET_MASK,
		~UVD_SOFT_RESET__LMI_SOFT_RESET_MASK);

	/* reset VCPU */
	WREG32_P(SOC15_REG_OFFSET(UVD, 0, mmUVD_SOFT_RESET),
		UVD_SOFT_RESET__VCPU_SOFT_RESET_MASK,
		~UVD_SOFT_RESET__VCPU_SOFT_RESET_MASK);

	/* clear status */
	WREG32_SOC15(VCN, 0, mmUVD_STATUS, 0);

	vcn_v2_0_enable_clock_gating(adev);
	vcn_v2_0_enable_static_power_gating(adev);

power_off:
	if (adev->pm.dpm_enabled)
		amdgpu_dpm_enable_uvd(adev, false);

	return 0;
}

static int vcn_v2_0_pause_dpg_mode(struct amdgpu_device *adev,
				int inst_idx, struct dpg_pause_state *new_state)
{
	struct amdgpu_ring *ring;
	uint32_t reg_data = 0;
	int ret_code;

	/* pause/unpause if state is changed */
	if (adev->vcn.inst[inst_idx].pause_state.fw_based != new_state->fw_based) {
		DRM_DEBUG("dpg pause state changed %d -> %d",
			adev->vcn.inst[inst_idx].pause_state.fw_based,	new_state->fw_based);
		reg_data = RREG32_SOC15(UVD, 0, mmUVD_DPG_PAUSE) &
			(~UVD_DPG_PAUSE__NJ_PAUSE_DPG_ACK_MASK);

		if (new_state->fw_based == VCN_DPG_STATE__PAUSE) {
			ret_code = SOC15_WAIT_ON_RREG(UVD, 0, mmUVD_POWER_STATUS, 0x1,
				UVD_POWER_STATUS__UVD_POWER_STATUS_MASK);

			if (!ret_code) {
				volatile struct amdgpu_fw_shared *fw_shared = adev->vcn.inst->fw_shared_cpu_addr;
				/* pause DPG */
				reg_data |= UVD_DPG_PAUSE__NJ_PAUSE_DPG_REQ_MASK;
				WREG32_SOC15(UVD, 0, mmUVD_DPG_PAUSE, reg_data);

				/* wait for ACK */
				SOC15_WAIT_ON_RREG(UVD, 0, mmUVD_DPG_PAUSE,
					   UVD_DPG_PAUSE__NJ_PAUSE_DPG_ACK_MASK,
					   UVD_DPG_PAUSE__NJ_PAUSE_DPG_ACK_MASK);

				/* Stall DPG before WPTR/RPTR reset */
				WREG32_P(SOC15_REG_OFFSET(UVD, 0, mmUVD_POWER_STATUS),
					   UVD_POWER_STATUS__STALL_DPG_POWER_UP_MASK,
					   ~UVD_POWER_STATUS__STALL_DPG_POWER_UP_MASK);
				/* Restore */
				fw_shared->multi_queue.encode_generalpurpose_queue_mode |= FW_QUEUE_RING_RESET;
				ring = &adev->vcn.inst->ring_enc[0];
				ring->wptr = 0;
				WREG32_SOC15(UVD, 0, mmUVD_RB_BASE_LO, ring->gpu_addr);
				WREG32_SOC15(UVD, 0, mmUVD_RB_BASE_HI, upper_32_bits(ring->gpu_addr));
				WREG32_SOC15(UVD, 0, mmUVD_RB_SIZE, ring->ring_size / 4);
				WREG32_SOC15(UVD, 0, mmUVD_RB_RPTR, lower_32_bits(ring->wptr));
				WREG32_SOC15(UVD, 0, mmUVD_RB_WPTR, lower_32_bits(ring->wptr));
				fw_shared->multi_queue.encode_generalpurpose_queue_mode &= ~FW_QUEUE_RING_RESET;

				fw_shared->multi_queue.encode_lowlatency_queue_mode |= FW_QUEUE_RING_RESET;
				ring = &adev->vcn.inst->ring_enc[1];
				ring->wptr = 0;
				WREG32_SOC15(UVD, 0, mmUVD_RB_BASE_LO2, ring->gpu_addr);
				WREG32_SOC15(UVD, 0, mmUVD_RB_BASE_HI2, upper_32_bits(ring->gpu_addr));
				WREG32_SOC15(UVD, 0, mmUVD_RB_SIZE2, ring->ring_size / 4);
				WREG32_SOC15(UVD, 0, mmUVD_RB_RPTR2, lower_32_bits(ring->wptr));
				WREG32_SOC15(UVD, 0, mmUVD_RB_WPTR2, lower_32_bits(ring->wptr));
				fw_shared->multi_queue.encode_lowlatency_queue_mode &= ~FW_QUEUE_RING_RESET;

				fw_shared->multi_queue.decode_queue_mode |= FW_QUEUE_RING_RESET;
				WREG32_SOC15(UVD, 0, mmUVD_RBC_RB_WPTR,
					   RREG32_SOC15(UVD, 0, mmUVD_SCRATCH2) & 0x7FFFFFFF);
<<<<<<< HEAD
=======
				fw_shared->multi_queue.decode_queue_mode &= ~FW_QUEUE_RING_RESET;
>>>>>>> c1084c27
				/* Unstall DPG */
				WREG32_P(SOC15_REG_OFFSET(UVD, 0, mmUVD_POWER_STATUS),
					   0, ~UVD_POWER_STATUS__STALL_DPG_POWER_UP_MASK);

				SOC15_WAIT_ON_RREG(UVD, 0, mmUVD_POWER_STATUS,
					   UVD_PGFSM_CONFIG__UVDM_UVDU_PWR_ON,
					   UVD_POWER_STATUS__UVD_POWER_STATUS_MASK);
			}
		} else {
			/* unpause dpg, no need to wait */
			reg_data &= ~UVD_DPG_PAUSE__NJ_PAUSE_DPG_REQ_MASK;
			WREG32_SOC15(UVD, 0, mmUVD_DPG_PAUSE, reg_data);
		}
		adev->vcn.inst[inst_idx].pause_state.fw_based = new_state->fw_based;
	}

	return 0;
}

static bool vcn_v2_0_is_idle(void *handle)
{
	struct amdgpu_device *adev = (struct amdgpu_device *)handle;

	return (RREG32_SOC15(VCN, 0, mmUVD_STATUS) == UVD_STATUS__IDLE);
}

static int vcn_v2_0_wait_for_idle(void *handle)
{
	struct amdgpu_device *adev = (struct amdgpu_device *)handle;
	int ret;

	ret = SOC15_WAIT_ON_RREG(VCN, 0, mmUVD_STATUS, UVD_STATUS__IDLE,
		UVD_STATUS__IDLE);

	return ret;
}

static int vcn_v2_0_set_clockgating_state(void *handle,
					  enum amd_clockgating_state state)
{
	struct amdgpu_device *adev = (struct amdgpu_device *)handle;
	bool enable = (state == AMD_CG_STATE_GATE);

	if (amdgpu_sriov_vf(adev))
		return 0;

	if (enable) {
		/* wait for STATUS to clear */
		if (!vcn_v2_0_is_idle(handle))
			return -EBUSY;
		vcn_v2_0_enable_clock_gating(adev);
	} else {
		/* disable HW gating and enable Sw gating */
		vcn_v2_0_disable_clock_gating(adev);
	}
	return 0;
}

/**
 * vcn_v2_0_dec_ring_get_rptr - get read pointer
 *
 * @ring: amdgpu_ring pointer
 *
 * Returns the current hardware read pointer
 */
static uint64_t vcn_v2_0_dec_ring_get_rptr(struct amdgpu_ring *ring)
{
	struct amdgpu_device *adev = ring->adev;

	return RREG32_SOC15(UVD, 0, mmUVD_RBC_RB_RPTR);
}

/**
 * vcn_v2_0_dec_ring_get_wptr - get write pointer
 *
 * @ring: amdgpu_ring pointer
 *
 * Returns the current hardware write pointer
 */
static uint64_t vcn_v2_0_dec_ring_get_wptr(struct amdgpu_ring *ring)
{
	struct amdgpu_device *adev = ring->adev;

	if (ring->use_doorbell)
		return adev->wb.wb[ring->wptr_offs];
	else
		return RREG32_SOC15(UVD, 0, mmUVD_RBC_RB_WPTR);
}

/**
 * vcn_v2_0_dec_ring_set_wptr - set write pointer
 *
 * @ring: amdgpu_ring pointer
 *
 * Commits the write pointer to the hardware
 */
static void vcn_v2_0_dec_ring_set_wptr(struct amdgpu_ring *ring)
{
	struct amdgpu_device *adev = ring->adev;

	if (adev->pg_flags & AMD_PG_SUPPORT_VCN_DPG)
		WREG32_SOC15(UVD, 0, mmUVD_SCRATCH2,
			lower_32_bits(ring->wptr) | 0x80000000);

	if (ring->use_doorbell) {
		adev->wb.wb[ring->wptr_offs] = lower_32_bits(ring->wptr);
		WDOORBELL32(ring->doorbell_index, lower_32_bits(ring->wptr));
	} else {
		WREG32_SOC15(UVD, 0, mmUVD_RBC_RB_WPTR, lower_32_bits(ring->wptr));
	}
}

/**
 * vcn_v2_0_dec_ring_insert_start - insert a start command
 *
 * @ring: amdgpu_ring pointer
 *
 * Write a start command to the ring.
 */
void vcn_v2_0_dec_ring_insert_start(struct amdgpu_ring *ring)
{
	struct amdgpu_device *adev = ring->adev;

	amdgpu_ring_write(ring, PACKET0(adev->vcn.internal.data0, 0));
	amdgpu_ring_write(ring, 0);
	amdgpu_ring_write(ring, PACKET0(adev->vcn.internal.cmd, 0));
	amdgpu_ring_write(ring, VCN_DEC_KMD_CMD | (VCN_DEC_CMD_PACKET_START << 1));
}

/**
 * vcn_v2_0_dec_ring_insert_end - insert a end command
 *
 * @ring: amdgpu_ring pointer
 *
 * Write a end command to the ring.
 */
void vcn_v2_0_dec_ring_insert_end(struct amdgpu_ring *ring)
{
	struct amdgpu_device *adev = ring->adev;

	amdgpu_ring_write(ring, PACKET0(adev->vcn.internal.cmd, 0));
	amdgpu_ring_write(ring, VCN_DEC_KMD_CMD | (VCN_DEC_CMD_PACKET_END << 1));
}

/**
 * vcn_v2_0_dec_ring_insert_nop - insert a nop command
 *
 * @ring: amdgpu_ring pointer
 * @count: the number of NOP packets to insert
 *
 * Write a nop command to the ring.
 */
void vcn_v2_0_dec_ring_insert_nop(struct amdgpu_ring *ring, uint32_t count)
{
	struct amdgpu_device *adev = ring->adev;
	int i;

	WARN_ON(ring->wptr % 2 || count % 2);

	for (i = 0; i < count / 2; i++) {
		amdgpu_ring_write(ring, PACKET0(adev->vcn.internal.nop, 0));
		amdgpu_ring_write(ring, 0);
	}
}

/**
 * vcn_v2_0_dec_ring_emit_fence - emit an fence & trap command
 *
 * @ring: amdgpu_ring pointer
 * @addr: address
 * @seq: sequence number
 * @flags: fence related flags
 *
 * Write a fence and a trap command to the ring.
 */
void vcn_v2_0_dec_ring_emit_fence(struct amdgpu_ring *ring, u64 addr, u64 seq,
				unsigned flags)
{
	struct amdgpu_device *adev = ring->adev;

	WARN_ON(flags & AMDGPU_FENCE_FLAG_64BIT);
	amdgpu_ring_write(ring, PACKET0(adev->vcn.internal.context_id, 0));
	amdgpu_ring_write(ring, seq);

	amdgpu_ring_write(ring, PACKET0(adev->vcn.internal.data0, 0));
	amdgpu_ring_write(ring, addr & 0xffffffff);

	amdgpu_ring_write(ring, PACKET0(adev->vcn.internal.data1, 0));
	amdgpu_ring_write(ring, upper_32_bits(addr) & 0xff);

	amdgpu_ring_write(ring, PACKET0(adev->vcn.internal.cmd, 0));
	amdgpu_ring_write(ring, VCN_DEC_KMD_CMD | (VCN_DEC_CMD_FENCE << 1));

	amdgpu_ring_write(ring, PACKET0(adev->vcn.internal.data0, 0));
	amdgpu_ring_write(ring, 0);

	amdgpu_ring_write(ring, PACKET0(adev->vcn.internal.data1, 0));
	amdgpu_ring_write(ring, 0);

	amdgpu_ring_write(ring, PACKET0(adev->vcn.internal.cmd, 0));

	amdgpu_ring_write(ring, VCN_DEC_KMD_CMD | (VCN_DEC_CMD_TRAP << 1));
}

/**
 * vcn_v2_0_dec_ring_emit_ib - execute indirect buffer
 *
 * @ring: amdgpu_ring pointer
 * @job: job to retrieve vmid from
 * @ib: indirect buffer to execute
 * @flags: unused
 *
 * Write ring commands to execute the indirect buffer
 */
void vcn_v2_0_dec_ring_emit_ib(struct amdgpu_ring *ring,
			       struct amdgpu_job *job,
			       struct amdgpu_ib *ib,
			       uint32_t flags)
{
	struct amdgpu_device *adev = ring->adev;
	unsigned vmid = AMDGPU_JOB_GET_VMID(job);

	amdgpu_ring_write(ring, PACKET0(adev->vcn.internal.ib_vmid, 0));
	amdgpu_ring_write(ring, vmid);

	amdgpu_ring_write(ring,	PACKET0(adev->vcn.internal.ib_bar_low, 0));
	amdgpu_ring_write(ring, lower_32_bits(ib->gpu_addr));
	amdgpu_ring_write(ring,	PACKET0(adev->vcn.internal.ib_bar_high, 0));
	amdgpu_ring_write(ring, upper_32_bits(ib->gpu_addr));
	amdgpu_ring_write(ring,	PACKET0(adev->vcn.internal.ib_size, 0));
	amdgpu_ring_write(ring, ib->length_dw);
}

void vcn_v2_0_dec_ring_emit_reg_wait(struct amdgpu_ring *ring, uint32_t reg,
				uint32_t val, uint32_t mask)
{
	struct amdgpu_device *adev = ring->adev;

	amdgpu_ring_write(ring, PACKET0(adev->vcn.internal.data0, 0));
	amdgpu_ring_write(ring, reg << 2);

	amdgpu_ring_write(ring, PACKET0(adev->vcn.internal.data1, 0));
	amdgpu_ring_write(ring, val);

	amdgpu_ring_write(ring, PACKET0(adev->vcn.internal.gp_scratch8, 0));
	amdgpu_ring_write(ring, mask);

	amdgpu_ring_write(ring, PACKET0(adev->vcn.internal.cmd, 0));

	amdgpu_ring_write(ring, VCN_DEC_KMD_CMD | (VCN_DEC_CMD_REG_READ_COND_WAIT << 1));
}

void vcn_v2_0_dec_ring_emit_vm_flush(struct amdgpu_ring *ring,
				unsigned vmid, uint64_t pd_addr)
{
	struct amdgpu_vmhub *hub = &ring->adev->vmhub[ring->funcs->vmhub];
	uint32_t data0, data1, mask;

	pd_addr = amdgpu_gmc_emit_flush_gpu_tlb(ring, vmid, pd_addr);

	/* wait for register write */
	data0 = hub->ctx0_ptb_addr_lo32 + vmid * hub->ctx_addr_distance;
	data1 = lower_32_bits(pd_addr);
	mask = 0xffffffff;
	vcn_v2_0_dec_ring_emit_reg_wait(ring, data0, data1, mask);
}

void vcn_v2_0_dec_ring_emit_wreg(struct amdgpu_ring *ring,
				uint32_t reg, uint32_t val)
{
	struct amdgpu_device *adev = ring->adev;

	amdgpu_ring_write(ring, PACKET0(adev->vcn.internal.data0, 0));
	amdgpu_ring_write(ring, reg << 2);

	amdgpu_ring_write(ring, PACKET0(adev->vcn.internal.data1, 0));
	amdgpu_ring_write(ring, val);

	amdgpu_ring_write(ring, PACKET0(adev->vcn.internal.cmd, 0));

	amdgpu_ring_write(ring, VCN_DEC_KMD_CMD | (VCN_DEC_CMD_WRITE_REG << 1));
}

/**
 * vcn_v2_0_enc_ring_get_rptr - get enc read pointer
 *
 * @ring: amdgpu_ring pointer
 *
 * Returns the current hardware enc read pointer
 */
static uint64_t vcn_v2_0_enc_ring_get_rptr(struct amdgpu_ring *ring)
{
	struct amdgpu_device *adev = ring->adev;

	if (ring == &adev->vcn.inst->ring_enc[0])
		return RREG32_SOC15(UVD, 0, mmUVD_RB_RPTR);
	else
		return RREG32_SOC15(UVD, 0, mmUVD_RB_RPTR2);
}

 /**
 * vcn_v2_0_enc_ring_get_wptr - get enc write pointer
 *
 * @ring: amdgpu_ring pointer
 *
 * Returns the current hardware enc write pointer
 */
static uint64_t vcn_v2_0_enc_ring_get_wptr(struct amdgpu_ring *ring)
{
	struct amdgpu_device *adev = ring->adev;

	if (ring == &adev->vcn.inst->ring_enc[0]) {
		if (ring->use_doorbell)
			return adev->wb.wb[ring->wptr_offs];
		else
			return RREG32_SOC15(UVD, 0, mmUVD_RB_WPTR);
	} else {
		if (ring->use_doorbell)
			return adev->wb.wb[ring->wptr_offs];
		else
			return RREG32_SOC15(UVD, 0, mmUVD_RB_WPTR2);
	}
}

 /**
 * vcn_v2_0_enc_ring_set_wptr - set enc write pointer
 *
 * @ring: amdgpu_ring pointer
 *
 * Commits the enc write pointer to the hardware
 */
static void vcn_v2_0_enc_ring_set_wptr(struct amdgpu_ring *ring)
{
	struct amdgpu_device *adev = ring->adev;

	if (ring == &adev->vcn.inst->ring_enc[0]) {
		if (ring->use_doorbell) {
			adev->wb.wb[ring->wptr_offs] = lower_32_bits(ring->wptr);
			WDOORBELL32(ring->doorbell_index, lower_32_bits(ring->wptr));
		} else {
			WREG32_SOC15(UVD, 0, mmUVD_RB_WPTR, lower_32_bits(ring->wptr));
		}
	} else {
		if (ring->use_doorbell) {
			adev->wb.wb[ring->wptr_offs] = lower_32_bits(ring->wptr);
			WDOORBELL32(ring->doorbell_index, lower_32_bits(ring->wptr));
		} else {
			WREG32_SOC15(UVD, 0, mmUVD_RB_WPTR2, lower_32_bits(ring->wptr));
		}
	}
}

/**
 * vcn_v2_0_enc_ring_emit_fence - emit an enc fence & trap command
 *
 * @ring: amdgpu_ring pointer
 * @addr: address
 * @seq: sequence number
 * @flags: fence related flags
 *
 * Write enc a fence and a trap command to the ring.
 */
void vcn_v2_0_enc_ring_emit_fence(struct amdgpu_ring *ring, u64 addr,
				u64 seq, unsigned flags)
{
	WARN_ON(flags & AMDGPU_FENCE_FLAG_64BIT);

	amdgpu_ring_write(ring, VCN_ENC_CMD_FENCE);
	amdgpu_ring_write(ring, addr);
	amdgpu_ring_write(ring, upper_32_bits(addr));
	amdgpu_ring_write(ring, seq);
	amdgpu_ring_write(ring, VCN_ENC_CMD_TRAP);
}

void vcn_v2_0_enc_ring_insert_end(struct amdgpu_ring *ring)
{
	amdgpu_ring_write(ring, VCN_ENC_CMD_END);
}

/**
 * vcn_v2_0_enc_ring_emit_ib - enc execute indirect buffer
 *
 * @ring: amdgpu_ring pointer
 * @job: job to retrive vmid from
 * @ib: indirect buffer to execute
 * @flags: unused
 *
 * Write enc ring commands to execute the indirect buffer
 */
void vcn_v2_0_enc_ring_emit_ib(struct amdgpu_ring *ring,
			       struct amdgpu_job *job,
			       struct amdgpu_ib *ib,
			       uint32_t flags)
{
	unsigned vmid = AMDGPU_JOB_GET_VMID(job);

	amdgpu_ring_write(ring, VCN_ENC_CMD_IB);
	amdgpu_ring_write(ring, vmid);
	amdgpu_ring_write(ring, lower_32_bits(ib->gpu_addr));
	amdgpu_ring_write(ring, upper_32_bits(ib->gpu_addr));
	amdgpu_ring_write(ring, ib->length_dw);
}

void vcn_v2_0_enc_ring_emit_reg_wait(struct amdgpu_ring *ring, uint32_t reg,
				uint32_t val, uint32_t mask)
{
	amdgpu_ring_write(ring, VCN_ENC_CMD_REG_WAIT);
	amdgpu_ring_write(ring, reg << 2);
	amdgpu_ring_write(ring, mask);
	amdgpu_ring_write(ring, val);
}

void vcn_v2_0_enc_ring_emit_vm_flush(struct amdgpu_ring *ring,
				unsigned int vmid, uint64_t pd_addr)
{
	struct amdgpu_vmhub *hub = &ring->adev->vmhub[ring->funcs->vmhub];

	pd_addr = amdgpu_gmc_emit_flush_gpu_tlb(ring, vmid, pd_addr);

	/* wait for reg writes */
	vcn_v2_0_enc_ring_emit_reg_wait(ring, hub->ctx0_ptb_addr_lo32 +
					vmid * hub->ctx_addr_distance,
					lower_32_bits(pd_addr), 0xffffffff);
}

void vcn_v2_0_enc_ring_emit_wreg(struct amdgpu_ring *ring, uint32_t reg, uint32_t val)
{
	amdgpu_ring_write(ring, VCN_ENC_CMD_REG_WRITE);
	amdgpu_ring_write(ring,	reg << 2);
	amdgpu_ring_write(ring, val);
}

static int vcn_v2_0_set_interrupt_state(struct amdgpu_device *adev,
					struct amdgpu_irq_src *source,
					unsigned type,
					enum amdgpu_interrupt_state state)
{
	return 0;
}

static int vcn_v2_0_process_interrupt(struct amdgpu_device *adev,
				      struct amdgpu_irq_src *source,
				      struct amdgpu_iv_entry *entry)
{
	DRM_DEBUG("IH: VCN TRAP\n");

	switch (entry->src_id) {
	case VCN_2_0__SRCID__UVD_SYSTEM_MESSAGE_INTERRUPT:
		amdgpu_fence_process(&adev->vcn.inst->ring_dec);
		break;
	case VCN_2_0__SRCID__UVD_ENC_GENERAL_PURPOSE:
		amdgpu_fence_process(&adev->vcn.inst->ring_enc[0]);
		break;
	case VCN_2_0__SRCID__UVD_ENC_LOW_LATENCY:
		amdgpu_fence_process(&adev->vcn.inst->ring_enc[1]);
		break;
	default:
		DRM_ERROR("Unhandled interrupt: %d %d\n",
			  entry->src_id, entry->src_data[0]);
		break;
	}

	return 0;
}

int vcn_v2_0_dec_ring_test_ring(struct amdgpu_ring *ring)
{
	struct amdgpu_device *adev = ring->adev;
	uint32_t tmp = 0;
	unsigned i;
	int r;

	if (amdgpu_sriov_vf(adev))
		return 0;

	WREG32(adev->vcn.inst[ring->me].external.scratch9, 0xCAFEDEAD);
	r = amdgpu_ring_alloc(ring, 4);
	if (r)
		return r;
	amdgpu_ring_write(ring, PACKET0(adev->vcn.internal.cmd, 0));
	amdgpu_ring_write(ring, VCN_DEC_KMD_CMD | (VCN_DEC_CMD_PACKET_START << 1));
	amdgpu_ring_write(ring, PACKET0(adev->vcn.internal.scratch9, 0));
	amdgpu_ring_write(ring, 0xDEADBEEF);
	amdgpu_ring_commit(ring);
	for (i = 0; i < adev->usec_timeout; i++) {
		tmp = RREG32(adev->vcn.inst[ring->me].external.scratch9);
		if (tmp == 0xDEADBEEF)
			break;
		udelay(1);
	}

	if (i >= adev->usec_timeout)
		r = -ETIMEDOUT;

	return r;
}


static int vcn_v2_0_set_powergating_state(void *handle,
					  enum amd_powergating_state state)
{
	/* This doesn't actually powergate the VCN block.
	 * That's done in the dpm code via the SMC.  This
	 * just re-inits the block as necessary.  The actual
	 * gating still happens in the dpm code.  We should
	 * revisit this when there is a cleaner line between
	 * the smc and the hw blocks
	 */
	int ret;
	struct amdgpu_device *adev = (struct amdgpu_device *)handle;

	if (amdgpu_sriov_vf(adev)) {
		adev->vcn.cur_state = AMD_PG_STATE_UNGATE;
		return 0;
	}

	if (state == adev->vcn.cur_state)
		return 0;

	if (state == AMD_PG_STATE_GATE)
		ret = vcn_v2_0_stop(adev);
	else
		ret = vcn_v2_0_start(adev);

	if (!ret)
		adev->vcn.cur_state = state;
	return ret;
}

static int vcn_v2_0_start_mmsch(struct amdgpu_device *adev,
				struct amdgpu_mm_table *table)
{
	uint32_t data = 0, loop;
	uint64_t addr = table->gpu_addr;
	struct mmsch_v2_0_init_header *header;
	uint32_t size;
	int i;

	header = (struct mmsch_v2_0_init_header *)table->cpu_addr;
	size = header->header_size + header->vcn_table_size;

	/* 1, write to vce_mmsch_vf_ctx_addr_lo/hi register with GPU mc addr
	 * of memory descriptor location
	 */
	WREG32_SOC15(UVD, 0, mmMMSCH_VF_CTX_ADDR_LO, lower_32_bits(addr));
	WREG32_SOC15(UVD, 0, mmMMSCH_VF_CTX_ADDR_HI, upper_32_bits(addr));

	/* 2, update vmid of descriptor */
	data = RREG32_SOC15(UVD, 0, mmMMSCH_VF_VMID);
	data &= ~MMSCH_VF_VMID__VF_CTX_VMID_MASK;
	/* use domain0 for MM scheduler */
	data |= (0 << MMSCH_VF_VMID__VF_CTX_VMID__SHIFT);
	WREG32_SOC15(UVD, 0, mmMMSCH_VF_VMID, data);

	/* 3, notify mmsch about the size of this descriptor */
	WREG32_SOC15(UVD, 0, mmMMSCH_VF_CTX_SIZE, size);

	/* 4, set resp to zero */
	WREG32_SOC15(UVD, 0, mmMMSCH_VF_MAILBOX_RESP, 0);

	adev->vcn.inst->ring_dec.wptr = 0;
	adev->vcn.inst->ring_dec.wptr_old = 0;
	vcn_v2_0_dec_ring_set_wptr(&adev->vcn.inst->ring_dec);

	for (i = 0; i < adev->vcn.num_enc_rings; ++i) {
		adev->vcn.inst->ring_enc[i].wptr = 0;
		adev->vcn.inst->ring_enc[i].wptr_old = 0;
		vcn_v2_0_enc_ring_set_wptr(&adev->vcn.inst->ring_enc[i]);
	}

	/* 5, kick off the initialization and wait until
	 * VCE_MMSCH_VF_MAILBOX_RESP becomes non-zero
	 */
	WREG32_SOC15(UVD, 0, mmMMSCH_VF_MAILBOX_HOST, 0x10000001);

	data = RREG32_SOC15(UVD, 0, mmMMSCH_VF_MAILBOX_RESP);
	loop = 1000;
	while ((data & 0x10000002) != 0x10000002) {
		udelay(10);
		data = RREG32_SOC15(UVD, 0, mmMMSCH_VF_MAILBOX_RESP);
		loop--;
		if (!loop)
			break;
	}

	if (!loop) {
		DRM_ERROR("failed to init MMSCH, " \
			"mmMMSCH_VF_MAILBOX_RESP = 0x%08x\n", data);
		return -EBUSY;
	}

	return 0;
}

static int vcn_v2_0_start_sriov(struct amdgpu_device *adev)
{
	int r;
	uint32_t tmp;
	struct amdgpu_ring *ring;
	uint32_t offset, size;
	uint32_t table_size = 0;
	struct mmsch_v2_0_cmd_direct_write direct_wt = { {0} };
	struct mmsch_v2_0_cmd_direct_read_modify_write direct_rd_mod_wt = { {0} };
	struct mmsch_v2_0_cmd_end end = { {0} };
	struct mmsch_v2_0_init_header *header;
	uint32_t *init_table = adev->virt.mm_table.cpu_addr;
	uint8_t i = 0;

	header = (struct mmsch_v2_0_init_header *)init_table;
	direct_wt.cmd_header.command_type = MMSCH_COMMAND__DIRECT_REG_WRITE;
	direct_rd_mod_wt.cmd_header.command_type =
		MMSCH_COMMAND__DIRECT_REG_READ_MODIFY_WRITE;
	end.cmd_header.command_type = MMSCH_COMMAND__END;

	if (header->vcn_table_offset == 0 && header->vcn_table_size == 0) {
		header->version = MMSCH_VERSION;
		header->header_size = sizeof(struct mmsch_v2_0_init_header) >> 2;

		header->vcn_table_offset = header->header_size;

		init_table += header->vcn_table_offset;

		size = AMDGPU_GPU_PAGE_ALIGN(adev->vcn.fw->size + 4);

		MMSCH_V2_0_INSERT_DIRECT_RD_MOD_WT(
			SOC15_REG_OFFSET(UVD, i, mmUVD_STATUS),
			0xFFFFFFFF, 0x00000004);

		/* mc resume*/
		if (adev->firmware.load_type == AMDGPU_FW_LOAD_PSP) {
			tmp = AMDGPU_UCODE_ID_VCN;
			MMSCH_V2_0_INSERT_DIRECT_WT(
				SOC15_REG_OFFSET(UVD, i,
					mmUVD_LMI_VCPU_CACHE_64BIT_BAR_LOW),
				adev->firmware.ucode[tmp].tmr_mc_addr_lo);
			MMSCH_V2_0_INSERT_DIRECT_WT(
				SOC15_REG_OFFSET(UVD, i,
					mmUVD_LMI_VCPU_CACHE_64BIT_BAR_HIGH),
				adev->firmware.ucode[tmp].tmr_mc_addr_hi);
			offset = 0;
		} else {
			MMSCH_V2_0_INSERT_DIRECT_WT(
				SOC15_REG_OFFSET(UVD, i,
					mmUVD_LMI_VCPU_CACHE_64BIT_BAR_LOW),
				lower_32_bits(adev->vcn.inst->gpu_addr));
			MMSCH_V2_0_INSERT_DIRECT_WT(
				SOC15_REG_OFFSET(UVD, i,
					mmUVD_LMI_VCPU_CACHE_64BIT_BAR_HIGH),
				upper_32_bits(adev->vcn.inst->gpu_addr));
			offset = size;
		}

		MMSCH_V2_0_INSERT_DIRECT_WT(
			SOC15_REG_OFFSET(UVD, i, mmUVD_VCPU_CACHE_OFFSET0),
			0);
		MMSCH_V2_0_INSERT_DIRECT_WT(
			SOC15_REG_OFFSET(UVD, i, mmUVD_VCPU_CACHE_SIZE0),
			size);

		MMSCH_V2_0_INSERT_DIRECT_WT(
			SOC15_REG_OFFSET(UVD, i,
				mmUVD_LMI_VCPU_CACHE1_64BIT_BAR_LOW),
			lower_32_bits(adev->vcn.inst->gpu_addr + offset));
		MMSCH_V2_0_INSERT_DIRECT_WT(
			SOC15_REG_OFFSET(UVD, i,
				mmUVD_LMI_VCPU_CACHE1_64BIT_BAR_HIGH),
			upper_32_bits(adev->vcn.inst->gpu_addr + offset));
		MMSCH_V2_0_INSERT_DIRECT_WT(
			SOC15_REG_OFFSET(UVD, i, mmUVD_VCPU_CACHE_OFFSET1),
			0);
		MMSCH_V2_0_INSERT_DIRECT_WT(
			SOC15_REG_OFFSET(UVD, i, mmUVD_VCPU_CACHE_SIZE1),
			AMDGPU_VCN_STACK_SIZE);

		MMSCH_V2_0_INSERT_DIRECT_WT(
			SOC15_REG_OFFSET(UVD, i,
				mmUVD_LMI_VCPU_CACHE2_64BIT_BAR_LOW),
			lower_32_bits(adev->vcn.inst->gpu_addr + offset +
				AMDGPU_VCN_STACK_SIZE));
		MMSCH_V2_0_INSERT_DIRECT_WT(
			SOC15_REG_OFFSET(UVD, i,
				mmUVD_LMI_VCPU_CACHE2_64BIT_BAR_HIGH),
			upper_32_bits(adev->vcn.inst->gpu_addr + offset +
				AMDGPU_VCN_STACK_SIZE));
		MMSCH_V2_0_INSERT_DIRECT_WT(
			SOC15_REG_OFFSET(UVD, i, mmUVD_VCPU_CACHE_OFFSET2),
			0);
		MMSCH_V2_0_INSERT_DIRECT_WT(
			SOC15_REG_OFFSET(UVD, i, mmUVD_VCPU_CACHE_SIZE2),
			AMDGPU_VCN_CONTEXT_SIZE);

		for (r = 0; r < adev->vcn.num_enc_rings; ++r) {
			ring = &adev->vcn.inst->ring_enc[r];
			ring->wptr = 0;
			MMSCH_V2_0_INSERT_DIRECT_WT(
				SOC15_REG_OFFSET(UVD, i, mmUVD_RB_BASE_LO),
				lower_32_bits(ring->gpu_addr));
			MMSCH_V2_0_INSERT_DIRECT_WT(
				SOC15_REG_OFFSET(UVD, i, mmUVD_RB_BASE_HI),
				upper_32_bits(ring->gpu_addr));
			MMSCH_V2_0_INSERT_DIRECT_WT(
				SOC15_REG_OFFSET(UVD, i, mmUVD_RB_SIZE),
				ring->ring_size / 4);
		}

		ring = &adev->vcn.inst->ring_dec;
		ring->wptr = 0;
		MMSCH_V2_0_INSERT_DIRECT_WT(
			SOC15_REG_OFFSET(UVD, i,
				mmUVD_LMI_RBC_RB_64BIT_BAR_LOW),
			lower_32_bits(ring->gpu_addr));
		MMSCH_V2_0_INSERT_DIRECT_WT(
			SOC15_REG_OFFSET(UVD, i,
				mmUVD_LMI_RBC_RB_64BIT_BAR_HIGH),
			upper_32_bits(ring->gpu_addr));
		/* force RBC into idle state */
		tmp = order_base_2(ring->ring_size);
		tmp = REG_SET_FIELD(0, UVD_RBC_RB_CNTL, RB_BUFSZ, tmp);
		tmp = REG_SET_FIELD(tmp, UVD_RBC_RB_CNTL, RB_BLKSZ, 1);
		tmp = REG_SET_FIELD(tmp, UVD_RBC_RB_CNTL, RB_NO_FETCH, 1);
		tmp = REG_SET_FIELD(tmp, UVD_RBC_RB_CNTL, RB_NO_UPDATE, 1);
		tmp = REG_SET_FIELD(tmp, UVD_RBC_RB_CNTL, RB_RPTR_WR_EN, 1);
		MMSCH_V2_0_INSERT_DIRECT_WT(
			SOC15_REG_OFFSET(UVD, i, mmUVD_RBC_RB_CNTL), tmp);

		/* add end packet */
		tmp = sizeof(struct mmsch_v2_0_cmd_end);
		memcpy((void *)init_table, &end, tmp);
		table_size += (tmp / 4);
		header->vcn_table_size = table_size;

	}
	return vcn_v2_0_start_mmsch(adev, &adev->virt.mm_table);
}

static const struct amd_ip_funcs vcn_v2_0_ip_funcs = {
	.name = "vcn_v2_0",
	.early_init = vcn_v2_0_early_init,
	.late_init = NULL,
	.sw_init = vcn_v2_0_sw_init,
	.sw_fini = vcn_v2_0_sw_fini,
	.hw_init = vcn_v2_0_hw_init,
	.hw_fini = vcn_v2_0_hw_fini,
	.suspend = vcn_v2_0_suspend,
	.resume = vcn_v2_0_resume,
	.is_idle = vcn_v2_0_is_idle,
	.wait_for_idle = vcn_v2_0_wait_for_idle,
	.check_soft_reset = NULL,
	.pre_soft_reset = NULL,
	.soft_reset = NULL,
	.post_soft_reset = NULL,
	.set_clockgating_state = vcn_v2_0_set_clockgating_state,
	.set_powergating_state = vcn_v2_0_set_powergating_state,
};

static const struct amdgpu_ring_funcs vcn_v2_0_dec_ring_vm_funcs = {
	.type = AMDGPU_RING_TYPE_VCN_DEC,
	.align_mask = 0xf,
	.vmhub = AMDGPU_MMHUB_0,
	.get_rptr = vcn_v2_0_dec_ring_get_rptr,
	.get_wptr = vcn_v2_0_dec_ring_get_wptr,
	.set_wptr = vcn_v2_0_dec_ring_set_wptr,
	.emit_frame_size =
		SOC15_FLUSH_GPU_TLB_NUM_WREG * 6 +
		SOC15_FLUSH_GPU_TLB_NUM_REG_WAIT * 8 +
		8 + /* vcn_v2_0_dec_ring_emit_vm_flush */
		14 + 14 + /* vcn_v2_0_dec_ring_emit_fence x2 vm fence */
		6,
	.emit_ib_size = 8, /* vcn_v2_0_dec_ring_emit_ib */
	.emit_ib = vcn_v2_0_dec_ring_emit_ib,
	.emit_fence = vcn_v2_0_dec_ring_emit_fence,
	.emit_vm_flush = vcn_v2_0_dec_ring_emit_vm_flush,
	.test_ring = vcn_v2_0_dec_ring_test_ring,
	.test_ib = amdgpu_vcn_dec_ring_test_ib,
	.insert_nop = vcn_v2_0_dec_ring_insert_nop,
	.insert_start = vcn_v2_0_dec_ring_insert_start,
	.insert_end = vcn_v2_0_dec_ring_insert_end,
	.pad_ib = amdgpu_ring_generic_pad_ib,
	.begin_use = amdgpu_vcn_ring_begin_use,
	.end_use = amdgpu_vcn_ring_end_use,
	.emit_wreg = vcn_v2_0_dec_ring_emit_wreg,
	.emit_reg_wait = vcn_v2_0_dec_ring_emit_reg_wait,
	.emit_reg_write_reg_wait = amdgpu_ring_emit_reg_write_reg_wait_helper,
};

static const struct amdgpu_ring_funcs vcn_v2_0_enc_ring_vm_funcs = {
	.type = AMDGPU_RING_TYPE_VCN_ENC,
	.align_mask = 0x3f,
	.nop = VCN_ENC_CMD_NO_OP,
	.vmhub = AMDGPU_MMHUB_0,
	.get_rptr = vcn_v2_0_enc_ring_get_rptr,
	.get_wptr = vcn_v2_0_enc_ring_get_wptr,
	.set_wptr = vcn_v2_0_enc_ring_set_wptr,
	.emit_frame_size =
		SOC15_FLUSH_GPU_TLB_NUM_WREG * 3 +
		SOC15_FLUSH_GPU_TLB_NUM_REG_WAIT * 4 +
		4 + /* vcn_v2_0_enc_ring_emit_vm_flush */
		5 + 5 + /* vcn_v2_0_enc_ring_emit_fence x2 vm fence */
		1, /* vcn_v2_0_enc_ring_insert_end */
	.emit_ib_size = 5, /* vcn_v2_0_enc_ring_emit_ib */
	.emit_ib = vcn_v2_0_enc_ring_emit_ib,
	.emit_fence = vcn_v2_0_enc_ring_emit_fence,
	.emit_vm_flush = vcn_v2_0_enc_ring_emit_vm_flush,
	.test_ring = amdgpu_vcn_enc_ring_test_ring,
	.test_ib = amdgpu_vcn_enc_ring_test_ib,
	.insert_nop = amdgpu_ring_insert_nop,
	.insert_end = vcn_v2_0_enc_ring_insert_end,
	.pad_ib = amdgpu_ring_generic_pad_ib,
	.begin_use = amdgpu_vcn_ring_begin_use,
	.end_use = amdgpu_vcn_ring_end_use,
	.emit_wreg = vcn_v2_0_enc_ring_emit_wreg,
	.emit_reg_wait = vcn_v2_0_enc_ring_emit_reg_wait,
	.emit_reg_write_reg_wait = amdgpu_ring_emit_reg_write_reg_wait_helper,
};

static void vcn_v2_0_set_dec_ring_funcs(struct amdgpu_device *adev)
{
	adev->vcn.inst->ring_dec.funcs = &vcn_v2_0_dec_ring_vm_funcs;
	DRM_INFO("VCN decode is enabled in VM mode\n");
}

static void vcn_v2_0_set_enc_ring_funcs(struct amdgpu_device *adev)
{
	int i;

	for (i = 0; i < adev->vcn.num_enc_rings; ++i)
		adev->vcn.inst->ring_enc[i].funcs = &vcn_v2_0_enc_ring_vm_funcs;

	DRM_INFO("VCN encode is enabled in VM mode\n");
}

static const struct amdgpu_irq_src_funcs vcn_v2_0_irq_funcs = {
	.set = vcn_v2_0_set_interrupt_state,
	.process = vcn_v2_0_process_interrupt,
};

static void vcn_v2_0_set_irq_funcs(struct amdgpu_device *adev)
{
	adev->vcn.inst->irq.num_types = adev->vcn.num_enc_rings + 1;
	adev->vcn.inst->irq.funcs = &vcn_v2_0_irq_funcs;
}

const struct amdgpu_ip_block_version vcn_v2_0_ip_block =
{
		.type = AMD_IP_BLOCK_TYPE_VCN,
		.major = 2,
		.minor = 0,
		.rev = 0,
		.funcs = &vcn_v2_0_ip_funcs,
};<|MERGE_RESOLUTION|>--- conflicted
+++ resolved
@@ -895,11 +895,8 @@
 	WREG32_P(SOC15_REG_OFFSET(UVD, 0, mmUVD_POWER_STATUS),
 		UVD_POWER_STATUS__STALL_DPG_POWER_UP_MASK,
 		~UVD_POWER_STATUS__STALL_DPG_POWER_UP_MASK);
-<<<<<<< HEAD
-=======
 	fw_shared->multi_queue.decode_queue_mode |= FW_QUEUE_RING_RESET;
 
->>>>>>> c1084c27
 	/* set the write pointer delay */
 	WREG32_SOC15(UVD, 0, mmUVD_RBC_RB_WPTR_CNTL, 0);
 
@@ -922,10 +919,7 @@
 	WREG32_SOC15(UVD, 0, mmUVD_RBC_RB_WPTR,
 		lower_32_bits(ring->wptr));
 
-<<<<<<< HEAD
-=======
 	fw_shared->multi_queue.decode_queue_mode &= ~FW_QUEUE_RING_RESET;
->>>>>>> c1084c27
 	/* Unstall DPG */
 	WREG32_P(SOC15_REG_OFFSET(UVD, 0, mmUVD_POWER_STATUS),
 		0, ~UVD_POWER_STATUS__STALL_DPG_POWER_UP_MASK);
@@ -1258,10 +1252,7 @@
 				fw_shared->multi_queue.decode_queue_mode |= FW_QUEUE_RING_RESET;
 				WREG32_SOC15(UVD, 0, mmUVD_RBC_RB_WPTR,
 					   RREG32_SOC15(UVD, 0, mmUVD_SCRATCH2) & 0x7FFFFFFF);
-<<<<<<< HEAD
-=======
 				fw_shared->multi_queue.decode_queue_mode &= ~FW_QUEUE_RING_RESET;
->>>>>>> c1084c27
 				/* Unstall DPG */
 				WREG32_P(SOC15_REG_OFFSET(UVD, 0, mmUVD_POWER_STATUS),
 					   0, ~UVD_POWER_STATUS__STALL_DPG_POWER_UP_MASK);
