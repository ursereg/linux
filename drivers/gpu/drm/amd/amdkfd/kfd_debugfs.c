--- conflicted
+++ resolved
@@ -99,11 +99,7 @@
 	debugfs_create_file("rls", S_IFREG | 0444, debugfs_root,
 			    kfd_debugfs_rls_by_device, &kfd_debugfs_fops);
 	debugfs_create_file("hang_hws", S_IFREG | 0200, debugfs_root,
-<<<<<<< HEAD
-			    NULL, &kfd_debugfs_hang_hws_fops);
-=======
 			    kfd_debugfs_hang_hws_read, &kfd_debugfs_hang_hws_fops);
->>>>>>> c1084c27
 }
 
 void kfd_debugfs_fini(void)
