--- conflicted
+++ resolved
@@ -47,13 +47,10 @@
 /* The eLCDIF max possible CRTCs */
 #define MAX_CRTCS 1
 
-<<<<<<< HEAD
-=======
 /* Maximum Video PLL frequency */
 #define MAX_PLL_FREQ 1200000000
 /* Mininum pixel clock in Hz */
 #define MIN_PIX_CLK  74250000
->>>>>>> 4f6282ba
 enum mxsfb_devtype {
 	MXSFB_V3,
 	MXSFB_V4,
@@ -167,8 +164,6 @@
 	.atomic_commit_tail = drm_atomic_helper_commit_tail_rpm,
 };
 
-<<<<<<< HEAD
-=======
 static struct clk *mxsfb_find_src_clk(struct mxsfb_drm_private *mxsfb,
 	       int crtc_clock,
 	       unsigned long *out_rate)
@@ -316,7 +311,6 @@
 	return 0;
 }
 
->>>>>>> 4f6282ba
 static void mxsfb_pipe_enable(struct drm_simple_display_pipe *pipe,
 			      struct drm_crtc_state *crtc_state)
 {
