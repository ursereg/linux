--- conflicted
+++ resolved
@@ -364,14 +364,7 @@
 
 	memset(dbidev->tx_buf, 0, len);
 
-<<<<<<< HEAD
-	mipi_dbi_command(dbi, MIPI_DCS_SET_COLUMN_ADDRESS, 0, 0,
-			 ((width - 1) >> 8) & 0xFF, (width - 1) & 0xFF);
-	mipi_dbi_command(dbi, MIPI_DCS_SET_PAGE_ADDRESS, 0, 0,
-			 ((height - 1) >> 8) & 0xFF, (height - 1) & 0xFF);
-=======
 	mipi_dbi_set_window_address(dbidev, 0, width - 1, 0, height - 1);
->>>>>>> c1084c27
 	mipi_dbi_command_buf(dbi, MIPI_DCS_WRITE_MEMORY_START,
 			     (u8 *)dbidev->tx_buf, len);
 
@@ -989,11 +982,7 @@
 	int ret;
 
 	if (mipi_dbi_command_is_read(dbi, *cmd))
-<<<<<<< HEAD
-		return -EOPNOTSUPP;
-=======
 		return mipi_dbi_typec1_command_read(dbi, cmd, parameters, num);
->>>>>>> c1084c27
 
 	MIPI_DBI_DEBUG_COMMAND(*cmd, parameters, num);
 
