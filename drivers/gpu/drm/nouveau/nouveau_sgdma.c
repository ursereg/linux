// SPDX-License-Identifier: MIT
#include <linux/pagemap.h>
#include <linux/slab.h>

#include "nouveau_drv.h"
#include "nouveau_mem.h"
#include "nouveau_ttm.h"
#include "nouveau_bo.h"

struct nouveau_sgdma_be {
	/* this has to be the first field so populate/unpopulated in
	 * nouve_bo.c works properly, otherwise have to move them here
	 */
	struct ttm_tt ttm;
	struct nouveau_mem *mem;
};

void
nouveau_sgdma_destroy(struct ttm_device *bdev, struct ttm_tt *ttm)
{
	struct nouveau_sgdma_be *nvbe = (struct nouveau_sgdma_be *)ttm;

	if (ttm) {
		nouveau_sgdma_unbind(bdev, ttm);
		ttm_tt_destroy_common(bdev, ttm);
		ttm_tt_fini(&nvbe->ttm);
		kfree(nvbe);
	}
}

int
nouveau_sgdma_bind(struct ttm_device *bdev, struct ttm_tt *ttm, struct ttm_resource *reg)
{
	struct nouveau_sgdma_be *nvbe = (struct nouveau_sgdma_be *)ttm;
	struct nouveau_drm *drm = nouveau_bdev(bdev);
	struct nouveau_mem *mem = nouveau_mem(reg);
	int ret;

	if (nvbe->mem)
		return 0;

	ret = nouveau_mem_host(reg, &nvbe->ttm);
	if (ret)
		return ret;

	if (drm->client.device.info.family < NV_DEVICE_INFO_V0_TESLA) {
		ret = nouveau_mem_map(mem, &mem->cli->vmm.vmm, &mem->vma[0]);
		if (ret) {
			nouveau_mem_fini(mem);
			return ret;
		}
	}

	nvbe->mem = mem;
	return 0;
}

void
nouveau_sgdma_unbind(struct ttm_device *bdev, struct ttm_tt *ttm)
{
	struct nouveau_sgdma_be *nvbe = (struct nouveau_sgdma_be *)ttm;
	if (nvbe->mem) {
		nouveau_mem_fini(nvbe->mem);
		nvbe->mem = NULL;
	}
}

struct ttm_tt *
nouveau_sgdma_create_ttm(struct ttm_buffer_object *bo, uint32_t page_flags)
{
	struct nouveau_drm *drm = nouveau_bdev(bo->bdev);
	struct nouveau_bo *nvbo = nouveau_bo(bo);
	struct nouveau_sgdma_be *nvbe;
	enum ttm_caching caching;

	if (nvbo->force_coherent)
		caching = ttm_uncached;
	else if (drm->agp.bridge)
		caching = ttm_write_combined;
	else
		caching = ttm_cached;

	nvbe = kzalloc(sizeof(*nvbe), GFP_KERNEL);
	if (!nvbe)
		return NULL;

<<<<<<< HEAD
	if (drm->client.device.info.family < NV_DEVICE_INFO_V0_TESLA)
		nvbe->ttm.ttm.func = &nv04_sgdma_backend;
	else
		nvbe->ttm.ttm.func = &nv50_sgdma_backend;

	if (ttm_dma_tt_init(&nvbe->ttm, bo, page_flags)) {
		kfree(nvbe);
		return NULL;
	}
	return &nvbe->ttm.ttm;
=======
	if (ttm_sg_tt_init(&nvbe->ttm, bo, page_flags, caching)) {
		kfree(nvbe);
		return NULL;
	}
	return &nvbe->ttm;
>>>>>>> c1084c27
}<|MERGE_RESOLUTION|>--- conflicted
+++ resolved
@@ -84,22 +84,9 @@
 	if (!nvbe)
 		return NULL;
 
-<<<<<<< HEAD
-	if (drm->client.device.info.family < NV_DEVICE_INFO_V0_TESLA)
-		nvbe->ttm.ttm.func = &nv04_sgdma_backend;
-	else
-		nvbe->ttm.ttm.func = &nv50_sgdma_backend;
-
-	if (ttm_dma_tt_init(&nvbe->ttm, bo, page_flags)) {
-		kfree(nvbe);
-		return NULL;
-	}
-	return &nvbe->ttm.ttm;
-=======
 	if (ttm_sg_tt_init(&nvbe->ttm, bo, page_flags, caching)) {
 		kfree(nvbe);
 		return NULL;
 	}
 	return &nvbe->ttm;
->>>>>>> c1084c27
 }