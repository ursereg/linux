/*
 * Copyright 2018 Red Hat Inc.
 *
 * Permission is hereby granted, free of charge, to any person obtaining a
 * copy of this software and associated documentation files (the "Software"),
 * to deal in the Software without restriction, including without limitation
 * the rights to use, copy, modify, merge, publish, distribute, sublicense,
 * and/or sell copies of the Software, and to permit persons to whom the
 * Software is furnished to do so, subject to the following conditions:
 *
 * The above copyright notice and this permission notice shall be included in
 * all copies or substantial portions of the Software.
 *
 * THE SOFTWARE IS PROVIDED "AS IS", WITHOUT WARRANTY OF ANY KIND, EXPRESS OR
 * IMPLIED, INCLUDING BUT NOT LIMITED TO THE WARRANTIES OF MERCHANTABILITY,
 * FITNESS FOR A PARTICULAR PURPOSE AND NONINFRINGEMENT.  IN NO EVENT SHALL
 * THE COPYRIGHT HOLDER(S) OR AUTHOR(S) BE LIABLE FOR ANY CLAIM, DAMAGES OR
 * OTHER LIABILITY, WHETHER IN AN ACTION OF CONTRACT, TORT OR OTHERWISE,
 * ARISING FROM, OUT OF OR IN CONNECTION WITH THE SOFTWARE OR THE USE OR
 * OTHER DEALINGS IN THE SOFTWARE.
 */
#include "nouveau_svm.h"
#include "nouveau_drv.h"
#include "nouveau_chan.h"
#include "nouveau_dmem.h"

#include <nvif/notify.h>
#include <nvif/object.h>
#include <nvif/vmm.h>

#include <nvif/class.h>
#include <nvif/clb069.h>
#include <nvif/ifc00d.h>

#include <linux/sched/mm.h>
#include <linux/sort.h>
#include <linux/hmm.h>
#include <linux/rmap.h>

struct nouveau_svm {
	struct nouveau_drm *drm;
	struct mutex mutex;
	struct list_head inst;

	struct nouveau_svm_fault_buffer {
		int id;
		struct nvif_object object;
		u32 entries;
		u32 getaddr;
		u32 putaddr;
		u32 get;
		u32 put;
		struct nvif_notify notify;

		struct nouveau_svm_fault {
			u64 inst;
			u64 addr;
			u64 time;
			u32 engine;
			u8  gpc;
			u8  hub;
			u8  access;
			u8  client;
			u8  fault;
			struct nouveau_svmm *svmm;
		} **fault;
		int fault_nr;
	} buffer[1];
};

#define FAULT_ACCESS_READ 0
#define FAULT_ACCESS_WRITE 1
#define FAULT_ACCESS_ATOMIC 2
#define FAULT_ACCESS_PREFETCH 3

#define SVM_DBG(s,f,a...) NV_DEBUG((s)->drm, "svm: "f"\n", ##a)
#define SVM_ERR(s,f,a...) NV_WARN((s)->drm, "svm: "f"\n", ##a)

struct nouveau_pfnmap_args {
	struct nvif_ioctl_v0 i;
	struct nvif_ioctl_mthd_v0 m;
	struct nvif_vmm_pfnmap_v0 p;
};

struct nouveau_ivmm {
	struct nouveau_svmm *svmm;
	u64 inst;
	struct list_head head;
};

static struct nouveau_ivmm *
nouveau_ivmm_find(struct nouveau_svm *svm, u64 inst)
{
	struct nouveau_ivmm *ivmm;
	list_for_each_entry(ivmm, &svm->inst, head) {
		if (ivmm->inst == inst)
			return ivmm;
	}
	return NULL;
}

#define SVMM_DBG(s,f,a...)                                                     \
	NV_DEBUG((s)->vmm->cli->drm, "svm-%p: "f"\n", (s), ##a)
#define SVMM_ERR(s,f,a...)                                                     \
	NV_WARN((s)->vmm->cli->drm, "svm-%p: "f"\n", (s), ##a)

int
nouveau_svmm_bind(struct drm_device *dev, void *data,
		  struct drm_file *file_priv)
{
	struct nouveau_cli *cli = nouveau_cli(file_priv);
	struct drm_nouveau_svm_bind *args = data;
	unsigned target, cmd, priority;
	unsigned long addr, end;
	struct mm_struct *mm;

	args->va_start &= PAGE_MASK;
	args->va_end = ALIGN(args->va_end, PAGE_SIZE);

	/* Sanity check arguments */
	if (args->reserved0 || args->reserved1)
		return -EINVAL;
	if (args->header & (~NOUVEAU_SVM_BIND_VALID_MASK))
		return -EINVAL;
	if (args->va_start >= args->va_end)
		return -EINVAL;

	cmd = args->header >> NOUVEAU_SVM_BIND_COMMAND_SHIFT;
	cmd &= NOUVEAU_SVM_BIND_COMMAND_MASK;
	switch (cmd) {
	case NOUVEAU_SVM_BIND_COMMAND__MIGRATE:
		break;
	default:
		return -EINVAL;
	}

	priority = args->header >> NOUVEAU_SVM_BIND_PRIORITY_SHIFT;
	priority &= NOUVEAU_SVM_BIND_PRIORITY_MASK;

	/* FIXME support CPU target ie all target value < GPU_VRAM */
	target = args->header >> NOUVEAU_SVM_BIND_TARGET_SHIFT;
	target &= NOUVEAU_SVM_BIND_TARGET_MASK;
	switch (target) {
	case NOUVEAU_SVM_BIND_TARGET__GPU_VRAM:
		break;
	default:
		return -EINVAL;
	}

	/*
	 * FIXME: For now refuse non 0 stride, we need to change the migrate
	 * kernel function to handle stride to avoid to create a mess within
	 * each device driver.
	 */
	if (args->stride)
		return -EINVAL;

	/*
	 * Ok we are ask to do something sane, for now we only support migrate
	 * commands but we will add things like memory policy (what to do on
	 * page fault) and maybe some other commands.
	 */

	mm = get_task_mm(current);
	if (!mm) {
		return -EINVAL;
	}
	mmap_read_lock(mm);

	if (!cli->svm.svmm) {
<<<<<<< HEAD
		up_read(&mm->mmap_sem);
		return -EINVAL;
	}

	for (addr = args->va_start, end = args->va_start + size; addr < end;) {
=======
		mmap_read_unlock(mm);
		mmput(mm);
		return -EINVAL;
	}

	for (addr = args->va_start, end = args->va_end; addr < end;) {
>>>>>>> c1084c27
		struct vm_area_struct *vma;
		unsigned long next;

		vma = find_vma_intersection(mm, addr, end);
		if (!vma)
			break;

		addr = max(addr, vma->vm_start);
		next = min(vma->vm_end, end);
		/* This is a best effort so we ignore errors */
		nouveau_dmem_migrate_vma(cli->drm, cli->svm.svmm, vma, addr,
					 next);
		addr = next;
	}

	/*
	 * FIXME Return the number of page we have migrated, again we need to
	 * update the migrate API to return that information so that we can
	 * report it to user space.
	 */
	args->result = 0;

	mmap_read_unlock(mm);
	mmput(mm);

	return 0;
}

/* Unlink channel instance from SVMM. */
void
nouveau_svmm_part(struct nouveau_svmm *svmm, u64 inst)
{
	struct nouveau_ivmm *ivmm;
	if (svmm) {
		mutex_lock(&svmm->vmm->cli->drm->svm->mutex);
		ivmm = nouveau_ivmm_find(svmm->vmm->cli->drm->svm, inst);
		if (ivmm) {
			list_del(&ivmm->head);
			kfree(ivmm);
		}
		mutex_unlock(&svmm->vmm->cli->drm->svm->mutex);
	}
}

/* Link channel instance to SVMM. */
int
nouveau_svmm_join(struct nouveau_svmm *svmm, u64 inst)
{
	struct nouveau_ivmm *ivmm;
	if (svmm) {
		if (!(ivmm = kmalloc(sizeof(*ivmm), GFP_KERNEL)))
			return -ENOMEM;
		ivmm->svmm = svmm;
		ivmm->inst = inst;

		mutex_lock(&svmm->vmm->cli->drm->svm->mutex);
		list_add(&ivmm->head, &svmm->vmm->cli->drm->svm->inst);
		mutex_unlock(&svmm->vmm->cli->drm->svm->mutex);
	}
	return 0;
}

/* Invalidate SVMM address-range on GPU. */
void
nouveau_svmm_invalidate(struct nouveau_svmm *svmm, u64 start, u64 limit)
{
	if (limit > start) {
		nvif_object_mthd(&svmm->vmm->vmm.object, NVIF_VMM_V0_PFNCLR,
				 &(struct nvif_vmm_pfnclr_v0) {
					.addr = start,
					.size = limit - start,
				 }, sizeof(struct nvif_vmm_pfnclr_v0));
	}
}

static int
nouveau_svmm_invalidate_range_start(struct mmu_notifier *mn,
				    const struct mmu_notifier_range *update)
{
	struct nouveau_svmm *svmm =
		container_of(mn, struct nouveau_svmm, notifier);
	unsigned long start = update->start;
	unsigned long limit = update->end;

	if (!mmu_notifier_range_blockable(update))
		return -EAGAIN;

	SVMM_DBG(svmm, "invalidate %016lx-%016lx", start, limit);

	mutex_lock(&svmm->mutex);
	if (unlikely(!svmm->vmm))
		goto out;

	/*
	 * Ignore invalidation callbacks for device private pages since
	 * the invalidation is handled as part of the migration process.
	 */
	if (update->event == MMU_NOTIFY_MIGRATE &&
	    update->owner == svmm->vmm->cli->drm->dev)
		goto out;

	if (limit > svmm->unmanaged.start && start < svmm->unmanaged.limit) {
		if (start < svmm->unmanaged.start) {
			nouveau_svmm_invalidate(svmm, start,
						svmm->unmanaged.limit);
		}
		start = svmm->unmanaged.limit;
	}

	nouveau_svmm_invalidate(svmm, start, limit);

out:
	mutex_unlock(&svmm->mutex);
	return 0;
}

static void nouveau_svmm_free_notifier(struct mmu_notifier *mn)
{
	kfree(container_of(mn, struct nouveau_svmm, notifier));
}

static const struct mmu_notifier_ops nouveau_mn_ops = {
	.invalidate_range_start = nouveau_svmm_invalidate_range_start,
	.free_notifier = nouveau_svmm_free_notifier,
};

void
nouveau_svmm_fini(struct nouveau_svmm **psvmm)
{
	struct nouveau_svmm *svmm = *psvmm;
	if (svmm) {
		mutex_lock(&svmm->mutex);
		svmm->vmm = NULL;
		mutex_unlock(&svmm->mutex);
		mmu_notifier_put(&svmm->notifier);
		*psvmm = NULL;
	}
}

int
nouveau_svmm_init(struct drm_device *dev, void *data,
		  struct drm_file *file_priv)
{
	struct nouveau_cli *cli = nouveau_cli(file_priv);
	struct nouveau_svmm *svmm;
	struct drm_nouveau_svm_init *args = data;
	int ret;

	/* We need to fail if svm is disabled */
	if (!cli->drm->svm)
		return -ENOSYS;

	/* Allocate tracking for SVM-enabled VMM. */
	if (!(svmm = kzalloc(sizeof(*svmm), GFP_KERNEL)))
		return -ENOMEM;
	svmm->vmm = &cli->svm;
	svmm->unmanaged.start = args->unmanaged_addr;
	svmm->unmanaged.limit = args->unmanaged_addr + args->unmanaged_size;
	mutex_init(&svmm->mutex);

	/* Check that SVM isn't already enabled for the client. */
	mutex_lock(&cli->mutex);
	if (cli->svm.cli) {
		ret = -EBUSY;
		goto out_free;
	}

	/* Allocate a new GPU VMM that can support SVM (managed by the
	 * client, with replayable faults enabled).
	 *
	 * All future channel/memory allocations will make use of this
	 * VMM instead of the standard one.
	 */
	ret = nvif_vmm_ctor(&cli->mmu, "svmVmm",
			    cli->vmm.vmm.object.oclass, true,
			    args->unmanaged_addr, args->unmanaged_size,
			    &(struct gp100_vmm_v0) {
				.fault_replay = true,
			    }, sizeof(struct gp100_vmm_v0), &cli->svm.vmm);
	if (ret)
		goto out_free;

	mmap_write_lock(current->mm);
	svmm->notifier.ops = &nouveau_mn_ops;
	ret = __mmu_notifier_register(&svmm->notifier, current->mm);
	if (ret)
		goto out_mm_unlock;
	/* Note, ownership of svmm transfers to mmu_notifier */

	cli->svm.svmm = svmm;
	cli->svm.cli = cli;
	mmap_write_unlock(current->mm);
	mutex_unlock(&cli->mutex);
	return 0;

out_mm_unlock:
	mmap_write_unlock(current->mm);
out_free:
	mutex_unlock(&cli->mutex);
	kfree(svmm);
	return ret;
}

/* Issue fault replay for GPU to retry accesses that faulted previously. */
static void
nouveau_svm_fault_replay(struct nouveau_svm *svm)
{
	SVM_DBG(svm, "replay");
	WARN_ON(nvif_object_mthd(&svm->drm->client.vmm.vmm.object,
				 GP100_VMM_VN_FAULT_REPLAY,
				 &(struct gp100_vmm_fault_replay_vn) {},
				 sizeof(struct gp100_vmm_fault_replay_vn)));
}

/* Cancel a replayable fault that could not be handled.
 *
 * Cancelling the fault will trigger recovery to reset the engine
 * and kill the offending channel (ie. GPU SIGSEGV).
 */
static void
nouveau_svm_fault_cancel(struct nouveau_svm *svm,
			 u64 inst, u8 hub, u8 gpc, u8 client)
{
	SVM_DBG(svm, "cancel %016llx %d %02x %02x", inst, hub, gpc, client);
	WARN_ON(nvif_object_mthd(&svm->drm->client.vmm.vmm.object,
				 GP100_VMM_VN_FAULT_CANCEL,
				 &(struct gp100_vmm_fault_cancel_v0) {
					.hub = hub,
					.gpc = gpc,
					.client = client,
					.inst = inst,
				 }, sizeof(struct gp100_vmm_fault_cancel_v0)));
}

static void
nouveau_svm_fault_cancel_fault(struct nouveau_svm *svm,
			       struct nouveau_svm_fault *fault)
{
	nouveau_svm_fault_cancel(svm, fault->inst,
				      fault->hub,
				      fault->gpc,
				      fault->client);
}

static int
nouveau_svm_fault_priority(u8 fault)
{
	switch (fault) {
	case FAULT_ACCESS_PREFETCH:
		return 0;
	case FAULT_ACCESS_READ:
		return 1;
	case FAULT_ACCESS_WRITE:
		return 2;
	case FAULT_ACCESS_ATOMIC:
		return 3;
	default:
		WARN_ON_ONCE(1);
		return -1;
	}
}

static int
nouveau_svm_fault_cmp(const void *a, const void *b)
{
	const struct nouveau_svm_fault *fa = *(struct nouveau_svm_fault **)a;
	const struct nouveau_svm_fault *fb = *(struct nouveau_svm_fault **)b;
	int ret;
	if ((ret = (s64)fa->inst - fb->inst))
		return ret;
	if ((ret = (s64)fa->addr - fb->addr))
		return ret;
	return nouveau_svm_fault_priority(fa->access) -
		nouveau_svm_fault_priority(fb->access);
}

static void
nouveau_svm_fault_cache(struct nouveau_svm *svm,
			struct nouveau_svm_fault_buffer *buffer, u32 offset)
{
	struct nvif_object *memory = &buffer->object;
	const u32 instlo = nvif_rd32(memory, offset + 0x00);
	const u32 insthi = nvif_rd32(memory, offset + 0x04);
	const u32 addrlo = nvif_rd32(memory, offset + 0x08);
	const u32 addrhi = nvif_rd32(memory, offset + 0x0c);
	const u32 timelo = nvif_rd32(memory, offset + 0x10);
	const u32 timehi = nvif_rd32(memory, offset + 0x14);
	const u32 engine = nvif_rd32(memory, offset + 0x18);
	const u32   info = nvif_rd32(memory, offset + 0x1c);
	const u64   inst = (u64)insthi << 32 | instlo;
	const u8     gpc = (info & 0x1f000000) >> 24;
	const u8     hub = (info & 0x00100000) >> 20;
	const u8  client = (info & 0x00007f00) >> 8;
	struct nouveau_svm_fault *fault;

	//XXX: i think we're supposed to spin waiting */
	if (WARN_ON(!(info & 0x80000000)))
		return;

	nvif_mask(memory, offset + 0x1c, 0x80000000, 0x00000000);

	if (!buffer->fault[buffer->fault_nr]) {
		fault = kmalloc(sizeof(*fault), GFP_KERNEL);
		if (WARN_ON(!fault)) {
			nouveau_svm_fault_cancel(svm, inst, hub, gpc, client);
			return;
		}
		buffer->fault[buffer->fault_nr] = fault;
	}

	fault = buffer->fault[buffer->fault_nr++];
	fault->inst   = inst;
	fault->addr   = (u64)addrhi << 32 | addrlo;
	fault->time   = (u64)timehi << 32 | timelo;
	fault->engine = engine;
	fault->gpc    = gpc;
	fault->hub    = hub;
	fault->access = (info & 0x000f0000) >> 16;
	fault->client = client;
	fault->fault  = (info & 0x0000001f);

	SVM_DBG(svm, "fault %016llx %016llx %02x",
		fault->inst, fault->addr, fault->access);
}

struct svm_notifier {
	struct mmu_interval_notifier notifier;
	struct nouveau_svmm *svmm;
};

static bool nouveau_svm_range_invalidate(struct mmu_interval_notifier *mni,
					 const struct mmu_notifier_range *range,
					 unsigned long cur_seq)
{
	struct svm_notifier *sn =
		container_of(mni, struct svm_notifier, notifier);

	if (range->event == MMU_NOTIFY_EXCLUSIVE &&
	    range->owner == sn->svmm->vmm->cli->drm->dev)
		return true;

	/*
	 * serializes the update to mni->invalidate_seq done by caller and
	 * prevents invalidation of the PTE from progressing while HW is being
	 * programmed. This is very hacky and only works because the normal
	 * notifier that does invalidation is always called after the range
	 * notifier.
	 */
	if (mmu_notifier_range_blockable(range))
		mutex_lock(&sn->svmm->mutex);
	else if (!mutex_trylock(&sn->svmm->mutex))
		return false;
	mmu_interval_set_seq(mni, cur_seq);
	mutex_unlock(&sn->svmm->mutex);
	return true;
}

static const struct mmu_interval_notifier_ops nouveau_svm_mni_ops = {
	.invalidate = nouveau_svm_range_invalidate,
};

static void nouveau_hmm_convert_pfn(struct nouveau_drm *drm,
				    struct hmm_range *range,
				    struct nouveau_pfnmap_args *args)
{
	struct page *page;

	/*
	 * The address prepared here is passed through nvif_object_ioctl()
	 * to an eventual DMA map in something like gp100_vmm_pgt_pfn()
	 *
	 * This is all just encoding the internal hmm representation into a
	 * different nouveau internal representation.
	 */
	if (!(range->hmm_pfns[0] & HMM_PFN_VALID)) {
		args->p.phys[0] = 0;
		return;
	}

	page = hmm_pfn_to_page(range->hmm_pfns[0]);
	/*
	 * Only map compound pages to the GPU if the CPU is also mapping the
	 * page as a compound page. Otherwise, the PTE protections might not be
	 * consistent (e.g., CPU only maps part of a compound page).
	 * Note that the underlying page might still be larger than the
	 * CPU mapping (e.g., a PUD sized compound page partially mapped with
	 * a PMD sized page table entry).
	 */
	if (hmm_pfn_to_map_order(range->hmm_pfns[0])) {
		unsigned long addr = args->p.addr;

		args->p.page = hmm_pfn_to_map_order(range->hmm_pfns[0]) +
				PAGE_SHIFT;
		args->p.size = 1UL << args->p.page;
		args->p.addr &= ~(args->p.size - 1);
		page -= (addr - args->p.addr) >> PAGE_SHIFT;
	}
	if (is_device_private_page(page))
		args->p.phys[0] = nouveau_dmem_page_addr(page) |
				NVIF_VMM_PFNMAP_V0_V |
				NVIF_VMM_PFNMAP_V0_VRAM;
	else
		args->p.phys[0] = page_to_phys(page) |
				NVIF_VMM_PFNMAP_V0_V |
				NVIF_VMM_PFNMAP_V0_HOST;
	if (range->hmm_pfns[0] & HMM_PFN_WRITE)
		args->p.phys[0] |= NVIF_VMM_PFNMAP_V0_W;
}

static int nouveau_atomic_range_fault(struct nouveau_svmm *svmm,
			       struct nouveau_drm *drm,
			       struct nouveau_pfnmap_args *args, u32 size,
			       struct svm_notifier *notifier)
{
	unsigned long timeout =
		jiffies + msecs_to_jiffies(HMM_RANGE_DEFAULT_TIMEOUT);
	struct mm_struct *mm = svmm->notifier.mm;
	struct page *page;
	unsigned long start = args->p.addr;
	unsigned long notifier_seq;
	int ret = 0;

	ret = mmu_interval_notifier_insert(&notifier->notifier, mm,
					args->p.addr, args->p.size,
					&nouveau_svm_mni_ops);
	if (ret)
		return ret;

	while (true) {
		if (time_after(jiffies, timeout)) {
			ret = -EBUSY;
			goto out;
		}

		notifier_seq = mmu_interval_read_begin(&notifier->notifier);
		mmap_read_lock(mm);
		ret = make_device_exclusive_range(mm, start, start + PAGE_SIZE,
					    &page, drm->dev);
		mmap_read_unlock(mm);
		if (ret <= 0 || !page) {
			ret = -EINVAL;
			goto out;
		}

		mutex_lock(&svmm->mutex);
		if (!mmu_interval_read_retry(&notifier->notifier,
					     notifier_seq))
			break;
		mutex_unlock(&svmm->mutex);
	}

	/* Map the page on the GPU. */
	args->p.page = 12;
	args->p.size = PAGE_SIZE;
	args->p.addr = start;
	args->p.phys[0] = page_to_phys(page) |
		NVIF_VMM_PFNMAP_V0_V |
		NVIF_VMM_PFNMAP_V0_W |
		NVIF_VMM_PFNMAP_V0_A |
		NVIF_VMM_PFNMAP_V0_HOST;

	ret = nvif_object_ioctl(&svmm->vmm->vmm.object, args, size, NULL);
	mutex_unlock(&svmm->mutex);

	unlock_page(page);
	put_page(page);

out:
	mmu_interval_notifier_remove(&notifier->notifier);
	return ret;
}

static int nouveau_range_fault(struct nouveau_svmm *svmm,
			       struct nouveau_drm *drm,
			       struct nouveau_pfnmap_args *args, u32 size,
			       unsigned long hmm_flags,
			       struct svm_notifier *notifier)
{
	unsigned long timeout =
		jiffies + msecs_to_jiffies(HMM_RANGE_DEFAULT_TIMEOUT);
	/* Have HMM fault pages within the fault window to the GPU. */
	unsigned long hmm_pfns[1];
	struct hmm_range range = {
		.notifier = &notifier->notifier,
		.default_flags = hmm_flags,
		.hmm_pfns = hmm_pfns,
		.dev_private_owner = drm->dev,
	};
	struct mm_struct *mm = svmm->notifier.mm;
	int ret;

	ret = mmu_interval_notifier_insert(&notifier->notifier, mm,
					args->p.addr, args->p.size,
					&nouveau_svm_mni_ops);
	if (ret)
		return ret;

	range.start = notifier->notifier.interval_tree.start;
	range.end = notifier->notifier.interval_tree.last + 1;

	while (true) {
		if (time_after(jiffies, timeout)) {
			ret = -EBUSY;
			goto out;
		}

		range.notifier_seq = mmu_interval_read_begin(range.notifier);
		mmap_read_lock(mm);
		ret = hmm_range_fault(&range);
		mmap_read_unlock(mm);
		if (ret) {
			if (ret == -EBUSY)
				continue;
			goto out;
		}

		mutex_lock(&svmm->mutex);
		if (mmu_interval_read_retry(range.notifier,
					    range.notifier_seq)) {
			mutex_unlock(&svmm->mutex);
			continue;
		}
		break;
	}

	nouveau_hmm_convert_pfn(drm, &range, args);

	ret = nvif_object_ioctl(&svmm->vmm->vmm.object, args, size, NULL);
	mutex_unlock(&svmm->mutex);

out:
	mmu_interval_notifier_remove(&notifier->notifier);

	return ret;
}

static int
nouveau_svm_fault(struct nvif_notify *notify)
{
	struct nouveau_svm_fault_buffer *buffer =
		container_of(notify, typeof(*buffer), notify);
	struct nouveau_svm *svm =
		container_of(buffer, typeof(*svm), buffer[buffer->id]);
	struct nvif_object *device = &svm->drm->client.device.object;
	struct nouveau_svmm *svmm;
	struct {
		struct nouveau_pfnmap_args i;
		u64 phys[1];
	} args;
	unsigned long hmm_flags;
	u64 inst, start, limit;
	int fi, fn;
	int replay = 0, atomic = 0, ret;

	/* Parse available fault buffer entries into a cache, and update
	 * the GET pointer so HW can reuse the entries.
	 */
	SVM_DBG(svm, "fault handler");
	if (buffer->get == buffer->put) {
		buffer->put = nvif_rd32(device, buffer->putaddr);
		buffer->get = nvif_rd32(device, buffer->getaddr);
		if (buffer->get == buffer->put)
			return NVIF_NOTIFY_KEEP;
	}
	buffer->fault_nr = 0;

	SVM_DBG(svm, "get %08x put %08x", buffer->get, buffer->put);
	while (buffer->get != buffer->put) {
		nouveau_svm_fault_cache(svm, buffer, buffer->get * 0x20);
		if (++buffer->get == buffer->entries)
			buffer->get = 0;
	}
	nvif_wr32(device, buffer->getaddr, buffer->get);
	SVM_DBG(svm, "%d fault(s) pending", buffer->fault_nr);

	/* Sort parsed faults by instance pointer to prevent unnecessary
	 * instance to SVMM translations, followed by address and access
	 * type to reduce the amount of work when handling the faults.
	 */
	sort(buffer->fault, buffer->fault_nr, sizeof(*buffer->fault),
	     nouveau_svm_fault_cmp, NULL);

	/* Lookup SVMM structure for each unique instance pointer. */
	mutex_lock(&svm->mutex);
	for (fi = 0, svmm = NULL; fi < buffer->fault_nr; fi++) {
		if (!svmm || buffer->fault[fi]->inst != inst) {
			struct nouveau_ivmm *ivmm =
				nouveau_ivmm_find(svm, buffer->fault[fi]->inst);
			svmm = ivmm ? ivmm->svmm : NULL;
			inst = buffer->fault[fi]->inst;
			SVM_DBG(svm, "inst %016llx -> svm-%p", inst, svmm);
		}
		buffer->fault[fi]->svmm = svmm;
	}
	mutex_unlock(&svm->mutex);

	/* Process list of faults. */
	args.i.i.version = 0;
	args.i.i.type = NVIF_IOCTL_V0_MTHD;
	args.i.m.version = 0;
	args.i.m.method = NVIF_VMM_V0_PFNMAP;
	args.i.p.version = 0;

	for (fi = 0; fn = fi + 1, fi < buffer->fault_nr; fi = fn) {
		struct svm_notifier notifier;
		struct mm_struct *mm;

		/* Cancel any faults from non-SVM channels. */
		if (!(svmm = buffer->fault[fi]->svmm)) {
			nouveau_svm_fault_cancel_fault(svm, buffer->fault[fi]);
			continue;
		}
		SVMM_DBG(svmm, "addr %016llx", buffer->fault[fi]->addr);

		/* We try and group handling of faults within a small
		 * window into a single update.
		 */
		start = buffer->fault[fi]->addr;
		limit = start + PAGE_SIZE;
		if (start < svmm->unmanaged.limit)
			limit = min_t(u64, limit, svmm->unmanaged.start);

		/*
		 * Prepare the GPU-side update of all pages within the
		 * fault window, determining required pages and access
		 * permissions based on pending faults.
		 */
		args.i.p.addr = start;
		args.i.p.page = PAGE_SHIFT;
		args.i.p.size = PAGE_SIZE;
		/*
		 * Determine required permissions based on GPU fault
		 * access flags.
		 */
		switch (buffer->fault[fi]->access) {
		case 0: /* READ. */
			hmm_flags = HMM_PFN_REQ_FAULT;
			break;
		case 2: /* ATOMIC. */
			atomic = true;
			break;
		case 3: /* PREFETCH. */
			hmm_flags = 0;
			break;
		default:
			hmm_flags = HMM_PFN_REQ_FAULT | HMM_PFN_REQ_WRITE;
			break;
		}

		mm = svmm->notifier.mm;
		if (!mmget_not_zero(mm)) {
			nouveau_svm_fault_cancel_fault(svm, buffer->fault[fi]);
			continue;
		}

		notifier.svmm = svmm;
		if (atomic)
			ret = nouveau_atomic_range_fault(svmm, svm->drm,
							 &args.i, sizeof(args),
							 &notifier);
		else
			ret = nouveau_range_fault(svmm, svm->drm, &args.i,
						  sizeof(args), hmm_flags,
						  &notifier);
		mmput(mm);

		limit = args.i.p.addr + args.i.p.size;
		for (fn = fi; ++fn < buffer->fault_nr; ) {
			/* It's okay to skip over duplicate addresses from the
			 * same SVMM as faults are ordered by access type such
			 * that only the first one needs to be handled.
			 *
			 * ie. WRITE faults appear first, thus any handling of
			 * pending READ faults will already be satisfied.
			 * But if a large page is mapped, make sure subsequent
			 * fault addresses have sufficient access permission.
			 */
			if (buffer->fault[fn]->svmm != svmm ||
			    buffer->fault[fn]->addr >= limit ||
			    (buffer->fault[fi]->access == FAULT_ACCESS_READ &&
			     !(args.phys[0] & NVIF_VMM_PFNMAP_V0_V)) ||
			    (buffer->fault[fi]->access != FAULT_ACCESS_READ &&
			     buffer->fault[fi]->access != FAULT_ACCESS_PREFETCH &&
			     !(args.phys[0] & NVIF_VMM_PFNMAP_V0_W)) ||
			    (buffer->fault[fi]->access != FAULT_ACCESS_READ &&
			     buffer->fault[fi]->access != FAULT_ACCESS_WRITE &&
			     buffer->fault[fi]->access != FAULT_ACCESS_PREFETCH &&
			     !(args.phys[0] & NVIF_VMM_PFNMAP_V0_A)))
				break;
		}

		/* If handling failed completely, cancel all faults. */
		if (ret) {
			while (fi < fn) {
				struct nouveau_svm_fault *fault =
					buffer->fault[fi++];

				nouveau_svm_fault_cancel_fault(svm, fault);
			}
		} else
			replay++;
	}

	/* Issue fault replay to the GPU. */
	if (replay)
		nouveau_svm_fault_replay(svm);
	return NVIF_NOTIFY_KEEP;
}

static struct nouveau_pfnmap_args *
nouveau_pfns_to_args(void *pfns)
{
	return container_of(pfns, struct nouveau_pfnmap_args, p.phys);
}

u64 *
nouveau_pfns_alloc(unsigned long npages)
{
	struct nouveau_pfnmap_args *args;

	args = kzalloc(struct_size(args, p.phys, npages), GFP_KERNEL);
	if (!args)
		return NULL;

	args->i.type = NVIF_IOCTL_V0_MTHD;
	args->m.method = NVIF_VMM_V0_PFNMAP;
	args->p.page = PAGE_SHIFT;

	return args->p.phys;
}

void
nouveau_pfns_free(u64 *pfns)
{
	struct nouveau_pfnmap_args *args = nouveau_pfns_to_args(pfns);

	kfree(args);
}

void
nouveau_pfns_map(struct nouveau_svmm *svmm, struct mm_struct *mm,
		 unsigned long addr, u64 *pfns, unsigned long npages)
{
	struct nouveau_pfnmap_args *args = nouveau_pfns_to_args(pfns);
	int ret;

	args->p.addr = addr;
	args->p.size = npages << PAGE_SHIFT;

	mutex_lock(&svmm->mutex);

	ret = nvif_object_ioctl(&svmm->vmm->vmm.object, args, sizeof(*args) +
				npages * sizeof(args->p.phys[0]), NULL);

	mutex_unlock(&svmm->mutex);
}

static void
nouveau_svm_fault_buffer_fini(struct nouveau_svm *svm, int id)
{
	struct nouveau_svm_fault_buffer *buffer = &svm->buffer[id];
	nvif_notify_put(&buffer->notify);
}

static int
nouveau_svm_fault_buffer_init(struct nouveau_svm *svm, int id)
{
	struct nouveau_svm_fault_buffer *buffer = &svm->buffer[id];
	struct nvif_object *device = &svm->drm->client.device.object;
	buffer->get = nvif_rd32(device, buffer->getaddr);
	buffer->put = nvif_rd32(device, buffer->putaddr);
	SVM_DBG(svm, "get %08x put %08x (init)", buffer->get, buffer->put);
	return nvif_notify_get(&buffer->notify);
}

static void
nouveau_svm_fault_buffer_dtor(struct nouveau_svm *svm, int id)
{
	struct nouveau_svm_fault_buffer *buffer = &svm->buffer[id];
	int i;

	if (buffer->fault) {
		for (i = 0; buffer->fault[i] && i < buffer->entries; i++)
			kfree(buffer->fault[i]);
		kvfree(buffer->fault);
	}

	nouveau_svm_fault_buffer_fini(svm, id);

	nvif_notify_dtor(&buffer->notify);
	nvif_object_dtor(&buffer->object);
}

static int
nouveau_svm_fault_buffer_ctor(struct nouveau_svm *svm, s32 oclass, int id)
{
	struct nouveau_svm_fault_buffer *buffer = &svm->buffer[id];
	struct nouveau_drm *drm = svm->drm;
	struct nvif_object *device = &drm->client.device.object;
	struct nvif_clb069_v0 args = {};
	int ret;

	buffer->id = id;

	ret = nvif_object_ctor(device, "svmFaultBuffer", 0, oclass, &args,
			       sizeof(args), &buffer->object);
	if (ret < 0) {
		SVM_ERR(svm, "Fault buffer allocation failed: %d", ret);
		return ret;
	}

	nvif_object_map(&buffer->object, NULL, 0);
	buffer->entries = args.entries;
	buffer->getaddr = args.get;
	buffer->putaddr = args.put;

	ret = nvif_notify_ctor(&buffer->object, "svmFault", nouveau_svm_fault,
			       true, NVB069_V0_NTFY_FAULT, NULL, 0, 0,
			       &buffer->notify);
	if (ret)
		return ret;

	buffer->fault = kvzalloc(sizeof(*buffer->fault) * buffer->entries, GFP_KERNEL);
	if (!buffer->fault)
		return -ENOMEM;

	return nouveau_svm_fault_buffer_init(svm, id);
}

void
nouveau_svm_resume(struct nouveau_drm *drm)
{
	struct nouveau_svm *svm = drm->svm;
	if (svm)
		nouveau_svm_fault_buffer_init(svm, 0);
}

void
nouveau_svm_suspend(struct nouveau_drm *drm)
{
	struct nouveau_svm *svm = drm->svm;
	if (svm)
		nouveau_svm_fault_buffer_fini(svm, 0);
}

void
nouveau_svm_fini(struct nouveau_drm *drm)
{
	struct nouveau_svm *svm = drm->svm;
	if (svm) {
		nouveau_svm_fault_buffer_dtor(svm, 0);
		kfree(drm->svm);
		drm->svm = NULL;
	}
}

void
nouveau_svm_init(struct nouveau_drm *drm)
{
	static const struct nvif_mclass buffers[] = {
		{   VOLTA_FAULT_BUFFER_A, 0 },
		{ MAXWELL_FAULT_BUFFER_A, 0 },
		{}
	};
	struct nouveau_svm *svm;
	int ret;

	/* Disable on Volta and newer until channel recovery is fixed,
	 * otherwise clients will have a trivial way to trash the GPU
	 * for everyone.
	 */
	if (drm->client.device.info.family > NV_DEVICE_INFO_V0_PASCAL)
		return;

	if (!(drm->svm = svm = kzalloc(sizeof(*drm->svm), GFP_KERNEL)))
		return;

	drm->svm->drm = drm;
	mutex_init(&drm->svm->mutex);
	INIT_LIST_HEAD(&drm->svm->inst);

	ret = nvif_mclass(&drm->client.device.object, buffers);
	if (ret < 0) {
		SVM_DBG(svm, "No supported fault buffer class");
		nouveau_svm_fini(drm);
		return;
	}

	ret = nouveau_svm_fault_buffer_ctor(svm, buffers[ret].oclass, 0);
	if (ret) {
		nouveau_svm_fini(drm);
		return;
	}

	SVM_DBG(svm, "Initialised");
}<|MERGE_RESOLUTION|>--- conflicted
+++ resolved
@@ -168,20 +168,12 @@
 	mmap_read_lock(mm);
 
 	if (!cli->svm.svmm) {
-<<<<<<< HEAD
-		up_read(&mm->mmap_sem);
-		return -EINVAL;
-	}
-
-	for (addr = args->va_start, end = args->va_start + size; addr < end;) {
-=======
 		mmap_read_unlock(mm);
 		mmput(mm);
 		return -EINVAL;
 	}
 
 	for (addr = args->va_start, end = args->va_end; addr < end;) {
->>>>>>> c1084c27
 		struct vm_area_struct *vma;
 		unsigned long next;
 
