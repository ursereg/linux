/* SPDX-License-Identifier: MIT */
#ifndef __NOUVEAU_DRV_H__
#define __NOUVEAU_DRV_H__

#define DRIVER_AUTHOR		"Nouveau Project"
#define DRIVER_EMAIL		"nouveau@lists.freedesktop.org"

#define DRIVER_NAME		"nouveau"
#define DRIVER_DESC		"nVidia Riva/TNT/GeForce/Quadro/Tesla/Tegra K1+"
#define DRIVER_DATE		"20120801"

#define DRIVER_MAJOR		1
#define DRIVER_MINOR		3
#define DRIVER_PATCHLEVEL	1

/*
 * 1.1.1:
 * 	- added support for tiled system memory buffer objects
 *      - added support for NOUVEAU_GETPARAM_GRAPH_UNITS on [nvc0,nve0].
 *      - added support for compressed memory storage types on [nvc0,nve0].
 *      - added support for software methods 0x600,0x644,0x6ac on nvc0
 *        to control registers on the MPs to enable performance counters,
 *        and to control the warp error enable mask (OpenGL requires out of
 *        bounds access to local memory to be silently ignored / return 0).
 * 1.1.2:
 *      - fixes multiple bugs in flip completion events and timestamping
 * 1.2.0:
 * 	- object api exposed to userspace
 * 	- fermi,kepler,maxwell zbc
 * 1.2.1:
 *      - allow concurrent access to bo's mapped read/write.
 * 1.2.2:
 *      - add NOUVEAU_GEM_DOMAIN_COHERENT flag
 * 1.3.0:
 *      - NVIF ABI modified, safe because only (current) users are test
 *        programs that get directly linked with NVKM.
 * 1.3.1:
 *      - implemented limited ABI16/NVIF interop
 */

#include <linux/notifier.h>

#include <nvif/client.h>
#include <nvif/device.h>
#include <nvif/ioctl.h>
#include <nvif/mmu.h>
#include <nvif/vmm.h>

#include <drm/drm_connector.h>
#include <drm/drm_device.h>
#include <drm/drm_drv.h>
#include <drm/drm_file.h>

#include <drm/ttm/ttm_bo_api.h>
#include <drm/ttm/ttm_bo_driver.h>
#include <drm/ttm/ttm_placement.h>

#include <drm/drm_audio_component.h>

#include "uapi/drm/nouveau_drm.h"

struct nouveau_channel;
struct platform_device;

#include "nouveau_fence.h"
#include "nouveau_bios.h"
#include "nouveau_vmm.h"

struct nouveau_drm_tile {
	struct nouveau_fence *fence;
	bool used;
};

enum nouveau_drm_object_route {
	NVDRM_OBJECT_NVIF = NVIF_IOCTL_V0_OWNER_NVIF,
	NVDRM_OBJECT_USIF,
	NVDRM_OBJECT_ABI16,
	NVDRM_OBJECT_ANY = NVIF_IOCTL_V0_OWNER_ANY,
};

enum nouveau_drm_notify_route {
	NVDRM_NOTIFY_NVIF = 0,
	NVDRM_NOTIFY_USIF
};

enum nouveau_drm_handle {
	NVDRM_CHAN    = 0xcccc0000, /* |= client chid */
	NVDRM_NVSW    = 0x55550000,
};

struct nouveau_cli {
	struct nvif_client base;
	struct nouveau_drm *drm;
	struct mutex mutex;

	struct nvif_device device;
	struct nvif_mmu mmu;
	struct nouveau_vmm vmm;
	struct nouveau_vmm svm;
	const struct nvif_mclass *mem;

	struct list_head head;
	void *abi16;
	struct list_head objects;
	struct list_head notifys;
	char name[32];

	struct work_struct work;
	struct list_head worker;
	struct mutex lock;
};

struct nouveau_cli_work {
	void (*func)(struct nouveau_cli_work *);
	struct nouveau_cli *cli;
	struct list_head head;

	struct dma_fence *fence;
	struct dma_fence_cb cb;
};

void nouveau_cli_work_queue(struct nouveau_cli *, struct dma_fence *,
			    struct nouveau_cli_work *);

static inline struct nouveau_cli *
nouveau_cli(struct drm_file *fpriv)
{
	return fpriv ? fpriv->driver_priv : NULL;
}

#include <nvif/object.h>
#include <nvif/parent.h>

struct nouveau_drm {
	struct nvif_parent parent;
	struct nouveau_cli master;
	struct nouveau_cli client;
	struct drm_device *dev;

	struct list_head clients;

<<<<<<< HEAD
=======
	/**
	 * @clients_lock: Protects access to the @clients list of &struct nouveau_cli.
	 */
	struct mutex clients_lock;

>>>>>>> c1084c27
	u8 old_pm_cap;

	struct {
		struct agp_bridge_data *bridge;
		u32 base;
		u32 size;
		bool cma;
	} agp;

	/* TTM interface support */
	struct {
		struct ttm_device bdev;
		atomic_t validate_sequence;
		int (*move)(struct nouveau_channel *,
			    struct ttm_buffer_object *,
			    struct ttm_resource *, struct ttm_resource *);
		struct nouveau_channel *chan;
		struct nvif_object copy;
		int mtrr;
		int type_vram;
		int type_host[2];
		int type_ncoh[2];
		struct mutex io_reserve_mutex;
		struct list_head io_reserve_lru;
	} ttm;

	/* GEM interface support */
	struct {
		u64 vram_available;
		u64 gart_available;
	} gem;

	/* synchronisation */
	void *fence;

	/* Global channel management. */
	struct {
		int nr;
		u64 context_base;
	} chan;

	/* context for accelerated drm-internal operations */
	struct nouveau_channel *cechan;
	struct nouveau_channel *channel;
	struct nvkm_gpuobj *notify;
	struct nouveau_fbdev *fbcon;
	struct nvif_object ntfy;

	/* nv10-nv40 tiling regions */
	struct {
		struct nouveau_drm_tile reg[15];
		spinlock_t lock;
	} tile;

	/* modesetting */
	struct nvbios vbios;
	struct nouveau_display *display;
	struct work_struct hpd_work;
	struct mutex hpd_lock;
	u32 hpd_pending;
	struct work_struct fbcon_work;
	int fbcon_new_state;
#ifdef CONFIG_ACPI
	struct notifier_block acpi_nb;
#endif

	/* power management */
	struct nouveau_hwmon *hwmon;
	struct nouveau_debugfs *debugfs;

	/* led management */
	struct nouveau_led *led;

	struct dev_pm_domain vga_pm_domain;

	struct nouveau_svm *svm;

	struct nouveau_dmem *dmem;

	struct {
		struct drm_audio_component *component;
		struct mutex lock;
		bool component_registered;
	} audio;
};

static inline struct nouveau_drm *
nouveau_drm(struct drm_device *dev)
{
	return dev->dev_private;
}

static inline bool
nouveau_drm_use_coherent_gpu_mapping(struct nouveau_drm *drm)
{
	struct nvif_mmu *mmu = &drm->client.mmu;
	return !(mmu->type[drm->ttm.type_host[0]].type & NVIF_MEM_UNCACHED);
}

int nouveau_pmops_suspend(struct device *);
int nouveau_pmops_resume(struct device *);
bool nouveau_pmops_runtime(void);

#include <nvkm/core/tegra.h>

struct drm_device *
nouveau_platform_device_create(const struct nvkm_device_tegra_func *,
			       struct platform_device *, struct nvkm_device **);
void nouveau_drm_device_remove(struct drm_device *dev);

#define NV_PRINTK(l,c,f,a...) do {                                             \
	struct nouveau_cli *_cli = (c);                                        \
	dev_##l(_cli->drm->dev->dev, "%s: "f, _cli->name, ##a);                \
} while(0)

#define NV_FATAL(drm,f,a...) NV_PRINTK(crit, &(drm)->client, f, ##a)
#define NV_ERROR(drm,f,a...) NV_PRINTK(err, &(drm)->client, f, ##a)
#define NV_WARN(drm,f,a...) NV_PRINTK(warn, &(drm)->client, f, ##a)
#define NV_INFO(drm,f,a...) NV_PRINTK(info, &(drm)->client, f, ##a)

#define NV_DEBUG(drm,f,a...) do {                                              \
	if (drm_debug_enabled(DRM_UT_DRIVER))                                  \
		NV_PRINTK(info, &(drm)->client, f, ##a);                       \
} while(0)
#define NV_ATOMIC(drm,f,a...) do {                                             \
	if (drm_debug_enabled(DRM_UT_ATOMIC))                                  \
		NV_PRINTK(info, &(drm)->client, f, ##a);                       \
} while(0)

#define NV_PRINTK_ONCE(l,c,f,a...) NV_PRINTK(l##_once,c,f, ##a)

#define NV_ERROR_ONCE(drm,f,a...) NV_PRINTK_ONCE(err, &(drm)->client, f, ##a)
#define NV_WARN_ONCE(drm,f,a...) NV_PRINTK_ONCE(warn, &(drm)->client, f, ##a)
#define NV_INFO_ONCE(drm,f,a...) NV_PRINTK_ONCE(info, &(drm)->client, f, ##a)

extern int nouveau_modeset;

#endif<|MERGE_RESOLUTION|>--- conflicted
+++ resolved
@@ -139,14 +139,11 @@
 
 	struct list_head clients;
 
-<<<<<<< HEAD
-=======
 	/**
 	 * @clients_lock: Protects access to the @clients list of &struct nouveau_cli.
 	 */
 	struct mutex clients_lock;
 
->>>>>>> c1084c27
 	u8 old_pm_cap;
 
 	struct {
