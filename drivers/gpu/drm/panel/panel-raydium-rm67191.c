// SPDX-License-Identifier: GPL-2.0
/*
 * Raydium RM67191 MIPI-DSI panel driver
 *
 * Copyright 2019 NXP
 */

#include <linux/backlight.h>
#include <linux/delay.h>
#include <linux/gpio/consumer.h>
#include <linux/module.h>
#include <linux/of.h>
#include <linux/of_platform.h>
#include <linux/regulator/consumer.h>

#include <video/mipi_display.h>
#include <video/of_videomode.h>
#include <video/videomode.h>

#include <drm/drm_crtc.h>
#include <drm/drm_mipi_dsi.h>
#include <drm/drm_panel.h>

/* Panel specific color-format bits */
#define COL_FMT_16BPP 0x55
#define COL_FMT_18BPP 0x66
#define COL_FMT_24BPP 0x77

/* Write Manufacture Command Set Control */
#define WRMAUCCTR 0xFE

/* Manufacturer Command Set pages (CMD2) */
struct cmd_set_entry {
	u8 cmd;
	u8 param;
};

/*
 * There is no description in the Reference Manual about these commands.
 * We received them from vendor, so just use them as is.
 */
static const struct cmd_set_entry mcs_rm67191[] = {
	{0xFE, 0x0B}, {0x28, 0x40}, {0x29, 0x4F}, {0xFE, 0x0E},
	{0x4B, 0x00}, {0x4C, 0x0F}, {0x4D, 0x20}, {0x4E, 0x40},
	{0x4F, 0x60}, {0x50, 0xA0}, {0x51, 0xC0}, {0x52, 0xE0},
	{0x53, 0xFF}, {0xFE, 0x0D}, {0x18, 0x08}, {0x42, 0x00},
	{0x08, 0x41}, {0x46, 0x02}, {0x72, 0x09}, {0xFE, 0x0A},
	{0x24, 0x17}, {0x04, 0x07}, {0x1A, 0x0C}, {0x0F, 0x44},
	{0xFE, 0x04}, {0x00, 0x0C}, {0x05, 0x08}, {0x06, 0x08},
	{0x08, 0x08}, {0x09, 0x08}, {0x0A, 0xE6}, {0x0B, 0x8C},
	{0x1A, 0x12}, {0x1E, 0xE0}, {0x29, 0x93}, {0x2A, 0x93},
	{0x2F, 0x02}, {0x31, 0x02}, {0x33, 0x05}, {0x37, 0x2D},
	{0x38, 0x2D}, {0x3A, 0x1E}, {0x3B, 0x1E}, {0x3D, 0x27},
	{0x3F, 0x80}, {0x40, 0x40}, {0x41, 0xE0}, {0x4F, 0x2F},
	{0x50, 0x1E}, {0xFE, 0x06}, {0x00, 0xCC}, {0x05, 0x05},
	{0x07, 0xA2}, {0x08, 0xCC}, {0x0D, 0x03}, {0x0F, 0xA2},
	{0x32, 0xCC}, {0x37, 0x05}, {0x39, 0x83}, {0x3A, 0xCC},
	{0x41, 0x04}, {0x43, 0x83}, {0x44, 0xCC}, {0x49, 0x05},
	{0x4B, 0xA2}, {0x4C, 0xCC}, {0x51, 0x03}, {0x53, 0xA2},
	{0x75, 0xCC}, {0x7A, 0x03}, {0x7C, 0x83}, {0x7D, 0xCC},
	{0x82, 0x02}, {0x84, 0x83}, {0x85, 0xEC}, {0x86, 0x0F},
	{0x87, 0xFF}, {0x88, 0x00}, {0x8A, 0x02}, {0x8C, 0xA2},
	{0x8D, 0xEA}, {0x8E, 0x01}, {0x8F, 0xE8}, {0xFE, 0x06},
	{0x90, 0x0A}, {0x92, 0x06}, {0x93, 0xA0}, {0x94, 0xA8},
	{0x95, 0xEC}, {0x96, 0x0F}, {0x97, 0xFF}, {0x98, 0x00},
	{0x9A, 0x02}, {0x9C, 0xA2}, {0xAC, 0x04}, {0xFE, 0x06},
	{0xB1, 0x12}, {0xB2, 0x17}, {0xB3, 0x17}, {0xB4, 0x17},
	{0xB5, 0x17}, {0xB6, 0x11}, {0xB7, 0x08}, {0xB8, 0x09},
	{0xB9, 0x06}, {0xBA, 0x07}, {0xBB, 0x17}, {0xBC, 0x17},
	{0xBD, 0x17}, {0xBE, 0x17}, {0xBF, 0x17}, {0xC0, 0x17},
	{0xC1, 0x17}, {0xC2, 0x17}, {0xC3, 0x17}, {0xC4, 0x0F},
	{0xC5, 0x0E}, {0xC6, 0x00}, {0xC7, 0x01}, {0xC8, 0x10},
	{0xFE, 0x06}, {0x95, 0xEC}, {0x8D, 0xEE}, {0x44, 0xEC},
	{0x4C, 0xEC}, {0x32, 0xEC}, {0x3A, 0xEC}, {0x7D, 0xEC},
	{0x75, 0xEC}, {0x00, 0xEC}, {0x08, 0xEC}, {0x85, 0xEC},
	{0xA6, 0x21}, {0xA7, 0x05}, {0xA9, 0x06}, {0x82, 0x06},
	{0x41, 0x06}, {0x7A, 0x07}, {0x37, 0x07}, {0x05, 0x06},
	{0x49, 0x06}, {0x0D, 0x04}, {0x51, 0x04},
};

static const struct cmd_set_entry mcs_rm67199[] = {
	{0xFE, 0xA0}, {0x2B, 0x18}, {0xFE, 0x70}, {0x7D, 0x05},
	{0x5D, 0x0A}, {0x5A, 0x79}, {0x5C, 0x00}, {0x52, 0x00},
	{0xFE, 0xD0}, {0x40, 0x02}, {0x13, 0x40}, {0xFE, 0x40},
	{0x05, 0x08}, {0x06, 0x08}, {0x08, 0x08}, {0x09, 0x08},
	{0x0A, 0xCA}, {0x0B, 0x88}, {0x20, 0x93}, {0x21, 0x93},
	{0x24, 0x02}, {0x26, 0x02}, {0x28, 0x05}, {0x2A, 0x05},
	{0x74, 0x2F}, {0x75, 0x1E}, {0xAD, 0x00}, {0xFE, 0x60},
	{0x00, 0xCC}, {0x01, 0x00}, {0x02, 0x04}, {0x03, 0x00},
	{0x04, 0x00}, {0x05, 0x07}, {0x06, 0x00}, {0x07, 0x88},
	{0x08, 0x00}, {0x09, 0xCC}, {0x0A, 0x00}, {0x0B, 0x04},
	{0x0C, 0x00}, {0x0D, 0x00}, {0x0E, 0x05}, {0x0F, 0x00},
	{0x10, 0x88}, {0x11, 0x00}, {0x12, 0xCC}, {0x13, 0x0F},
	{0x14, 0xFF}, {0x15, 0x04}, {0x16, 0x00}, {0x17, 0x06},
	{0x18, 0x00}, {0x19, 0x96}, {0x1A, 0x00}, {0x24, 0xCC},
	{0x25, 0x00}, {0x26, 0x02}, {0x27, 0x00}, {0x28, 0x00},
	{0x29, 0x06}, {0x2A, 0x06}, {0x2B, 0x82}, {0x2D, 0x00},
	{0x2F, 0xCC}, {0x30, 0x00}, {0x31, 0x02}, {0x32, 0x00},
	{0x33, 0x00}, {0x34, 0x07}, {0x35, 0x06}, {0x36, 0x82},
	{0x37, 0x00}, {0x38, 0xCC}, {0x39, 0x00}, {0x3A, 0x02},
	{0x3B, 0x00}, {0x3D, 0x00}, {0x3F, 0x07}, {0x40, 0x00},
	{0x41, 0x88}, {0x42, 0x00}, {0x43, 0xCC}, {0x44, 0x00},
	{0x45, 0x02}, {0x46, 0x00}, {0x47, 0x00}, {0x48, 0x06},
	{0x49, 0x02}, {0x4A, 0x8A}, {0x4B, 0x00}, {0x5F, 0xCA},
	{0x60, 0x01}, {0x61, 0xE8}, {0x62, 0x09}, {0x63, 0x00},
<<<<<<< HEAD
	{0x64, 0x07}, {0x65, 0x00}, {0x66, 0x30}, {0x67, 0x00},
=======
	{0x64, 0x07}, {0x65, 0x00}, {0x66, 0x30}, {0x67, 0x80},
>>>>>>> c1084c27
	{0x9B, 0x03}, {0xA9, 0x07}, {0xAA, 0x06}, {0xAB, 0x02},
	{0xAC, 0x10}, {0xAD, 0x11}, {0xAE, 0x05}, {0xAF, 0x04},
	{0xB0, 0x10}, {0xB1, 0x10}, {0xB2, 0x10}, {0xB3, 0x10},
	{0xB4, 0x10}, {0xB5, 0x10}, {0xB6, 0x10}, {0xB7, 0x10},
	{0xB8, 0x10}, {0xB9, 0x10}, {0xBA, 0x04}, {0xBB, 0x05},
	{0xBC, 0x00}, {0xBD, 0x01}, {0xBE, 0x0A}, {0xBF, 0x10},
	{0xC0, 0x11}, {0xFE, 0xA0}, {0x22, 0x00},
};

static const u32 rad_bus_formats[] = {
	MEDIA_BUS_FMT_RGB888_1X24,
	MEDIA_BUS_FMT_RGB666_1X18,
	MEDIA_BUS_FMT_RGB565_1X16,
};

static const u32 rad_bus_flags = DRM_BUS_FLAG_DE_LOW |
				 DRM_BUS_FLAG_PIXDATA_SAMPLE_POSEDGE;

struct rad_panel {
	struct drm_panel panel;
	struct mipi_dsi_device *dsi;

	struct gpio_desc *reset;
	struct backlight_device *backlight;

	struct regulator_bulk_data *supplies;
	unsigned int num_supplies;

	bool prepared;
	bool enabled;

	const struct rad_platform_data *pdata;
};

struct rad_platform_data {
	int (*enable)(struct rad_panel *panel);
};

static const struct drm_display_mode default_mode = {
	.clock = 121000,
	.hdisplay = 1080,
	.hsync_start = 1080 + 20,
	.hsync_end = 1080 + 20 + 2,
	.htotal = 1080 + 20 + 2 + 34,
	.vdisplay = 1920,
	.vsync_start = 1920 + 10,
	.vsync_end = 1920 + 10 + 2,
	.vtotal = 1920 + 10 + 2 + 4,
	.width_mm = 68,
	.height_mm = 121,
	.flags = DRM_MODE_FLAG_NHSYNC |
		 DRM_MODE_FLAG_NVSYNC,
};

static inline struct rad_panel *to_rad_panel(struct drm_panel *panel)
{
	return container_of(panel, struct rad_panel, panel);
}

static int rad_panel_push_cmd_list(struct mipi_dsi_device *dsi,
				   struct cmd_set_entry const *cmd_set,
				   size_t count)
{
	size_t i;
	int ret = 0;

	for (i = 0; i < count; i++) {
		const struct cmd_set_entry *entry = cmd_set++;
		u8 buffer[2] = { entry->cmd, entry->param };

		ret = mipi_dsi_generic_write(dsi, &buffer, sizeof(buffer));
		if (ret < 0)
			return ret;
	}

	return ret;
};

static int color_format_from_dsi_format(enum mipi_dsi_pixel_format format)
{
	switch (format) {
	case MIPI_DSI_FMT_RGB565:
		return COL_FMT_16BPP;
	case MIPI_DSI_FMT_RGB666:
	case MIPI_DSI_FMT_RGB666_PACKED:
		return COL_FMT_18BPP;
	case MIPI_DSI_FMT_RGB888:
		return COL_FMT_24BPP;
	default:
		return COL_FMT_24BPP; /* for backward compatibility */
	}
};

static int rad_panel_prepare(struct drm_panel *panel)
{
	struct rad_panel *rad = to_rad_panel(panel);
	int ret;

	if (rad->prepared)
		return 0;

	ret = regulator_bulk_enable(rad->num_supplies, rad->supplies);
	if (ret)
		return ret;

	/* At lest 10ms needed between power-on and reset-out as RM specifies */
	usleep_range(10000, 12000);

	if (rad->reset) {
		gpiod_set_value_cansleep(rad->reset, 0);
		/*
		 * 50ms delay after reset-out, as per manufacturer initalization
		 * sequence.
		 */
		msleep(50);
	}

	rad->prepared = true;

	return 0;
}

static int rad_panel_unprepare(struct drm_panel *panel)
{
	struct rad_panel *rad = to_rad_panel(panel);
	int ret;

	if (!rad->prepared)
		return 0;

	/*
	 * Right after asserting the reset, we need to release it, so that the
	 * touch driver can have an active connection with the touch controller
	 * even after the display is turned off.
	 */
	if (rad->reset) {
		gpiod_set_value_cansleep(rad->reset, 1);
		usleep_range(15000, 17000);
		gpiod_set_value_cansleep(rad->reset, 0);
	}

	ret = regulator_bulk_disable(rad->num_supplies, rad->supplies);
	if (ret)
		return ret;

	rad->prepared = false;

	return 0;
}

static int rm67191_enable(struct rad_panel *panel)
{
	struct mipi_dsi_device *dsi = panel->dsi;
	struct device *dev = &dsi->dev;
	u8 dsi_mode;
	int color_format = color_format_from_dsi_format(dsi->format);
	int ret;

	if (panel->enabled)
		return 0;

	dsi->mode_flags |= MIPI_DSI_MODE_LPM;

	ret = rad_panel_push_cmd_list(dsi,
				      &mcs_rm67191[0],
				      ARRAY_SIZE(mcs_rm67191));
	if (ret < 0) {
		dev_err(dev, "Failed to send MCS (%d)\n", ret);
		goto fail;
	}

	/* Select User Command Set table (CMD1) */
	ret = mipi_dsi_generic_write(dsi, (u8[]){ WRMAUCCTR, 0x00 }, 2);
	if (ret < 0)
		goto fail;

	/* Software reset */
	ret = mipi_dsi_dcs_soft_reset(dsi);
	if (ret < 0) {
		dev_err(dev, "Failed to do Software Reset (%d)\n", ret);
		goto fail;
	}

	usleep_range(15000, 17000);

	/* Set DSI mode */
	dsi_mode = (dsi->mode_flags & MIPI_DSI_MODE_VIDEO) ? 0x0B : 0x00;
	ret = mipi_dsi_generic_write(dsi, (u8[]){ 0xC2, dsi_mode }, 2);
	if (ret < 0) {
		dev_err(dev, "Failed to set DSI mode (%d)\n", ret);
		goto fail;
	}
	/* Set tear ON */
	ret = mipi_dsi_dcs_set_tear_on(dsi, MIPI_DSI_DCS_TEAR_MODE_VBLANK);
	if (ret < 0) {
		dev_err(dev, "Failed to set tear ON (%d)\n", ret);
		goto fail;
	}
	/* Set tear scanline */
	ret = mipi_dsi_dcs_set_tear_scanline(dsi, 0x380);
	if (ret < 0) {
		dev_err(dev, "Failed to set tear scanline (%d)\n", ret);
		goto fail;
	}
	/* Set pixel format */
	ret = mipi_dsi_dcs_set_pixel_format(dsi, color_format);
	dev_dbg(dev, "Interface color format set to 0x%x\n", color_format);
	if (ret < 0) {
		dev_err(dev, "Failed to set pixel format (%d)\n", ret);
		goto fail;
	}
	/* Exit sleep mode */
	ret = mipi_dsi_dcs_exit_sleep_mode(dsi);
	if (ret < 0) {
		dev_err(dev, "Failed to exit sleep mode (%d)\n", ret);
		goto fail;
	}

	usleep_range(5000, 7000);

	ret = mipi_dsi_dcs_set_display_on(dsi);
	if (ret < 0) {
		dev_err(dev, "Failed to set display ON (%d)\n", ret);
		goto fail;
	}

	backlight_enable(panel->backlight);

	panel->enabled = true;

	return 0;

fail:
	gpiod_set_value_cansleep(panel->reset, 1);

	return ret;
}

static int rm67199_enable(struct rad_panel *panel)
{
	struct mipi_dsi_device *dsi = panel->dsi;
	struct device *dev = &dsi->dev;
<<<<<<< HEAD
=======
	u8 dsi_mode;
>>>>>>> c1084c27
	int color_format = color_format_from_dsi_format(dsi->format);
	int ret;

	if (panel->enabled)
		return 0;

	dsi->mode_flags |= MIPI_DSI_MODE_LPM;

	ret = rad_panel_push_cmd_list(dsi,
				      &mcs_rm67199[0],
				      ARRAY_SIZE(mcs_rm67199));
	if (ret < 0) {
<<<<<<< HEAD
		DRM_DEV_ERROR(dev, "Failed to send MCS (%d)\n", ret);
=======
		dev_err(dev, "Failed to send MCS (%d)\n", ret);
>>>>>>> c1084c27
		goto fail;
	}

	/* Select User Command Set table (CMD1) */
	ret = mipi_dsi_generic_write(dsi, (u8[]){ WRMAUCCTR, 0x00 }, 2);
	if (ret < 0)
		goto fail;

	/* Set DSI mode */
<<<<<<< HEAD
	ret = mipi_dsi_generic_write(dsi, (u8[]){ 0xC2, 0x08 }, 2);
	if (ret < 0) {
		DRM_DEV_ERROR(dev, "Failed to set DSI mode (%d)\n", ret);
=======
	dsi_mode = (dsi->mode_flags & MIPI_DSI_MODE_VIDEO) ? 0x0B : 0x00;
	ret = mipi_dsi_generic_write(dsi, (u8[]){ 0xC2, dsi_mode }, 2);
	if (ret < 0) {
		dev_err(dev, "Failed to set DSI mode (%d)\n", ret);
>>>>>>> c1084c27
		goto fail;
	}
	/* Set tear ON */
	ret = mipi_dsi_dcs_set_tear_on(dsi, MIPI_DSI_DCS_TEAR_MODE_VBLANK);
	if (ret < 0) {
<<<<<<< HEAD
		DRM_DEV_ERROR(dev, "Failed to set tear ON (%d)\n", ret);
=======
		dev_err(dev, "Failed to set tear ON (%d)\n", ret);
>>>>>>> c1084c27
		goto fail;
	}
	/* Set tear scanline */
	ret = mipi_dsi_dcs_set_tear_scanline(dsi, 0x00);
	if (ret < 0) {
<<<<<<< HEAD
		DRM_DEV_ERROR(dev, "Failed to set tear scanline (%d)\n", ret);
=======
		dev_err(dev, "Failed to set tear scanline (%d)\n", ret);
>>>>>>> c1084c27
		goto fail;
	}
	/* Set pixel format */
	ret = mipi_dsi_dcs_set_pixel_format(dsi, color_format);
<<<<<<< HEAD
	DRM_DEV_DEBUG_DRIVER(dev, "Interface color format set to 0x%x\n",
			     color_format);
	if (ret < 0) {
		DRM_DEV_ERROR(dev, "Failed to set pixel format (%d)\n", ret);
=======
	dev_dbg(dev, "Interface color format set to 0x%x\n",
			     color_format);
	if (ret < 0) {
		dev_err(dev, "Failed to set pixel format (%d)\n", ret);
>>>>>>> c1084c27
		goto fail;
	}
	/* Exit sleep mode */
	ret = mipi_dsi_dcs_exit_sleep_mode(dsi);
	if (ret < 0) {
<<<<<<< HEAD
		DRM_DEV_ERROR(dev, "Failed to exit sleep mode (%d)\n", ret);
=======
		dev_err(dev, "Failed to exit sleep mode (%d)\n", ret);
>>>>>>> c1084c27
		goto fail;
	}

	/*
	 * Although, 120ms seems a lot, this is the amount of delay that the
	 * manufacturer suggests it should be used between the sleep-out and
	 * display-on commands
	 */
	msleep(120);

	ret = mipi_dsi_dcs_set_display_on(dsi);
	if (ret < 0) {
<<<<<<< HEAD
		DRM_DEV_ERROR(dev, "Failed to set display ON (%d)\n", ret);
=======
		dev_err(dev, "Failed to set display ON (%d)\n", ret);
>>>>>>> c1084c27
		goto fail;
	}

	/*
	 * Also, 100ms delay between display-on and backlight enable as per
	 * manufacturer initialization sequence.
	 */
	msleep(100);

	backlight_enable(panel->backlight);

	panel->enabled = true;

	return 0;

fail:
	gpiod_set_value_cansleep(panel->reset, 1);

	return ret;
}

static int rad_panel_enable(struct drm_panel *panel)
{
	struct rad_panel *rad = to_rad_panel(panel);

	return rad->pdata->enable(rad);
}

static int rad_panel_disable(struct drm_panel *panel)
{
	struct rad_panel *rad = to_rad_panel(panel);
	struct mipi_dsi_device *dsi = rad->dsi;
	struct device *dev = &dsi->dev;
	int ret;

	if (!rad->enabled)
		return 0;

	dsi->mode_flags |= MIPI_DSI_MODE_LPM;

	backlight_disable(rad->backlight);

	usleep_range(10000, 12000);

	ret = mipi_dsi_dcs_set_display_off(dsi);
	if (ret < 0) {
		dev_err(dev, "Failed to set display OFF (%d)\n", ret);
		return ret;
	}

	usleep_range(5000, 10000);

	ret = mipi_dsi_dcs_enter_sleep_mode(dsi);
	if (ret < 0) {
		dev_err(dev, "Failed to enter sleep mode (%d)\n", ret);
		return ret;
	}

	rad->enabled = false;

	return 0;
}

static int rad_panel_get_modes(struct drm_panel *panel,
			       struct drm_connector *connector)
{
	struct drm_display_mode *mode;

	mode = drm_mode_duplicate(connector->dev, &default_mode);
	if (!mode) {
		dev_err(panel->dev, "failed to add mode %ux%u@%u\n",
			default_mode.hdisplay, default_mode.vdisplay,
			drm_mode_vrefresh(&default_mode));
		return -ENOMEM;
	}

	drm_mode_set_name(mode);
	mode->type = DRM_MODE_TYPE_DRIVER | DRM_MODE_TYPE_PREFERRED;
	drm_mode_probed_add(connector, mode);

	connector->display_info.width_mm = mode->width_mm;
	connector->display_info.height_mm = mode->height_mm;
	connector->display_info.bus_flags = rad_bus_flags;

	drm_display_info_set_bus_formats(&connector->display_info,
					 rad_bus_formats,
					 ARRAY_SIZE(rad_bus_formats));
	return 1;
}

static int rad_bl_get_brightness(struct backlight_device *bl)
{
	struct mipi_dsi_device *dsi = bl_get_data(bl);
	struct rad_panel *rad = mipi_dsi_get_drvdata(dsi);
	u16 brightness;
	int ret;

	if (!rad->prepared)
		return 0;

	dsi->mode_flags &= ~MIPI_DSI_MODE_LPM;

	ret = mipi_dsi_dcs_get_display_brightness(dsi, &brightness);
	if (ret < 0)
		return ret;

	bl->props.brightness = brightness;

	return brightness & 0xff;
}

static int rad_bl_update_status(struct backlight_device *bl)
{
	struct mipi_dsi_device *dsi = bl_get_data(bl);
	struct rad_panel *rad = mipi_dsi_get_drvdata(dsi);
	int ret = 0;

	if (!rad->prepared)
		return 0;

	dsi->mode_flags &= ~MIPI_DSI_MODE_LPM;

	ret = mipi_dsi_dcs_set_display_brightness(dsi, bl->props.brightness);
	if (ret < 0)
		return ret;

	return 0;
}

static const struct backlight_ops rad_bl_ops = {
	.update_status = rad_bl_update_status,
	.get_brightness = rad_bl_get_brightness,
};

static const struct drm_panel_funcs rad_panel_funcs = {
	.prepare = rad_panel_prepare,
	.unprepare = rad_panel_unprepare,
	.enable = rad_panel_enable,
	.disable = rad_panel_disable,
	.get_modes = rad_panel_get_modes,
};

static const char * const rad_supply_names[] = {
	"v3p3",
	"v1p8",
};

static int rad_init_regulators(struct rad_panel *rad)
{
	struct device *dev = &rad->dsi->dev;
	int i;

	rad->num_supplies = ARRAY_SIZE(rad_supply_names);
	rad->supplies = devm_kcalloc(dev, rad->num_supplies,
				     sizeof(*rad->supplies), GFP_KERNEL);
	if (!rad->supplies)
		return -ENOMEM;

	for (i = 0; i < rad->num_supplies; i++)
		rad->supplies[i].supply = rad_supply_names[i];

	return devm_regulator_bulk_get(dev, rad->num_supplies, rad->supplies);
};

static const struct rad_platform_data rad_rm67191 = {
	.enable = &rm67191_enable,
};

static const struct rad_platform_data rad_rm67199 = {
	.enable = &rm67199_enable,
};

static const struct of_device_id rad_of_match[] = {
	{ .compatible = "raydium,rm67191", .data = &rad_rm67191 },
	{ .compatible = "raydium,rm67199", .data = &rad_rm67199 },
	{ /* sentinel */ }
};
MODULE_DEVICE_TABLE(of, rad_of_match);

static int rad_panel_probe(struct mipi_dsi_device *dsi)
{
	struct device *dev = &dsi->dev;
	const struct of_device_id *of_id = of_match_device(rad_of_match, dev);
	struct device_node *np = dev->of_node;
	struct rad_panel *panel;
	struct backlight_properties bl_props;
	int ret;
	u32 video_mode;

	if (!of_id || !of_id->data)
		return -ENODEV;

	panel = devm_kzalloc(&dsi->dev, sizeof(*panel), GFP_KERNEL);
	if (!panel)
		return -ENOMEM;

	mipi_dsi_set_drvdata(dsi, panel);

	panel->dsi = dsi;
	panel->pdata = of_id->data;

	dsi->format = MIPI_DSI_FMT_RGB888;
<<<<<<< HEAD
	dsi->mode_flags =  MIPI_DSI_MODE_VIDEO_HSE | MIPI_DSI_MODE_VIDEO;
=======
	dsi->mode_flags = MIPI_DSI_MODE_VIDEO_HSE | MIPI_DSI_MODE_NO_EOT_PACKET;
>>>>>>> c1084c27

	ret = of_property_read_u32(np, "video-mode", &video_mode);
	if (!ret) {
		switch (video_mode) {
		case 0:
			/* burst mode */
			dsi->mode_flags |= MIPI_DSI_MODE_VIDEO_BURST |
					   MIPI_DSI_MODE_VIDEO;
			break;
		case 1:
			/* non-burst mode with sync event */
			dsi->mode_flags |= MIPI_DSI_MODE_VIDEO;
			break;
		case 2:
			/* non-burst mode with sync pulse */
			dsi->mode_flags |= MIPI_DSI_MODE_VIDEO_SYNC_PULSE |
					   MIPI_DSI_MODE_VIDEO;
			break;
		case 3:
			/* command mode */
			dsi->mode_flags |= MIPI_DSI_CLOCK_NON_CONTINUOUS |
					   MIPI_DSI_MODE_VSYNC_FLUSH;
			break;
		default:
			dev_warn(dev, "invalid video mode %d\n", video_mode);
			break;
		}
	}

	ret = of_property_read_u32(np, "dsi-lanes", &dsi->lanes);
	if (ret) {
		dev_err(dev, "Failed to get dsi-lanes property (%d)\n", ret);
		return ret;
	}

	panel->reset = devm_gpiod_get_optional(dev, "reset",
					       GPIOD_OUT_LOW |
					       GPIOD_FLAGS_BIT_NONEXCLUSIVE);
	if (IS_ERR(panel->reset)) {
		ret = PTR_ERR(panel->reset);
		dev_err(dev, "Failed to get reset gpio (%d)\n", ret);
		return ret;
	}
	gpiod_set_value_cansleep(panel->reset, 1);

	memset(&bl_props, 0, sizeof(bl_props));
	bl_props.type = BACKLIGHT_RAW;
	bl_props.brightness = 255;
	bl_props.max_brightness = 255;

	panel->backlight = devm_backlight_device_register(dev, dev_name(dev),
							  dev, dsi, &rad_bl_ops,
							  &bl_props);
	if (IS_ERR(panel->backlight)) {
		ret = PTR_ERR(panel->backlight);
		dev_err(dev, "Failed to register backlight (%d)\n", ret);
		return ret;
	}

	ret = rad_init_regulators(panel);
	if (ret)
		return ret;

	drm_panel_init(&panel->panel, dev, &rad_panel_funcs,
		       DRM_MODE_CONNECTOR_DSI);
	dev_set_drvdata(dev, panel);

	drm_panel_add(&panel->panel);

	ret = mipi_dsi_attach(dsi);
	if (ret)
		drm_panel_remove(&panel->panel);

	return ret;
}

static int rad_panel_remove(struct mipi_dsi_device *dsi)
{
	struct rad_panel *rad = mipi_dsi_get_drvdata(dsi);
	struct device *dev = &dsi->dev;
	int ret;

	ret = mipi_dsi_detach(dsi);
	if (ret)
		dev_err(dev, "Failed to detach from host (%d)\n", ret);

	drm_panel_remove(&rad->panel);

	return 0;
}

static void rad_panel_shutdown(struct mipi_dsi_device *dsi)
{
	struct rad_panel *rad = mipi_dsi_get_drvdata(dsi);

	rad_panel_disable(&rad->panel);
	rad_panel_unprepare(&rad->panel);
}

static struct mipi_dsi_driver rad_panel_driver = {
	.driver = {
		.name = "panel-raydium-rm67191",
		.of_match_table = rad_of_match,
	},
	.probe = rad_panel_probe,
	.remove = rad_panel_remove,
	.shutdown = rad_panel_shutdown,
};
module_mipi_dsi_driver(rad_panel_driver);

MODULE_AUTHOR("Robert Chiras <robert.chiras@nxp.com>");
MODULE_DESCRIPTION("DRM Driver for Raydium RM67191 MIPI DSI panel");
MODULE_LICENSE("GPL v2");<|MERGE_RESOLUTION|>--- conflicted
+++ resolved
@@ -103,11 +103,7 @@
 	{0x45, 0x02}, {0x46, 0x00}, {0x47, 0x00}, {0x48, 0x06},
 	{0x49, 0x02}, {0x4A, 0x8A}, {0x4B, 0x00}, {0x5F, 0xCA},
 	{0x60, 0x01}, {0x61, 0xE8}, {0x62, 0x09}, {0x63, 0x00},
-<<<<<<< HEAD
-	{0x64, 0x07}, {0x65, 0x00}, {0x66, 0x30}, {0x67, 0x00},
-=======
 	{0x64, 0x07}, {0x65, 0x00}, {0x66, 0x30}, {0x67, 0x80},
->>>>>>> c1084c27
 	{0x9B, 0x03}, {0xA9, 0x07}, {0xAA, 0x06}, {0xAB, 0x02},
 	{0xAC, 0x10}, {0xAD, 0x11}, {0xAE, 0x05}, {0xAF, 0x04},
 	{0xB0, 0x10}, {0xB1, 0x10}, {0xB2, 0x10}, {0xB3, 0x10},
@@ -350,10 +346,7 @@
 {
 	struct mipi_dsi_device *dsi = panel->dsi;
 	struct device *dev = &dsi->dev;
-<<<<<<< HEAD
-=======
 	u8 dsi_mode;
->>>>>>> c1084c27
 	int color_format = color_format_from_dsi_format(dsi->format);
 	int ret;
 
@@ -366,11 +359,7 @@
 				      &mcs_rm67199[0],
 				      ARRAY_SIZE(mcs_rm67199));
 	if (ret < 0) {
-<<<<<<< HEAD
-		DRM_DEV_ERROR(dev, "Failed to send MCS (%d)\n", ret);
-=======
 		dev_err(dev, "Failed to send MCS (%d)\n", ret);
->>>>>>> c1084c27
 		goto fail;
 	}
 
@@ -380,61 +369,36 @@
 		goto fail;
 
 	/* Set DSI mode */
-<<<<<<< HEAD
-	ret = mipi_dsi_generic_write(dsi, (u8[]){ 0xC2, 0x08 }, 2);
-	if (ret < 0) {
-		DRM_DEV_ERROR(dev, "Failed to set DSI mode (%d)\n", ret);
-=======
 	dsi_mode = (dsi->mode_flags & MIPI_DSI_MODE_VIDEO) ? 0x0B : 0x00;
 	ret = mipi_dsi_generic_write(dsi, (u8[]){ 0xC2, dsi_mode }, 2);
 	if (ret < 0) {
 		dev_err(dev, "Failed to set DSI mode (%d)\n", ret);
->>>>>>> c1084c27
 		goto fail;
 	}
 	/* Set tear ON */
 	ret = mipi_dsi_dcs_set_tear_on(dsi, MIPI_DSI_DCS_TEAR_MODE_VBLANK);
 	if (ret < 0) {
-<<<<<<< HEAD
-		DRM_DEV_ERROR(dev, "Failed to set tear ON (%d)\n", ret);
-=======
 		dev_err(dev, "Failed to set tear ON (%d)\n", ret);
->>>>>>> c1084c27
 		goto fail;
 	}
 	/* Set tear scanline */
 	ret = mipi_dsi_dcs_set_tear_scanline(dsi, 0x00);
 	if (ret < 0) {
-<<<<<<< HEAD
-		DRM_DEV_ERROR(dev, "Failed to set tear scanline (%d)\n", ret);
-=======
 		dev_err(dev, "Failed to set tear scanline (%d)\n", ret);
->>>>>>> c1084c27
 		goto fail;
 	}
 	/* Set pixel format */
 	ret = mipi_dsi_dcs_set_pixel_format(dsi, color_format);
-<<<<<<< HEAD
-	DRM_DEV_DEBUG_DRIVER(dev, "Interface color format set to 0x%x\n",
-			     color_format);
-	if (ret < 0) {
-		DRM_DEV_ERROR(dev, "Failed to set pixel format (%d)\n", ret);
-=======
 	dev_dbg(dev, "Interface color format set to 0x%x\n",
 			     color_format);
 	if (ret < 0) {
 		dev_err(dev, "Failed to set pixel format (%d)\n", ret);
->>>>>>> c1084c27
 		goto fail;
 	}
 	/* Exit sleep mode */
 	ret = mipi_dsi_dcs_exit_sleep_mode(dsi);
 	if (ret < 0) {
-<<<<<<< HEAD
-		DRM_DEV_ERROR(dev, "Failed to exit sleep mode (%d)\n", ret);
-=======
 		dev_err(dev, "Failed to exit sleep mode (%d)\n", ret);
->>>>>>> c1084c27
 		goto fail;
 	}
 
@@ -447,11 +411,7 @@
 
 	ret = mipi_dsi_dcs_set_display_on(dsi);
 	if (ret < 0) {
-<<<<<<< HEAD
-		DRM_DEV_ERROR(dev, "Failed to set display ON (%d)\n", ret);
-=======
 		dev_err(dev, "Failed to set display ON (%d)\n", ret);
->>>>>>> c1084c27
 		goto fail;
 	}
 
@@ -654,11 +614,7 @@
 	panel->pdata = of_id->data;
 
 	dsi->format = MIPI_DSI_FMT_RGB888;
-<<<<<<< HEAD
-	dsi->mode_flags =  MIPI_DSI_MODE_VIDEO_HSE | MIPI_DSI_MODE_VIDEO;
-=======
 	dsi->mode_flags = MIPI_DSI_MODE_VIDEO_HSE | MIPI_DSI_MODE_NO_EOT_PACKET;
->>>>>>> c1084c27
 
 	ret = of_property_read_u32(np, "video-mode", &video_mode);
 	if (!ret) {
