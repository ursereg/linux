/*
 * Copyright (c) 2006-2009 Red Hat Inc.
 * Copyright (c) 2006-2008 Intel Corporation
 * Copyright (c) 2007 Dave Airlie <airlied@linux.ie>
 *
 * DRM framebuffer helper functions
 *
 * Permission to use, copy, modify, distribute, and sell this software and its
 * documentation for any purpose is hereby granted without fee, provided that
 * the above copyright notice appear in all copies and that both that copyright
 * notice and this permission notice appear in supporting documentation, and
 * that the name of the copyright holders not be used in advertising or
 * publicity pertaining to distribution of the software without specific,
 * written prior permission.  The copyright holders make no representations
 * about the suitability of this software for any purpose.  It is provided "as
 * is" without express or implied warranty.
 *
 * THE COPYRIGHT HOLDERS DISCLAIM ALL WARRANTIES WITH REGARD TO THIS SOFTWARE,
 * INCLUDING ALL IMPLIED WARRANTIES OF MERCHANTABILITY AND FITNESS, IN NO
 * EVENT SHALL THE COPYRIGHT HOLDERS BE LIABLE FOR ANY SPECIAL, INDIRECT OR
 * CONSEQUENTIAL DAMAGES OR ANY DAMAGES WHATSOEVER RESULTING FROM LOSS OF USE,
 * DATA OR PROFITS, WHETHER IN AN ACTION OF CONTRACT, NEGLIGENCE OR OTHER
 * TORTIOUS ACTION, ARISING OUT OF OR IN CONNECTION WITH THE USE OR PERFORMANCE
 * OF THIS SOFTWARE.
 *
 * Authors:
 *      Dave Airlie <airlied@linux.ie>
 *      Jesse Barnes <jesse.barnes@intel.com>
 */
#define pr_fmt(fmt) KBUILD_MODNAME ": " fmt

#include <linux/console.h>
#include <linux/dma-buf.h>
#include <linux/kernel.h>
#include <linux/module.h>
#include <linux/slab.h>
#include <linux/sysrq.h>
#include <linux/vmalloc.h>

#include <drm/drm_atomic.h>
#include <drm/drm_crtc.h>
#include <drm/drm_crtc_helper.h>
#include <drm/drm_drv.h>
#include <drm/drm_fb_helper.h>
#include <drm/drm_fourcc.h>
#include <drm/drm_print.h>
#include <drm/drm_vblank.h>

#include "drm_crtc_helper_internal.h"
#include "drm_internal.h"

static bool drm_fbdev_emulation = true;
module_param_named(fbdev_emulation, drm_fbdev_emulation, bool, 0600);
MODULE_PARM_DESC(fbdev_emulation,
		 "Enable legacy fbdev emulation [default=true]");

static int drm_fbdev_overalloc = CONFIG_DRM_FBDEV_OVERALLOC;
module_param(drm_fbdev_overalloc, int, 0444);
MODULE_PARM_DESC(drm_fbdev_overalloc,
		 "Overallocation of the fbdev buffer (%) [default="
		 __MODULE_STRING(CONFIG_DRM_FBDEV_OVERALLOC) "]");

/*
 * In order to keep user-space compatibility, we want in certain use-cases
 * to keep leaking the fbdev physical address to the user-space program
 * handling the fbdev buffer.
 * This is a bad habit essentially kept into closed source opengl driver
 * that should really be moved into open-source upstream projects instead
 * of using legacy physical addresses in user space to communicate with
 * other out-of-tree kernel modules.
 *
 * This module_param *should* be removed as soon as possible and be
 * considered as a broken and legacy behaviour from a modern fbdev device.
 */
#if IS_ENABLED(CONFIG_DRM_FBDEV_LEAK_PHYS_SMEM)
static bool drm_leak_fbdev_smem = false;
module_param_unsafe(drm_leak_fbdev_smem, bool, 0600);
MODULE_PARM_DESC(drm_leak_fbdev_smem,
		 "Allow unsafe leaking fbdev physical smem address [default=false]");
#endif

static LIST_HEAD(kernel_fb_helper_list);
static DEFINE_MUTEX(kernel_fb_helper_lock);

/**
 * DOC: fbdev helpers
 *
 * The fb helper functions are useful to provide an fbdev on top of a drm kernel
 * mode setting driver. They can be used mostly independently from the crtc
 * helper functions used by many drivers to implement the kernel mode setting
 * interfaces.
 *
 * Drivers that support a dumb buffer with a virtual address and mmap support,
 * should try out the generic fbdev emulation using drm_fbdev_generic_setup().
 * It will automatically set up deferred I/O if the driver requires a shadow
 * buffer.
 *
 * At runtime drivers should restore the fbdev console by using
 * drm_fb_helper_lastclose() as their &drm_driver.lastclose callback.
 * They should also notify the fb helper code from updates to the output
 * configuration by using drm_fb_helper_output_poll_changed() as their
 * &drm_mode_config_funcs.output_poll_changed callback.
 *
 * For suspend/resume consider using drm_mode_config_helper_suspend() and
 * drm_mode_config_helper_resume() which takes care of fbdev as well.
 *
 * All other functions exported by the fb helper library can be used to
 * implement the fbdev driver interface by the driver.
 *
 * It is possible, though perhaps somewhat tricky, to implement race-free
 * hotplug detection using the fbdev helpers. The drm_fb_helper_prepare()
 * helper must be called first to initialize the minimum required to make
 * hotplug detection work. Drivers also need to make sure to properly set up
 * the &drm_mode_config.funcs member. After calling drm_kms_helper_poll_init()
 * it is safe to enable interrupts and start processing hotplug events. At the
 * same time, drivers should initialize all modeset objects such as CRTCs,
 * encoders and connectors. To finish up the fbdev helper initialization, the
 * drm_fb_helper_init() function is called. To probe for all attached displays
 * and set up an initial configuration using the detected hardware, drivers
 * should call drm_fb_helper_initial_config().
 *
 * If &drm_framebuffer_funcs.dirty is set, the
 * drm_fb_helper_{cfb,sys}_{write,fillrect,copyarea,imageblit} functions will
 * accumulate changes and schedule &drm_fb_helper.dirty_work to run right
 * away. This worker then calls the dirty() function ensuring that it will
 * always run in process context since the fb_*() function could be running in
 * atomic context. If drm_fb_helper_deferred_io() is used as the deferred_io
 * callback it will also schedule dirty_work with the damage collected from the
 * mmap page writes.
 *
 * Deferred I/O is not compatible with SHMEM. Such drivers should request an
 * fbdev shadow buffer and call drm_fbdev_generic_setup() instead.
 */

static void drm_fb_helper_restore_lut_atomic(struct drm_crtc *crtc)
{
	uint16_t *r_base, *g_base, *b_base;

	if (crtc->funcs->gamma_set == NULL)
		return;

	r_base = crtc->gamma_store;
	g_base = r_base + crtc->gamma_size;
	b_base = g_base + crtc->gamma_size;

	crtc->funcs->gamma_set(crtc, r_base, g_base, b_base,
			       crtc->gamma_size, NULL);
}

/**
 * drm_fb_helper_debug_enter - implementation for &fb_ops.fb_debug_enter
 * @info: fbdev registered by the helper
 */
int drm_fb_helper_debug_enter(struct fb_info *info)
{
	struct drm_fb_helper *helper = info->par;
	const struct drm_crtc_helper_funcs *funcs;
	struct drm_mode_set *mode_set;

	list_for_each_entry(helper, &kernel_fb_helper_list, kernel_fb_list) {
		mutex_lock(&helper->client.modeset_mutex);
		drm_client_for_each_modeset(mode_set, &helper->client) {
			if (!mode_set->crtc->enabled)
				continue;

			funcs =	mode_set->crtc->helper_private;
			if (funcs->mode_set_base_atomic == NULL)
				continue;

			if (drm_drv_uses_atomic_modeset(mode_set->crtc->dev))
				continue;

			funcs->mode_set_base_atomic(mode_set->crtc,
						    mode_set->fb,
						    mode_set->x,
						    mode_set->y,
						    ENTER_ATOMIC_MODE_SET);
		}
		mutex_unlock(&helper->client.modeset_mutex);
	}

	return 0;
}
EXPORT_SYMBOL(drm_fb_helper_debug_enter);

/**
 * drm_fb_helper_debug_leave - implementation for &fb_ops.fb_debug_leave
 * @info: fbdev registered by the helper
 */
int drm_fb_helper_debug_leave(struct fb_info *info)
{
	struct drm_fb_helper *helper = info->par;
	struct drm_client_dev *client = &helper->client;
	struct drm_device *dev = helper->dev;
	struct drm_crtc *crtc;
	const struct drm_crtc_helper_funcs *funcs;
	struct drm_mode_set *mode_set;
	struct drm_framebuffer *fb;

	mutex_lock(&client->modeset_mutex);
	drm_client_for_each_modeset(mode_set, client) {
		crtc = mode_set->crtc;
		if (drm_drv_uses_atomic_modeset(crtc->dev))
			continue;

		funcs = crtc->helper_private;
		fb = crtc->primary->fb;

		if (!crtc->enabled)
			continue;

		if (!fb) {
			drm_err(dev, "no fb to restore?\n");
			continue;
		}

		if (funcs->mode_set_base_atomic == NULL)
			continue;

		drm_fb_helper_restore_lut_atomic(mode_set->crtc);
		funcs->mode_set_base_atomic(mode_set->crtc, fb, crtc->x,
					    crtc->y, LEAVE_ATOMIC_MODE_SET);
	}
	mutex_unlock(&client->modeset_mutex);

	return 0;
}
EXPORT_SYMBOL(drm_fb_helper_debug_leave);

static int
__drm_fb_helper_restore_fbdev_mode_unlocked(struct drm_fb_helper *fb_helper,
					    bool force)
{
	bool do_delayed;
	int ret;

	if (!drm_fbdev_emulation || !fb_helper)
		return -ENODEV;

	if (READ_ONCE(fb_helper->deferred_setup))
		return 0;

	mutex_lock(&fb_helper->lock);
	if (force) {
		/*
		 * Yes this is the _locked version which expects the master lock
		 * to be held. But for forced restores we're intentionally
		 * racing here, see drm_fb_helper_set_par().
		 */
		ret = drm_client_modeset_commit_locked(&fb_helper->client);
	} else {
		ret = drm_client_modeset_commit(&fb_helper->client);
	}

	do_delayed = fb_helper->delayed_hotplug;
	if (do_delayed)
		fb_helper->delayed_hotplug = false;
	mutex_unlock(&fb_helper->lock);

	if (do_delayed)
		drm_fb_helper_hotplug_event(fb_helper);

	return ret;
}

/**
 * drm_fb_helper_restore_fbdev_mode_unlocked - restore fbdev configuration
 * @fb_helper: driver-allocated fbdev helper, can be NULL
 *
 * This should be called from driver's drm &drm_driver.lastclose callback
 * when implementing an fbcon on top of kms using this helper. This ensures that
 * the user isn't greeted with a black screen when e.g. X dies.
 *
 * RETURNS:
 * Zero if everything went ok, negative error code otherwise.
 */
int drm_fb_helper_restore_fbdev_mode_unlocked(struct drm_fb_helper *fb_helper)
{
	return __drm_fb_helper_restore_fbdev_mode_unlocked(fb_helper, false);
}
EXPORT_SYMBOL(drm_fb_helper_restore_fbdev_mode_unlocked);

#ifdef CONFIG_MAGIC_SYSRQ
/* emergency restore, don't bother with error reporting */
static void drm_fb_helper_restore_work_fn(struct work_struct *ignored)
{
	struct drm_fb_helper *helper;

	mutex_lock(&kernel_fb_helper_lock);
	list_for_each_entry(helper, &kernel_fb_helper_list, kernel_fb_list) {
		struct drm_device *dev = helper->dev;

		if (dev->switch_power_state == DRM_SWITCH_POWER_OFF)
			continue;

		mutex_lock(&helper->lock);
		drm_client_modeset_commit_locked(&helper->client);
		mutex_unlock(&helper->lock);
	}
	mutex_unlock(&kernel_fb_helper_lock);
}

static DECLARE_WORK(drm_fb_helper_restore_work, drm_fb_helper_restore_work_fn);

static void drm_fb_helper_sysrq(int dummy1)
{
	schedule_work(&drm_fb_helper_restore_work);
}

static const struct sysrq_key_op sysrq_drm_fb_helper_restore_op = {
	.handler = drm_fb_helper_sysrq,
	.help_msg = "force-fb(v)",
	.action_msg = "Restore framebuffer console",
};
#else
static const struct sysrq_key_op sysrq_drm_fb_helper_restore_op = { };
#endif

static void drm_fb_helper_dpms(struct fb_info *info, int dpms_mode)
{
	struct drm_fb_helper *fb_helper = info->par;

	mutex_lock(&fb_helper->lock);
	drm_client_modeset_dpms(&fb_helper->client, dpms_mode);
	mutex_unlock(&fb_helper->lock);
}

/**
 * drm_fb_helper_blank - implementation for &fb_ops.fb_blank
 * @blank: desired blanking state
 * @info: fbdev registered by the helper
 */
int drm_fb_helper_blank(int blank, struct fb_info *info)
{
	if (oops_in_progress)
		return -EBUSY;

	switch (blank) {
	/* Display: On; HSync: On, VSync: On */
	case FB_BLANK_UNBLANK:
		drm_fb_helper_dpms(info, DRM_MODE_DPMS_ON);
		break;
	/* Display: Off; HSync: On, VSync: On */
	case FB_BLANK_NORMAL:
		drm_fb_helper_dpms(info, DRM_MODE_DPMS_STANDBY);
		break;
	/* Display: Off; HSync: Off, VSync: On */
	case FB_BLANK_HSYNC_SUSPEND:
		drm_fb_helper_dpms(info, DRM_MODE_DPMS_STANDBY);
		break;
	/* Display: Off; HSync: On, VSync: Off */
	case FB_BLANK_VSYNC_SUSPEND:
		drm_fb_helper_dpms(info, DRM_MODE_DPMS_SUSPEND);
		break;
	/* Display: Off; HSync: Off, VSync: Off */
	case FB_BLANK_POWERDOWN:
		drm_fb_helper_dpms(info, DRM_MODE_DPMS_OFF);
		break;
	}
	return 0;
}
EXPORT_SYMBOL(drm_fb_helper_blank);

static void drm_fb_helper_resume_worker(struct work_struct *work)
{
	struct drm_fb_helper *helper = container_of(work, struct drm_fb_helper,
						    resume_work);

	console_lock();
	fb_set_suspend(helper->fbdev, 0);
	console_unlock();
}

static void drm_fb_helper_damage_blit_real(struct drm_fb_helper *fb_helper,
					   struct drm_clip_rect *clip,
					   struct dma_buf_map *dst)
{
	struct drm_framebuffer *fb = fb_helper->fb;
	unsigned int cpp = fb->format->cpp[0];
	size_t offset = clip->y1 * fb->pitches[0] + clip->x1 * cpp;
	void *src = fb_helper->fbdev->screen_buffer + offset;
	size_t len = (clip->x2 - clip->x1) * cpp;
	unsigned int y;

	dma_buf_map_incr(dst, offset); /* go to first pixel within clip rect */

	for (y = clip->y1; y < clip->y2; y++) {
<<<<<<< HEAD
		if (!fb_helper->dev->mode_config.fbdev_use_iomem)
			memcpy(dst, src, len);
		else
			memcpy_toio((void __iomem *)dst, src, len);

=======
		dma_buf_map_memcpy_to(dst, src, len);
		dma_buf_map_incr(dst, fb->pitches[0]);
>>>>>>> c1084c27
		src += fb->pitches[0];
	}
}

static int drm_fb_helper_damage_blit(struct drm_fb_helper *fb_helper,
				     struct drm_clip_rect *clip)
{
	struct drm_client_buffer *buffer = fb_helper->buffer;
	struct dma_buf_map map, dst;
	int ret;

	/*
	 * We have to pin the client buffer to its current location while
	 * flushing the shadow buffer. In the general case, concurrent
	 * modesetting operations could try to move the buffer and would
	 * fail. The modeset has to be serialized by acquiring the reservation
	 * object of the underlying BO here.
	 *
	 * For fbdev emulation, we only have to protect against fbdev modeset
	 * operations. Nothing else will involve the client buffer's BO. So it
	 * is sufficient to acquire struct drm_fb_helper.lock here.
	 */
	mutex_lock(&fb_helper->lock);

	ret = drm_client_buffer_vmap(buffer, &map);
	if (ret)
		goto out;

	dst = map;
	drm_fb_helper_damage_blit_real(fb_helper, clip, &dst);

	drm_client_buffer_vunmap(buffer);

out:
	mutex_unlock(&fb_helper->lock);

	return ret;
}

static void drm_fb_helper_damage_work(struct work_struct *work)
{
	struct drm_fb_helper *helper = container_of(work, struct drm_fb_helper,
						    damage_work);
	struct drm_device *dev = helper->dev;
	struct drm_clip_rect *clip = &helper->damage_clip;
	struct drm_clip_rect clip_copy;
	unsigned long flags;
	int ret;

	spin_lock_irqsave(&helper->damage_lock, flags);
	clip_copy = *clip;
	clip->x1 = clip->y1 = ~0;
	clip->x2 = clip->y2 = 0;
	spin_unlock_irqrestore(&helper->damage_lock, flags);

	/* Call damage handlers only if necessary */
	if (!(clip_copy.x1 < clip_copy.x2 && clip_copy.y1 < clip_copy.y2))
		return;

	if (helper->buffer) {
		ret = drm_fb_helper_damage_blit(helper, &clip_copy);
		if (drm_WARN_ONCE(dev, ret, "Damage blitter failed: ret=%d\n", ret))
			goto err;
	}

	if (helper->fb->funcs->dirty) {
		ret = helper->fb->funcs->dirty(helper->fb, NULL, 0, 0, &clip_copy, 1);
		if (drm_WARN_ONCE(dev, ret, "Dirty helper failed: ret=%d\n", ret))
			goto err;
	}

	return;

err:
	/*
	 * Restore damage clip rectangle on errors. The next run
	 * of the damage worker will perform the update.
	 */
	spin_lock_irqsave(&helper->damage_lock, flags);
	clip->x1 = min_t(u32, clip->x1, clip_copy.x1);
	clip->y1 = min_t(u32, clip->y1, clip_copy.y1);
	clip->x2 = max_t(u32, clip->x2, clip_copy.x2);
	clip->y2 = max_t(u32, clip->y2, clip_copy.y2);
	spin_unlock_irqrestore(&helper->damage_lock, flags);
}

/**
 * drm_fb_helper_prepare - setup a drm_fb_helper structure
 * @dev: DRM device
 * @helper: driver-allocated fbdev helper structure to set up
 * @funcs: pointer to structure of functions associate with this helper
 *
 * Sets up the bare minimum to make the framebuffer helper usable. This is
 * useful to implement race-free initialization of the polling helpers.
 */
void drm_fb_helper_prepare(struct drm_device *dev, struct drm_fb_helper *helper,
			   const struct drm_fb_helper_funcs *funcs)
{
	INIT_LIST_HEAD(&helper->kernel_fb_list);
	spin_lock_init(&helper->damage_lock);
	INIT_WORK(&helper->resume_work, drm_fb_helper_resume_worker);
	INIT_WORK(&helper->damage_work, drm_fb_helper_damage_work);
	helper->damage_clip.x1 = helper->damage_clip.y1 = ~0;
	mutex_init(&helper->lock);
	helper->funcs = funcs;
	helper->dev = dev;
}
EXPORT_SYMBOL(drm_fb_helper_prepare);

/**
 * drm_fb_helper_init - initialize a &struct drm_fb_helper
 * @dev: drm device
 * @fb_helper: driver-allocated fbdev helper structure to initialize
 *
 * This allocates the structures for the fbdev helper with the given limits.
 * Note that this won't yet touch the hardware (through the driver interfaces)
 * nor register the fbdev. This is only done in drm_fb_helper_initial_config()
 * to allow driver writes more control over the exact init sequence.
 *
 * Drivers must call drm_fb_helper_prepare() before calling this function.
 *
 * RETURNS:
 * Zero if everything went ok, nonzero otherwise.
 */
int drm_fb_helper_init(struct drm_device *dev,
		       struct drm_fb_helper *fb_helper)
{
	int ret;

	if (!drm_fbdev_emulation) {
		dev->fb_helper = fb_helper;
		return 0;
	}

	/*
	 * If this is not the generic fbdev client, initialize a drm_client
	 * without callbacks so we can use the modesets.
	 */
	if (!fb_helper->client.funcs) {
		ret = drm_client_init(dev, &fb_helper->client, "drm_fb_helper", NULL);
		if (ret)
			return ret;
	}

	dev->fb_helper = fb_helper;

	return 0;
}
EXPORT_SYMBOL(drm_fb_helper_init);

/**
 * drm_fb_helper_alloc_fbi - allocate fb_info and some of its members
 * @fb_helper: driver-allocated fbdev helper
 *
 * A helper to alloc fb_info and the members cmap and apertures. Called
 * by the driver within the fb_probe fb_helper callback function. Drivers do not
 * need to release the allocated fb_info structure themselves, this is
 * automatically done when calling drm_fb_helper_fini().
 *
 * RETURNS:
 * fb_info pointer if things went okay, pointer containing error code
 * otherwise
 */
struct fb_info *drm_fb_helper_alloc_fbi(struct drm_fb_helper *fb_helper)
{
	struct device *dev = fb_helper->dev->dev;
	struct fb_info *info;
	int ret;

	info = framebuffer_alloc(0, dev);
	if (!info)
		return ERR_PTR(-ENOMEM);

	ret = fb_alloc_cmap(&info->cmap, 256, 0);
	if (ret)
		goto err_release;

	/*
	 * TODO: We really should be smarter here and alloc an aperture
	 * for each IORESOURCE_MEM resource helper->dev->dev has and also
	 * init the ranges of the appertures based on the resources.
	 * Note some drivers currently count on there being only 1 empty
	 * aperture and fill this themselves, these will need to be dealt
	 * with somehow when fixing this.
	 */
	info->apertures = alloc_apertures(1);
	if (!info->apertures) {
		ret = -ENOMEM;
		goto err_free_cmap;
	}

	fb_helper->fbdev = info;
	info->skip_vt_switch = true;

	return info;

err_free_cmap:
	fb_dealloc_cmap(&info->cmap);
err_release:
	framebuffer_release(info);
	return ERR_PTR(ret);
}
EXPORT_SYMBOL(drm_fb_helper_alloc_fbi);

/**
 * drm_fb_helper_unregister_fbi - unregister fb_info framebuffer device
 * @fb_helper: driver-allocated fbdev helper, can be NULL
 *
 * A wrapper around unregister_framebuffer, to release the fb_info
 * framebuffer device. This must be called before releasing all resources for
 * @fb_helper by calling drm_fb_helper_fini().
 */
void drm_fb_helper_unregister_fbi(struct drm_fb_helper *fb_helper)
{
	if (fb_helper && fb_helper->fbdev)
		unregister_framebuffer(fb_helper->fbdev);
}
EXPORT_SYMBOL(drm_fb_helper_unregister_fbi);

/**
 * drm_fb_helper_fini - finialize a &struct drm_fb_helper
 * @fb_helper: driver-allocated fbdev helper, can be NULL
 *
 * This cleans up all remaining resources associated with @fb_helper.
 */
void drm_fb_helper_fini(struct drm_fb_helper *fb_helper)
{
	struct fb_info *info;

	if (!fb_helper)
		return;

	fb_helper->dev->fb_helper = NULL;

	if (!drm_fbdev_emulation)
		return;

	cancel_work_sync(&fb_helper->resume_work);
	cancel_work_sync(&fb_helper->damage_work);

	info = fb_helper->fbdev;
	if (info) {
		if (info->cmap.len)
			fb_dealloc_cmap(&info->cmap);
		framebuffer_release(info);
	}
	fb_helper->fbdev = NULL;

	mutex_lock(&kernel_fb_helper_lock);
	if (!list_empty(&fb_helper->kernel_fb_list)) {
		list_del(&fb_helper->kernel_fb_list);
		if (list_empty(&kernel_fb_helper_list))
			unregister_sysrq_key('v', &sysrq_drm_fb_helper_restore_op);
	}
	mutex_unlock(&kernel_fb_helper_lock);

	mutex_destroy(&fb_helper->lock);

	if (!fb_helper->client.funcs)
		drm_client_release(&fb_helper->client);
}
EXPORT_SYMBOL(drm_fb_helper_fini);

static bool drm_fbdev_use_shadow_fb(struct drm_fb_helper *fb_helper)
{
	struct drm_device *dev = fb_helper->dev;
	struct drm_framebuffer *fb = fb_helper->fb;

	return dev->mode_config.prefer_shadow_fbdev ||
	       dev->mode_config.prefer_shadow ||
	       fb->funcs->dirty;
}

static void drm_fb_helper_damage(struct fb_info *info, u32 x, u32 y,
				 u32 width, u32 height)
{
	struct drm_fb_helper *helper = info->par;
	struct drm_clip_rect *clip = &helper->damage_clip;
	unsigned long flags;

	if (!drm_fbdev_use_shadow_fb(helper))
		return;

	spin_lock_irqsave(&helper->damage_lock, flags);
	clip->x1 = min_t(u32, clip->x1, x);
	clip->y1 = min_t(u32, clip->y1, y);
	clip->x2 = max_t(u32, clip->x2, x + width);
	clip->y2 = max_t(u32, clip->y2, y + height);
	spin_unlock_irqrestore(&helper->damage_lock, flags);

	schedule_work(&helper->damage_work);
}

/**
 * drm_fb_helper_deferred_io() - fbdev deferred_io callback function
 * @info: fb_info struct pointer
 * @pagelist: list of mmap framebuffer pages that have to be flushed
 *
 * This function is used as the &fb_deferred_io.deferred_io
 * callback function for flushing the fbdev mmap writes.
 */
void drm_fb_helper_deferred_io(struct fb_info *info,
			       struct list_head *pagelist)
{
	unsigned long start, end, min, max;
	struct page *page;
	u32 y1, y2;

	min = ULONG_MAX;
	max = 0;
	list_for_each_entry(page, pagelist, lru) {
		start = page->index << PAGE_SHIFT;
		end = start + PAGE_SIZE - 1;
		min = min(min, start);
		max = max(max, end);
	}

	if (min < max) {
		y1 = min / info->fix.line_length;
		y2 = min_t(u32, DIV_ROUND_UP(max, info->fix.line_length),
			   info->var.yres);
		drm_fb_helper_damage(info, 0, y1, info->var.xres, y2 - y1);
	}
}
EXPORT_SYMBOL(drm_fb_helper_deferred_io);

/**
 * drm_fb_helper_sys_read - wrapper around fb_sys_read
 * @info: fb_info struct pointer
 * @buf: userspace buffer to read from framebuffer memory
 * @count: number of bytes to read from framebuffer memory
 * @ppos: read offset within framebuffer memory
 *
 * A wrapper around fb_sys_read implemented by fbdev core
 */
ssize_t drm_fb_helper_sys_read(struct fb_info *info, char __user *buf,
			       size_t count, loff_t *ppos)
{
	return fb_sys_read(info, buf, count, ppos);
}
EXPORT_SYMBOL(drm_fb_helper_sys_read);

/**
 * drm_fb_helper_sys_write - wrapper around fb_sys_write
 * @info: fb_info struct pointer
 * @buf: userspace buffer to write to framebuffer memory
 * @count: number of bytes to write to framebuffer memory
 * @ppos: write offset within framebuffer memory
 *
 * A wrapper around fb_sys_write implemented by fbdev core
 */
ssize_t drm_fb_helper_sys_write(struct fb_info *info, const char __user *buf,
				size_t count, loff_t *ppos)
{
	ssize_t ret;

	ret = fb_sys_write(info, buf, count, ppos);
	if (ret > 0)
		drm_fb_helper_damage(info, 0, 0, info->var.xres, info->var.yres);

	return ret;
}
EXPORT_SYMBOL(drm_fb_helper_sys_write);

/**
 * drm_fb_helper_sys_fillrect - wrapper around sys_fillrect
 * @info: fbdev registered by the helper
 * @rect: info about rectangle to fill
 *
 * A wrapper around sys_fillrect implemented by fbdev core
 */
void drm_fb_helper_sys_fillrect(struct fb_info *info,
				const struct fb_fillrect *rect)
{
	sys_fillrect(info, rect);
	drm_fb_helper_damage(info, rect->dx, rect->dy, rect->width, rect->height);
}
EXPORT_SYMBOL(drm_fb_helper_sys_fillrect);

/**
 * drm_fb_helper_sys_copyarea - wrapper around sys_copyarea
 * @info: fbdev registered by the helper
 * @area: info about area to copy
 *
 * A wrapper around sys_copyarea implemented by fbdev core
 */
void drm_fb_helper_sys_copyarea(struct fb_info *info,
				const struct fb_copyarea *area)
{
	sys_copyarea(info, area);
	drm_fb_helper_damage(info, area->dx, area->dy, area->width, area->height);
}
EXPORT_SYMBOL(drm_fb_helper_sys_copyarea);

/**
 * drm_fb_helper_sys_imageblit - wrapper around sys_imageblit
 * @info: fbdev registered by the helper
 * @image: info about image to blit
 *
 * A wrapper around sys_imageblit implemented by fbdev core
 */
void drm_fb_helper_sys_imageblit(struct fb_info *info,
				 const struct fb_image *image)
{
	sys_imageblit(info, image);
	drm_fb_helper_damage(info, image->dx, image->dy, image->width, image->height);
}
EXPORT_SYMBOL(drm_fb_helper_sys_imageblit);

/**
 * drm_fb_helper_cfb_fillrect - wrapper around cfb_fillrect
 * @info: fbdev registered by the helper
 * @rect: info about rectangle to fill
 *
 * A wrapper around cfb_fillrect implemented by fbdev core
 */
void drm_fb_helper_cfb_fillrect(struct fb_info *info,
				const struct fb_fillrect *rect)
{
	cfb_fillrect(info, rect);
	drm_fb_helper_damage(info, rect->dx, rect->dy, rect->width, rect->height);
}
EXPORT_SYMBOL(drm_fb_helper_cfb_fillrect);

/**
 * drm_fb_helper_cfb_copyarea - wrapper around cfb_copyarea
 * @info: fbdev registered by the helper
 * @area: info about area to copy
 *
 * A wrapper around cfb_copyarea implemented by fbdev core
 */
void drm_fb_helper_cfb_copyarea(struct fb_info *info,
				const struct fb_copyarea *area)
{
	cfb_copyarea(info, area);
	drm_fb_helper_damage(info, area->dx, area->dy, area->width, area->height);
}
EXPORT_SYMBOL(drm_fb_helper_cfb_copyarea);

/**
 * drm_fb_helper_cfb_imageblit - wrapper around cfb_imageblit
 * @info: fbdev registered by the helper
 * @image: info about image to blit
 *
 * A wrapper around cfb_imageblit implemented by fbdev core
 */
void drm_fb_helper_cfb_imageblit(struct fb_info *info,
				 const struct fb_image *image)
{
	cfb_imageblit(info, image);
	drm_fb_helper_damage(info, image->dx, image->dy, image->width, image->height);
}
EXPORT_SYMBOL(drm_fb_helper_cfb_imageblit);

/**
 * drm_fb_helper_set_suspend - wrapper around fb_set_suspend
 * @fb_helper: driver-allocated fbdev helper, can be NULL
 * @suspend: whether to suspend or resume
 *
 * A wrapper around fb_set_suspend implemented by fbdev core.
 * Use drm_fb_helper_set_suspend_unlocked() if you don't need to take
 * the lock yourself
 */
void drm_fb_helper_set_suspend(struct drm_fb_helper *fb_helper, bool suspend)
{
	if (fb_helper && fb_helper->fbdev)
		fb_set_suspend(fb_helper->fbdev, suspend);
}
EXPORT_SYMBOL(drm_fb_helper_set_suspend);

/**
 * drm_fb_helper_set_suspend_unlocked - wrapper around fb_set_suspend that also
 *                                      takes the console lock
 * @fb_helper: driver-allocated fbdev helper, can be NULL
 * @suspend: whether to suspend or resume
 *
 * A wrapper around fb_set_suspend() that takes the console lock. If the lock
 * isn't available on resume, a worker is tasked with waiting for the lock
 * to become available. The console lock can be pretty contented on resume
 * due to all the printk activity.
 *
 * This function can be called multiple times with the same state since
 * &fb_info.state is checked to see if fbdev is running or not before locking.
 *
 * Use drm_fb_helper_set_suspend() if you need to take the lock yourself.
 */
void drm_fb_helper_set_suspend_unlocked(struct drm_fb_helper *fb_helper,
					bool suspend)
{
	if (!fb_helper || !fb_helper->fbdev)
		return;

	/* make sure there's no pending/ongoing resume */
	flush_work(&fb_helper->resume_work);

	if (suspend) {
		if (fb_helper->fbdev->state != FBINFO_STATE_RUNNING)
			return;

		console_lock();

	} else {
		if (fb_helper->fbdev->state == FBINFO_STATE_RUNNING)
			return;

		if (!console_trylock()) {
			schedule_work(&fb_helper->resume_work);
			return;
		}
	}

	fb_set_suspend(fb_helper->fbdev, suspend);
	console_unlock();
}
EXPORT_SYMBOL(drm_fb_helper_set_suspend_unlocked);

static int setcmap_pseudo_palette(struct fb_cmap *cmap, struct fb_info *info)
{
	u32 *palette = (u32 *)info->pseudo_palette;
	int i;

	if (cmap->start + cmap->len > 16)
		return -EINVAL;

	for (i = 0; i < cmap->len; ++i) {
		u16 red = cmap->red[i];
		u16 green = cmap->green[i];
		u16 blue = cmap->blue[i];
		u32 value;

		red >>= 16 - info->var.red.length;
		green >>= 16 - info->var.green.length;
		blue >>= 16 - info->var.blue.length;
		value = (red << info->var.red.offset) |
			(green << info->var.green.offset) |
			(blue << info->var.blue.offset);
		if (info->var.transp.length > 0) {
			u32 mask = (1 << info->var.transp.length) - 1;

			mask <<= info->var.transp.offset;
			value |= mask;
		}
		palette[cmap->start + i] = value;
	}

	return 0;
}

static int setcmap_legacy(struct fb_cmap *cmap, struct fb_info *info)
{
	struct drm_fb_helper *fb_helper = info->par;
	struct drm_mode_set *modeset;
	struct drm_crtc *crtc;
	u16 *r, *g, *b;
	int ret = 0;

	drm_modeset_lock_all(fb_helper->dev);
	drm_client_for_each_modeset(modeset, &fb_helper->client) {
		crtc = modeset->crtc;
		if (!crtc->funcs->gamma_set || !crtc->gamma_size) {
			ret = -EINVAL;
			goto out;
		}

		if (cmap->start + cmap->len > crtc->gamma_size) {
			ret = -EINVAL;
			goto out;
		}

		r = crtc->gamma_store;
		g = r + crtc->gamma_size;
		b = g + crtc->gamma_size;

		memcpy(r + cmap->start, cmap->red, cmap->len * sizeof(*r));
		memcpy(g + cmap->start, cmap->green, cmap->len * sizeof(*g));
		memcpy(b + cmap->start, cmap->blue, cmap->len * sizeof(*b));

		ret = crtc->funcs->gamma_set(crtc, r, g, b,
					     crtc->gamma_size, NULL);
		if (ret)
			goto out;
	}
out:
	drm_modeset_unlock_all(fb_helper->dev);

	return ret;
}

static struct drm_property_blob *setcmap_new_gamma_lut(struct drm_crtc *crtc,
						       struct fb_cmap *cmap)
{
	struct drm_device *dev = crtc->dev;
	struct drm_property_blob *gamma_lut;
	struct drm_color_lut *lut;
	int size = crtc->gamma_size;
	int i;

	if (!size || cmap->start + cmap->len > size)
		return ERR_PTR(-EINVAL);

	gamma_lut = drm_property_create_blob(dev, sizeof(*lut) * size, NULL);
	if (IS_ERR(gamma_lut))
		return gamma_lut;

	lut = gamma_lut->data;
	if (cmap->start || cmap->len != size) {
		u16 *r = crtc->gamma_store;
		u16 *g = r + crtc->gamma_size;
		u16 *b = g + crtc->gamma_size;

		for (i = 0; i < cmap->start; i++) {
			lut[i].red = r[i];
			lut[i].green = g[i];
			lut[i].blue = b[i];
		}
		for (i = cmap->start + cmap->len; i < size; i++) {
			lut[i].red = r[i];
			lut[i].green = g[i];
			lut[i].blue = b[i];
		}
	}

	for (i = 0; i < cmap->len; i++) {
		lut[cmap->start + i].red = cmap->red[i];
		lut[cmap->start + i].green = cmap->green[i];
		lut[cmap->start + i].blue = cmap->blue[i];
	}

	return gamma_lut;
}

static int setcmap_atomic(struct fb_cmap *cmap, struct fb_info *info)
{
	struct drm_fb_helper *fb_helper = info->par;
	struct drm_device *dev = fb_helper->dev;
	struct drm_property_blob *gamma_lut = NULL;
	struct drm_modeset_acquire_ctx ctx;
	struct drm_crtc_state *crtc_state;
	struct drm_atomic_state *state;
	struct drm_mode_set *modeset;
	struct drm_crtc *crtc;
	u16 *r, *g, *b;
	bool replaced;
	int ret = 0;

	drm_modeset_acquire_init(&ctx, 0);

	state = drm_atomic_state_alloc(dev);
	if (!state) {
		ret = -ENOMEM;
		goto out_ctx;
	}

	state->acquire_ctx = &ctx;
retry:
	drm_client_for_each_modeset(modeset, &fb_helper->client) {
		crtc = modeset->crtc;

		if (!gamma_lut)
			gamma_lut = setcmap_new_gamma_lut(crtc, cmap);
		if (IS_ERR(gamma_lut)) {
			ret = PTR_ERR(gamma_lut);
			gamma_lut = NULL;
			goto out_state;
		}

		crtc_state = drm_atomic_get_crtc_state(state, crtc);
		if (IS_ERR(crtc_state)) {
			ret = PTR_ERR(crtc_state);
			goto out_state;
		}

		/*
		 * FIXME: This always uses gamma_lut. Some HW have only
		 * degamma_lut, in which case we should reset gamma_lut and set
		 * degamma_lut. See drm_crtc_legacy_gamma_set().
		 */
		replaced  = drm_property_replace_blob(&crtc_state->degamma_lut,
						      NULL);
		replaced |= drm_property_replace_blob(&crtc_state->ctm, NULL);
		replaced |= drm_property_replace_blob(&crtc_state->gamma_lut,
						      gamma_lut);
		crtc_state->color_mgmt_changed |= replaced;
	}

	ret = drm_atomic_commit(state);
	if (ret)
		goto out_state;

	drm_client_for_each_modeset(modeset, &fb_helper->client) {
		crtc = modeset->crtc;

		r = crtc->gamma_store;
		g = r + crtc->gamma_size;
		b = g + crtc->gamma_size;

		memcpy(r + cmap->start, cmap->red, cmap->len * sizeof(*r));
		memcpy(g + cmap->start, cmap->green, cmap->len * sizeof(*g));
		memcpy(b + cmap->start, cmap->blue, cmap->len * sizeof(*b));
	}

out_state:
	if (ret == -EDEADLK)
		goto backoff;

	drm_property_blob_put(gamma_lut);
	drm_atomic_state_put(state);
out_ctx:
	drm_modeset_drop_locks(&ctx);
	drm_modeset_acquire_fini(&ctx);

	return ret;

backoff:
	drm_atomic_state_clear(state);
	drm_modeset_backoff(&ctx);
	goto retry;
}

/**
 * drm_fb_helper_setcmap - implementation for &fb_ops.fb_setcmap
 * @cmap: cmap to set
 * @info: fbdev registered by the helper
 */
int drm_fb_helper_setcmap(struct fb_cmap *cmap, struct fb_info *info)
{
	struct drm_fb_helper *fb_helper = info->par;
	struct drm_device *dev = fb_helper->dev;
	int ret;

	if (oops_in_progress)
		return -EBUSY;

	mutex_lock(&fb_helper->lock);

	if (!drm_master_internal_acquire(dev)) {
		ret = -EBUSY;
		goto unlock;
	}

	mutex_lock(&fb_helper->client.modeset_mutex);
	if (info->fix.visual == FB_VISUAL_TRUECOLOR)
		ret = setcmap_pseudo_palette(cmap, info);
	else if (drm_drv_uses_atomic_modeset(fb_helper->dev))
		ret = setcmap_atomic(cmap, info);
	else
		ret = setcmap_legacy(cmap, info);
	mutex_unlock(&fb_helper->client.modeset_mutex);

	drm_master_internal_release(dev);
unlock:
	mutex_unlock(&fb_helper->lock);

	return ret;
}
EXPORT_SYMBOL(drm_fb_helper_setcmap);

/**
 * drm_fb_helper_ioctl - legacy ioctl implementation
 * @info: fbdev registered by the helper
 * @cmd: ioctl command
 * @arg: ioctl argument
 *
 * A helper to implement the standard fbdev ioctl. Only
 * FBIO_WAITFORVSYNC is implemented for now.
 */
int drm_fb_helper_ioctl(struct fb_info *info, unsigned int cmd,
			unsigned long arg)
{
	struct drm_fb_helper *fb_helper = info->par;
	struct drm_device *dev = fb_helper->dev;
	struct drm_crtc *crtc;
	int ret = 0;

	mutex_lock(&fb_helper->lock);
	if (!drm_master_internal_acquire(dev)) {
		ret = -EBUSY;
		goto unlock;
	}

	switch (cmd) {
	case FBIO_WAITFORVSYNC:
		/*
		 * Only consider the first CRTC.
		 *
		 * This ioctl is supposed to take the CRTC number as
		 * an argument, but in fbdev times, what that number
		 * was supposed to be was quite unclear, different
		 * drivers were passing that argument differently
		 * (some by reference, some by value), and most of the
		 * userspace applications were just hardcoding 0 as an
		 * argument.
		 *
		 * The first CRTC should be the integrated panel on
		 * most drivers, so this is the best choice we can
		 * make. If we're not smart enough here, one should
		 * just consider switch the userspace to KMS.
		 */
		crtc = fb_helper->client.modesets[0].crtc;

		/*
		 * Only wait for a vblank event if the CRTC is
		 * enabled, otherwise just don't do anythintg,
		 * not even report an error.
		 */
		ret = drm_crtc_vblank_get(crtc);
		if (!ret) {
			drm_crtc_wait_one_vblank(crtc);
			drm_crtc_vblank_put(crtc);
		}

		ret = 0;
		break;
	default:
		ret = -ENOTTY;
	}

	drm_master_internal_release(dev);
unlock:
	mutex_unlock(&fb_helper->lock);
	return ret;
}
EXPORT_SYMBOL(drm_fb_helper_ioctl);

static bool drm_fb_pixel_format_equal(const struct fb_var_screeninfo *var_1,
				      const struct fb_var_screeninfo *var_2)
{
	return var_1->bits_per_pixel == var_2->bits_per_pixel &&
	       var_1->grayscale == var_2->grayscale &&
	       var_1->red.offset == var_2->red.offset &&
	       var_1->red.length == var_2->red.length &&
	       var_1->red.msb_right == var_2->red.msb_right &&
	       var_1->green.offset == var_2->green.offset &&
	       var_1->green.length == var_2->green.length &&
	       var_1->green.msb_right == var_2->green.msb_right &&
	       var_1->blue.offset == var_2->blue.offset &&
	       var_1->blue.length == var_2->blue.length &&
	       var_1->blue.msb_right == var_2->blue.msb_right &&
	       var_1->transp.offset == var_2->transp.offset &&
	       var_1->transp.length == var_2->transp.length &&
	       var_1->transp.msb_right == var_2->transp.msb_right;
}

static void drm_fb_helper_fill_pixel_fmt(struct fb_var_screeninfo *var,
					 u8 depth)
{
	switch (depth) {
	case 8:
		var->red.offset = 0;
		var->green.offset = 0;
		var->blue.offset = 0;
		var->red.length = 8; /* 8bit DAC */
		var->green.length = 8;
		var->blue.length = 8;
		var->transp.offset = 0;
		var->transp.length = 0;
		break;
	case 15:
		var->red.offset = 10;
		var->green.offset = 5;
		var->blue.offset = 0;
		var->red.length = 5;
		var->green.length = 5;
		var->blue.length = 5;
		var->transp.offset = 15;
		var->transp.length = 1;
		break;
	case 16:
		var->red.offset = 11;
		var->green.offset = 5;
		var->blue.offset = 0;
		var->red.length = 5;
		var->green.length = 6;
		var->blue.length = 5;
		var->transp.offset = 0;
		break;
	case 24:
		var->red.offset = 16;
		var->green.offset = 8;
		var->blue.offset = 0;
		var->red.length = 8;
		var->green.length = 8;
		var->blue.length = 8;
		var->transp.offset = 0;
		var->transp.length = 0;
		break;
	case 32:
		var->red.offset = 16;
		var->green.offset = 8;
		var->blue.offset = 0;
		var->red.length = 8;
		var->green.length = 8;
		var->blue.length = 8;
		var->transp.offset = 24;
		var->transp.length = 8;
		break;
	default:
		break;
	}
}

/**
 * drm_fb_helper_check_var - implementation for &fb_ops.fb_check_var
 * @var: screeninfo to check
 * @info: fbdev registered by the helper
 */
int drm_fb_helper_check_var(struct fb_var_screeninfo *var,
			    struct fb_info *info)
{
	struct drm_fb_helper *fb_helper = info->par;
	struct drm_framebuffer *fb = fb_helper->fb;
	struct drm_device *dev = fb_helper->dev;

	if (in_dbg_master())
		return -EINVAL;

	if (var->pixclock != 0) {
		drm_dbg_kms(dev, "fbdev emulation doesn't support changing the pixel clock, value of pixclock is ignored\n");
		var->pixclock = 0;
	}

	if ((drm_format_info_block_width(fb->format, 0) > 1) ||
	    (drm_format_info_block_height(fb->format, 0) > 1))
		return -EINVAL;

	/*
	 * Changes struct fb_var_screeninfo are currently not pushed back
	 * to KMS, hence fail if different settings are requested.
	 */
	if (var->bits_per_pixel > fb->format->cpp[0] * 8 ||
	    var->xres > fb->width || var->yres > fb->height ||
	    var->xres_virtual > fb->width || var->yres_virtual > fb->height) {
		drm_dbg_kms(dev, "fb requested width/height/bpp can't fit in current fb "
			  "request %dx%d-%d (virtual %dx%d) > %dx%d-%d\n",
			  var->xres, var->yres, var->bits_per_pixel,
			  var->xres_virtual, var->yres_virtual,
			  fb->width, fb->height, fb->format->cpp[0] * 8);
		return -EINVAL;
	}

	/*
	 * Workaround for SDL 1.2, which is known to be setting all pixel format
	 * fields values to zero in some cases. We treat this situation as a
	 * kind of "use some reasonable autodetected values".
	 */
	if (!var->red.offset     && !var->green.offset    &&
	    !var->blue.offset    && !var->transp.offset   &&
	    !var->red.length     && !var->green.length    &&
	    !var->blue.length    && !var->transp.length   &&
	    !var->red.msb_right  && !var->green.msb_right &&
	    !var->blue.msb_right && !var->transp.msb_right) {
		drm_fb_helper_fill_pixel_fmt(var, fb->format->depth);
	}

	/*
	 * Likewise, bits_per_pixel should be rounded up to a supported value.
	 */
	var->bits_per_pixel = fb->format->cpp[0] * 8;

	/*
	 * drm fbdev emulation doesn't support changing the pixel format at all,
	 * so reject all pixel format changing requests.
	 */
	if (!drm_fb_pixel_format_equal(var, &info->var)) {
		drm_dbg_kms(dev, "fbdev emulation doesn't support changing the pixel format\n");
		return -EINVAL;
	}

	return 0;
}
EXPORT_SYMBOL(drm_fb_helper_check_var);

/**
 * drm_fb_helper_set_par - implementation for &fb_ops.fb_set_par
 * @info: fbdev registered by the helper
 *
 * This will let fbcon do the mode init and is called at initialization time by
 * the fbdev core when registering the driver, and later on through the hotplug
 * callback.
 */
int drm_fb_helper_set_par(struct fb_info *info)
{
	struct drm_fb_helper *fb_helper = info->par;
	struct fb_var_screeninfo *var = &info->var;
	bool force;

	if (oops_in_progress)
		return -EBUSY;

	if (var->pixclock != 0) {
		drm_err(fb_helper->dev, "PIXEL CLOCK SET\n");
		return -EINVAL;
	}

	/*
	 * Normally we want to make sure that a kms master takes precedence over
	 * fbdev, to avoid fbdev flickering and occasionally stealing the
	 * display status. But Xorg first sets the vt back to text mode using
	 * the KDSET IOCTL with KD_TEXT, and only after that drops the master
	 * status when exiting.
	 *
	 * In the past this was caught by drm_fb_helper_lastclose(), but on
	 * modern systems where logind always keeps a drm fd open to orchestrate
	 * the vt switching, this doesn't work.
	 *
	 * To not break the userspace ABI we have this special case here, which
	 * is only used for the above case. Everything else uses the normal
	 * commit function, which ensures that we never steal the display from
	 * an active drm master.
	 */
	force = var->activate & FB_ACTIVATE_KD_TEXT;

	__drm_fb_helper_restore_fbdev_mode_unlocked(fb_helper, force);

	return 0;
}
EXPORT_SYMBOL(drm_fb_helper_set_par);

static void pan_set(struct drm_fb_helper *fb_helper, int x, int y)
{
	struct drm_mode_set *mode_set;

	mutex_lock(&fb_helper->client.modeset_mutex);
	drm_client_for_each_modeset(mode_set, &fb_helper->client) {
		mode_set->x = x;
		mode_set->y = y;
	}
	mutex_unlock(&fb_helper->client.modeset_mutex);
}

static int pan_display_atomic(struct fb_var_screeninfo *var,
			      struct fb_info *info)
{
	struct drm_fb_helper *fb_helper = info->par;
	int ret;

	pan_set(fb_helper, var->xoffset, var->yoffset);

	ret = drm_client_modeset_commit_locked(&fb_helper->client);
	if (!ret) {
		info->var.xoffset = var->xoffset;
		info->var.yoffset = var->yoffset;
	} else
		pan_set(fb_helper, info->var.xoffset, info->var.yoffset);

	return ret;
}

static int pan_display_legacy(struct fb_var_screeninfo *var,
			      struct fb_info *info)
{
	struct drm_fb_helper *fb_helper = info->par;
	struct drm_client_dev *client = &fb_helper->client;
	struct drm_mode_set *modeset;
	int ret = 0;

	mutex_lock(&client->modeset_mutex);
	drm_modeset_lock_all(fb_helper->dev);
	drm_client_for_each_modeset(modeset, client) {
		modeset->x = var->xoffset;
		modeset->y = var->yoffset;

		if (modeset->num_connectors) {
			ret = drm_mode_set_config_internal(modeset);
			if (!ret) {
				info->var.xoffset = var->xoffset;
				info->var.yoffset = var->yoffset;
			}
		}
	}
	drm_modeset_unlock_all(fb_helper->dev);
	mutex_unlock(&client->modeset_mutex);

	return ret;
}

/**
 * drm_fb_helper_pan_display - implementation for &fb_ops.fb_pan_display
 * @var: updated screen information
 * @info: fbdev registered by the helper
 */
int drm_fb_helper_pan_display(struct fb_var_screeninfo *var,
			      struct fb_info *info)
{
	struct drm_fb_helper *fb_helper = info->par;
	struct drm_device *dev = fb_helper->dev;
	int ret;

	if (oops_in_progress)
		return -EBUSY;

	mutex_lock(&fb_helper->lock);
	if (!drm_master_internal_acquire(dev)) {
		ret = -EBUSY;
		goto unlock;
	}

	if (drm_drv_uses_atomic_modeset(dev))
		ret = pan_display_atomic(var, info);
	else
		ret = pan_display_legacy(var, info);

	drm_master_internal_release(dev);
unlock:
	mutex_unlock(&fb_helper->lock);

	return ret;
}
EXPORT_SYMBOL(drm_fb_helper_pan_display);

/*
 * Allocates the backing storage and sets up the fbdev info structure through
 * the ->fb_probe callback.
 */
static int drm_fb_helper_single_fb_probe(struct drm_fb_helper *fb_helper,
					 int preferred_bpp)
{
	struct drm_client_dev *client = &fb_helper->client;
	struct drm_device *dev = fb_helper->dev;
	struct drm_mode_config *config = &dev->mode_config;
	int ret = 0;
	int crtc_count = 0;
	struct drm_connector_list_iter conn_iter;
	struct drm_fb_helper_surface_size sizes;
	struct drm_connector *connector;
	struct drm_mode_set *mode_set;
	int best_depth = 0;

	memset(&sizes, 0, sizeof(struct drm_fb_helper_surface_size));
	sizes.surface_depth = 24;
	sizes.surface_bpp = 32;
	sizes.fb_width = (u32)-1;
	sizes.fb_height = (u32)-1;

	/*
	 * If driver picks 8 or 16 by default use that for both depth/bpp
	 * to begin with
	 */
	if (preferred_bpp != sizes.surface_bpp)
		sizes.surface_depth = sizes.surface_bpp = preferred_bpp;

	drm_connector_list_iter_begin(fb_helper->dev, &conn_iter);
	drm_client_for_each_connector_iter(connector, &conn_iter) {
		struct drm_cmdline_mode *cmdline_mode;

		cmdline_mode = &connector->cmdline_mode;

		if (cmdline_mode->bpp_specified) {
			switch (cmdline_mode->bpp) {
			case 8:
				sizes.surface_depth = sizes.surface_bpp = 8;
				break;
			case 15:
				sizes.surface_depth = 15;
				sizes.surface_bpp = 16;
				break;
			case 16:
				sizes.surface_depth = sizes.surface_bpp = 16;
				break;
			case 24:
				sizes.surface_depth = sizes.surface_bpp = 24;
				break;
			case 32:
				sizes.surface_depth = 24;
				sizes.surface_bpp = 32;
				break;
			}
			break;
		}
	}
	drm_connector_list_iter_end(&conn_iter);

	/*
	 * If we run into a situation where, for example, the primary plane
	 * supports RGBA5551 (16 bpp, depth 15) but not RGB565 (16 bpp, depth
	 * 16) we need to scale down the depth of the sizes we request.
	 */
	mutex_lock(&client->modeset_mutex);
	drm_client_for_each_modeset(mode_set, client) {
		struct drm_crtc *crtc = mode_set->crtc;
		struct drm_plane *plane = crtc->primary;
		int j;

		drm_dbg_kms(dev, "test CRTC %u primary plane\n", drm_crtc_index(crtc));

		for (j = 0; j < plane->format_count; j++) {
			const struct drm_format_info *fmt;

			fmt = drm_format_info(plane->format_types[j]);

			/*
			 * Do not consider YUV or other complicated formats
			 * for framebuffers. This means only legacy formats
			 * are supported (fmt->depth is a legacy field) but
			 * the framebuffer emulation can only deal with such
			 * formats, specifically RGB/BGA formats.
			 */
			if (fmt->depth == 0)
				continue;

			/* We found a perfect fit, great */
			if (fmt->depth == sizes.surface_depth) {
				best_depth = fmt->depth;
				break;
			}

			/* Skip depths above what we're looking for */
			if (fmt->depth > sizes.surface_depth)
				continue;

			/* Best depth found so far */
			if (fmt->depth > best_depth)
				best_depth = fmt->depth;
		}
	}
	if (sizes.surface_depth != best_depth && best_depth) {
		drm_info(dev, "requested bpp %d, scaled depth down to %d",
			 sizes.surface_bpp, best_depth);
		sizes.surface_depth = best_depth;
	}

	/* first up get a count of crtcs now in use and new min/maxes width/heights */
	crtc_count = 0;
	drm_client_for_each_modeset(mode_set, client) {
		struct drm_display_mode *desired_mode;
		int x, y, j;
		/* in case of tile group, are we the last tile vert or horiz?
		 * If no tile group you are always the last one both vertically
		 * and horizontally
		 */
		bool lastv = true, lasth = true;

		desired_mode = mode_set->mode;

		if (!desired_mode)
			continue;

		crtc_count++;

		x = mode_set->x;
		y = mode_set->y;

		sizes.surface_width  = max_t(u32, desired_mode->hdisplay + x, sizes.surface_width);
		sizes.surface_height = max_t(u32, desired_mode->vdisplay + y, sizes.surface_height);

		for (j = 0; j < mode_set->num_connectors; j++) {
			struct drm_connector *connector = mode_set->connectors[j];

			if (connector->has_tile &&
			    desired_mode->hdisplay == connector->tile_h_size &&
			    desired_mode->vdisplay == connector->tile_v_size) {
				lasth = (connector->tile_h_loc == (connector->num_h_tile - 1));
				lastv = (connector->tile_v_loc == (connector->num_v_tile - 1));
				/* cloning to multiple tiles is just crazy-talk, so: */
				break;
			}
		}

		if (lasth)
			sizes.fb_width  = min_t(u32, desired_mode->hdisplay + x, sizes.fb_width);
		if (lastv)
			sizes.fb_height = min_t(u32, desired_mode->vdisplay + y, sizes.fb_height);
	}
	mutex_unlock(&client->modeset_mutex);

	if (crtc_count == 0 || sizes.fb_width == -1 || sizes.fb_height == -1) {
		drm_info(dev, "Cannot find any crtc or sizes\n");

		/* First time: disable all crtc's.. */
		if (!fb_helper->deferred_setup)
			drm_client_modeset_commit(client);
		return -EAGAIN;
	}

	/* Handle our overallocation */
	sizes.surface_height *= drm_fbdev_overalloc;
	sizes.surface_height /= 100;
	if (sizes.surface_height > config->max_height) {
		drm_dbg_kms(dev, "Fbdev over-allocation too large; clamping height to %d\n",
			    config->max_height);
		sizes.surface_height = config->max_height;
	}

	/* push down into drivers */
	ret = (*fb_helper->funcs->fb_probe)(fb_helper, &sizes);
	if (ret < 0)
		return ret;

	strcpy(fb_helper->fb->comm, "[fbcon]");
	return 0;
}

static void drm_fb_helper_fill_fix(struct fb_info *info, uint32_t pitch,
				   uint32_t depth)
{
	info->fix.type = FB_TYPE_PACKED_PIXELS;
	info->fix.visual = depth == 8 ? FB_VISUAL_PSEUDOCOLOR :
		FB_VISUAL_TRUECOLOR;
	info->fix.mmio_start = 0;
	info->fix.mmio_len = 0;
	info->fix.type_aux = 0;
	info->fix.xpanstep = 1; /* doing it in hw */
	info->fix.ypanstep = 1; /* doing it in hw */
	info->fix.ywrapstep = 0;
	info->fix.accel = FB_ACCEL_NONE;

	info->fix.line_length = pitch;
}

static void drm_fb_helper_fill_var(struct fb_info *info,
				   struct drm_fb_helper *fb_helper,
				   uint32_t fb_width, uint32_t fb_height)
{
	struct drm_framebuffer *fb = fb_helper->fb;

	WARN_ON((drm_format_info_block_width(fb->format, 0) > 1) ||
		(drm_format_info_block_height(fb->format, 0) > 1));
	info->pseudo_palette = fb_helper->pseudo_palette;
	info->var.xres_virtual = fb->width;
	info->var.yres_virtual = fb->height;
	info->var.bits_per_pixel = fb->format->cpp[0] * 8;
	info->var.accel_flags = FB_ACCELF_TEXT;
	info->var.xoffset = 0;
	info->var.yoffset = 0;
	info->var.activate = FB_ACTIVATE_NOW;

	drm_fb_helper_fill_pixel_fmt(&info->var, fb->format->depth);

	info->var.xres = fb_width;
	info->var.yres = fb_height;
}

/**
 * drm_fb_helper_fill_info - initializes fbdev information
 * @info: fbdev instance to set up
 * @fb_helper: fb helper instance to use as template
 * @sizes: describes fbdev size and scanout surface size
 *
 * Sets up the variable and fixed fbdev metainformation from the given fb helper
 * instance and the drm framebuffer allocated in &drm_fb_helper.fb.
 *
 * Drivers should call this (or their equivalent setup code) from their
 * &drm_fb_helper_funcs.fb_probe callback after having allocated the fbdev
 * backing storage framebuffer.
 */
void drm_fb_helper_fill_info(struct fb_info *info,
			     struct drm_fb_helper *fb_helper,
			     struct drm_fb_helper_surface_size *sizes)
{
	struct drm_framebuffer *fb = fb_helper->fb;

	drm_fb_helper_fill_fix(info, fb->pitches[0], fb->format->depth);
	drm_fb_helper_fill_var(info, fb_helper,
			       sizes->fb_width, sizes->fb_height);

	info->par = fb_helper;
	snprintf(info->fix.id, sizeof(info->fix.id), "%s",
		 fb_helper->dev->driver->name);

}
EXPORT_SYMBOL(drm_fb_helper_fill_info);

/*
 * This is a continuation of drm_setup_crtcs() that sets up anything related
 * to the framebuffer. During initialization, drm_setup_crtcs() is called before
 * the framebuffer has been allocated (fb_helper->fb and fb_helper->fbdev).
 * So, any setup that touches those fields needs to be done here instead of in
 * drm_setup_crtcs().
 */
static void drm_setup_crtcs_fb(struct drm_fb_helper *fb_helper)
{
	struct drm_client_dev *client = &fb_helper->client;
	struct drm_connector_list_iter conn_iter;
	struct fb_info *info = fb_helper->fbdev;
	unsigned int rotation, sw_rotations = 0;
	struct drm_connector *connector;
	struct drm_mode_set *modeset;

	mutex_lock(&client->modeset_mutex);
	drm_client_for_each_modeset(modeset, client) {
		if (!modeset->num_connectors)
			continue;

		modeset->fb = fb_helper->fb;

		if (drm_client_rotation(modeset, &rotation))
			/* Rotating in hardware, fbcon should not rotate */
			sw_rotations |= DRM_MODE_ROTATE_0;
		else
			sw_rotations |= rotation;
	}
	mutex_unlock(&client->modeset_mutex);

	drm_connector_list_iter_begin(fb_helper->dev, &conn_iter);
	drm_client_for_each_connector_iter(connector, &conn_iter) {

		/* use first connected connector for the physical dimensions */
		if (connector->status == connector_status_connected) {
			info->var.width = connector->display_info.width_mm;
			info->var.height = connector->display_info.height_mm;
			break;
		}
	}
	drm_connector_list_iter_end(&conn_iter);

	switch (sw_rotations) {
	case DRM_MODE_ROTATE_0:
		info->fbcon_rotate_hint = FB_ROTATE_UR;
		break;
	case DRM_MODE_ROTATE_90:
		info->fbcon_rotate_hint = FB_ROTATE_CCW;
		break;
	case DRM_MODE_ROTATE_180:
		info->fbcon_rotate_hint = FB_ROTATE_UD;
		break;
	case DRM_MODE_ROTATE_270:
		info->fbcon_rotate_hint = FB_ROTATE_CW;
		break;
	default:
		/*
		 * Multiple bits are set / multiple rotations requested
		 * fbcon cannot handle separate rotation settings per
		 * output, so fallback to unrotated.
		 */
		info->fbcon_rotate_hint = FB_ROTATE_UR;
	}
}

/* Note: Drops fb_helper->lock before returning. */
static int
__drm_fb_helper_initial_config_and_unlock(struct drm_fb_helper *fb_helper,
					  int bpp_sel)
{
	struct drm_device *dev = fb_helper->dev;
	struct fb_info *info;
	unsigned int width, height;
	int ret;

	width = dev->mode_config.max_width;
	height = dev->mode_config.max_height;

	drm_client_modeset_probe(&fb_helper->client, width, height);
	ret = drm_fb_helper_single_fb_probe(fb_helper, bpp_sel);
	if (ret < 0) {
		if (ret == -EAGAIN) {
			fb_helper->preferred_bpp = bpp_sel;
			fb_helper->deferred_setup = true;
			ret = 0;
		}
		mutex_unlock(&fb_helper->lock);

		return ret;
	}
	drm_setup_crtcs_fb(fb_helper);

	fb_helper->deferred_setup = false;

	info = fb_helper->fbdev;
	info->var.pixclock = 0;
	/* Shamelessly allow physical address leaking to userspace */
#if IS_ENABLED(CONFIG_DRM_FBDEV_LEAK_PHYS_SMEM)
	if (!drm_leak_fbdev_smem)
#endif
		/* don't leak any physical addresses to userspace */
		info->flags |= FBINFO_HIDE_SMEM_START;

	/* Need to drop locks to avoid recursive deadlock in
	 * register_framebuffer. This is ok because the only thing left to do is
	 * register the fbdev emulation instance in kernel_fb_helper_list. */
	mutex_unlock(&fb_helper->lock);

	ret = register_framebuffer(info);
	if (ret < 0)
		return ret;

	drm_info(dev, "fb%d: %s frame buffer device\n",
		 info->node, info->fix.id);

	mutex_lock(&kernel_fb_helper_lock);
	if (list_empty(&kernel_fb_helper_list))
		register_sysrq_key('v', &sysrq_drm_fb_helper_restore_op);

	list_add(&fb_helper->kernel_fb_list, &kernel_fb_helper_list);
	mutex_unlock(&kernel_fb_helper_lock);

	return 0;
}

/**
 * drm_fb_helper_initial_config - setup a sane initial connector configuration
 * @fb_helper: fb_helper device struct
 * @bpp_sel: bpp value to use for the framebuffer configuration
 *
 * Scans the CRTCs and connectors and tries to put together an initial setup.
 * At the moment, this is a cloned configuration across all heads with
 * a new framebuffer object as the backing store.
 *
 * Note that this also registers the fbdev and so allows userspace to call into
 * the driver through the fbdev interfaces.
 *
 * This function will call down into the &drm_fb_helper_funcs.fb_probe callback
 * to let the driver allocate and initialize the fbdev info structure and the
 * drm framebuffer used to back the fbdev. drm_fb_helper_fill_info() is provided
 * as a helper to setup simple default values for the fbdev info structure.
 *
 * HANG DEBUGGING:
 *
 * When you have fbcon support built-in or already loaded, this function will do
 * a full modeset to setup the fbdev console. Due to locking misdesign in the
 * VT/fbdev subsystem that entire modeset sequence has to be done while holding
 * console_lock. Until console_unlock is called no dmesg lines will be sent out
 * to consoles, not even serial console. This means when your driver crashes,
 * you will see absolutely nothing else but a system stuck in this function,
 * with no further output. Any kind of printk() you place within your own driver
 * or in the drm core modeset code will also never show up.
 *
 * Standard debug practice is to run the fbcon setup without taking the
 * console_lock as a hack, to be able to see backtraces and crashes on the
 * serial line. This can be done by setting the fb.lockless_register_fb=1 kernel
 * cmdline option.
 *
 * The other option is to just disable fbdev emulation since very likely the
 * first modeset from userspace will crash in the same way, and is even easier
 * to debug. This can be done by setting the drm_kms_helper.fbdev_emulation=0
 * kernel cmdline option.
 *
 * RETURNS:
 * Zero if everything went ok, nonzero otherwise.
 */
int drm_fb_helper_initial_config(struct drm_fb_helper *fb_helper, int bpp_sel)
{
	int ret;

	if (!drm_fbdev_emulation)
		return 0;

	mutex_lock(&fb_helper->lock);
	ret = __drm_fb_helper_initial_config_and_unlock(fb_helper, bpp_sel);

	return ret;
}
EXPORT_SYMBOL(drm_fb_helper_initial_config);

/**
 * drm_fb_helper_hotplug_event - respond to a hotplug notification by
 *                               probing all the outputs attached to the fb
 * @fb_helper: driver-allocated fbdev helper, can be NULL
 *
 * Scan the connectors attached to the fb_helper and try to put together a
 * setup after notification of a change in output configuration.
 *
 * Called at runtime, takes the mode config locks to be able to check/change the
 * modeset configuration. Must be run from process context (which usually means
 * either the output polling work or a work item launched from the driver's
 * hotplug interrupt).
 *
 * Note that drivers may call this even before calling
 * drm_fb_helper_initial_config but only after drm_fb_helper_init. This allows
 * for a race-free fbcon setup and will make sure that the fbdev emulation will
 * not miss any hotplug events.
 *
 * RETURNS:
 * 0 on success and a non-zero error code otherwise.
 */
int drm_fb_helper_hotplug_event(struct drm_fb_helper *fb_helper)
{
	int err = 0;

	if (!drm_fbdev_emulation || !fb_helper)
		return 0;

	mutex_lock(&fb_helper->lock);
	if (fb_helper->deferred_setup) {
		err = __drm_fb_helper_initial_config_and_unlock(fb_helper,
				fb_helper->preferred_bpp);
		return err;
	}

	if (!fb_helper->fb || !drm_master_internal_acquire(fb_helper->dev)) {
		fb_helper->delayed_hotplug = true;
		mutex_unlock(&fb_helper->lock);
		return err;
	}

	drm_master_internal_release(fb_helper->dev);

	drm_dbg_kms(fb_helper->dev, "\n");

	drm_client_modeset_probe(&fb_helper->client, fb_helper->fb->width, fb_helper->fb->height);
	drm_setup_crtcs_fb(fb_helper);
	mutex_unlock(&fb_helper->lock);

	drm_fb_helper_set_par(fb_helper->fbdev);

	return 0;
}
EXPORT_SYMBOL(drm_fb_helper_hotplug_event);

/**
 * drm_fb_helper_lastclose - DRM driver lastclose helper for fbdev emulation
 * @dev: DRM device
 *
 * This function can be used as the &drm_driver->lastclose callback for drivers
 * that only need to call drm_fb_helper_restore_fbdev_mode_unlocked().
 */
void drm_fb_helper_lastclose(struct drm_device *dev)
{
	drm_fb_helper_restore_fbdev_mode_unlocked(dev->fb_helper);
}
EXPORT_SYMBOL(drm_fb_helper_lastclose);

/**
 * drm_fb_helper_output_poll_changed - DRM mode config \.output_poll_changed
 *                                     helper for fbdev emulation
 * @dev: DRM device
 *
 * This function can be used as the
 * &drm_mode_config_funcs.output_poll_changed callback for drivers that only
 * need to call drm_fb_helper_hotplug_event().
 */
void drm_fb_helper_output_poll_changed(struct drm_device *dev)
{
	drm_fb_helper_hotplug_event(dev->fb_helper);
}
EXPORT_SYMBOL(drm_fb_helper_output_poll_changed);

/* @user: 1=userspace, 0=fbcon */
static int drm_fbdev_fb_open(struct fb_info *info, int user)
{
	struct drm_fb_helper *fb_helper = info->par;

	/* No need to take a ref for fbcon because it unbinds on unregister */
	if (user && !try_module_get(fb_helper->dev->driver->fops->owner))
		return -ENODEV;

	return 0;
}

static int drm_fbdev_fb_release(struct fb_info *info, int user)
{
	struct drm_fb_helper *fb_helper = info->par;

	if (user)
		module_put(fb_helper->dev->driver->fops->owner);

	return 0;
}

static void drm_fbdev_cleanup(struct drm_fb_helper *fb_helper)
{
	struct fb_info *fbi = fb_helper->fbdev;
	void *shadow = NULL;

	if (!fb_helper->dev)
		return;

	if (fbi) {
		if (fbi->fbdefio)
			fb_deferred_io_cleanup(fbi);
		if (drm_fbdev_use_shadow_fb(fb_helper))
			shadow = fbi->screen_buffer;
	}

	drm_fb_helper_fini(fb_helper);

	if (shadow)
		vfree(shadow);
	else if (fb_helper->buffer)
		drm_client_buffer_vunmap(fb_helper->buffer);

	drm_client_framebuffer_delete(fb_helper->buffer);
}

static void drm_fbdev_release(struct drm_fb_helper *fb_helper)
{
	drm_fbdev_cleanup(fb_helper);
	drm_client_release(&fb_helper->client);
	kfree(fb_helper);
}

/*
 * fb_ops.fb_destroy is called by the last put_fb_info() call at the end of
 * unregister_framebuffer() or fb_release().
 */
static void drm_fbdev_fb_destroy(struct fb_info *info)
{
	drm_fbdev_release(info->par);
}

static int drm_fbdev_fb_mmap(struct fb_info *info, struct vm_area_struct *vma)
{
	struct drm_fb_helper *fb_helper = info->par;

	if (fb_helper->dev->driver->gem_prime_mmap)
		return fb_helper->dev->driver->gem_prime_mmap(fb_helper->buffer->gem, vma);
	else
		return -ENODEV;
}

static bool drm_fbdev_use_iomem(struct fb_info *info)
{
	struct drm_fb_helper *fb_helper = info->par;
	struct drm_client_buffer *buffer = fb_helper->buffer;

	return !drm_fbdev_use_shadow_fb(fb_helper) && buffer->map.is_iomem;
}

static ssize_t fb_read_screen_base(struct fb_info *info, char __user *buf, size_t count,
				   loff_t pos)
{
	const char __iomem *src = info->screen_base + pos;
	size_t alloc_size = min_t(size_t, count, PAGE_SIZE);
	ssize_t ret = 0;
	int err = 0;
	char *tmp;

	tmp = kmalloc(alloc_size, GFP_KERNEL);
	if (!tmp)
		return -ENOMEM;

	while (count) {
		size_t c = min_t(size_t, count, alloc_size);

		memcpy_fromio(tmp, src, c);
		if (copy_to_user(buf, tmp, c)) {
			err = -EFAULT;
			break;
		}

		src += c;
		buf += c;
		ret += c;
		count -= c;
	}

	kfree(tmp);

	return ret ? ret : err;
}

static ssize_t fb_read_screen_buffer(struct fb_info *info, char __user *buf, size_t count,
				     loff_t pos)
{
	const char *src = info->screen_buffer + pos;

	if (copy_to_user(buf, src, count))
		return -EFAULT;

	return count;
}

static ssize_t drm_fbdev_fb_read(struct fb_info *info, char __user *buf,
				 size_t count, loff_t *ppos)
{
	loff_t pos = *ppos;
	size_t total_size;
	ssize_t ret;

	if (info->screen_size)
		total_size = info->screen_size;
	else
		total_size = info->fix.smem_len;

	if (pos >= total_size)
		return 0;
	if (count >= total_size)
		count = total_size;
	if (total_size - count < pos)
		count = total_size - pos;

	if (drm_fbdev_use_iomem(info))
		ret = fb_read_screen_base(info, buf, count, pos);
	else
		ret = fb_read_screen_buffer(info, buf, count, pos);

	if (ret > 0)
		*ppos += ret;

	return ret;
}

static ssize_t fb_write_screen_base(struct fb_info *info, const char __user *buf, size_t count,
				    loff_t pos)
{
	char __iomem *dst = info->screen_base + pos;
	size_t alloc_size = min_t(size_t, count, PAGE_SIZE);
	ssize_t ret = 0;
	int err = 0;
	u8 *tmp;

	tmp = kmalloc(alloc_size, GFP_KERNEL);
	if (!tmp)
		return -ENOMEM;

	while (count) {
		size_t c = min_t(size_t, count, alloc_size);

		if (copy_from_user(tmp, buf, c)) {
			err = -EFAULT;
			break;
		}
		memcpy_toio(dst, tmp, c);

		dst += c;
		buf += c;
		ret += c;
		count -= c;
	}

	kfree(tmp);

	return ret ? ret : err;
}

static ssize_t fb_write_screen_buffer(struct fb_info *info, const char __user *buf, size_t count,
				      loff_t pos)
{
	char *dst = info->screen_buffer + pos;

	if (copy_from_user(dst, buf, count))
		return -EFAULT;

	return count;
}

static ssize_t drm_fbdev_fb_write(struct fb_info *info, const char __user *buf,
				  size_t count, loff_t *ppos)
{
	loff_t pos = *ppos;
	size_t total_size;
	ssize_t ret;
	int err = 0;

	if (info->screen_size)
		total_size = info->screen_size;
	else
		total_size = info->fix.smem_len;

	if (pos > total_size)
		return -EFBIG;
	if (count > total_size) {
		err = -EFBIG;
		count = total_size;
	}
	if (total_size - count < pos) {
		if (!err)
			err = -ENOSPC;
		count = total_size - pos;
	}

	/*
	 * Copy to framebuffer even if we already logged an error. Emulates
	 * the behavior of the original fbdev implementation.
	 */
	if (drm_fbdev_use_iomem(info))
		ret = fb_write_screen_base(info, buf, count, pos);
	else
		ret = fb_write_screen_buffer(info, buf, count, pos);

	if (ret > 0)
		*ppos += ret;

	if (ret > 0)
		drm_fb_helper_damage(info, 0, 0, info->var.xres_virtual, info->var.yres_virtual);

	return ret ? ret : err;
}

static void drm_fbdev_fb_fillrect(struct fb_info *info,
				  const struct fb_fillrect *rect)
{
	if (drm_fbdev_use_iomem(info))
		drm_fb_helper_cfb_fillrect(info, rect);
	else
		drm_fb_helper_sys_fillrect(info, rect);
}

static void drm_fbdev_fb_copyarea(struct fb_info *info,
				  const struct fb_copyarea *area)
{
	if (drm_fbdev_use_iomem(info))
		drm_fb_helper_cfb_copyarea(info, area);
	else
		drm_fb_helper_sys_copyarea(info, area);
}

static void drm_fbdev_fb_imageblit(struct fb_info *info,
				   const struct fb_image *image)
{
	if (drm_fbdev_use_iomem(info))
		drm_fb_helper_cfb_imageblit(info, image);
	else
		drm_fb_helper_sys_imageblit(info, image);
}

static const struct fb_ops drm_fbdev_fb_ops = {
	.owner		= THIS_MODULE,
	DRM_FB_HELPER_DEFAULT_OPS,
	.fb_open	= drm_fbdev_fb_open,
	.fb_release	= drm_fbdev_fb_release,
	.fb_destroy	= drm_fbdev_fb_destroy,
	.fb_mmap	= drm_fbdev_fb_mmap,
	.fb_read	= drm_fbdev_fb_read,
	.fb_write	= drm_fbdev_fb_write,
	.fb_fillrect	= drm_fbdev_fb_fillrect,
	.fb_copyarea	= drm_fbdev_fb_copyarea,
	.fb_imageblit	= drm_fbdev_fb_imageblit,
};

static struct fb_deferred_io drm_fbdev_defio = {
	.delay		= HZ / 20,
	.deferred_io	= drm_fb_helper_deferred_io,
};

/*
 * This function uses the client API to create a framebuffer backed by a dumb buffer.
 *
 * The _sys_ versions are used for &fb_ops.fb_read, fb_write, fb_fillrect,
 * fb_copyarea, fb_imageblit.
 */
static int drm_fb_helper_generic_probe(struct drm_fb_helper *fb_helper,
				       struct drm_fb_helper_surface_size *sizes)
{
	struct drm_client_dev *client = &fb_helper->client;
	struct drm_device *dev = fb_helper->dev;
	struct drm_client_buffer *buffer;
	struct drm_framebuffer *fb;
	struct fb_info *fbi;
	u32 format;
	struct dma_buf_map map;
	int ret;

	drm_dbg_kms(dev, "surface width(%d), height(%d) and bpp(%d)\n",
		    sizes->surface_width, sizes->surface_height,
		    sizes->surface_bpp);

	format = drm_mode_legacy_fb_format(sizes->surface_bpp, sizes->surface_depth);
	buffer = drm_client_framebuffer_create(client, sizes->surface_width,
					       sizes->surface_height, format);
	if (IS_ERR(buffer))
		return PTR_ERR(buffer);

	fb_helper->buffer = buffer;
	fb_helper->fb = buffer->fb;
	fb = buffer->fb;

	fbi = drm_fb_helper_alloc_fbi(fb_helper);
	if (IS_ERR(fbi))
		return PTR_ERR(fbi);

	fbi->fbops = &drm_fbdev_fb_ops;
	fbi->screen_size = fb->height * fb->pitches[0];
	fbi->fix.smem_len = fbi->screen_size;

	drm_fb_helper_fill_info(fbi, fb_helper, sizes);

	if (drm_fbdev_use_shadow_fb(fb_helper)) {
		fbi->screen_buffer = vzalloc(fbi->screen_size);
		if (!fbi->screen_buffer)
			return -ENOMEM;

		fbi->fbdefio = &drm_fbdev_defio;

		fb_deferred_io_init(fbi);
	} else {
		/* buffer is mapped for HW framebuffer */
		ret = drm_client_buffer_vmap(fb_helper->buffer, &map);
		if (ret)
			return ret;
		if (map.is_iomem)
			fbi->screen_base = map.vaddr_iomem;
		else
			fbi->screen_buffer = map.vaddr;

		/*
		 * Shamelessly leak the physical address to user-space. As
		 * page_to_phys() is undefined for I/O memory, warn in this
		 * case.
		 */
#if IS_ENABLED(CONFIG_DRM_FBDEV_LEAK_PHYS_SMEM)
		if (drm_leak_fbdev_smem && fbi->fix.smem_start == 0 &&
		    !drm_WARN_ON_ONCE(dev, map.is_iomem))
			fbi->fix.smem_start =
				page_to_phys(virt_to_page(fbi->screen_buffer));
#endif
	}

	return 0;
}

static const struct drm_fb_helper_funcs drm_fb_helper_generic_funcs = {
	.fb_probe = drm_fb_helper_generic_probe,
};

static void drm_fbdev_client_unregister(struct drm_client_dev *client)
{
	struct drm_fb_helper *fb_helper = drm_fb_helper_from_client(client);

	if (fb_helper->fbdev)
		/* drm_fbdev_fb_destroy() takes care of cleanup */
		drm_fb_helper_unregister_fbi(fb_helper);
	else
		drm_fbdev_release(fb_helper);
}

static int drm_fbdev_client_restore(struct drm_client_dev *client)
{
	drm_fb_helper_lastclose(client->dev);

	return 0;
}

static int drm_fbdev_client_hotplug(struct drm_client_dev *client)
{
	struct drm_fb_helper *fb_helper = drm_fb_helper_from_client(client);
	struct drm_device *dev = client->dev;
	int ret;

	/* Setup is not retried if it has failed */
	if (!fb_helper->dev && fb_helper->funcs)
		return 0;

	if (dev->fb_helper)
		return drm_fb_helper_hotplug_event(dev->fb_helper);

	if (!dev->mode_config.num_connector) {
		drm_dbg_kms(dev, "No connectors found, will not create framebuffer!\n");
		return 0;
	}

	drm_fb_helper_prepare(dev, fb_helper, &drm_fb_helper_generic_funcs);

	ret = drm_fb_helper_init(dev, fb_helper);
	if (ret)
		goto err;

	if (!drm_drv_uses_atomic_modeset(dev))
		drm_helper_disable_unused_functions(dev);

	ret = drm_fb_helper_initial_config(fb_helper, fb_helper->preferred_bpp);
	if (ret)
		goto err_cleanup;

	return 0;

err_cleanup:
	drm_fbdev_cleanup(fb_helper);
err:
	fb_helper->dev = NULL;
	fb_helper->fbdev = NULL;

	drm_err(dev, "fbdev: Failed to setup generic emulation (ret=%d)\n", ret);

	return ret;
}

static const struct drm_client_funcs drm_fbdev_client_funcs = {
	.owner		= THIS_MODULE,
	.unregister	= drm_fbdev_client_unregister,
	.restore	= drm_fbdev_client_restore,
	.hotplug	= drm_fbdev_client_hotplug,
};

/**
 * drm_fbdev_generic_setup() - Setup generic fbdev emulation
 * @dev: DRM device
 * @preferred_bpp: Preferred bits per pixel for the device.
 *                 @dev->mode_config.preferred_depth is used if this is zero.
 *
 * This function sets up generic fbdev emulation for drivers that supports
 * dumb buffers with a virtual address and that can be mmap'ed.
 * drm_fbdev_generic_setup() shall be called after the DRM driver registered
 * the new DRM device with drm_dev_register().
 *
 * Restore, hotplug events and teardown are all taken care of. Drivers that do
 * suspend/resume need to call drm_fb_helper_set_suspend_unlocked() themselves.
 * Simple drivers might use drm_mode_config_helper_suspend().
 *
 * Drivers that set the dirty callback on their framebuffer will get a shadow
 * fbdev buffer that is blitted onto the real buffer. This is done in order to
 * make deferred I/O work with all kinds of buffers. A shadow buffer can be
 * requested explicitly by setting struct drm_mode_config.prefer_shadow or
 * struct drm_mode_config.prefer_shadow_fbdev to true beforehand. This is
 * required to use generic fbdev emulation with SHMEM helpers.
 *
 * This function is safe to call even when there are no connectors present.
 * Setup will be retried on the next hotplug event.
 *
 * The fbdev is destroyed by drm_dev_unregister().
 */
void drm_fbdev_generic_setup(struct drm_device *dev,
			     unsigned int preferred_bpp)
{
	struct drm_fb_helper *fb_helper;
	int ret;

	drm_WARN(dev, !dev->registered, "Device has not been registered.\n");
	drm_WARN(dev, dev->fb_helper, "fb_helper is already set!\n");

	if (!drm_fbdev_emulation)
		return;

	fb_helper = kzalloc(sizeof(*fb_helper), GFP_KERNEL);
	if (!fb_helper) {
		drm_err(dev, "Failed to allocate fb_helper\n");
		return;
	}

	ret = drm_client_init(dev, &fb_helper->client, "fbdev", &drm_fbdev_client_funcs);
	if (ret) {
		kfree(fb_helper);
		drm_err(dev, "Failed to register client: %d\n", ret);
		return;
	}

	/*
	 * FIXME: This mixes up depth with bpp, which results in a glorious
	 * mess, resulting in some drivers picking wrong fbdev defaults and
	 * others wrong preferred_depth defaults.
	 */
	if (!preferred_bpp)
		preferred_bpp = dev->mode_config.preferred_depth;
	if (!preferred_bpp)
		preferred_bpp = 32;
	fb_helper->preferred_bpp = preferred_bpp;

	ret = drm_fbdev_client_hotplug(&fb_helper->client);
	if (ret)
		drm_dbg_kms(dev, "client hotplug ret=%d\n", ret);

	drm_client_register(&fb_helper->client);
}
EXPORT_SYMBOL(drm_fbdev_generic_setup);<|MERGE_RESOLUTION|>--- conflicted
+++ resolved
@@ -385,16 +385,8 @@
 	dma_buf_map_incr(dst, offset); /* go to first pixel within clip rect */
 
 	for (y = clip->y1; y < clip->y2; y++) {
-<<<<<<< HEAD
-		if (!fb_helper->dev->mode_config.fbdev_use_iomem)
-			memcpy(dst, src, len);
-		else
-			memcpy_toio((void __iomem *)dst, src, len);
-
-=======
 		dma_buf_map_memcpy_to(dst, src, len);
 		dma_buf_map_incr(dst, fb->pitches[0]);
->>>>>>> c1084c27
 		src += fb->pitches[0];
 	}
 }
