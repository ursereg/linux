--- conflicted
+++ resolved
@@ -184,50 +184,8 @@
 void intel_engine_stop(struct intel_engine_cs *engine);
 void intel_engine_cleanup(struct intel_engine_cs *engine);
 
-<<<<<<< HEAD
-int __must_check intel_ring_cacheline_align(struct i915_request *rq);
-
-u32 __must_check *intel_ring_begin(struct i915_request *rq, unsigned int n);
-
-static inline void intel_ring_advance(struct i915_request *rq, u32 *cs)
-{
-	/* Dummy function.
-	 *
-	 * This serves as a placeholder in the code so that the reader
-	 * can compare against the preceding intel_ring_begin() and
-	 * check that the number of dwords emitted matches the space
-	 * reserved for the command packet (i.e. the value passed to
-	 * intel_ring_begin()).
-	 */
-	GEM_BUG_ON((rq->ring->vaddr + rq->ring->emit) != cs);
-}
-
-static inline u32 intel_ring_wrap(const struct intel_ring *ring, u32 pos)
-{
-	return pos & (ring->size - 1);
-}
-
-static inline int intel_ring_direction(const struct intel_ring *ring,
-				       u32 next, u32 prev)
-{
-	typecheck(typeof(ring->size), next);
-	typecheck(typeof(ring->size), prev);
-	return (next - prev) << ring->wrap;
-}
-
-static inline bool
-intel_ring_offset_valid(const struct intel_ring *ring,
-			unsigned int pos)
-{
-	if (pos & -ring->size) /* must be strictly within the ring */
-		return false;
-
-	if (!IS_ALIGNED(pos, 8)) /* must be qword aligned */
-		return false;
-=======
 int intel_engines_init_mmio(struct intel_gt *gt);
 int intel_engines_init(struct intel_gt *gt);
->>>>>>> c1084c27
 
 void intel_engine_free_request_pool(struct intel_engine_cs *engine);
 
