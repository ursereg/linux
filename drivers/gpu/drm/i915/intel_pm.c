--- conflicted
+++ resolved
@@ -5512,13 +5512,9 @@
 	 * WaIncreaseLatencyIPCEnabled: kbl,cfl
 	 * Display WA #1141: kbl,cfl
 	 */
-<<<<<<< HEAD
-	if ((IS_KABYLAKE(dev_priv) || IS_COFFEELAKE(dev_priv)) &&
-=======
 	if ((IS_KABYLAKE(dev_priv) ||
 	     IS_COFFEELAKE(dev_priv) ||
 	     IS_COMETLAKE(dev_priv)) &&
->>>>>>> c1084c27
 	    dev_priv->ipc_enabled)
 		latency += 4;
 
@@ -7479,26 +7475,9 @@
 	intel_uncore_write(&dev_priv->uncore, ILK_DPFC_CHICKEN,
 		   ILK_DPFC_CHICKEN_COMP_DUMMY_PIXEL);
 
-<<<<<<< HEAD
-	/* WaEnable32PlaneMode:icl */
-	I915_WRITE(GEN9_CSFE_CHICKEN1_RCS,
-		   _MASKED_BIT_ENABLE(GEN11_ENABLE_32_PLANE_MODE));
-
-	/*
-	 * Wa_1408615072:icl,ehl  (vsunit)
-	 * Wa_1407596294:icl,ehl  (hsunit)
-	 */
-	intel_uncore_rmw(&dev_priv->uncore, UNSLICE_UNIT_LEVEL_CLKGATE,
-			 0, VSUNIT_CLKGATE_DIS | HSUNIT_CLKGATE_DIS);
-
-	/* Wa_1407352427:icl,ehl */
-	intel_uncore_rmw(&dev_priv->uncore, UNSLICE_UNIT_LEVEL_CLKGATE2,
-			 0, PSDUNIT_CLKGATE_DIS);
-=======
 	/*Wa_14010594013:icl, ehl */
 	intel_uncore_rmw(&dev_priv->uncore, GEN8_CHICKEN_DCPR_1,
 			 0, ICL_DELAY_PMRSP);
->>>>>>> c1084c27
 }
 
 static void gen12lp_init_clock_gating(struct drm_i915_private *dev_priv)
