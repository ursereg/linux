/*
 * SPDX-License-Identifier: MIT
 *
 * Copyright © 2016 Intel Corporation
 */

#include <linux/prime_numbers.h>

#include "gt/intel_engine_pm.h"
#include "gt/intel_gpu_commands.h"
#include "gt/intel_gt.h"
#include "gt/intel_gt_pm.h"
#include "gem/i915_gem_region.h"
#include "huge_gem_object.h"
#include "i915_selftest.h"
#include "selftests/i915_random.h"
#include "selftests/igt_flush_test.h"
#include "selftests/igt_mmap.h"

struct tile {
	unsigned int width;
	unsigned int height;
	unsigned int stride;
	unsigned int size;
	unsigned int tiling;
	unsigned int swizzle;
};

static u64 swizzle_bit(unsigned int bit, u64 offset)
{
	return (offset & BIT_ULL(bit)) >> (bit - 6);
}

static u64 tiled_offset(const struct tile *tile, u64 v)
{
	u64 x, y;

	if (tile->tiling == I915_TILING_NONE)
		return v;

	y = div64_u64_rem(v, tile->stride, &x);
	v = div64_u64_rem(y, tile->height, &y) * tile->stride * tile->height;

	if (tile->tiling == I915_TILING_X) {
		v += y * tile->width;
		v += div64_u64_rem(x, tile->width, &x) << tile->size;
		v += x;
	} else if (tile->width == 128) {
		const unsigned int ytile_span = 16;
		const unsigned int ytile_height = 512;

		v += y * ytile_span;
		v += div64_u64_rem(x, ytile_span, &x) * ytile_height;
		v += x;
	} else {
		const unsigned int ytile_span = 32;
		const unsigned int ytile_height = 256;

		v += y * ytile_span;
		v += div64_u64_rem(x, ytile_span, &x) * ytile_height;
		v += x;
	}

	switch (tile->swizzle) {
	case I915_BIT_6_SWIZZLE_9:
		v ^= swizzle_bit(9, v);
		break;
	case I915_BIT_6_SWIZZLE_9_10:
		v ^= swizzle_bit(9, v) ^ swizzle_bit(10, v);
		break;
	case I915_BIT_6_SWIZZLE_9_11:
		v ^= swizzle_bit(9, v) ^ swizzle_bit(11, v);
		break;
	case I915_BIT_6_SWIZZLE_9_10_11:
		v ^= swizzle_bit(9, v) ^ swizzle_bit(10, v) ^ swizzle_bit(11, v);
		break;
	}

	return v;
}

static int check_partial_mapping(struct drm_i915_gem_object *obj,
				 const struct tile *tile,
				 struct rnd_state *prng)
{
	const unsigned long npages = obj->base.size / PAGE_SIZE;
	struct i915_ggtt_view view;
	struct i915_vma *vma;
	unsigned long page;
	u32 __iomem *io;
	struct page *p;
	unsigned int n;
	u64 offset;
	u32 *cpu;
	int err;

	err = i915_gem_object_set_tiling(obj, tile->tiling, tile->stride);
	if (err) {
		pr_err("Failed to set tiling mode=%u, stride=%u, err=%d\n",
		       tile->tiling, tile->stride, err);
		return err;
	}

	GEM_BUG_ON(i915_gem_object_get_tiling(obj) != tile->tiling);
	GEM_BUG_ON(i915_gem_object_get_stride(obj) != tile->stride);

	i915_gem_object_lock(obj, NULL);
	err = i915_gem_object_set_to_gtt_domain(obj, true);
	i915_gem_object_unlock(obj);
	if (err) {
		pr_err("Failed to flush to GTT write domain; err=%d\n", err);
		return err;
	}

	page = i915_prandom_u32_max_state(npages, prng);
	view = compute_partial_view(obj, page, MIN_CHUNK_PAGES);

	vma = i915_gem_object_ggtt_pin(obj, &view, 0, 0, PIN_MAPPABLE);
	if (IS_ERR(vma)) {
		pr_err("Failed to pin partial view: offset=%lu; err=%d\n",
		       page, (int)PTR_ERR(vma));
		return PTR_ERR(vma);
	}

	n = page - view.partial.offset;
	GEM_BUG_ON(n >= view.partial.size);

	io = i915_vma_pin_iomap(vma);
	i915_vma_unpin(vma);
	if (IS_ERR(io)) {
		pr_err("Failed to iomap partial view: offset=%lu; err=%d\n",
		       page, (int)PTR_ERR(io));
		err = PTR_ERR(io);
		goto out;
	}

	iowrite32(page, io + n * PAGE_SIZE / sizeof(*io));
	i915_vma_unpin_iomap(vma);

	offset = tiled_offset(tile, page << PAGE_SHIFT);
	if (offset >= obj->base.size)
		goto out;

	intel_gt_flush_ggtt_writes(&to_i915(obj->base.dev)->gt);

	p = i915_gem_object_get_page(obj, offset >> PAGE_SHIFT);
	cpu = kmap(p) + offset_in_page(offset);
	drm_clflush_virt_range(cpu, sizeof(*cpu));
	if (*cpu != (u32)page) {
		pr_err("Partial view for %lu [%u] (offset=%llu, size=%u [%llu, row size %u], fence=%d, tiling=%d, stride=%d) misalignment, expected write to page (%llu + %u [0x%llx]) of 0x%x, found 0x%x\n",
		       page, n,
		       view.partial.offset,
		       view.partial.size,
		       vma->size >> PAGE_SHIFT,
		       tile->tiling ? tile_row_pages(obj) : 0,
		       vma->fence ? vma->fence->id : -1, tile->tiling, tile->stride,
		       offset >> PAGE_SHIFT,
		       (unsigned int)offset_in_page(offset),
		       offset,
		       (u32)page, *cpu);
		err = -EINVAL;
	}
	*cpu = 0;
	drm_clflush_virt_range(cpu, sizeof(*cpu));
	kunmap(p);

out:
	__i915_vma_put(vma);
	return err;
}

static int check_partial_mappings(struct drm_i915_gem_object *obj,
				  const struct tile *tile,
				  unsigned long end_time)
{
	const unsigned int nreal = obj->scratch / PAGE_SIZE;
	const unsigned long npages = obj->base.size / PAGE_SIZE;
	struct i915_vma *vma;
	unsigned long page;
	int err;

	err = i915_gem_object_set_tiling(obj, tile->tiling, tile->stride);
	if (err) {
		pr_err("Failed to set tiling mode=%u, stride=%u, err=%d\n",
		       tile->tiling, tile->stride, err);
		return err;
	}

	GEM_BUG_ON(i915_gem_object_get_tiling(obj) != tile->tiling);
	GEM_BUG_ON(i915_gem_object_get_stride(obj) != tile->stride);

	i915_gem_object_lock(obj, NULL);
	err = i915_gem_object_set_to_gtt_domain(obj, true);
	i915_gem_object_unlock(obj);
	if (err) {
		pr_err("Failed to flush to GTT write domain; err=%d\n", err);
		return err;
	}

	for_each_prime_number_from(page, 1, npages) {
		struct i915_ggtt_view view =
			compute_partial_view(obj, page, MIN_CHUNK_PAGES);
		u32 __iomem *io;
		struct page *p;
		unsigned int n;
		u64 offset;
		u32 *cpu;

		GEM_BUG_ON(view.partial.size > nreal);
		cond_resched();

		vma = i915_gem_object_ggtt_pin(obj, &view, 0, 0, PIN_MAPPABLE);
		if (IS_ERR(vma)) {
			pr_err("Failed to pin partial view: offset=%lu; err=%d\n",
			       page, (int)PTR_ERR(vma));
			return PTR_ERR(vma);
		}

		n = page - view.partial.offset;
		GEM_BUG_ON(n >= view.partial.size);

		io = i915_vma_pin_iomap(vma);
		i915_vma_unpin(vma);
		if (IS_ERR(io)) {
			pr_err("Failed to iomap partial view: offset=%lu; err=%d\n",
			       page, (int)PTR_ERR(io));
			return PTR_ERR(io);
		}

		iowrite32(page, io + n * PAGE_SIZE / sizeof(*io));
		i915_vma_unpin_iomap(vma);

		offset = tiled_offset(tile, page << PAGE_SHIFT);
		if (offset >= obj->base.size)
			continue;

		intel_gt_flush_ggtt_writes(&to_i915(obj->base.dev)->gt);

		p = i915_gem_object_get_page(obj, offset >> PAGE_SHIFT);
		cpu = kmap(p) + offset_in_page(offset);
		drm_clflush_virt_range(cpu, sizeof(*cpu));
		if (*cpu != (u32)page) {
			pr_err("Partial view for %lu [%u] (offset=%llu, size=%u [%llu, row size %u], fence=%d, tiling=%d, stride=%d) misalignment, expected write to page (%llu + %u [0x%llx]) of 0x%x, found 0x%x\n",
			       page, n,
			       view.partial.offset,
			       view.partial.size,
			       vma->size >> PAGE_SHIFT,
			       tile->tiling ? tile_row_pages(obj) : 0,
			       vma->fence ? vma->fence->id : -1, tile->tiling, tile->stride,
			       offset >> PAGE_SHIFT,
			       (unsigned int)offset_in_page(offset),
			       offset,
			       (u32)page, *cpu);
			err = -EINVAL;
		}
		*cpu = 0;
		drm_clflush_virt_range(cpu, sizeof(*cpu));
		kunmap(p);
		if (err)
			return err;

		__i915_vma_put(vma);

		if (igt_timeout(end_time,
				"%s: timed out after tiling=%d stride=%d\n",
				__func__, tile->tiling, tile->stride))
			return -EINTR;
	}

	return 0;
}

static unsigned int
setup_tile_size(struct tile *tile, struct drm_i915_private *i915)
{
	if (GRAPHICS_VER(i915) <= 2) {
		tile->height = 16;
		tile->width = 128;
		tile->size = 11;
	} else if (tile->tiling == I915_TILING_Y &&
		   HAS_128_BYTE_Y_TILING(i915)) {
		tile->height = 32;
		tile->width = 128;
		tile->size = 12;
	} else {
		tile->height = 8;
		tile->width = 512;
		tile->size = 12;
	}

	if (GRAPHICS_VER(i915) < 4)
		return 8192 / tile->width;
	else if (GRAPHICS_VER(i915) < 7)
		return 128 * I965_FENCE_MAX_PITCH_VAL / tile->width;
	else
		return 128 * GEN7_FENCE_MAX_PITCH_VAL / tile->width;
}

static int igt_partial_tiling(void *arg)
{
	const unsigned int nreal = 1 << 12; /* largest tile row x2 */
	struct drm_i915_private *i915 = arg;
	struct drm_i915_gem_object *obj;
	intel_wakeref_t wakeref;
	int tiling;
	int err;

	if (!i915_ggtt_has_aperture(&i915->ggtt))
		return 0;

	/* We want to check the page mapping and fencing of a large object
	 * mmapped through the GTT. The object we create is larger than can
	 * possibly be mmaped as a whole, and so we must use partial GGTT vma.
	 * We then check that a write through each partial GGTT vma ends up
	 * in the right set of pages within the object, and with the expected
	 * tiling, which we verify by manual swizzling.
	 */

	obj = huge_gem_object(i915,
			      nreal << PAGE_SHIFT,
			      (1 + next_prime_number(i915->ggtt.vm.total >> PAGE_SHIFT)) << PAGE_SHIFT);
	if (IS_ERR(obj))
		return PTR_ERR(obj);

	err = i915_gem_object_pin_pages_unlocked(obj);
	if (err) {
		pr_err("Failed to allocate %u pages (%lu total), err=%d\n",
		       nreal, obj->base.size / PAGE_SIZE, err);
		goto out;
	}

	wakeref = intel_runtime_pm_get(&i915->runtime_pm);

	if (1) {
		IGT_TIMEOUT(end);
		struct tile tile;

		tile.height = 1;
		tile.width = 1;
		tile.size = 0;
		tile.stride = 0;
		tile.swizzle = I915_BIT_6_SWIZZLE_NONE;
		tile.tiling = I915_TILING_NONE;

		err = check_partial_mappings(obj, &tile, end);
		if (err && err != -EINTR)
			goto out_unlock;
	}

	for (tiling = I915_TILING_X; tiling <= I915_TILING_Y; tiling++) {
		IGT_TIMEOUT(end);
		unsigned int max_pitch;
		unsigned int pitch;
		struct tile tile;

		if (i915->quirks & QUIRK_PIN_SWIZZLED_PAGES)
			/*
			 * The swizzling pattern is actually unknown as it
			 * varies based on physical address of each page.
			 * See i915_gem_detect_bit_6_swizzle().
			 */
			break;

		tile.tiling = tiling;
		switch (tiling) {
		case I915_TILING_X:
			tile.swizzle = i915->ggtt.bit_6_swizzle_x;
			break;
		case I915_TILING_Y:
			tile.swizzle = i915->ggtt.bit_6_swizzle_y;
			break;
		}

		GEM_BUG_ON(tile.swizzle == I915_BIT_6_SWIZZLE_UNKNOWN);
		if (tile.swizzle == I915_BIT_6_SWIZZLE_9_17 ||
		    tile.swizzle == I915_BIT_6_SWIZZLE_9_10_17)
			continue;

		max_pitch = setup_tile_size(&tile, i915);

		for (pitch = max_pitch; pitch; pitch >>= 1) {
			tile.stride = tile.width * pitch;
			err = check_partial_mappings(obj, &tile, end);
			if (err == -EINTR)
				goto next_tiling;
			if (err)
				goto out_unlock;

			if (pitch > 2 && GRAPHICS_VER(i915) >= 4) {
				tile.stride = tile.width * (pitch - 1);
				err = check_partial_mappings(obj, &tile, end);
				if (err == -EINTR)
					goto next_tiling;
				if (err)
					goto out_unlock;
			}

			if (pitch < max_pitch && GRAPHICS_VER(i915) >= 4) {
				tile.stride = tile.width * (pitch + 1);
				err = check_partial_mappings(obj, &tile, end);
				if (err == -EINTR)
					goto next_tiling;
				if (err)
					goto out_unlock;
			}
		}

		if (GRAPHICS_VER(i915) >= 4) {
			for_each_prime_number(pitch, max_pitch) {
				tile.stride = tile.width * pitch;
				err = check_partial_mappings(obj, &tile, end);
				if (err == -EINTR)
					goto next_tiling;
				if (err)
					goto out_unlock;
			}
		}

next_tiling: ;
	}

out_unlock:
	intel_runtime_pm_put(&i915->runtime_pm, wakeref);
	i915_gem_object_unpin_pages(obj);
out:
	i915_gem_object_put(obj);
	return err;
}

static int igt_smoke_tiling(void *arg)
{
	const unsigned int nreal = 1 << 12; /* largest tile row x2 */
	struct drm_i915_private *i915 = arg;
	struct drm_i915_gem_object *obj;
	intel_wakeref_t wakeref;
	I915_RND_STATE(prng);
	unsigned long count;
	IGT_TIMEOUT(end);
	int err;

	if (!i915_ggtt_has_aperture(&i915->ggtt))
		return 0;

	/*
	 * igt_partial_tiling() does an exhastive check of partial tiling
	 * chunking, but will undoubtably run out of time. Here, we do a
	 * randomised search and hope over many runs of 1s with different
	 * seeds we will do a thorough check.
	 *
	 * Remember to look at the st_seed if we see a flip-flop in BAT!
	 */

	if (i915->quirks & QUIRK_PIN_SWIZZLED_PAGES)
		return 0;

	obj = huge_gem_object(i915,
			      nreal << PAGE_SHIFT,
			      (1 + next_prime_number(i915->ggtt.vm.total >> PAGE_SHIFT)) << PAGE_SHIFT);
	if (IS_ERR(obj))
		return PTR_ERR(obj);

	err = i915_gem_object_pin_pages_unlocked(obj);
	if (err) {
		pr_err("Failed to allocate %u pages (%lu total), err=%d\n",
		       nreal, obj->base.size / PAGE_SIZE, err);
		goto out;
	}

	wakeref = intel_runtime_pm_get(&i915->runtime_pm);

	count = 0;
	do {
		struct tile tile;

		tile.tiling =
			i915_prandom_u32_max_state(I915_TILING_Y + 1, &prng);
		switch (tile.tiling) {
		case I915_TILING_NONE:
			tile.height = 1;
			tile.width = 1;
			tile.size = 0;
			tile.stride = 0;
			tile.swizzle = I915_BIT_6_SWIZZLE_NONE;
			break;

		case I915_TILING_X:
			tile.swizzle = i915->ggtt.bit_6_swizzle_x;
			break;
		case I915_TILING_Y:
			tile.swizzle = i915->ggtt.bit_6_swizzle_y;
			break;
		}

		if (tile.swizzle == I915_BIT_6_SWIZZLE_9_17 ||
		    tile.swizzle == I915_BIT_6_SWIZZLE_9_10_17)
			continue;

		if (tile.tiling != I915_TILING_NONE) {
			unsigned int max_pitch = setup_tile_size(&tile, i915);

			tile.stride =
				i915_prandom_u32_max_state(max_pitch, &prng);
			tile.stride = (1 + tile.stride) * tile.width;
			if (GRAPHICS_VER(i915) < 4)
				tile.stride = rounddown_pow_of_two(tile.stride);
		}

		err = check_partial_mapping(obj, &tile, &prng);
		if (err)
			break;

		count++;
	} while (!__igt_timeout(end, NULL));

	pr_info("%s: Completed %lu trials\n", __func__, count);

	intel_runtime_pm_put(&i915->runtime_pm, wakeref);
	i915_gem_object_unpin_pages(obj);
out:
	i915_gem_object_put(obj);
	return err;
}

static int make_obj_busy(struct drm_i915_gem_object *obj)
{
	struct drm_i915_private *i915 = to_i915(obj->base.dev);
	struct intel_engine_cs *engine;

	for_each_uabi_engine(engine, i915) {
		struct i915_request *rq;
		struct i915_vma *vma;
		struct i915_gem_ww_ctx ww;
		int err;

		vma = i915_vma_instance(obj, &engine->gt->ggtt->vm, NULL);
		if (IS_ERR(vma))
			return PTR_ERR(vma);

		i915_gem_ww_ctx_init(&ww, false);
retry:
		err = i915_gem_object_lock(obj, &ww);
		if (!err)
			err = i915_vma_pin_ww(vma, &ww, 0, 0, PIN_USER);
		if (err)
			goto err;

		rq = intel_engine_create_kernel_request(engine);
		if (IS_ERR(rq)) {
			err = PTR_ERR(rq);
			goto err_unpin;
		}

		err = i915_request_await_object(rq, vma->obj, true);
		if (err == 0)
			err = i915_vma_move_to_active(vma, rq,
						      EXEC_OBJECT_WRITE);

		i915_request_add(rq);
err_unpin:
		i915_vma_unpin(vma);
err:
		if (err == -EDEADLK) {
			err = i915_gem_ww_ctx_backoff(&ww);
			if (!err)
				goto retry;
		}
		i915_gem_ww_ctx_fini(&ww);
		if (err)
			return err;
	}

	i915_gem_object_put(obj); /* leave it only alive via its active ref */
	return 0;
}

static enum i915_mmap_type default_mapping(struct drm_i915_private *i915)
{
	if (HAS_LMEM(i915))
		return I915_MMAP_TYPE_FIXED;

	return I915_MMAP_TYPE_GTT;
}

static struct drm_i915_gem_object *
create_sys_or_internal(struct drm_i915_private *i915,
		       unsigned long size)
{
	if (HAS_LMEM(i915)) {
		struct intel_memory_region *sys_region =
			i915->mm.regions[INTEL_REGION_SMEM];

		return __i915_gem_object_create_user(i915, size, &sys_region, 1);
	}

	return i915_gem_object_create_internal(i915, size);
}

static bool assert_mmap_offset(struct drm_i915_private *i915,
			       unsigned long size,
			       int expected)
{
	struct drm_i915_gem_object *obj;
	u64 offset;
	int ret;

	obj = create_sys_or_internal(i915, size);
	if (IS_ERR(obj))
<<<<<<< HEAD
		return false;
=======
		return expected && expected == PTR_ERR(obj);
>>>>>>> c1084c27

	ret = __assign_mmap_offset(obj, default_mapping(i915), &offset, NULL);
	i915_gem_object_put(obj);

	return ret == expected;
}

static void disable_retire_worker(struct drm_i915_private *i915)
{
	i915_gem_driver_unregister__shrinker(i915);
	intel_gt_pm_get(&i915->gt);
	cancel_delayed_work_sync(&i915->gt.requests.retire_work);
}

static void restore_retire_worker(struct drm_i915_private *i915)
{
	igt_flush_test(i915);
	intel_gt_pm_put(&i915->gt);
	i915_gem_driver_register__shrinker(i915);
}

static void mmap_offset_lock(struct drm_i915_private *i915)
	__acquires(&i915->drm.vma_offset_manager->vm_lock)
{
	write_lock(&i915->drm.vma_offset_manager->vm_lock);
}

static void mmap_offset_unlock(struct drm_i915_private *i915)
	__releases(&i915->drm.vma_offset_manager->vm_lock)
{
	write_unlock(&i915->drm.vma_offset_manager->vm_lock);
}

static int igt_mmap_offset_exhaustion(void *arg)
{
	struct drm_i915_private *i915 = arg;
	struct drm_mm *mm = &i915->drm.vma_offset_manager->vm_addr_space_mm;
	struct drm_i915_gem_object *obj;
	struct drm_mm_node *hole, *next;
	int loop, err = 0;
	u64 offset;
	int enospc = HAS_LMEM(i915) ? -ENXIO : -ENOSPC;

	/* Disable background reaper */
	disable_retire_worker(i915);
	GEM_BUG_ON(!i915->gt.awake);
	intel_gt_retire_requests(&i915->gt);
	i915_gem_drain_freed_objects(i915);

	/* Trim the device mmap space to only a page */
	mmap_offset_lock(i915);
	loop = 1; /* PAGE_SIZE units */
	list_for_each_entry_safe(hole, next, &mm->hole_stack, hole_stack) {
		struct drm_mm_node *resv;

		resv = kzalloc(sizeof(*resv), GFP_NOWAIT);
		if (!resv) {
			err = -ENOMEM;
			goto out_park;
		}

		resv->start = drm_mm_hole_node_start(hole) + loop;
		resv->size = hole->hole_size - loop;
		resv->color = -1ul;
		loop = 0;

		if (!resv->size) {
			kfree(resv);
			continue;
		}

		pr_debug("Reserving hole [%llx + %llx]\n",
			 resv->start, resv->size);

		err = drm_mm_reserve_node(mm, resv);
		if (err) {
			pr_err("Failed to trim VMA manager, err=%d\n", err);
			kfree(resv);
			goto out_park;
		}
	}
	GEM_BUG_ON(!list_is_singular(&mm->hole_stack));
	mmap_offset_unlock(i915);

	/* Just fits! */
	if (!assert_mmap_offset(i915, PAGE_SIZE, 0)) {
		pr_err("Unable to insert object into single page hole\n");
		err = -EINVAL;
		goto out;
	}

	/* Too large */
	if (!assert_mmap_offset(i915, 2 * PAGE_SIZE, enospc)) {
		pr_err("Unexpectedly succeeded in inserting too large object into single page hole\n");
		err = -EINVAL;
		goto out;
	}

	/* Fill the hole, further allocation attempts should then fail */
	obj = create_sys_or_internal(i915, PAGE_SIZE);
	if (IS_ERR(obj)) {
		err = PTR_ERR(obj);
		pr_err("Unable to create object for reclaimed hole\n");
		goto out;
	}

	err = __assign_mmap_offset(obj, default_mapping(i915), &offset, NULL);
	if (err) {
		pr_err("Unable to insert object into reclaimed hole\n");
		goto err_obj;
	}

	if (!assert_mmap_offset(i915, PAGE_SIZE, enospc)) {
		pr_err("Unexpectedly succeeded in inserting object into no holes!\n");
		err = -EINVAL;
		goto err_obj;
	}

	i915_gem_object_put(obj);

	/* Now fill with busy dead objects that we expect to reap */
	for (loop = 0; loop < 3; loop++) {
		if (intel_gt_is_wedged(&i915->gt))
			break;

		obj = i915_gem_object_create_internal(i915, PAGE_SIZE);
		if (IS_ERR(obj)) {
			err = PTR_ERR(obj);
			goto out;
		}

		err = make_obj_busy(obj);
		if (err) {
			pr_err("[loop %d] Failed to busy the object\n", loop);
			goto err_obj;
		}
	}

out:
	mmap_offset_lock(i915);
out_park:
	drm_mm_for_each_node_safe(hole, next, mm) {
		if (hole->color != -1ul)
			continue;

		drm_mm_remove_node(hole);
		kfree(hole);
	}
	mmap_offset_unlock(i915);
	restore_retire_worker(i915);
	return err;
err_obj:
	i915_gem_object_put(obj);
	goto out;
}

static int gtt_set(struct drm_i915_gem_object *obj)
{
	struct i915_vma *vma;
	void __iomem *map;
	int err = 0;

	vma = i915_gem_object_ggtt_pin(obj, NULL, 0, 0, PIN_MAPPABLE);
	if (IS_ERR(vma))
		return PTR_ERR(vma);

	intel_gt_pm_get(vma->vm->gt);
	map = i915_vma_pin_iomap(vma);
	i915_vma_unpin(vma);
	if (IS_ERR(map)) {
		err = PTR_ERR(map);
		goto out;
	}

	memset_io(map, POISON_INUSE, obj->base.size);
	i915_vma_unpin_iomap(vma);

out:
	intel_gt_pm_put(vma->vm->gt);
	return err;
}

static int gtt_check(struct drm_i915_gem_object *obj)
{
	struct i915_vma *vma;
	void __iomem *map;
	int err = 0;

	vma = i915_gem_object_ggtt_pin(obj, NULL, 0, 0, PIN_MAPPABLE);
	if (IS_ERR(vma))
		return PTR_ERR(vma);

	intel_gt_pm_get(vma->vm->gt);
	map = i915_vma_pin_iomap(vma);
	i915_vma_unpin(vma);
	if (IS_ERR(map)) {
		err = PTR_ERR(map);
		goto out;
	}

	if (memchr_inv((void __force *)map, POISON_FREE, obj->base.size)) {
		pr_err("%s: Write via mmap did not land in backing store (GTT)\n",
		       obj->mm.region->name);
		err = -EINVAL;
	}
	i915_vma_unpin_iomap(vma);

out:
	intel_gt_pm_put(vma->vm->gt);
	return err;
}

static int wc_set(struct drm_i915_gem_object *obj)
{
	void *vaddr;

	vaddr = i915_gem_object_pin_map_unlocked(obj, I915_MAP_WC);
	if (IS_ERR(vaddr))
		return PTR_ERR(vaddr);

	memset(vaddr, POISON_INUSE, obj->base.size);
	i915_gem_object_flush_map(obj);
	i915_gem_object_unpin_map(obj);

	return 0;
}

static int wc_check(struct drm_i915_gem_object *obj)
{
	void *vaddr;
	int err = 0;

	vaddr = i915_gem_object_pin_map_unlocked(obj, I915_MAP_WC);
	if (IS_ERR(vaddr))
		return PTR_ERR(vaddr);

	if (memchr_inv(vaddr, POISON_FREE, obj->base.size)) {
		pr_err("%s: Write via mmap did not land in backing store (WC)\n",
		       obj->mm.region->name);
		err = -EINVAL;
	}
	i915_gem_object_unpin_map(obj);

	return err;
}

static bool can_mmap(struct drm_i915_gem_object *obj, enum i915_mmap_type type)
{
	bool no_map;

	if (obj->ops->mmap_offset)
		return type == I915_MMAP_TYPE_FIXED;
	else if (type == I915_MMAP_TYPE_FIXED)
		return false;

	if (type == I915_MMAP_TYPE_GTT &&
	    !i915_ggtt_has_aperture(&to_i915(obj->base.dev)->ggtt))
		return false;

	i915_gem_object_lock(obj, NULL);
	no_map = (type != I915_MMAP_TYPE_GTT &&
		  !i915_gem_object_has_struct_page(obj) &&
		  !i915_gem_object_has_iomem(obj));
	i915_gem_object_unlock(obj);

	return !no_map;
}

#define expand32(x) (((x) << 0) | ((x) << 8) | ((x) << 16) | ((x) << 24))
static int __igt_mmap(struct drm_i915_private *i915,
		      struct drm_i915_gem_object *obj,
		      enum i915_mmap_type type)
{
	struct vm_area_struct *area;
	unsigned long addr;
	int err, i;
	u64 offset;

	if (!can_mmap(obj, type))
		return 0;

	err = wc_set(obj);
	if (err == -ENXIO)
		err = gtt_set(obj);
	if (err)
		return err;

	err = __assign_mmap_offset(obj, type, &offset, NULL);
	if (err)
		return err;

	addr = igt_mmap_offset(i915, offset, obj->base.size, PROT_WRITE, MAP_SHARED);
	if (IS_ERR_VALUE(addr))
		return addr;

	pr_debug("igt_mmap(%s, %d) @ %lx\n", obj->mm.region->name, type, addr);

	area = vma_lookup(current->mm, addr);
	if (!area) {
		pr_err("%s: Did not create a vm_area_struct for the mmap\n",
		       obj->mm.region->name);
		err = -EINVAL;
		goto out_unmap;
	}

	for (i = 0; i < obj->base.size / sizeof(u32); i++) {
		u32 __user *ux = u64_to_user_ptr((u64)(addr + i * sizeof(*ux)));
		u32 x;

		if (get_user(x, ux)) {
			pr_err("%s: Unable to read from mmap, offset:%zd\n",
			       obj->mm.region->name, i * sizeof(x));
			err = -EFAULT;
			goto out_unmap;
		}

		if (x != expand32(POISON_INUSE)) {
			pr_err("%s: Read incorrect value from mmap, offset:%zd, found:%x, expected:%x\n",
			       obj->mm.region->name,
			       i * sizeof(x), x, expand32(POISON_INUSE));
			err = -EINVAL;
			goto out_unmap;
		}

		x = expand32(POISON_FREE);
		if (put_user(x, ux)) {
			pr_err("%s: Unable to write to mmap, offset:%zd\n",
			       obj->mm.region->name, i * sizeof(x));
			err = -EFAULT;
			goto out_unmap;
		}
	}

	if (type == I915_MMAP_TYPE_GTT)
		intel_gt_flush_ggtt_writes(&i915->gt);

	err = wc_check(obj);
	if (err == -ENXIO)
		err = gtt_check(obj);
out_unmap:
	vm_munmap(addr, obj->base.size);
	return err;
}

static int igt_mmap(void *arg)
{
	struct drm_i915_private *i915 = arg;
	struct intel_memory_region *mr;
	enum intel_region_id id;

	for_each_memory_region(mr, i915, id) {
		unsigned long sizes[] = {
			PAGE_SIZE,
			mr->min_page_size,
			SZ_4M,
		};
		int i;

		for (i = 0; i < ARRAY_SIZE(sizes); i++) {
			struct drm_i915_gem_object *obj;
			int err;

			obj = __i915_gem_object_create_user(i915, sizes[i], &mr, 1);
			if (obj == ERR_PTR(-ENODEV))
				continue;

			if (IS_ERR(obj))
				return PTR_ERR(obj);

			err = __igt_mmap(i915, obj, I915_MMAP_TYPE_GTT);
			if (err == 0)
				err = __igt_mmap(i915, obj, I915_MMAP_TYPE_WC);
			if (err == 0)
				err = __igt_mmap(i915, obj, I915_MMAP_TYPE_FIXED);

			i915_gem_object_put(obj);
			if (err)
				return err;
		}
	}

	return 0;
}

static const char *repr_mmap_type(enum i915_mmap_type type)
{
	switch (type) {
	case I915_MMAP_TYPE_GTT: return "gtt";
	case I915_MMAP_TYPE_WB: return "wb";
	case I915_MMAP_TYPE_WC: return "wc";
	case I915_MMAP_TYPE_UC: return "uc";
	case I915_MMAP_TYPE_FIXED: return "fixed";
	default: return "unknown";
	}
}

static bool can_access(struct drm_i915_gem_object *obj)
{
	bool access;

	i915_gem_object_lock(obj, NULL);
	access = i915_gem_object_has_struct_page(obj) ||
		i915_gem_object_has_iomem(obj);
	i915_gem_object_unlock(obj);

	return access;
}

static int __igt_mmap_access(struct drm_i915_private *i915,
			     struct drm_i915_gem_object *obj,
			     enum i915_mmap_type type)
{
	unsigned long __user *ptr;
	unsigned long A, B;
	unsigned long x, y;
	unsigned long addr;
	int err;
	u64 offset;

	memset(&A, 0xAA, sizeof(A));
	memset(&B, 0xBB, sizeof(B));

	if (!can_mmap(obj, type) || !can_access(obj))
		return 0;

	err = __assign_mmap_offset(obj, type, &offset, NULL);
	if (err)
		return err;

	addr = igt_mmap_offset(i915, offset, obj->base.size, PROT_WRITE, MAP_SHARED);
	if (IS_ERR_VALUE(addr))
		return addr;
	ptr = (unsigned long __user *)addr;

	err = __put_user(A, ptr);
	if (err) {
		pr_err("%s(%s): failed to write into user mmap\n",
		       obj->mm.region->name, repr_mmap_type(type));
		goto out_unmap;
	}

	intel_gt_flush_ggtt_writes(&i915->gt);

	err = access_process_vm(current, addr, &x, sizeof(x), 0);
	if (err != sizeof(x)) {
		pr_err("%s(%s): access_process_vm() read failed\n",
		       obj->mm.region->name, repr_mmap_type(type));
		goto out_unmap;
	}

	err = access_process_vm(current, addr, &B, sizeof(B), FOLL_WRITE);
	if (err != sizeof(B)) {
		pr_err("%s(%s): access_process_vm() write failed\n",
		       obj->mm.region->name, repr_mmap_type(type));
		goto out_unmap;
	}

	intel_gt_flush_ggtt_writes(&i915->gt);

	err = __get_user(y, ptr);
	if (err) {
		pr_err("%s(%s): failed to read from user mmap\n",
		       obj->mm.region->name, repr_mmap_type(type));
		goto out_unmap;
	}

	if (x != A || y != B) {
		pr_err("%s(%s): failed to read/write values, found (%lx, %lx)\n",
		       obj->mm.region->name, repr_mmap_type(type),
		       x, y);
		err = -EINVAL;
		goto out_unmap;
	}

out_unmap:
	vm_munmap(addr, obj->base.size);
	return err;
}

static int igt_mmap_access(void *arg)
{
	struct drm_i915_private *i915 = arg;
	struct intel_memory_region *mr;
	enum intel_region_id id;

	for_each_memory_region(mr, i915, id) {
		struct drm_i915_gem_object *obj;
		int err;

		obj = __i915_gem_object_create_user(i915, PAGE_SIZE, &mr, 1);
		if (obj == ERR_PTR(-ENODEV))
			continue;

		if (IS_ERR(obj))
			return PTR_ERR(obj);

		err = __igt_mmap_access(i915, obj, I915_MMAP_TYPE_GTT);
		if (err == 0)
			err = __igt_mmap_access(i915, obj, I915_MMAP_TYPE_WB);
		if (err == 0)
			err = __igt_mmap_access(i915, obj, I915_MMAP_TYPE_WC);
		if (err == 0)
			err = __igt_mmap_access(i915, obj, I915_MMAP_TYPE_UC);
		if (err == 0)
			err = __igt_mmap_access(i915, obj, I915_MMAP_TYPE_FIXED);

		i915_gem_object_put(obj);
		if (err)
			return err;
	}

	return 0;
}

static int __igt_mmap_gpu(struct drm_i915_private *i915,
			  struct drm_i915_gem_object *obj,
			  enum i915_mmap_type type)
{
	struct intel_engine_cs *engine;
	unsigned long addr;
	u32 __user *ux;
	u32 bbe;
	int err;
	u64 offset;

	/*
	 * Verify that the mmap access into the backing store aligns with
	 * that of the GPU, i.e. that mmap is indeed writing into the same
	 * page as being read by the GPU.
	 */

	if (!can_mmap(obj, type))
		return 0;

	err = wc_set(obj);
	if (err == -ENXIO)
		err = gtt_set(obj);
	if (err)
		return err;

	err = __assign_mmap_offset(obj, type, &offset, NULL);
	if (err)
		return err;

	addr = igt_mmap_offset(i915, offset, obj->base.size, PROT_WRITE, MAP_SHARED);
	if (IS_ERR_VALUE(addr))
		return addr;

	ux = u64_to_user_ptr((u64)addr);
	bbe = MI_BATCH_BUFFER_END;
	if (put_user(bbe, ux)) {
		pr_err("%s: Unable to write to mmap\n", obj->mm.region->name);
		err = -EFAULT;
		goto out_unmap;
	}

	if (type == I915_MMAP_TYPE_GTT)
		intel_gt_flush_ggtt_writes(&i915->gt);

	for_each_uabi_engine(engine, i915) {
		struct i915_request *rq;
		struct i915_vma *vma;
		struct i915_gem_ww_ctx ww;

		vma = i915_vma_instance(obj, engine->kernel_context->vm, NULL);
		if (IS_ERR(vma)) {
			err = PTR_ERR(vma);
			goto out_unmap;
		}

		i915_gem_ww_ctx_init(&ww, false);
retry:
		err = i915_gem_object_lock(obj, &ww);
		if (!err)
			err = i915_vma_pin_ww(vma, &ww, 0, 0, PIN_USER);
		if (err)
			goto out_ww;

		rq = i915_request_create(engine->kernel_context);
		if (IS_ERR(rq)) {
			err = PTR_ERR(rq);
			goto out_unpin;
		}

		err = i915_request_await_object(rq, vma->obj, false);
		if (err == 0)
			err = i915_vma_move_to_active(vma, rq, 0);

		err = engine->emit_bb_start(rq, vma->node.start, 0, 0);
		i915_request_get(rq);
		i915_request_add(rq);

		if (i915_request_wait(rq, 0, HZ / 5) < 0) {
			struct drm_printer p =
				drm_info_printer(engine->i915->drm.dev);

			pr_err("%s(%s, %s): Failed to execute batch\n",
			       __func__, engine->name, obj->mm.region->name);
			intel_engine_dump(engine, &p,
					  "%s\n", engine->name);

			intel_gt_set_wedged(engine->gt);
			err = -EIO;
		}
		i915_request_put(rq);

out_unpin:
		i915_vma_unpin(vma);
out_ww:
		if (err == -EDEADLK) {
			err = i915_gem_ww_ctx_backoff(&ww);
			if (!err)
				goto retry;
		}
		i915_gem_ww_ctx_fini(&ww);
		if (err)
			goto out_unmap;
	}

out_unmap:
	vm_munmap(addr, obj->base.size);
	return err;
}

static int igt_mmap_gpu(void *arg)
{
	struct drm_i915_private *i915 = arg;
	struct intel_memory_region *mr;
	enum intel_region_id id;

	for_each_memory_region(mr, i915, id) {
		struct drm_i915_gem_object *obj;
		int err;

		obj = __i915_gem_object_create_user(i915, PAGE_SIZE, &mr, 1);
		if (obj == ERR_PTR(-ENODEV))
			continue;

		if (IS_ERR(obj))
			return PTR_ERR(obj);

		err = __igt_mmap_gpu(i915, obj, I915_MMAP_TYPE_GTT);
		if (err == 0)
			err = __igt_mmap_gpu(i915, obj, I915_MMAP_TYPE_WC);
		if (err == 0)
			err = __igt_mmap_gpu(i915, obj, I915_MMAP_TYPE_FIXED);

		i915_gem_object_put(obj);
		if (err)
			return err;
	}

	return 0;
}

static int check_present_pte(pte_t *pte, unsigned long addr, void *data)
{
	if (!pte_present(*pte) || pte_none(*pte)) {
		pr_err("missing PTE:%lx\n",
		       (addr - (unsigned long)data) >> PAGE_SHIFT);
		return -EINVAL;
	}

	return 0;
}

static int check_absent_pte(pte_t *pte, unsigned long addr, void *data)
{
	if (pte_present(*pte) && !pte_none(*pte)) {
		pr_err("present PTE:%lx; expected to be revoked\n",
		       (addr - (unsigned long)data) >> PAGE_SHIFT);
		return -EINVAL;
	}

	return 0;
}

static int check_present(unsigned long addr, unsigned long len)
{
	return apply_to_page_range(current->mm, addr, len,
				   check_present_pte, (void *)addr);
}

static int check_absent(unsigned long addr, unsigned long len)
{
	return apply_to_page_range(current->mm, addr, len,
				   check_absent_pte, (void *)addr);
}

static int prefault_range(u64 start, u64 len)
{
	const char __user *addr, *end;
	char __maybe_unused c;
	int err;

	addr = u64_to_user_ptr(start);
	end = addr + len;

	for (; addr < end; addr += PAGE_SIZE) {
		err = __get_user(c, addr);
		if (err)
			return err;
	}

	return __get_user(c, end - 1);
}

static int __igt_mmap_revoke(struct drm_i915_private *i915,
			     struct drm_i915_gem_object *obj,
			     enum i915_mmap_type type)
{
	unsigned long addr;
	int err;
	u64 offset;

	if (!can_mmap(obj, type))
		return 0;

	err = __assign_mmap_offset(obj, type, &offset, NULL);
	if (err)
		return err;

	addr = igt_mmap_offset(i915, offset, obj->base.size, PROT_WRITE, MAP_SHARED);
	if (IS_ERR_VALUE(addr))
		return addr;

	err = prefault_range(addr, obj->base.size);
	if (err)
		goto out_unmap;

	err = check_present(addr, obj->base.size);
	if (err) {
		pr_err("%s: was not present\n", obj->mm.region->name);
		goto out_unmap;
	}

	/*
	 * After unbinding the object from the GGTT, its address may be reused
	 * for other objects. Ergo we have to revoke the previous mmap PTE
	 * access as it no longer points to the same object.
	 */
	err = i915_gem_object_unbind(obj, I915_GEM_OBJECT_UNBIND_ACTIVE);
	if (err) {
		pr_err("Failed to unbind object!\n");
		goto out_unmap;
	}

	if (type != I915_MMAP_TYPE_GTT) {
		i915_gem_object_lock(obj, NULL);
		__i915_gem_object_put_pages(obj);
		i915_gem_object_unlock(obj);
		if (i915_gem_object_has_pages(obj)) {
			pr_err("Failed to put-pages object!\n");
			err = -EINVAL;
			goto out_unmap;
		}
	}

	if (!obj->ops->mmap_ops) {
		err = check_absent(addr, obj->base.size);
		if (err) {
			pr_err("%s: was not absent\n", obj->mm.region->name);
			goto out_unmap;
		}
	} else {
		/* ttm allows access to evicted regions by design */

		err = check_present(addr, obj->base.size);
		if (err) {
			pr_err("%s: was not present\n", obj->mm.region->name);
			goto out_unmap;
		}
	}

out_unmap:
	vm_munmap(addr, obj->base.size);
	return err;
}

static int igt_mmap_revoke(void *arg)
{
	struct drm_i915_private *i915 = arg;
	struct intel_memory_region *mr;
	enum intel_region_id id;

	for_each_memory_region(mr, i915, id) {
		struct drm_i915_gem_object *obj;
		int err;

		obj = __i915_gem_object_create_user(i915, PAGE_SIZE, &mr, 1);
		if (obj == ERR_PTR(-ENODEV))
			continue;

		if (IS_ERR(obj))
			return PTR_ERR(obj);

		err = __igt_mmap_revoke(i915, obj, I915_MMAP_TYPE_GTT);
		if (err == 0)
			err = __igt_mmap_revoke(i915, obj, I915_MMAP_TYPE_WC);
		if (err == 0)
			err = __igt_mmap_revoke(i915, obj, I915_MMAP_TYPE_FIXED);

		i915_gem_object_put(obj);
		if (err)
			return err;
	}

	return 0;
}

int i915_gem_mman_live_selftests(struct drm_i915_private *i915)
{
	static const struct i915_subtest tests[] = {
		SUBTEST(igt_partial_tiling),
		SUBTEST(igt_smoke_tiling),
		SUBTEST(igt_mmap_offset_exhaustion),
		SUBTEST(igt_mmap),
		SUBTEST(igt_mmap_access),
		SUBTEST(igt_mmap_revoke),
		SUBTEST(igt_mmap_gpu),
	};

	return i915_subtests(tests, i915);
}<|MERGE_RESOLUTION|>--- conflicted
+++ resolved
@@ -605,11 +605,7 @@
 
 	obj = create_sys_or_internal(i915, size);
 	if (IS_ERR(obj))
-<<<<<<< HEAD
-		return false;
-=======
 		return expected && expected == PTR_ERR(obj);
->>>>>>> c1084c27
 
 	ret = __assign_mmap_offset(obj, default_mapping(i915), &offset, NULL);
 	i915_gem_object_put(obj);
