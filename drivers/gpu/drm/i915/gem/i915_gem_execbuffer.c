--- conflicted
+++ resolved
@@ -1060,27 +1060,7 @@
 	return &i915->ggtt;
 }
 
-<<<<<<< HEAD
-static void reloc_gpu_flush(struct reloc_cache *cache)
-{
-	struct drm_i915_gem_object *obj = cache->rq->batch->obj;
-
-	GEM_BUG_ON(cache->rq_size >= obj->base.size / sizeof(u32));
-	cache->rq_cmd[cache->rq_size] = MI_BATCH_BUFFER_END;
-
-	__i915_gem_object_flush_map(obj, 0, sizeof(u32) * (cache->rq_size + 1));
-	i915_gem_object_unpin_map(obj);
-
-	intel_gt_chipset_flush(cache->rq->engine->gt);
-
-	i915_request_add(cache->rq);
-	cache->rq = NULL;
-}
-
-static void reloc_cache_reset(struct reloc_cache *cache)
-=======
 static void reloc_cache_reset(struct reloc_cache *cache, struct i915_execbuffer *eb)
->>>>>>> c1084c27
 {
 	void *vaddr;
 
