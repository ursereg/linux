--- conflicted
+++ resolved
@@ -447,12 +447,8 @@
 			   shadow ppgtt. */
 			if (!pd)
 				break;
-<<<<<<< HEAD
-			px_dma(pd) = mm->ppgtt_mm.shadow_pdps[i];
-=======
 
 			set_dma_address(pd, mm->ppgtt_mm.shadow_pdps[i]);
->>>>>>> c1084c27
 		}
 	}
 }
