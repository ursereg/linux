/* SPDX-License-Identifier: MIT */
/*
 * Copyright © 2019 Intel Corporation
 */

#include "display/intel_crt.h"

#include "i915_drv.h"
#include "i915_irq.h"
#include "intel_cdclk.h"
#include "intel_combo_phy.h"
#include "intel_display_power.h"
#include "intel_de.h"
#include "intel_display_types.h"
#include "intel_dmc.h"
#include "intel_dpio_phy.h"
#include "intel_hotplug.h"
#include "intel_pm.h"
#include "intel_pps.h"
#include "intel_sideband.h"
#include "intel_snps_phy.h"
#include "intel_tc.h"
#include "intel_vga.h"

bool intel_display_power_well_is_enabled(struct drm_i915_private *dev_priv,
					 enum i915_power_well_id power_well_id);

const char *
intel_display_power_domain_str(enum intel_display_power_domain domain)
{
	switch (domain) {
	case POWER_DOMAIN_DISPLAY_CORE:
		return "DISPLAY_CORE";
	case POWER_DOMAIN_PIPE_A:
		return "PIPE_A";
	case POWER_DOMAIN_PIPE_B:
		return "PIPE_B";
	case POWER_DOMAIN_PIPE_C:
		return "PIPE_C";
	case POWER_DOMAIN_PIPE_D:
		return "PIPE_D";
	case POWER_DOMAIN_PIPE_A_PANEL_FITTER:
		return "PIPE_A_PANEL_FITTER";
	case POWER_DOMAIN_PIPE_B_PANEL_FITTER:
		return "PIPE_B_PANEL_FITTER";
	case POWER_DOMAIN_PIPE_C_PANEL_FITTER:
		return "PIPE_C_PANEL_FITTER";
	case POWER_DOMAIN_PIPE_D_PANEL_FITTER:
		return "PIPE_D_PANEL_FITTER";
	case POWER_DOMAIN_TRANSCODER_A:
		return "TRANSCODER_A";
	case POWER_DOMAIN_TRANSCODER_B:
		return "TRANSCODER_B";
	case POWER_DOMAIN_TRANSCODER_C:
		return "TRANSCODER_C";
	case POWER_DOMAIN_TRANSCODER_D:
		return "TRANSCODER_D";
	case POWER_DOMAIN_TRANSCODER_EDP:
		return "TRANSCODER_EDP";
	case POWER_DOMAIN_TRANSCODER_VDSC_PW2:
		return "TRANSCODER_VDSC_PW2";
	case POWER_DOMAIN_TRANSCODER_DSI_A:
		return "TRANSCODER_DSI_A";
	case POWER_DOMAIN_TRANSCODER_DSI_C:
		return "TRANSCODER_DSI_C";
	case POWER_DOMAIN_PORT_DDI_A_LANES:
		return "PORT_DDI_A_LANES";
	case POWER_DOMAIN_PORT_DDI_B_LANES:
		return "PORT_DDI_B_LANES";
	case POWER_DOMAIN_PORT_DDI_C_LANES:
		return "PORT_DDI_C_LANES";
	case POWER_DOMAIN_PORT_DDI_D_LANES:
		return "PORT_DDI_D_LANES";
	case POWER_DOMAIN_PORT_DDI_E_LANES:
		return "PORT_DDI_E_LANES";
	case POWER_DOMAIN_PORT_DDI_F_LANES:
		return "PORT_DDI_F_LANES";
	case POWER_DOMAIN_PORT_DDI_G_LANES:
		return "PORT_DDI_G_LANES";
	case POWER_DOMAIN_PORT_DDI_H_LANES:
		return "PORT_DDI_H_LANES";
	case POWER_DOMAIN_PORT_DDI_I_LANES:
		return "PORT_DDI_I_LANES";
	case POWER_DOMAIN_PORT_DDI_A_IO:
		return "PORT_DDI_A_IO";
	case POWER_DOMAIN_PORT_DDI_B_IO:
		return "PORT_DDI_B_IO";
	case POWER_DOMAIN_PORT_DDI_C_IO:
		return "PORT_DDI_C_IO";
	case POWER_DOMAIN_PORT_DDI_D_IO:
		return "PORT_DDI_D_IO";
	case POWER_DOMAIN_PORT_DDI_E_IO:
		return "PORT_DDI_E_IO";
	case POWER_DOMAIN_PORT_DDI_F_IO:
		return "PORT_DDI_F_IO";
	case POWER_DOMAIN_PORT_DDI_G_IO:
		return "PORT_DDI_G_IO";
	case POWER_DOMAIN_PORT_DDI_H_IO:
		return "PORT_DDI_H_IO";
	case POWER_DOMAIN_PORT_DDI_I_IO:
		return "PORT_DDI_I_IO";
	case POWER_DOMAIN_PORT_DSI:
		return "PORT_DSI";
	case POWER_DOMAIN_PORT_CRT:
		return "PORT_CRT";
	case POWER_DOMAIN_PORT_OTHER:
		return "PORT_OTHER";
	case POWER_DOMAIN_VGA:
		return "VGA";
	case POWER_DOMAIN_AUDIO_MMIO:
		return "AUDIO_MMIO";
	case POWER_DOMAIN_AUDIO_PLAYBACK:
		return "AUDIO_PLAYBACK";
	case POWER_DOMAIN_AUX_A:
		return "AUX_A";
	case POWER_DOMAIN_AUX_B:
		return "AUX_B";
	case POWER_DOMAIN_AUX_C:
		return "AUX_C";
	case POWER_DOMAIN_AUX_D:
		return "AUX_D";
	case POWER_DOMAIN_AUX_E:
		return "AUX_E";
	case POWER_DOMAIN_AUX_F:
		return "AUX_F";
	case POWER_DOMAIN_AUX_G:
		return "AUX_G";
	case POWER_DOMAIN_AUX_H:
		return "AUX_H";
	case POWER_DOMAIN_AUX_I:
		return "AUX_I";
	case POWER_DOMAIN_AUX_IO_A:
		return "AUX_IO_A";
	case POWER_DOMAIN_AUX_C_TBT:
		return "AUX_C_TBT";
	case POWER_DOMAIN_AUX_D_TBT:
		return "AUX_D_TBT";
	case POWER_DOMAIN_AUX_E_TBT:
		return "AUX_E_TBT";
	case POWER_DOMAIN_AUX_F_TBT:
		return "AUX_F_TBT";
	case POWER_DOMAIN_AUX_G_TBT:
		return "AUX_G_TBT";
	case POWER_DOMAIN_AUX_H_TBT:
		return "AUX_H_TBT";
	case POWER_DOMAIN_AUX_I_TBT:
		return "AUX_I_TBT";
	case POWER_DOMAIN_GMBUS:
		return "GMBUS";
	case POWER_DOMAIN_INIT:
		return "INIT";
	case POWER_DOMAIN_MODESET:
		return "MODESET";
	case POWER_DOMAIN_GT_IRQ:
		return "GT_IRQ";
	case POWER_DOMAIN_DPLL_DC_OFF:
		return "DPLL_DC_OFF";
	case POWER_DOMAIN_TC_COLD_OFF:
		return "TC_COLD_OFF";
	default:
		MISSING_CASE(domain);
		return "?";
	}
}

static void intel_power_well_enable(struct drm_i915_private *dev_priv,
				    struct i915_power_well *power_well)
{
	drm_dbg_kms(&dev_priv->drm, "enabling %s\n", power_well->desc->name);
	power_well->desc->ops->enable(dev_priv, power_well);
	power_well->hw_enabled = true;
}

static void intel_power_well_disable(struct drm_i915_private *dev_priv,
				     struct i915_power_well *power_well)
{
	drm_dbg_kms(&dev_priv->drm, "disabling %s\n", power_well->desc->name);
	power_well->hw_enabled = false;
	power_well->desc->ops->disable(dev_priv, power_well);
}

static void intel_power_well_get(struct drm_i915_private *dev_priv,
				 struct i915_power_well *power_well)
{
	if (!power_well->count++)
		intel_power_well_enable(dev_priv, power_well);
}

static void intel_power_well_put(struct drm_i915_private *dev_priv,
				 struct i915_power_well *power_well)
{
	drm_WARN(&dev_priv->drm, !power_well->count,
		 "Use count on power well %s is already zero",
		 power_well->desc->name);

	if (!--power_well->count)
		intel_power_well_disable(dev_priv, power_well);
}

/**
 * __intel_display_power_is_enabled - unlocked check for a power domain
 * @dev_priv: i915 device instance
 * @domain: power domain to check
 *
 * This is the unlocked version of intel_display_power_is_enabled() and should
 * only be used from error capture and recovery code where deadlocks are
 * possible.
 *
 * Returns:
 * True when the power domain is enabled, false otherwise.
 */
bool __intel_display_power_is_enabled(struct drm_i915_private *dev_priv,
				      enum intel_display_power_domain domain)
{
	struct i915_power_well *power_well;
	bool is_enabled;

	if (dev_priv->runtime_pm.suspended)
		return false;

	is_enabled = true;

	for_each_power_domain_well_reverse(dev_priv, power_well, BIT_ULL(domain)) {
		if (power_well->desc->always_on)
			continue;

		if (!power_well->hw_enabled) {
			is_enabled = false;
			break;
		}
	}

	return is_enabled;
}

/**
 * intel_display_power_is_enabled - check for a power domain
 * @dev_priv: i915 device instance
 * @domain: power domain to check
 *
 * This function can be used to check the hw power domain state. It is mostly
 * used in hardware state readout functions. Everywhere else code should rely
 * upon explicit power domain reference counting to ensure that the hardware
 * block is powered up before accessing it.
 *
 * Callers must hold the relevant modesetting locks to ensure that concurrent
 * threads can't disable the power well while the caller tries to read a few
 * registers.
 *
 * Returns:
 * True when the power domain is enabled, false otherwise.
 */
bool intel_display_power_is_enabled(struct drm_i915_private *dev_priv,
				    enum intel_display_power_domain domain)
{
	struct i915_power_domains *power_domains;
	bool ret;

	power_domains = &dev_priv->power_domains;

	mutex_lock(&power_domains->lock);
	ret = __intel_display_power_is_enabled(dev_priv, domain);
	mutex_unlock(&power_domains->lock);

	return ret;
}

/*
 * Starting with Haswell, we have a "Power Down Well" that can be turned off
 * when not needed anymore. We have 4 registers that can request the power well
 * to be enabled, and it will only be disabled if none of the registers is
 * requesting it to be enabled.
 */
static void hsw_power_well_post_enable(struct drm_i915_private *dev_priv,
				       u8 irq_pipe_mask, bool has_vga)
{
	if (has_vga)
		intel_vga_reset_io_mem(dev_priv);

	if (irq_pipe_mask)
		gen8_irq_power_well_post_enable(dev_priv, irq_pipe_mask);
}

static void hsw_power_well_pre_disable(struct drm_i915_private *dev_priv,
				       u8 irq_pipe_mask)
{
	if (irq_pipe_mask)
		gen8_irq_power_well_pre_disable(dev_priv, irq_pipe_mask);
}

#define ICL_AUX_PW_TO_CH(pw_idx)	\
	((pw_idx) - ICL_PW_CTL_IDX_AUX_A + AUX_CH_A)

#define ICL_TBT_AUX_PW_TO_CH(pw_idx)	\
	((pw_idx) - ICL_PW_CTL_IDX_AUX_TBT1 + AUX_CH_C)

static enum aux_ch icl_aux_pw_to_ch(const struct i915_power_well *power_well)
{
	int pw_idx = power_well->desc->hsw.idx;

	return power_well->desc->hsw.is_tc_tbt ? ICL_TBT_AUX_PW_TO_CH(pw_idx) :
						 ICL_AUX_PW_TO_CH(pw_idx);
}

static struct intel_digital_port *
aux_ch_to_digital_port(struct drm_i915_private *dev_priv,
		       enum aux_ch aux_ch)
{
	struct intel_digital_port *dig_port = NULL;
	struct intel_encoder *encoder;

	for_each_intel_encoder(&dev_priv->drm, encoder) {
		/* We'll check the MST primary port */
		if (encoder->type == INTEL_OUTPUT_DP_MST)
			continue;

		dig_port = enc_to_dig_port(encoder);
		if (!dig_port)
			continue;

		if (dig_port->aux_ch != aux_ch) {
			dig_port = NULL;
			continue;
		}

		break;
	}

	return dig_port;
}

static enum phy icl_aux_pw_to_phy(struct drm_i915_private *i915,
				  const struct i915_power_well *power_well)
{
	enum aux_ch aux_ch = icl_aux_pw_to_ch(power_well);
	struct intel_digital_port *dig_port = aux_ch_to_digital_port(i915, aux_ch);

	return intel_port_to_phy(i915, dig_port->base.port);
}

static void hsw_wait_for_power_well_enable(struct drm_i915_private *dev_priv,
					   struct i915_power_well *power_well,
					   bool timeout_expected)
{
	const struct i915_power_well_regs *regs = power_well->desc->hsw.regs;
	int pw_idx = power_well->desc->hsw.idx;
	int enable_delay = power_well->desc->hsw.fixed_enable_delay;

	/*
	 * For some power wells we're not supposed to watch the status bit for
	 * an ack, but rather just wait a fixed amount of time and then
	 * proceed.  This is only used on DG2.
	 */
	if (IS_DG2(dev_priv) && enable_delay) {
		usleep_range(enable_delay, 2 * enable_delay);
		return;
	}

	/* Timeout for PW1:10 us, AUX:not specified, other PWs:20 us. */
	if (intel_de_wait_for_set(dev_priv, regs->driver,
				  HSW_PWR_WELL_CTL_STATE(pw_idx), 1)) {
		drm_dbg_kms(&dev_priv->drm, "%s power well enable timeout\n",
			    power_well->desc->name);

		drm_WARN_ON(&dev_priv->drm, !timeout_expected);

	}
}

static u32 hsw_power_well_requesters(struct drm_i915_private *dev_priv,
				     const struct i915_power_well_regs *regs,
				     int pw_idx)
{
	u32 req_mask = HSW_PWR_WELL_CTL_REQ(pw_idx);
	u32 ret;

	ret = intel_de_read(dev_priv, regs->bios) & req_mask ? 1 : 0;
	ret |= intel_de_read(dev_priv, regs->driver) & req_mask ? 2 : 0;
	if (regs->kvmr.reg)
		ret |= intel_de_read(dev_priv, regs->kvmr) & req_mask ? 4 : 0;
	ret |= intel_de_read(dev_priv, regs->debug) & req_mask ? 8 : 0;

	return ret;
}

static void hsw_wait_for_power_well_disable(struct drm_i915_private *dev_priv,
					    struct i915_power_well *power_well)
{
	const struct i915_power_well_regs *regs = power_well->desc->hsw.regs;
	int pw_idx = power_well->desc->hsw.idx;
	bool disabled;
	u32 reqs;

	/*
	 * Bspec doesn't require waiting for PWs to get disabled, but still do
	 * this for paranoia. The known cases where a PW will be forced on:
	 * - a KVMR request on any power well via the KVMR request register
	 * - a DMC request on PW1 and MISC_IO power wells via the BIOS and
	 *   DEBUG request registers
	 * Skip the wait in case any of the request bits are set and print a
	 * diagnostic message.
	 */
	wait_for((disabled = !(intel_de_read(dev_priv, regs->driver) &
			       HSW_PWR_WELL_CTL_STATE(pw_idx))) ||
		 (reqs = hsw_power_well_requesters(dev_priv, regs, pw_idx)), 1);
	if (disabled)
		return;

	drm_dbg_kms(&dev_priv->drm,
		    "%s forced on (bios:%d driver:%d kvmr:%d debug:%d)\n",
		    power_well->desc->name,
		    !!(reqs & 1), !!(reqs & 2), !!(reqs & 4), !!(reqs & 8));
}

static void gen9_wait_for_power_well_fuses(struct drm_i915_private *dev_priv,
					   enum skl_power_gate pg)
{
	/* Timeout 5us for PG#0, for other PGs 1us */
	drm_WARN_ON(&dev_priv->drm,
		    intel_de_wait_for_set(dev_priv, SKL_FUSE_STATUS,
					  SKL_FUSE_PG_DIST_STATUS(pg), 1));
}

static void hsw_power_well_enable(struct drm_i915_private *dev_priv,
				  struct i915_power_well *power_well)
{
	const struct i915_power_well_regs *regs = power_well->desc->hsw.regs;
	int pw_idx = power_well->desc->hsw.idx;
	u32 val;

	if (power_well->desc->hsw.has_fuses) {
		enum skl_power_gate pg;

		pg = DISPLAY_VER(dev_priv) >= 11 ? ICL_PW_CTL_IDX_TO_PG(pw_idx) :
						 SKL_PW_CTL_IDX_TO_PG(pw_idx);
		/*
		 * For PW1 we have to wait both for the PW0/PG0 fuse state
		 * before enabling the power well and PW1/PG1's own fuse
		 * state after the enabling. For all other power wells with
		 * fuses we only have to wait for that PW/PG's fuse state
		 * after the enabling.
		 */
		if (pg == SKL_PG1)
			gen9_wait_for_power_well_fuses(dev_priv, SKL_PG0);
	}

	val = intel_de_read(dev_priv, regs->driver);
	intel_de_write(dev_priv, regs->driver,
		       val | HSW_PWR_WELL_CTL_REQ(pw_idx));

	hsw_wait_for_power_well_enable(dev_priv, power_well, false);

	if (power_well->desc->hsw.has_fuses) {
		enum skl_power_gate pg;

		pg = DISPLAY_VER(dev_priv) >= 11 ? ICL_PW_CTL_IDX_TO_PG(pw_idx) :
						 SKL_PW_CTL_IDX_TO_PG(pw_idx);
		gen9_wait_for_power_well_fuses(dev_priv, pg);
	}

	hsw_power_well_post_enable(dev_priv,
				   power_well->desc->hsw.irq_pipe_mask,
				   power_well->desc->hsw.has_vga);
}

static void hsw_power_well_disable(struct drm_i915_private *dev_priv,
				   struct i915_power_well *power_well)
{
	const struct i915_power_well_regs *regs = power_well->desc->hsw.regs;
	int pw_idx = power_well->desc->hsw.idx;
	u32 val;

	hsw_power_well_pre_disable(dev_priv,
				   power_well->desc->hsw.irq_pipe_mask);

	val = intel_de_read(dev_priv, regs->driver);
	intel_de_write(dev_priv, regs->driver,
		       val & ~HSW_PWR_WELL_CTL_REQ(pw_idx));
	hsw_wait_for_power_well_disable(dev_priv, power_well);
}

static void
icl_combo_phy_aux_power_well_enable(struct drm_i915_private *dev_priv,
				    struct i915_power_well *power_well)
{
	const struct i915_power_well_regs *regs = power_well->desc->hsw.regs;
	int pw_idx = power_well->desc->hsw.idx;
	enum phy phy = icl_aux_pw_to_phy(dev_priv, power_well);
	u32 val;

	drm_WARN_ON(&dev_priv->drm, !IS_ICELAKE(dev_priv));

	val = intel_de_read(dev_priv, regs->driver);
	intel_de_write(dev_priv, regs->driver,
		       val | HSW_PWR_WELL_CTL_REQ(pw_idx));

	if (DISPLAY_VER(dev_priv) < 12) {
		val = intel_de_read(dev_priv, ICL_PORT_CL_DW12(phy));
		intel_de_write(dev_priv, ICL_PORT_CL_DW12(phy),
			       val | ICL_LANE_ENABLE_AUX);
	}

	hsw_wait_for_power_well_enable(dev_priv, power_well, false);

	/* Display WA #1178: icl */
	if (pw_idx >= ICL_PW_CTL_IDX_AUX_A && pw_idx <= ICL_PW_CTL_IDX_AUX_B &&
	    !intel_bios_is_port_edp(dev_priv, (enum port)phy)) {
		val = intel_de_read(dev_priv, ICL_AUX_ANAOVRD1(pw_idx));
		val |= ICL_AUX_ANAOVRD1_ENABLE | ICL_AUX_ANAOVRD1_LDO_BYPASS;
		intel_de_write(dev_priv, ICL_AUX_ANAOVRD1(pw_idx), val);
	}
}

static void
icl_combo_phy_aux_power_well_disable(struct drm_i915_private *dev_priv,
				     struct i915_power_well *power_well)
{
	const struct i915_power_well_regs *regs = power_well->desc->hsw.regs;
	int pw_idx = power_well->desc->hsw.idx;
	enum phy phy = icl_aux_pw_to_phy(dev_priv, power_well);
	u32 val;

	drm_WARN_ON(&dev_priv->drm, !IS_ICELAKE(dev_priv));

	val = intel_de_read(dev_priv, ICL_PORT_CL_DW12(phy));
	intel_de_write(dev_priv, ICL_PORT_CL_DW12(phy),
		       val & ~ICL_LANE_ENABLE_AUX);

	val = intel_de_read(dev_priv, regs->driver);
	intel_de_write(dev_priv, regs->driver,
		       val & ~HSW_PWR_WELL_CTL_REQ(pw_idx));

	hsw_wait_for_power_well_disable(dev_priv, power_well);
}

#if IS_ENABLED(CONFIG_DRM_I915_DEBUG_RUNTIME_PM)

static u64 async_put_domains_mask(struct i915_power_domains *power_domains);

static int power_well_async_ref_count(struct drm_i915_private *dev_priv,
				      struct i915_power_well *power_well)
{
	int refs = hweight64(power_well->desc->domains &
			     async_put_domains_mask(&dev_priv->power_domains));

	drm_WARN_ON(&dev_priv->drm, refs > power_well->count);

	return refs;
}

static void icl_tc_port_assert_ref_held(struct drm_i915_private *dev_priv,
					struct i915_power_well *power_well,
					struct intel_digital_port *dig_port)
{
	/* Bypass the check if all references are released asynchronously */
	if (power_well_async_ref_count(dev_priv, power_well) ==
	    power_well->count)
		return;

	if (drm_WARN_ON(&dev_priv->drm, !dig_port))
		return;

	if (DISPLAY_VER(dev_priv) == 11 && dig_port->tc_legacy_port)
		return;

	drm_WARN_ON(&dev_priv->drm, !intel_tc_port_ref_held(dig_port));
}

#else

static void icl_tc_port_assert_ref_held(struct drm_i915_private *dev_priv,
					struct i915_power_well *power_well,
					struct intel_digital_port *dig_port)
{
}

#endif

#define TGL_AUX_PW_TO_TC_PORT(pw_idx)	((pw_idx) - TGL_PW_CTL_IDX_AUX_TC1)

static void icl_tc_cold_exit(struct drm_i915_private *i915)
{
	int ret, tries = 0;

	while (1) {
		ret = sandybridge_pcode_write_timeout(i915,
						      ICL_PCODE_EXIT_TCCOLD,
						      0, 250, 1);
		if (ret != -EAGAIN || ++tries == 3)
			break;
		msleep(1);
	}

	/* Spec states that TC cold exit can take up to 1ms to complete */
	if (!ret)
		msleep(1);

	/* TODO: turn failure into a error as soon i915 CI updates ICL IFWI */
	drm_dbg_kms(&i915->drm, "TC cold block %s\n", ret ? "failed" :
		    "succeeded");
}

static void
icl_tc_phy_aux_power_well_enable(struct drm_i915_private *dev_priv,
				 struct i915_power_well *power_well)
{
	enum aux_ch aux_ch = icl_aux_pw_to_ch(power_well);
	struct intel_digital_port *dig_port = aux_ch_to_digital_port(dev_priv, aux_ch);
	const struct i915_power_well_regs *regs = power_well->desc->hsw.regs;
	bool is_tbt = power_well->desc->hsw.is_tc_tbt;
	bool timeout_expected;
	u32 val;

	icl_tc_port_assert_ref_held(dev_priv, power_well, dig_port);

	val = intel_de_read(dev_priv, DP_AUX_CH_CTL(aux_ch));
	val &= ~DP_AUX_CH_CTL_TBT_IO;
	if (is_tbt)
		val |= DP_AUX_CH_CTL_TBT_IO;
	intel_de_write(dev_priv, DP_AUX_CH_CTL(aux_ch), val);

	val = intel_de_read(dev_priv, regs->driver);
	intel_de_write(dev_priv, regs->driver,
		       val | HSW_PWR_WELL_CTL_REQ(power_well->desc->hsw.idx));

	/*
	 * An AUX timeout is expected if the TBT DP tunnel is down,
	 * or need to enable AUX on a legacy TypeC port as part of the TC-cold
	 * exit sequence.
	 */
	timeout_expected = is_tbt || intel_tc_cold_requires_aux_pw(dig_port);
	if (DISPLAY_VER(dev_priv) == 11 && dig_port->tc_legacy_port)
		icl_tc_cold_exit(dev_priv);

	hsw_wait_for_power_well_enable(dev_priv, power_well, timeout_expected);

	if (DISPLAY_VER(dev_priv) >= 12 && !is_tbt) {
		enum tc_port tc_port;

		tc_port = TGL_AUX_PW_TO_TC_PORT(power_well->desc->hsw.idx);
		intel_de_write(dev_priv, HIP_INDEX_REG(tc_port),
			       HIP_INDEX_VAL(tc_port, 0x2));

		if (intel_de_wait_for_set(dev_priv, DKL_CMN_UC_DW_27(tc_port),
					  DKL_CMN_UC_DW27_UC_HEALTH, 1))
			drm_warn(&dev_priv->drm,
				 "Timeout waiting TC uC health\n");
	}
}

static void
icl_tc_phy_aux_power_well_disable(struct drm_i915_private *dev_priv,
				  struct i915_power_well *power_well)
{
	enum aux_ch aux_ch = icl_aux_pw_to_ch(power_well);
	struct intel_digital_port *dig_port = aux_ch_to_digital_port(dev_priv, aux_ch);

	icl_tc_port_assert_ref_held(dev_priv, power_well, dig_port);

	hsw_power_well_disable(dev_priv, power_well);
}

static void
icl_aux_power_well_enable(struct drm_i915_private *dev_priv,
			  struct i915_power_well *power_well)
{
	enum phy phy = icl_aux_pw_to_phy(dev_priv, power_well);

	if (intel_phy_is_tc(dev_priv, phy))
		return icl_tc_phy_aux_power_well_enable(dev_priv, power_well);
	else if (IS_ICELAKE(dev_priv))
		return icl_combo_phy_aux_power_well_enable(dev_priv,
							   power_well);
	else
		return hsw_power_well_enable(dev_priv, power_well);
}

static void
icl_aux_power_well_disable(struct drm_i915_private *dev_priv,
			   struct i915_power_well *power_well)
{
	enum phy phy = icl_aux_pw_to_phy(dev_priv, power_well);

	if (intel_phy_is_tc(dev_priv, phy))
		return icl_tc_phy_aux_power_well_disable(dev_priv, power_well);
	else if (IS_ICELAKE(dev_priv))
		return icl_combo_phy_aux_power_well_disable(dev_priv,
							    power_well);
	else
		return hsw_power_well_disable(dev_priv, power_well);
}

/*
 * We should only use the power well if we explicitly asked the hardware to
 * enable it, so check if it's enabled and also check if we've requested it to
 * be enabled.
 */
static bool hsw_power_well_enabled(struct drm_i915_private *dev_priv,
				   struct i915_power_well *power_well)
{
	const struct i915_power_well_regs *regs = power_well->desc->hsw.regs;
	enum i915_power_well_id id = power_well->desc->id;
	int pw_idx = power_well->desc->hsw.idx;
	u32 mask = HSW_PWR_WELL_CTL_REQ(pw_idx) |
		   HSW_PWR_WELL_CTL_STATE(pw_idx);
	u32 val;

	val = intel_de_read(dev_priv, regs->driver);

	/*
	 * On GEN9 big core due to a DMC bug the driver's request bits for PW1
	 * and the MISC_IO PW will be not restored, so check instead for the
	 * BIOS's own request bits, which are forced-on for these power wells
	 * when exiting DC5/6.
	 */
	if (DISPLAY_VER(dev_priv) == 9 && !IS_BROXTON(dev_priv) &&
	    (id == SKL_DISP_PW_1 || id == SKL_DISP_PW_MISC_IO))
		val |= intel_de_read(dev_priv, regs->bios);

	return (val & mask) == mask;
}

static void assert_can_enable_dc9(struct drm_i915_private *dev_priv)
{
	drm_WARN_ONCE(&dev_priv->drm,
		      (intel_de_read(dev_priv, DC_STATE_EN) & DC_STATE_EN_DC9),
		      "DC9 already programmed to be enabled.\n");
	drm_WARN_ONCE(&dev_priv->drm,
		      intel_de_read(dev_priv, DC_STATE_EN) &
		      DC_STATE_EN_UPTO_DC5,
		      "DC5 still not disabled to enable DC9.\n");
	drm_WARN_ONCE(&dev_priv->drm,
		      intel_de_read(dev_priv, HSW_PWR_WELL_CTL2) &
		      HSW_PWR_WELL_CTL_REQ(SKL_PW_CTL_IDX_PW_2),
		      "Power well 2 on.\n");
	drm_WARN_ONCE(&dev_priv->drm, intel_irqs_enabled(dev_priv),
		      "Interrupts not disabled yet.\n");

	 /*
	  * TODO: check for the following to verify the conditions to enter DC9
	  * state are satisfied:
	  * 1] Check relevant display engine registers to verify if mode set
	  * disable sequence was followed.
	  * 2] Check if display uninitialize sequence is initialized.
	  */
}

static void assert_can_disable_dc9(struct drm_i915_private *dev_priv)
{
	drm_WARN_ONCE(&dev_priv->drm, intel_irqs_enabled(dev_priv),
		      "Interrupts not disabled yet.\n");
	drm_WARN_ONCE(&dev_priv->drm,
		      intel_de_read(dev_priv, DC_STATE_EN) &
		      DC_STATE_EN_UPTO_DC5,
		      "DC5 still not disabled.\n");

	 /*
	  * TODO: check for the following to verify DC9 state was indeed
	  * entered before programming to disable it:
	  * 1] Check relevant display engine registers to verify if mode
	  *  set disable sequence was followed.
	  * 2] Check if display uninitialize sequence is initialized.
	  */
}

static void gen9_write_dc_state(struct drm_i915_private *dev_priv,
				u32 state)
{
	int rewrites = 0;
	int rereads = 0;
	u32 v;

	intel_de_write(dev_priv, DC_STATE_EN, state);

	/* It has been observed that disabling the dc6 state sometimes
	 * doesn't stick and dmc keeps returning old value. Make sure
	 * the write really sticks enough times and also force rewrite until
	 * we are confident that state is exactly what we want.
	 */
	do  {
		v = intel_de_read(dev_priv, DC_STATE_EN);

		if (v != state) {
			intel_de_write(dev_priv, DC_STATE_EN, state);
			rewrites++;
			rereads = 0;
		} else if (rereads++ > 5) {
			break;
		}

	} while (rewrites < 100);

	if (v != state)
		drm_err(&dev_priv->drm,
			"Writing dc state to 0x%x failed, now 0x%x\n",
			state, v);

	/* Most of the times we need one retry, avoid spam */
	if (rewrites > 1)
		drm_dbg_kms(&dev_priv->drm,
			    "Rewrote dc state to 0x%x %d times\n",
			    state, rewrites);
}

static u32 gen9_dc_mask(struct drm_i915_private *dev_priv)
{
	u32 mask;

	mask = DC_STATE_EN_UPTO_DC5;

	if (DISPLAY_VER(dev_priv) >= 12)
		mask |= DC_STATE_EN_DC3CO | DC_STATE_EN_UPTO_DC6
					  | DC_STATE_EN_DC9;
	else if (DISPLAY_VER(dev_priv) == 11)
		mask |= DC_STATE_EN_UPTO_DC6 | DC_STATE_EN_DC9;
	else if (IS_GEMINILAKE(dev_priv) || IS_BROXTON(dev_priv))
		mask |= DC_STATE_EN_DC9;
	else
		mask |= DC_STATE_EN_UPTO_DC6;

	return mask;
}

static void gen9_sanitize_dc_state(struct drm_i915_private *dev_priv)
{
	u32 val;

	if (!HAS_DISPLAY(dev_priv))
		return;

	val = intel_de_read(dev_priv, DC_STATE_EN) & gen9_dc_mask(dev_priv);

	drm_dbg_kms(&dev_priv->drm,
		    "Resetting DC state tracking from %02x to %02x\n",
		    dev_priv->dmc.dc_state, val);
	dev_priv->dmc.dc_state = val;
}

/**
 * gen9_set_dc_state - set target display C power state
 * @dev_priv: i915 device instance
 * @state: target DC power state
 * - DC_STATE_DISABLE
 * - DC_STATE_EN_UPTO_DC5
 * - DC_STATE_EN_UPTO_DC6
 * - DC_STATE_EN_DC9
 *
 * Signal to DMC firmware/HW the target DC power state passed in @state.
 * DMC/HW can turn off individual display clocks and power rails when entering
 * a deeper DC power state (higher in number) and turns these back when exiting
 * that state to a shallower power state (lower in number). The HW will decide
 * when to actually enter a given state on an on-demand basis, for instance
 * depending on the active state of display pipes. The state of display
 * registers backed by affected power rails are saved/restored as needed.
 *
 * Based on the above enabling a deeper DC power state is asynchronous wrt.
 * enabling it. Disabling a deeper power state is synchronous: for instance
 * setting %DC_STATE_DISABLE won't complete until all HW resources are turned
 * back on and register state is restored. This is guaranteed by the MMIO write
 * to DC_STATE_EN blocking until the state is restored.
 */
static void gen9_set_dc_state(struct drm_i915_private *dev_priv, u32 state)
{
	u32 val;
	u32 mask;

	if (!HAS_DISPLAY(dev_priv))
		return;

	if (drm_WARN_ON_ONCE(&dev_priv->drm,
			     state & ~dev_priv->dmc.allowed_dc_mask))
		state &= dev_priv->dmc.allowed_dc_mask;

	val = intel_de_read(dev_priv, DC_STATE_EN);
	mask = gen9_dc_mask(dev_priv);
	drm_dbg_kms(&dev_priv->drm, "Setting DC state from %02x to %02x\n",
		    val & mask, state);

	/* Check if DMC is ignoring our DC state requests */
	if ((val & mask) != dev_priv->dmc.dc_state)
		drm_err(&dev_priv->drm, "DC state mismatch (0x%x -> 0x%x)\n",
			dev_priv->dmc.dc_state, val & mask);

	val &= ~mask;
	val |= state;

	gen9_write_dc_state(dev_priv, val);

	dev_priv->dmc.dc_state = val & mask;
}

static u32
sanitize_target_dc_state(struct drm_i915_private *dev_priv,
			 u32 target_dc_state)
{
	u32 states[] = {
		DC_STATE_EN_UPTO_DC6,
		DC_STATE_EN_UPTO_DC5,
		DC_STATE_EN_DC3CO,
		DC_STATE_DISABLE,
	};
	int i;

	for (i = 0; i < ARRAY_SIZE(states) - 1; i++) {
		if (target_dc_state != states[i])
			continue;

		if (dev_priv->dmc.allowed_dc_mask & target_dc_state)
			break;

		target_dc_state = states[i + 1];
	}

	return target_dc_state;
}

static void tgl_enable_dc3co(struct drm_i915_private *dev_priv)
{
	drm_dbg_kms(&dev_priv->drm, "Enabling DC3CO\n");
	gen9_set_dc_state(dev_priv, DC_STATE_EN_DC3CO);
}

static void tgl_disable_dc3co(struct drm_i915_private *dev_priv)
{
	u32 val;

	drm_dbg_kms(&dev_priv->drm, "Disabling DC3CO\n");
	val = intel_de_read(dev_priv, DC_STATE_EN);
	val &= ~DC_STATE_DC3CO_STATUS;
	intel_de_write(dev_priv, DC_STATE_EN, val);
	gen9_set_dc_state(dev_priv, DC_STATE_DISABLE);
	/*
	 * Delay of 200us DC3CO Exit time B.Spec 49196
	 */
	usleep_range(200, 210);
}

static void bxt_enable_dc9(struct drm_i915_private *dev_priv)
{
	assert_can_enable_dc9(dev_priv);

	drm_dbg_kms(&dev_priv->drm, "Enabling DC9\n");
	/*
	 * Power sequencer reset is not needed on
	 * platforms with South Display Engine on PCH,
	 * because PPS registers are always on.
	 */
	if (!HAS_PCH_SPLIT(dev_priv))
		intel_pps_reset_all(dev_priv);
	gen9_set_dc_state(dev_priv, DC_STATE_EN_DC9);
}

static void bxt_disable_dc9(struct drm_i915_private *dev_priv)
{
	assert_can_disable_dc9(dev_priv);

	drm_dbg_kms(&dev_priv->drm, "Disabling DC9\n");

	gen9_set_dc_state(dev_priv, DC_STATE_DISABLE);

	intel_pps_unlock_regs_wa(dev_priv);
}

static void assert_dmc_loaded(struct drm_i915_private *dev_priv)
{
	drm_WARN_ONCE(&dev_priv->drm,
		      !intel_de_read(dev_priv,
				     DMC_PROGRAM(dev_priv->dmc.dmc_info[DMC_FW_MAIN].start_mmioaddr, 0)),
				     "DMC program storage start is NULL\n");
	drm_WARN_ONCE(&dev_priv->drm, !intel_de_read(dev_priv, DMC_SSP_BASE),
		      "DMC SSP Base Not fine\n");
	drm_WARN_ONCE(&dev_priv->drm, !intel_de_read(dev_priv, DMC_HTP_SKL),
		      "DMC HTP Not fine\n");
}

static struct i915_power_well *
lookup_power_well(struct drm_i915_private *dev_priv,
		  enum i915_power_well_id power_well_id)
{
	struct i915_power_well *power_well;

	for_each_power_well(dev_priv, power_well)
		if (power_well->desc->id == power_well_id)
			return power_well;

	/*
	 * It's not feasible to add error checking code to the callers since
	 * this condition really shouldn't happen and it doesn't even make sense
	 * to abort things like display initialization sequences. Just return
	 * the first power well and hope the WARN gets reported so we can fix
	 * our driver.
	 */
	drm_WARN(&dev_priv->drm, 1,
		 "Power well %d not defined for this platform\n",
		 power_well_id);
	return &dev_priv->power_domains.power_wells[0];
}

/**
 * intel_display_power_set_target_dc_state - Set target dc state.
 * @dev_priv: i915 device
 * @state: state which needs to be set as target_dc_state.
 *
 * This function set the "DC off" power well target_dc_state,
 * based upon this target_dc_stste, "DC off" power well will
 * enable desired DC state.
 */
void intel_display_power_set_target_dc_state(struct drm_i915_private *dev_priv,
					     u32 state)
{
	struct i915_power_well *power_well;
	bool dc_off_enabled;
	struct i915_power_domains *power_domains = &dev_priv->power_domains;

	mutex_lock(&power_domains->lock);
	power_well = lookup_power_well(dev_priv, SKL_DISP_DC_OFF);

	if (drm_WARN_ON(&dev_priv->drm, !power_well))
		goto unlock;

	state = sanitize_target_dc_state(dev_priv, state);

	if (state == dev_priv->dmc.target_dc_state)
		goto unlock;

	dc_off_enabled = power_well->desc->ops->is_enabled(dev_priv,
							   power_well);
	/*
	 * If DC off power well is disabled, need to enable and disable the
	 * DC off power well to effect target DC state.
	 */
	if (!dc_off_enabled)
		power_well->desc->ops->enable(dev_priv, power_well);

	dev_priv->dmc.target_dc_state = state;

	if (!dc_off_enabled)
		power_well->desc->ops->disable(dev_priv, power_well);

unlock:
	mutex_unlock(&power_domains->lock);
}

static void assert_can_enable_dc5(struct drm_i915_private *dev_priv)
{
	enum i915_power_well_id high_pg;

	/* Power wells at this level and above must be disabled for DC5 entry */
	if (DISPLAY_VER(dev_priv) == 12)
		high_pg = ICL_DISP_PW_3;
	else
		high_pg = SKL_DISP_PW_2;

	drm_WARN_ONCE(&dev_priv->drm,
		      intel_display_power_well_is_enabled(dev_priv, high_pg),
		      "Power wells above platform's DC5 limit still enabled.\n");

	drm_WARN_ONCE(&dev_priv->drm,
		      (intel_de_read(dev_priv, DC_STATE_EN) &
		       DC_STATE_EN_UPTO_DC5),
		      "DC5 already programmed to be enabled.\n");
	assert_rpm_wakelock_held(&dev_priv->runtime_pm);

	assert_dmc_loaded(dev_priv);
}

static void gen9_enable_dc5(struct drm_i915_private *dev_priv)
{
	assert_can_enable_dc5(dev_priv);

	drm_dbg_kms(&dev_priv->drm, "Enabling DC5\n");

	/* Wa Display #1183: skl,kbl,cfl */
	if (DISPLAY_VER(dev_priv) == 9 && !IS_BROXTON(dev_priv))
		intel_de_write(dev_priv, GEN8_CHICKEN_DCPR_1,
			       intel_de_read(dev_priv, GEN8_CHICKEN_DCPR_1) | SKL_SELECT_ALTERNATE_DC_EXIT);

	gen9_set_dc_state(dev_priv, DC_STATE_EN_UPTO_DC5);
}

static void assert_can_enable_dc6(struct drm_i915_private *dev_priv)
{
	drm_WARN_ONCE(&dev_priv->drm,
		      intel_de_read(dev_priv, UTIL_PIN_CTL) & UTIL_PIN_ENABLE,
		      "Backlight is not disabled.\n");
	drm_WARN_ONCE(&dev_priv->drm,
		      (intel_de_read(dev_priv, DC_STATE_EN) &
		       DC_STATE_EN_UPTO_DC6),
		      "DC6 already programmed to be enabled.\n");

	assert_dmc_loaded(dev_priv);
}

static void skl_enable_dc6(struct drm_i915_private *dev_priv)
{
	assert_can_enable_dc6(dev_priv);

	drm_dbg_kms(&dev_priv->drm, "Enabling DC6\n");

	/* Wa Display #1183: skl,kbl,cfl */
	if (DISPLAY_VER(dev_priv) == 9 && !IS_BROXTON(dev_priv))
		intel_de_write(dev_priv, GEN8_CHICKEN_DCPR_1,
			       intel_de_read(dev_priv, GEN8_CHICKEN_DCPR_1) | SKL_SELECT_ALTERNATE_DC_EXIT);

	gen9_set_dc_state(dev_priv, DC_STATE_EN_UPTO_DC6);
}

static void hsw_power_well_sync_hw(struct drm_i915_private *dev_priv,
				   struct i915_power_well *power_well)
{
	const struct i915_power_well_regs *regs = power_well->desc->hsw.regs;
	int pw_idx = power_well->desc->hsw.idx;
	u32 mask = HSW_PWR_WELL_CTL_REQ(pw_idx);
	u32 bios_req = intel_de_read(dev_priv, regs->bios);

	/* Take over the request bit if set by BIOS. */
	if (bios_req & mask) {
		u32 drv_req = intel_de_read(dev_priv, regs->driver);

		if (!(drv_req & mask))
			intel_de_write(dev_priv, regs->driver, drv_req | mask);
		intel_de_write(dev_priv, regs->bios, bios_req & ~mask);
	}
}

static void bxt_dpio_cmn_power_well_enable(struct drm_i915_private *dev_priv,
					   struct i915_power_well *power_well)
{
	bxt_ddi_phy_init(dev_priv, power_well->desc->bxt.phy);
}

static void bxt_dpio_cmn_power_well_disable(struct drm_i915_private *dev_priv,
					    struct i915_power_well *power_well)
{
	bxt_ddi_phy_uninit(dev_priv, power_well->desc->bxt.phy);
}

static bool bxt_dpio_cmn_power_well_enabled(struct drm_i915_private *dev_priv,
					    struct i915_power_well *power_well)
{
	return bxt_ddi_phy_is_enabled(dev_priv, power_well->desc->bxt.phy);
}

static void bxt_verify_ddi_phy_power_wells(struct drm_i915_private *dev_priv)
{
	struct i915_power_well *power_well;

	power_well = lookup_power_well(dev_priv, BXT_DISP_PW_DPIO_CMN_A);
	if (power_well->count > 0)
		bxt_ddi_phy_verify_state(dev_priv, power_well->desc->bxt.phy);

	power_well = lookup_power_well(dev_priv, VLV_DISP_PW_DPIO_CMN_BC);
	if (power_well->count > 0)
		bxt_ddi_phy_verify_state(dev_priv, power_well->desc->bxt.phy);

	if (IS_GEMINILAKE(dev_priv)) {
		power_well = lookup_power_well(dev_priv,
					       GLK_DISP_PW_DPIO_CMN_C);
		if (power_well->count > 0)
			bxt_ddi_phy_verify_state(dev_priv,
						 power_well->desc->bxt.phy);
	}
}

static bool gen9_dc_off_power_well_enabled(struct drm_i915_private *dev_priv,
					   struct i915_power_well *power_well)
{
	return ((intel_de_read(dev_priv, DC_STATE_EN) & DC_STATE_EN_DC3CO) == 0 &&
		(intel_de_read(dev_priv, DC_STATE_EN) & DC_STATE_EN_UPTO_DC5_DC6_MASK) == 0);
}

static void gen9_assert_dbuf_enabled(struct drm_i915_private *dev_priv)
{
	u8 hw_enabled_dbuf_slices = intel_enabled_dbuf_slices_mask(dev_priv);
	u8 enabled_dbuf_slices = dev_priv->dbuf.enabled_slices;

	drm_WARN(&dev_priv->drm,
		 hw_enabled_dbuf_slices != enabled_dbuf_slices,
		 "Unexpected DBuf power power state (0x%08x, expected 0x%08x)\n",
		 hw_enabled_dbuf_slices,
		 enabled_dbuf_slices);
}

static void gen9_disable_dc_states(struct drm_i915_private *dev_priv)
{
	struct intel_cdclk_config cdclk_config = {};

	if (dev_priv->dmc.target_dc_state == DC_STATE_EN_DC3CO) {
		tgl_disable_dc3co(dev_priv);
		return;
	}

	gen9_set_dc_state(dev_priv, DC_STATE_DISABLE);

	if (!HAS_DISPLAY(dev_priv))
		return;

	dev_priv->display.get_cdclk(dev_priv, &cdclk_config);
	/* Can't read out voltage_level so can't use intel_cdclk_changed() */
	drm_WARN_ON(&dev_priv->drm,
		    intel_cdclk_needs_modeset(&dev_priv->cdclk.hw,
					      &cdclk_config));

	gen9_assert_dbuf_enabled(dev_priv);

	if (IS_GEMINILAKE(dev_priv) || IS_BROXTON(dev_priv))
		bxt_verify_ddi_phy_power_wells(dev_priv);

	if (DISPLAY_VER(dev_priv) >= 11)
		/*
		 * DMC retains HW context only for port A, the other combo
		 * PHY's HW context for port B is lost after DC transitions,
		 * so we need to restore it manually.
		 */
		intel_combo_phy_init(dev_priv);
}

static void gen9_dc_off_power_well_enable(struct drm_i915_private *dev_priv,
					  struct i915_power_well *power_well)
{
	gen9_disable_dc_states(dev_priv);
}

static void gen9_dc_off_power_well_disable(struct drm_i915_private *dev_priv,
					   struct i915_power_well *power_well)
{
	if (!intel_dmc_has_payload(dev_priv))
		return;

	switch (dev_priv->dmc.target_dc_state) {
	case DC_STATE_EN_DC3CO:
		tgl_enable_dc3co(dev_priv);
		break;
	case DC_STATE_EN_UPTO_DC6:
		skl_enable_dc6(dev_priv);
		break;
	case DC_STATE_EN_UPTO_DC5:
		gen9_enable_dc5(dev_priv);
		break;
	}
}

static void i9xx_power_well_sync_hw_noop(struct drm_i915_private *dev_priv,
					 struct i915_power_well *power_well)
{
}

static void i9xx_always_on_power_well_noop(struct drm_i915_private *dev_priv,
					   struct i915_power_well *power_well)
{
}

static bool i9xx_always_on_power_well_enabled(struct drm_i915_private *dev_priv,
					     struct i915_power_well *power_well)
{
	return true;
}

static void i830_pipes_power_well_enable(struct drm_i915_private *dev_priv,
					 struct i915_power_well *power_well)
{
	if ((intel_de_read(dev_priv, PIPECONF(PIPE_A)) & PIPECONF_ENABLE) == 0)
		i830_enable_pipe(dev_priv, PIPE_A);
	if ((intel_de_read(dev_priv, PIPECONF(PIPE_B)) & PIPECONF_ENABLE) == 0)
		i830_enable_pipe(dev_priv, PIPE_B);
}

static void i830_pipes_power_well_disable(struct drm_i915_private *dev_priv,
					  struct i915_power_well *power_well)
{
	i830_disable_pipe(dev_priv, PIPE_B);
	i830_disable_pipe(dev_priv, PIPE_A);
}

static bool i830_pipes_power_well_enabled(struct drm_i915_private *dev_priv,
					  struct i915_power_well *power_well)
{
	return intel_de_read(dev_priv, PIPECONF(PIPE_A)) & PIPECONF_ENABLE &&
		intel_de_read(dev_priv, PIPECONF(PIPE_B)) & PIPECONF_ENABLE;
}

static void i830_pipes_power_well_sync_hw(struct drm_i915_private *dev_priv,
					  struct i915_power_well *power_well)
{
	if (power_well->count > 0)
		i830_pipes_power_well_enable(dev_priv, power_well);
	else
		i830_pipes_power_well_disable(dev_priv, power_well);
}

static void vlv_set_power_well(struct drm_i915_private *dev_priv,
			       struct i915_power_well *power_well, bool enable)
{
	int pw_idx = power_well->desc->vlv.idx;
	u32 mask;
	u32 state;
	u32 ctrl;

	mask = PUNIT_PWRGT_MASK(pw_idx);
	state = enable ? PUNIT_PWRGT_PWR_ON(pw_idx) :
			 PUNIT_PWRGT_PWR_GATE(pw_idx);

	vlv_punit_get(dev_priv);

#define COND \
	((vlv_punit_read(dev_priv, PUNIT_REG_PWRGT_STATUS) & mask) == state)

	if (COND)
		goto out;

	ctrl = vlv_punit_read(dev_priv, PUNIT_REG_PWRGT_CTRL);
	ctrl &= ~mask;
	ctrl |= state;
	vlv_punit_write(dev_priv, PUNIT_REG_PWRGT_CTRL, ctrl);

	if (wait_for(COND, 100))
		drm_err(&dev_priv->drm,
			"timeout setting power well state %08x (%08x)\n",
			state,
			vlv_punit_read(dev_priv, PUNIT_REG_PWRGT_CTRL));

#undef COND

out:
	vlv_punit_put(dev_priv);
}

static void vlv_power_well_enable(struct drm_i915_private *dev_priv,
				  struct i915_power_well *power_well)
{
	vlv_set_power_well(dev_priv, power_well, true);
}

static void vlv_power_well_disable(struct drm_i915_private *dev_priv,
				   struct i915_power_well *power_well)
{
	vlv_set_power_well(dev_priv, power_well, false);
}

static bool vlv_power_well_enabled(struct drm_i915_private *dev_priv,
				   struct i915_power_well *power_well)
{
	int pw_idx = power_well->desc->vlv.idx;
	bool enabled = false;
	u32 mask;
	u32 state;
	u32 ctrl;

	mask = PUNIT_PWRGT_MASK(pw_idx);
	ctrl = PUNIT_PWRGT_PWR_ON(pw_idx);

	vlv_punit_get(dev_priv);

	state = vlv_punit_read(dev_priv, PUNIT_REG_PWRGT_STATUS) & mask;
	/*
	 * We only ever set the power-on and power-gate states, anything
	 * else is unexpected.
	 */
	drm_WARN_ON(&dev_priv->drm, state != PUNIT_PWRGT_PWR_ON(pw_idx) &&
		    state != PUNIT_PWRGT_PWR_GATE(pw_idx));
	if (state == ctrl)
		enabled = true;

	/*
	 * A transient state at this point would mean some unexpected party
	 * is poking at the power controls too.
	 */
	ctrl = vlv_punit_read(dev_priv, PUNIT_REG_PWRGT_CTRL) & mask;
	drm_WARN_ON(&dev_priv->drm, ctrl != state);

	vlv_punit_put(dev_priv);

	return enabled;
}

static void vlv_init_display_clock_gating(struct drm_i915_private *dev_priv)
{
	u32 val;

	/*
	 * On driver load, a pipe may be active and driving a DSI display.
	 * Preserve DPOUNIT_CLOCK_GATE_DISABLE to avoid the pipe getting stuck
	 * (and never recovering) in this case. intel_dsi_post_disable() will
	 * clear it when we turn off the display.
	 */
	val = intel_de_read(dev_priv, DSPCLK_GATE_D);
	val &= DPOUNIT_CLOCK_GATE_DISABLE;
	val |= VRHUNIT_CLOCK_GATE_DISABLE;
	intel_de_write(dev_priv, DSPCLK_GATE_D, val);

	/*
	 * Disable trickle feed and enable pnd deadline calculation
	 */
	intel_de_write(dev_priv, MI_ARB_VLV,
		       MI_ARB_DISPLAY_TRICKLE_FEED_DISABLE);
	intel_de_write(dev_priv, CBR1_VLV, 0);

	drm_WARN_ON(&dev_priv->drm, RUNTIME_INFO(dev_priv)->rawclk_freq == 0);
	intel_de_write(dev_priv, RAWCLK_FREQ_VLV,
		       DIV_ROUND_CLOSEST(RUNTIME_INFO(dev_priv)->rawclk_freq,
					 1000));
}

static void vlv_display_power_well_init(struct drm_i915_private *dev_priv)
{
	struct intel_encoder *encoder;
	enum pipe pipe;

	/*
	 * Enable the CRI clock source so we can get at the
	 * display and the reference clock for VGA
	 * hotplug / manual detection. Supposedly DSI also
	 * needs the ref clock up and running.
	 *
	 * CHV DPLL B/C have some issues if VGA mode is enabled.
	 */
	for_each_pipe(dev_priv, pipe) {
		u32 val = intel_de_read(dev_priv, DPLL(pipe));

		val |= DPLL_REF_CLK_ENABLE_VLV | DPLL_VGA_MODE_DIS;
		if (pipe != PIPE_A)
			val |= DPLL_INTEGRATED_CRI_CLK_VLV;

		intel_de_write(dev_priv, DPLL(pipe), val);
	}

	vlv_init_display_clock_gating(dev_priv);

	spin_lock_irq(&dev_priv->irq_lock);
	valleyview_enable_display_irqs(dev_priv);
	spin_unlock_irq(&dev_priv->irq_lock);

	/*
	 * During driver initialization/resume we can avoid restoring the
	 * part of the HW/SW state that will be inited anyway explicitly.
	 */
	if (dev_priv->power_domains.initializing)
		return;

	intel_hpd_init(dev_priv);
	intel_hpd_poll_disable(dev_priv);

	/* Re-enable the ADPA, if we have one */
	for_each_intel_encoder(&dev_priv->drm, encoder) {
		if (encoder->type == INTEL_OUTPUT_ANALOG)
			intel_crt_reset(&encoder->base);
	}

	intel_vga_redisable_power_on(dev_priv);

	intel_pps_unlock_regs_wa(dev_priv);
}

static void vlv_display_power_well_deinit(struct drm_i915_private *dev_priv)
{
	spin_lock_irq(&dev_priv->irq_lock);
	valleyview_disable_display_irqs(dev_priv);
	spin_unlock_irq(&dev_priv->irq_lock);

	/* make sure we're done processing display irqs */
	intel_synchronize_irq(dev_priv);

	intel_pps_reset_all(dev_priv);

	/* Prevent us from re-enabling polling on accident in late suspend */
	if (!dev_priv->drm.dev->power.is_suspended)
		intel_hpd_poll_enable(dev_priv);
}

static void vlv_display_power_well_enable(struct drm_i915_private *dev_priv,
					  struct i915_power_well *power_well)
{
	vlv_set_power_well(dev_priv, power_well, true);

	vlv_display_power_well_init(dev_priv);
}

static void vlv_display_power_well_disable(struct drm_i915_private *dev_priv,
					   struct i915_power_well *power_well)
{
	vlv_display_power_well_deinit(dev_priv);

	vlv_set_power_well(dev_priv, power_well, false);
}

static void vlv_dpio_cmn_power_well_enable(struct drm_i915_private *dev_priv,
					   struct i915_power_well *power_well)
{
	/* since ref/cri clock was enabled */
	udelay(1); /* >10ns for cmnreset, >0ns for sidereset */

	vlv_set_power_well(dev_priv, power_well, true);

	/*
	 * From VLV2A0_DP_eDP_DPIO_driver_vbios_notes_10.docx -
	 *  6.	De-assert cmn_reset/side_reset. Same as VLV X0.
	 *   a.	GUnit 0x2110 bit[0] set to 1 (def 0)
	 *   b.	The other bits such as sfr settings / modesel may all
	 *	be set to 0.
	 *
	 * This should only be done on init and resume from S3 with
	 * both PLLs disabled, or we risk losing DPIO and PLL
	 * synchronization.
	 */
	intel_de_write(dev_priv, DPIO_CTL,
		       intel_de_read(dev_priv, DPIO_CTL) | DPIO_CMNRST);
}

static void vlv_dpio_cmn_power_well_disable(struct drm_i915_private *dev_priv,
					    struct i915_power_well *power_well)
{
	enum pipe pipe;

	for_each_pipe(dev_priv, pipe)
		assert_pll_disabled(dev_priv, pipe);

	/* Assert common reset */
	intel_de_write(dev_priv, DPIO_CTL,
		       intel_de_read(dev_priv, DPIO_CTL) & ~DPIO_CMNRST);

	vlv_set_power_well(dev_priv, power_well, false);
}

#define POWER_DOMAIN_MASK (GENMASK_ULL(POWER_DOMAIN_NUM - 1, 0))

#define BITS_SET(val, bits) (((val) & (bits)) == (bits))

static void assert_chv_phy_status(struct drm_i915_private *dev_priv)
{
	struct i915_power_well *cmn_bc =
		lookup_power_well(dev_priv, VLV_DISP_PW_DPIO_CMN_BC);
	struct i915_power_well *cmn_d =
		lookup_power_well(dev_priv, CHV_DISP_PW_DPIO_CMN_D);
	u32 phy_control = dev_priv->chv_phy_control;
	u32 phy_status = 0;
	u32 phy_status_mask = 0xffffffff;

	/*
	 * The BIOS can leave the PHY is some weird state
	 * where it doesn't fully power down some parts.
	 * Disable the asserts until the PHY has been fully
	 * reset (ie. the power well has been disabled at
	 * least once).
	 */
	if (!dev_priv->chv_phy_assert[DPIO_PHY0])
		phy_status_mask &= ~(PHY_STATUS_CMN_LDO(DPIO_PHY0, DPIO_CH0) |
				     PHY_STATUS_SPLINE_LDO(DPIO_PHY0, DPIO_CH0, 0) |
				     PHY_STATUS_SPLINE_LDO(DPIO_PHY0, DPIO_CH0, 1) |
				     PHY_STATUS_CMN_LDO(DPIO_PHY0, DPIO_CH1) |
				     PHY_STATUS_SPLINE_LDO(DPIO_PHY0, DPIO_CH1, 0) |
				     PHY_STATUS_SPLINE_LDO(DPIO_PHY0, DPIO_CH1, 1));

	if (!dev_priv->chv_phy_assert[DPIO_PHY1])
		phy_status_mask &= ~(PHY_STATUS_CMN_LDO(DPIO_PHY1, DPIO_CH0) |
				     PHY_STATUS_SPLINE_LDO(DPIO_PHY1, DPIO_CH0, 0) |
				     PHY_STATUS_SPLINE_LDO(DPIO_PHY1, DPIO_CH0, 1));

	if (cmn_bc->desc->ops->is_enabled(dev_priv, cmn_bc)) {
		phy_status |= PHY_POWERGOOD(DPIO_PHY0);

		/* this assumes override is only used to enable lanes */
		if ((phy_control & PHY_CH_POWER_DOWN_OVRD_EN(DPIO_PHY0, DPIO_CH0)) == 0)
			phy_control |= PHY_CH_POWER_DOWN_OVRD(0xf, DPIO_PHY0, DPIO_CH0);

		if ((phy_control & PHY_CH_POWER_DOWN_OVRD_EN(DPIO_PHY0, DPIO_CH1)) == 0)
			phy_control |= PHY_CH_POWER_DOWN_OVRD(0xf, DPIO_PHY0, DPIO_CH1);

		/* CL1 is on whenever anything is on in either channel */
		if (BITS_SET(phy_control,
			     PHY_CH_POWER_DOWN_OVRD(0xf, DPIO_PHY0, DPIO_CH0) |
			     PHY_CH_POWER_DOWN_OVRD(0xf, DPIO_PHY0, DPIO_CH1)))
			phy_status |= PHY_STATUS_CMN_LDO(DPIO_PHY0, DPIO_CH0);

		/*
		 * The DPLLB check accounts for the pipe B + port A usage
		 * with CL2 powered up but all the lanes in the second channel
		 * powered down.
		 */
		if (BITS_SET(phy_control,
			     PHY_CH_POWER_DOWN_OVRD(0xf, DPIO_PHY0, DPIO_CH1)) &&
		    (intel_de_read(dev_priv, DPLL(PIPE_B)) & DPLL_VCO_ENABLE) == 0)
			phy_status |= PHY_STATUS_CMN_LDO(DPIO_PHY0, DPIO_CH1);

		if (BITS_SET(phy_control,
			     PHY_CH_POWER_DOWN_OVRD(0x3, DPIO_PHY0, DPIO_CH0)))
			phy_status |= PHY_STATUS_SPLINE_LDO(DPIO_PHY0, DPIO_CH0, 0);
		if (BITS_SET(phy_control,
			     PHY_CH_POWER_DOWN_OVRD(0xc, DPIO_PHY0, DPIO_CH0)))
			phy_status |= PHY_STATUS_SPLINE_LDO(DPIO_PHY0, DPIO_CH0, 1);

		if (BITS_SET(phy_control,
			     PHY_CH_POWER_DOWN_OVRD(0x3, DPIO_PHY0, DPIO_CH1)))
			phy_status |= PHY_STATUS_SPLINE_LDO(DPIO_PHY0, DPIO_CH1, 0);
		if (BITS_SET(phy_control,
			     PHY_CH_POWER_DOWN_OVRD(0xc, DPIO_PHY0, DPIO_CH1)))
			phy_status |= PHY_STATUS_SPLINE_LDO(DPIO_PHY0, DPIO_CH1, 1);
	}

	if (cmn_d->desc->ops->is_enabled(dev_priv, cmn_d)) {
		phy_status |= PHY_POWERGOOD(DPIO_PHY1);

		/* this assumes override is only used to enable lanes */
		if ((phy_control & PHY_CH_POWER_DOWN_OVRD_EN(DPIO_PHY1, DPIO_CH0)) == 0)
			phy_control |= PHY_CH_POWER_DOWN_OVRD(0xf, DPIO_PHY1, DPIO_CH0);

		if (BITS_SET(phy_control,
			     PHY_CH_POWER_DOWN_OVRD(0xf, DPIO_PHY1, DPIO_CH0)))
			phy_status |= PHY_STATUS_CMN_LDO(DPIO_PHY1, DPIO_CH0);

		if (BITS_SET(phy_control,
			     PHY_CH_POWER_DOWN_OVRD(0x3, DPIO_PHY1, DPIO_CH0)))
			phy_status |= PHY_STATUS_SPLINE_LDO(DPIO_PHY1, DPIO_CH0, 0);
		if (BITS_SET(phy_control,
			     PHY_CH_POWER_DOWN_OVRD(0xc, DPIO_PHY1, DPIO_CH0)))
			phy_status |= PHY_STATUS_SPLINE_LDO(DPIO_PHY1, DPIO_CH0, 1);
	}

	phy_status &= phy_status_mask;

	/*
	 * The PHY may be busy with some initial calibration and whatnot,
	 * so the power state can take a while to actually change.
	 */
	if (intel_de_wait_for_register(dev_priv, DISPLAY_PHY_STATUS,
				       phy_status_mask, phy_status, 10))
		drm_err(&dev_priv->drm,
			"Unexpected PHY_STATUS 0x%08x, expected 0x%08x (PHY_CONTROL=0x%08x)\n",
			intel_de_read(dev_priv, DISPLAY_PHY_STATUS) & phy_status_mask,
			phy_status, dev_priv->chv_phy_control);
}

#undef BITS_SET

static void chv_dpio_cmn_power_well_enable(struct drm_i915_private *dev_priv,
					   struct i915_power_well *power_well)
{
	enum dpio_phy phy;
	enum pipe pipe;
	u32 tmp;

	drm_WARN_ON_ONCE(&dev_priv->drm,
			 power_well->desc->id != VLV_DISP_PW_DPIO_CMN_BC &&
			 power_well->desc->id != CHV_DISP_PW_DPIO_CMN_D);

	if (power_well->desc->id == VLV_DISP_PW_DPIO_CMN_BC) {
		pipe = PIPE_A;
		phy = DPIO_PHY0;
	} else {
		pipe = PIPE_C;
		phy = DPIO_PHY1;
	}

	/* since ref/cri clock was enabled */
	udelay(1); /* >10ns for cmnreset, >0ns for sidereset */
	vlv_set_power_well(dev_priv, power_well, true);

	/* Poll for phypwrgood signal */
	if (intel_de_wait_for_set(dev_priv, DISPLAY_PHY_STATUS,
				  PHY_POWERGOOD(phy), 1))
		drm_err(&dev_priv->drm, "Display PHY %d is not power up\n",
			phy);

	vlv_dpio_get(dev_priv);

	/* Enable dynamic power down */
	tmp = vlv_dpio_read(dev_priv, pipe, CHV_CMN_DW28);
	tmp |= DPIO_DYNPWRDOWNEN_CH0 | DPIO_CL1POWERDOWNEN |
		DPIO_SUS_CLK_CONFIG_GATE_CLKREQ;
	vlv_dpio_write(dev_priv, pipe, CHV_CMN_DW28, tmp);

	if (power_well->desc->id == VLV_DISP_PW_DPIO_CMN_BC) {
		tmp = vlv_dpio_read(dev_priv, pipe, _CHV_CMN_DW6_CH1);
		tmp |= DPIO_DYNPWRDOWNEN_CH1;
		vlv_dpio_write(dev_priv, pipe, _CHV_CMN_DW6_CH1, tmp);
	} else {
		/*
		 * Force the non-existing CL2 off. BXT does this
		 * too, so maybe it saves some power even though
		 * CL2 doesn't exist?
		 */
		tmp = vlv_dpio_read(dev_priv, pipe, CHV_CMN_DW30);
		tmp |= DPIO_CL2_LDOFUSE_PWRENB;
		vlv_dpio_write(dev_priv, pipe, CHV_CMN_DW30, tmp);
	}

	vlv_dpio_put(dev_priv);

	dev_priv->chv_phy_control |= PHY_COM_LANE_RESET_DEASSERT(phy);
	intel_de_write(dev_priv, DISPLAY_PHY_CONTROL,
		       dev_priv->chv_phy_control);

	drm_dbg_kms(&dev_priv->drm,
		    "Enabled DPIO PHY%d (PHY_CONTROL=0x%08x)\n",
		    phy, dev_priv->chv_phy_control);

	assert_chv_phy_status(dev_priv);
}

static void chv_dpio_cmn_power_well_disable(struct drm_i915_private *dev_priv,
					    struct i915_power_well *power_well)
{
	enum dpio_phy phy;

	drm_WARN_ON_ONCE(&dev_priv->drm,
			 power_well->desc->id != VLV_DISP_PW_DPIO_CMN_BC &&
			 power_well->desc->id != CHV_DISP_PW_DPIO_CMN_D);

	if (power_well->desc->id == VLV_DISP_PW_DPIO_CMN_BC) {
		phy = DPIO_PHY0;
		assert_pll_disabled(dev_priv, PIPE_A);
		assert_pll_disabled(dev_priv, PIPE_B);
	} else {
		phy = DPIO_PHY1;
		assert_pll_disabled(dev_priv, PIPE_C);
	}

	dev_priv->chv_phy_control &= ~PHY_COM_LANE_RESET_DEASSERT(phy);
	intel_de_write(dev_priv, DISPLAY_PHY_CONTROL,
		       dev_priv->chv_phy_control);

	vlv_set_power_well(dev_priv, power_well, false);

	drm_dbg_kms(&dev_priv->drm,
		    "Disabled DPIO PHY%d (PHY_CONTROL=0x%08x)\n",
		    phy, dev_priv->chv_phy_control);

	/* PHY is fully reset now, so we can enable the PHY state asserts */
	dev_priv->chv_phy_assert[phy] = true;

	assert_chv_phy_status(dev_priv);
}

static void assert_chv_phy_powergate(struct drm_i915_private *dev_priv, enum dpio_phy phy,
				     enum dpio_channel ch, bool override, unsigned int mask)
{
	enum pipe pipe = phy == DPIO_PHY0 ? PIPE_A : PIPE_C;
	u32 reg, val, expected, actual;

	/*
	 * The BIOS can leave the PHY is some weird state
	 * where it doesn't fully power down some parts.
	 * Disable the asserts until the PHY has been fully
	 * reset (ie. the power well has been disabled at
	 * least once).
	 */
	if (!dev_priv->chv_phy_assert[phy])
		return;

	if (ch == DPIO_CH0)
		reg = _CHV_CMN_DW0_CH0;
	else
		reg = _CHV_CMN_DW6_CH1;

	vlv_dpio_get(dev_priv);
	val = vlv_dpio_read(dev_priv, pipe, reg);
	vlv_dpio_put(dev_priv);

	/*
	 * This assumes !override is only used when the port is disabled.
	 * All lanes should power down even without the override when
	 * the port is disabled.
	 */
	if (!override || mask == 0xf) {
		expected = DPIO_ALLDL_POWERDOWN | DPIO_ANYDL_POWERDOWN;
		/*
		 * If CH1 common lane is not active anymore
		 * (eg. for pipe B DPLL) the entire channel will
		 * shut down, which causes the common lane registers
		 * to read as 0. That means we can't actually check
		 * the lane power down status bits, but as the entire
		 * register reads as 0 it's a good indication that the
		 * channel is indeed entirely powered down.
		 */
		if (ch == DPIO_CH1 && val == 0)
			expected = 0;
	} else if (mask != 0x0) {
		expected = DPIO_ANYDL_POWERDOWN;
	} else {
		expected = 0;
	}

	if (ch == DPIO_CH0)
		actual = val >> DPIO_ANYDL_POWERDOWN_SHIFT_CH0;
	else
		actual = val >> DPIO_ANYDL_POWERDOWN_SHIFT_CH1;
	actual &= DPIO_ALLDL_POWERDOWN | DPIO_ANYDL_POWERDOWN;

	drm_WARN(&dev_priv->drm, actual != expected,
		 "Unexpected DPIO lane power down: all %d, any %d. Expected: all %d, any %d. (0x%x = 0x%08x)\n",
		 !!(actual & DPIO_ALLDL_POWERDOWN),
		 !!(actual & DPIO_ANYDL_POWERDOWN),
		 !!(expected & DPIO_ALLDL_POWERDOWN),
		 !!(expected & DPIO_ANYDL_POWERDOWN),
		 reg, val);
}

bool chv_phy_powergate_ch(struct drm_i915_private *dev_priv, enum dpio_phy phy,
			  enum dpio_channel ch, bool override)
{
	struct i915_power_domains *power_domains = &dev_priv->power_domains;
	bool was_override;

	mutex_lock(&power_domains->lock);

	was_override = dev_priv->chv_phy_control & PHY_CH_POWER_DOWN_OVRD_EN(phy, ch);

	if (override == was_override)
		goto out;

	if (override)
		dev_priv->chv_phy_control |= PHY_CH_POWER_DOWN_OVRD_EN(phy, ch);
	else
		dev_priv->chv_phy_control &= ~PHY_CH_POWER_DOWN_OVRD_EN(phy, ch);

	intel_de_write(dev_priv, DISPLAY_PHY_CONTROL,
		       dev_priv->chv_phy_control);

	drm_dbg_kms(&dev_priv->drm,
		    "Power gating DPIO PHY%d CH%d (DPIO_PHY_CONTROL=0x%08x)\n",
		    phy, ch, dev_priv->chv_phy_control);

	assert_chv_phy_status(dev_priv);

out:
	mutex_unlock(&power_domains->lock);

	return was_override;
}

void chv_phy_powergate_lanes(struct intel_encoder *encoder,
			     bool override, unsigned int mask)
{
	struct drm_i915_private *dev_priv = to_i915(encoder->base.dev);
	struct i915_power_domains *power_domains = &dev_priv->power_domains;
	enum dpio_phy phy = vlv_dig_port_to_phy(enc_to_dig_port(encoder));
	enum dpio_channel ch = vlv_dig_port_to_channel(enc_to_dig_port(encoder));

	mutex_lock(&power_domains->lock);

	dev_priv->chv_phy_control &= ~PHY_CH_POWER_DOWN_OVRD(0xf, phy, ch);
	dev_priv->chv_phy_control |= PHY_CH_POWER_DOWN_OVRD(mask, phy, ch);

	if (override)
		dev_priv->chv_phy_control |= PHY_CH_POWER_DOWN_OVRD_EN(phy, ch);
	else
		dev_priv->chv_phy_control &= ~PHY_CH_POWER_DOWN_OVRD_EN(phy, ch);

	intel_de_write(dev_priv, DISPLAY_PHY_CONTROL,
		       dev_priv->chv_phy_control);

	drm_dbg_kms(&dev_priv->drm,
		    "Power gating DPIO PHY%d CH%d lanes 0x%x (PHY_CONTROL=0x%08x)\n",
		    phy, ch, mask, dev_priv->chv_phy_control);

	assert_chv_phy_status(dev_priv);

	assert_chv_phy_powergate(dev_priv, phy, ch, override, mask);

	mutex_unlock(&power_domains->lock);
}

static bool chv_pipe_power_well_enabled(struct drm_i915_private *dev_priv,
					struct i915_power_well *power_well)
{
	enum pipe pipe = PIPE_A;
	bool enabled;
	u32 state, ctrl;

	vlv_punit_get(dev_priv);

	state = vlv_punit_read(dev_priv, PUNIT_REG_DSPSSPM) & DP_SSS_MASK(pipe);
	/*
	 * We only ever set the power-on and power-gate states, anything
	 * else is unexpected.
	 */
	drm_WARN_ON(&dev_priv->drm, state != DP_SSS_PWR_ON(pipe) &&
		    state != DP_SSS_PWR_GATE(pipe));
	enabled = state == DP_SSS_PWR_ON(pipe);

	/*
	 * A transient state at this point would mean some unexpected party
	 * is poking at the power controls too.
	 */
	ctrl = vlv_punit_read(dev_priv, PUNIT_REG_DSPSSPM) & DP_SSC_MASK(pipe);
	drm_WARN_ON(&dev_priv->drm, ctrl << 16 != state);

	vlv_punit_put(dev_priv);

	return enabled;
}

static void chv_set_pipe_power_well(struct drm_i915_private *dev_priv,
				    struct i915_power_well *power_well,
				    bool enable)
{
	enum pipe pipe = PIPE_A;
	u32 state;
	u32 ctrl;

	state = enable ? DP_SSS_PWR_ON(pipe) : DP_SSS_PWR_GATE(pipe);

	vlv_punit_get(dev_priv);

#define COND \
	((vlv_punit_read(dev_priv, PUNIT_REG_DSPSSPM) & DP_SSS_MASK(pipe)) == state)

	if (COND)
		goto out;

	ctrl = vlv_punit_read(dev_priv, PUNIT_REG_DSPSSPM);
	ctrl &= ~DP_SSC_MASK(pipe);
	ctrl |= enable ? DP_SSC_PWR_ON(pipe) : DP_SSC_PWR_GATE(pipe);
	vlv_punit_write(dev_priv, PUNIT_REG_DSPSSPM, ctrl);

	if (wait_for(COND, 100))
		drm_err(&dev_priv->drm,
			"timeout setting power well state %08x (%08x)\n",
			state,
			vlv_punit_read(dev_priv, PUNIT_REG_DSPSSPM));

#undef COND

out:
	vlv_punit_put(dev_priv);
}

static void chv_pipe_power_well_sync_hw(struct drm_i915_private *dev_priv,
					struct i915_power_well *power_well)
{
	intel_de_write(dev_priv, DISPLAY_PHY_CONTROL,
		       dev_priv->chv_phy_control);
}

static void chv_pipe_power_well_enable(struct drm_i915_private *dev_priv,
				       struct i915_power_well *power_well)
{
	chv_set_pipe_power_well(dev_priv, power_well, true);

	vlv_display_power_well_init(dev_priv);
}

static void chv_pipe_power_well_disable(struct drm_i915_private *dev_priv,
					struct i915_power_well *power_well)
{
	vlv_display_power_well_deinit(dev_priv);

	chv_set_pipe_power_well(dev_priv, power_well, false);
}

static u64 __async_put_domains_mask(struct i915_power_domains *power_domains)
{
	return power_domains->async_put_domains[0] |
	       power_domains->async_put_domains[1];
}

#if IS_ENABLED(CONFIG_DRM_I915_DEBUG_RUNTIME_PM)

static bool
assert_async_put_domain_masks_disjoint(struct i915_power_domains *power_domains)
{
	struct drm_i915_private *i915 = container_of(power_domains,
						     struct drm_i915_private,
						     power_domains);
	return !drm_WARN_ON(&i915->drm, power_domains->async_put_domains[0] &
			    power_domains->async_put_domains[1]);
}

static bool
__async_put_domains_state_ok(struct i915_power_domains *power_domains)
{
	struct drm_i915_private *i915 = container_of(power_domains,
						     struct drm_i915_private,
						     power_domains);
	enum intel_display_power_domain domain;
	bool err = false;

	err |= !assert_async_put_domain_masks_disjoint(power_domains);
	err |= drm_WARN_ON(&i915->drm, !!power_domains->async_put_wakeref !=
			   !!__async_put_domains_mask(power_domains));

	for_each_power_domain(domain, __async_put_domains_mask(power_domains))
		err |= drm_WARN_ON(&i915->drm,
				   power_domains->domain_use_count[domain] != 1);

	return !err;
}

static void print_power_domains(struct i915_power_domains *power_domains,
				const char *prefix, u64 mask)
{
	struct drm_i915_private *i915 = container_of(power_domains,
						     struct drm_i915_private,
						     power_domains);
	enum intel_display_power_domain domain;

	drm_dbg(&i915->drm, "%s (%lu):\n", prefix, hweight64(mask));
	for_each_power_domain(domain, mask)
		drm_dbg(&i915->drm, "%s use_count %d\n",
			intel_display_power_domain_str(domain),
			power_domains->domain_use_count[domain]);
}

static void
print_async_put_domains_state(struct i915_power_domains *power_domains)
{
	struct drm_i915_private *i915 = container_of(power_domains,
						     struct drm_i915_private,
						     power_domains);

	drm_dbg(&i915->drm, "async_put_wakeref %u\n",
		power_domains->async_put_wakeref);

	print_power_domains(power_domains, "async_put_domains[0]",
			    power_domains->async_put_domains[0]);
	print_power_domains(power_domains, "async_put_domains[1]",
			    power_domains->async_put_domains[1]);
}

static void
verify_async_put_domains_state(struct i915_power_domains *power_domains)
{
	if (!__async_put_domains_state_ok(power_domains))
		print_async_put_domains_state(power_domains);
}

#else

static void
assert_async_put_domain_masks_disjoint(struct i915_power_domains *power_domains)
{
}

static void
verify_async_put_domains_state(struct i915_power_domains *power_domains)
{
}

#endif /* CONFIG_DRM_I915_DEBUG_RUNTIME_PM */

static u64 async_put_domains_mask(struct i915_power_domains *power_domains)
{
	assert_async_put_domain_masks_disjoint(power_domains);

	return __async_put_domains_mask(power_domains);
}

static void
async_put_domains_clear_domain(struct i915_power_domains *power_domains,
			       enum intel_display_power_domain domain)
{
	assert_async_put_domain_masks_disjoint(power_domains);

	power_domains->async_put_domains[0] &= ~BIT_ULL(domain);
	power_domains->async_put_domains[1] &= ~BIT_ULL(domain);
}

static bool
intel_display_power_grab_async_put_ref(struct drm_i915_private *dev_priv,
				       enum intel_display_power_domain domain)
{
	struct i915_power_domains *power_domains = &dev_priv->power_domains;
	bool ret = false;

	if (!(async_put_domains_mask(power_domains) & BIT_ULL(domain)))
		goto out_verify;

	async_put_domains_clear_domain(power_domains, domain);

	ret = true;

	if (async_put_domains_mask(power_domains))
		goto out_verify;

	cancel_delayed_work(&power_domains->async_put_work);
	intel_runtime_pm_put_raw(&dev_priv->runtime_pm,
				 fetch_and_zero(&power_domains->async_put_wakeref));
out_verify:
	verify_async_put_domains_state(power_domains);

	return ret;
}

static void
__intel_display_power_get_domain(struct drm_i915_private *dev_priv,
				 enum intel_display_power_domain domain)
{
	struct i915_power_domains *power_domains = &dev_priv->power_domains;
	struct i915_power_well *power_well;

	if (intel_display_power_grab_async_put_ref(dev_priv, domain))
		return;

	for_each_power_domain_well(dev_priv, power_well, BIT_ULL(domain))
		intel_power_well_get(dev_priv, power_well);

	power_domains->domain_use_count[domain]++;
}

/**
 * intel_display_power_get - grab a power domain reference
 * @dev_priv: i915 device instance
 * @domain: power domain to reference
 *
 * This function grabs a power domain reference for @domain and ensures that the
 * power domain and all its parents are powered up. Therefore users should only
 * grab a reference to the innermost power domain they need.
 *
 * Any power domain reference obtained by this function must have a symmetric
 * call to intel_display_power_put() to release the reference again.
 */
intel_wakeref_t intel_display_power_get(struct drm_i915_private *dev_priv,
					enum intel_display_power_domain domain)
{
	struct i915_power_domains *power_domains = &dev_priv->power_domains;
	intel_wakeref_t wakeref = intel_runtime_pm_get(&dev_priv->runtime_pm);

	mutex_lock(&power_domains->lock);
	__intel_display_power_get_domain(dev_priv, domain);
	mutex_unlock(&power_domains->lock);

	return wakeref;
}

/**
 * intel_display_power_get_if_enabled - grab a reference for an enabled display power domain
 * @dev_priv: i915 device instance
 * @domain: power domain to reference
 *
 * This function grabs a power domain reference for @domain and ensures that the
 * power domain and all its parents are powered up. Therefore users should only
 * grab a reference to the innermost power domain they need.
 *
 * Any power domain reference obtained by this function must have a symmetric
 * call to intel_display_power_put() to release the reference again.
 */
intel_wakeref_t
intel_display_power_get_if_enabled(struct drm_i915_private *dev_priv,
				   enum intel_display_power_domain domain)
{
	struct i915_power_domains *power_domains = &dev_priv->power_domains;
	intel_wakeref_t wakeref;
	bool is_enabled;

	wakeref = intel_runtime_pm_get_if_in_use(&dev_priv->runtime_pm);
	if (!wakeref)
		return false;

	mutex_lock(&power_domains->lock);

	if (__intel_display_power_is_enabled(dev_priv, domain)) {
		__intel_display_power_get_domain(dev_priv, domain);
		is_enabled = true;
	} else {
		is_enabled = false;
	}

	mutex_unlock(&power_domains->lock);

	if (!is_enabled) {
		intel_runtime_pm_put(&dev_priv->runtime_pm, wakeref);
		wakeref = 0;
	}

	return wakeref;
}

static void
__intel_display_power_put_domain(struct drm_i915_private *dev_priv,
				 enum intel_display_power_domain domain)
{
	struct i915_power_domains *power_domains;
	struct i915_power_well *power_well;
	const char *name = intel_display_power_domain_str(domain);

	power_domains = &dev_priv->power_domains;

	drm_WARN(&dev_priv->drm, !power_domains->domain_use_count[domain],
		 "Use count on domain %s is already zero\n",
		 name);
	drm_WARN(&dev_priv->drm,
		 async_put_domains_mask(power_domains) & BIT_ULL(domain),
		 "Async disabling of domain %s is pending\n",
		 name);

	power_domains->domain_use_count[domain]--;

	for_each_power_domain_well_reverse(dev_priv, power_well, BIT_ULL(domain))
		intel_power_well_put(dev_priv, power_well);
}

static void __intel_display_power_put(struct drm_i915_private *dev_priv,
				      enum intel_display_power_domain domain)
{
	struct i915_power_domains *power_domains = &dev_priv->power_domains;

	mutex_lock(&power_domains->lock);
	__intel_display_power_put_domain(dev_priv, domain);
	mutex_unlock(&power_domains->lock);
}

static void
queue_async_put_domains_work(struct i915_power_domains *power_domains,
			     intel_wakeref_t wakeref)
{
	struct drm_i915_private *i915 = container_of(power_domains,
						     struct drm_i915_private,
						     power_domains);
	drm_WARN_ON(&i915->drm, power_domains->async_put_wakeref);
	power_domains->async_put_wakeref = wakeref;
	drm_WARN_ON(&i915->drm, !queue_delayed_work(system_unbound_wq,
						    &power_domains->async_put_work,
						    msecs_to_jiffies(100)));
}

static void
release_async_put_domains(struct i915_power_domains *power_domains, u64 mask)
{
	struct drm_i915_private *dev_priv =
		container_of(power_domains, struct drm_i915_private,
			     power_domains);
	struct intel_runtime_pm *rpm = &dev_priv->runtime_pm;
	enum intel_display_power_domain domain;
	intel_wakeref_t wakeref;

	/*
	 * The caller must hold already raw wakeref, upgrade that to a proper
	 * wakeref to make the state checker happy about the HW access during
	 * power well disabling.
	 */
	assert_rpm_raw_wakeref_held(rpm);
	wakeref = intel_runtime_pm_get(rpm);

	for_each_power_domain(domain, mask) {
		/* Clear before put, so put's sanity check is happy. */
		async_put_domains_clear_domain(power_domains, domain);
		__intel_display_power_put_domain(dev_priv, domain);
	}

	intel_runtime_pm_put(rpm, wakeref);
}

static void
intel_display_power_put_async_work(struct work_struct *work)
{
	struct drm_i915_private *dev_priv =
		container_of(work, struct drm_i915_private,
			     power_domains.async_put_work.work);
	struct i915_power_domains *power_domains = &dev_priv->power_domains;
	struct intel_runtime_pm *rpm = &dev_priv->runtime_pm;
	intel_wakeref_t new_work_wakeref = intel_runtime_pm_get_raw(rpm);
	intel_wakeref_t old_work_wakeref = 0;

	mutex_lock(&power_domains->lock);

	/*
	 * Bail out if all the domain refs pending to be released were grabbed
	 * by subsequent gets or a flush_work.
	 */
	old_work_wakeref = fetch_and_zero(&power_domains->async_put_wakeref);
	if (!old_work_wakeref)
		goto out_verify;

	release_async_put_domains(power_domains,
				  power_domains->async_put_domains[0]);

	/* Requeue the work if more domains were async put meanwhile. */
	if (power_domains->async_put_domains[1]) {
		power_domains->async_put_domains[0] =
			fetch_and_zero(&power_domains->async_put_domains[1]);
		queue_async_put_domains_work(power_domains,
					     fetch_and_zero(&new_work_wakeref));
	} else {
		/*
		 * Cancel the work that got queued after this one got dequeued,
		 * since here we released the corresponding async-put reference.
		 */
		cancel_delayed_work(&power_domains->async_put_work);
	}

out_verify:
	verify_async_put_domains_state(power_domains);

	mutex_unlock(&power_domains->lock);

	if (old_work_wakeref)
		intel_runtime_pm_put_raw(rpm, old_work_wakeref);
	if (new_work_wakeref)
		intel_runtime_pm_put_raw(rpm, new_work_wakeref);
}

/**
 * intel_display_power_put_async - release a power domain reference asynchronously
 * @i915: i915 device instance
 * @domain: power domain to reference
 * @wakeref: wakeref acquired for the reference that is being released
 *
 * This function drops the power domain reference obtained by
 * intel_display_power_get*() and schedules a work to power down the
 * corresponding hardware block if this is the last reference.
 */
void __intel_display_power_put_async(struct drm_i915_private *i915,
				     enum intel_display_power_domain domain,
				     intel_wakeref_t wakeref)
{
	struct i915_power_domains *power_domains = &i915->power_domains;
	struct intel_runtime_pm *rpm = &i915->runtime_pm;
	intel_wakeref_t work_wakeref = intel_runtime_pm_get_raw(rpm);

	mutex_lock(&power_domains->lock);

	if (power_domains->domain_use_count[domain] > 1) {
		__intel_display_power_put_domain(i915, domain);

		goto out_verify;
	}

	drm_WARN_ON(&i915->drm, power_domains->domain_use_count[domain] != 1);

	/* Let a pending work requeue itself or queue a new one. */
	if (power_domains->async_put_wakeref) {
		power_domains->async_put_domains[1] |= BIT_ULL(domain);
	} else {
		power_domains->async_put_domains[0] |= BIT_ULL(domain);
		queue_async_put_domains_work(power_domains,
					     fetch_and_zero(&work_wakeref));
	}

out_verify:
	verify_async_put_domains_state(power_domains);

	mutex_unlock(&power_domains->lock);

	if (work_wakeref)
		intel_runtime_pm_put_raw(rpm, work_wakeref);

	intel_runtime_pm_put(rpm, wakeref);
}

/**
 * intel_display_power_flush_work - flushes the async display power disabling work
 * @i915: i915 device instance
 *
 * Flushes any pending work that was scheduled by a preceding
 * intel_display_power_put_async() call, completing the disabling of the
 * corresponding power domains.
 *
 * Note that the work handler function may still be running after this
 * function returns; to ensure that the work handler isn't running use
 * intel_display_power_flush_work_sync() instead.
 */
void intel_display_power_flush_work(struct drm_i915_private *i915)
{
	struct i915_power_domains *power_domains = &i915->power_domains;
	intel_wakeref_t work_wakeref;

	mutex_lock(&power_domains->lock);

	work_wakeref = fetch_and_zero(&power_domains->async_put_wakeref);
	if (!work_wakeref)
		goto out_verify;

	release_async_put_domains(power_domains,
				  async_put_domains_mask(power_domains));
	cancel_delayed_work(&power_domains->async_put_work);

out_verify:
	verify_async_put_domains_state(power_domains);

	mutex_unlock(&power_domains->lock);

	if (work_wakeref)
		intel_runtime_pm_put_raw(&i915->runtime_pm, work_wakeref);
}

/**
 * intel_display_power_flush_work_sync - flushes and syncs the async display power disabling work
 * @i915: i915 device instance
 *
 * Like intel_display_power_flush_work(), but also ensure that the work
 * handler function is not running any more when this function returns.
 */
static void
intel_display_power_flush_work_sync(struct drm_i915_private *i915)
{
	struct i915_power_domains *power_domains = &i915->power_domains;

	intel_display_power_flush_work(i915);
	cancel_delayed_work_sync(&power_domains->async_put_work);

	verify_async_put_domains_state(power_domains);

	drm_WARN_ON(&i915->drm, power_domains->async_put_wakeref);
}

#if IS_ENABLED(CONFIG_DRM_I915_DEBUG_RUNTIME_PM)
/**
 * intel_display_power_put - release a power domain reference
 * @dev_priv: i915 device instance
 * @domain: power domain to reference
 * @wakeref: wakeref acquired for the reference that is being released
 *
 * This function drops the power domain reference obtained by
 * intel_display_power_get() and might power down the corresponding hardware
 * block right away if this is the last reference.
 */
void intel_display_power_put(struct drm_i915_private *dev_priv,
			     enum intel_display_power_domain domain,
			     intel_wakeref_t wakeref)
{
	__intel_display_power_put(dev_priv, domain);
	intel_runtime_pm_put(&dev_priv->runtime_pm, wakeref);
}
#else
/**
 * intel_display_power_put_unchecked - release an unchecked power domain reference
 * @dev_priv: i915 device instance
 * @domain: power domain to reference
 *
 * This function drops the power domain reference obtained by
 * intel_display_power_get() and might power down the corresponding hardware
 * block right away if this is the last reference.
 *
 * This function is only for the power domain code's internal use to suppress wakeref
 * tracking when the correspondig debug kconfig option is disabled, should not
 * be used otherwise.
 */
void intel_display_power_put_unchecked(struct drm_i915_private *dev_priv,
				       enum intel_display_power_domain domain)
{
	__intel_display_power_put(dev_priv, domain);
	intel_runtime_pm_put_unchecked(&dev_priv->runtime_pm);
}
#endif

void
intel_display_power_get_in_set(struct drm_i915_private *i915,
			       struct intel_display_power_domain_set *power_domain_set,
			       enum intel_display_power_domain domain)
{
	intel_wakeref_t __maybe_unused wf;

	drm_WARN_ON(&i915->drm, power_domain_set->mask & BIT_ULL(domain));

	wf = intel_display_power_get(i915, domain);
#if IS_ENABLED(CONFIG_DRM_I915_DEBUG_RUNTIME_PM)
	power_domain_set->wakerefs[domain] = wf;
#endif
	power_domain_set->mask |= BIT_ULL(domain);
}

bool
intel_display_power_get_in_set_if_enabled(struct drm_i915_private *i915,
					  struct intel_display_power_domain_set *power_domain_set,
					  enum intel_display_power_domain domain)
{
	intel_wakeref_t wf;

	drm_WARN_ON(&i915->drm, power_domain_set->mask & BIT_ULL(domain));

	wf = intel_display_power_get_if_enabled(i915, domain);
	if (!wf)
		return false;

#if IS_ENABLED(CONFIG_DRM_I915_DEBUG_RUNTIME_PM)
	power_domain_set->wakerefs[domain] = wf;
#endif
	power_domain_set->mask |= BIT_ULL(domain);

	return true;
}

void
intel_display_power_put_mask_in_set(struct drm_i915_private *i915,
				    struct intel_display_power_domain_set *power_domain_set,
				    u64 mask)
{
	enum intel_display_power_domain domain;

	drm_WARN_ON(&i915->drm, mask & ~power_domain_set->mask);

	for_each_power_domain(domain, mask) {
		intel_wakeref_t __maybe_unused wf = -1;

#if IS_ENABLED(CONFIG_DRM_I915_DEBUG_RUNTIME_PM)
		wf = fetch_and_zero(&power_domain_set->wakerefs[domain]);
#endif
		intel_display_power_put(i915, domain, wf);
		power_domain_set->mask &= ~BIT_ULL(domain);
	}
}

#define I830_PIPES_POWER_DOMAINS (		\
	BIT_ULL(POWER_DOMAIN_PIPE_A) |		\
	BIT_ULL(POWER_DOMAIN_PIPE_B) |		\
	BIT_ULL(POWER_DOMAIN_PIPE_A_PANEL_FITTER) |	\
	BIT_ULL(POWER_DOMAIN_PIPE_B_PANEL_FITTER) |	\
	BIT_ULL(POWER_DOMAIN_TRANSCODER_A) |	\
	BIT_ULL(POWER_DOMAIN_TRANSCODER_B) |	\
	BIT_ULL(POWER_DOMAIN_INIT))

#define VLV_DISPLAY_POWER_DOMAINS (		\
	BIT_ULL(POWER_DOMAIN_DISPLAY_CORE) |	\
	BIT_ULL(POWER_DOMAIN_PIPE_A) |		\
	BIT_ULL(POWER_DOMAIN_PIPE_B) |		\
	BIT_ULL(POWER_DOMAIN_PIPE_A_PANEL_FITTER) |	\
	BIT_ULL(POWER_DOMAIN_PIPE_B_PANEL_FITTER) |	\
	BIT_ULL(POWER_DOMAIN_TRANSCODER_A) |	\
	BIT_ULL(POWER_DOMAIN_TRANSCODER_B) |	\
	BIT_ULL(POWER_DOMAIN_PORT_DDI_B_LANES) |	\
	BIT_ULL(POWER_DOMAIN_PORT_DDI_C_LANES) |	\
	BIT_ULL(POWER_DOMAIN_PORT_DSI) |		\
	BIT_ULL(POWER_DOMAIN_PORT_CRT) |		\
	BIT_ULL(POWER_DOMAIN_VGA) |			\
	BIT_ULL(POWER_DOMAIN_AUDIO_MMIO) |		\
	BIT_ULL(POWER_DOMAIN_AUDIO_PLAYBACK) |		\
	BIT_ULL(POWER_DOMAIN_AUX_B) |		\
	BIT_ULL(POWER_DOMAIN_AUX_C) |		\
	BIT_ULL(POWER_DOMAIN_GMBUS) |		\
	BIT_ULL(POWER_DOMAIN_INIT))

#define VLV_DPIO_CMN_BC_POWER_DOMAINS (		\
	BIT_ULL(POWER_DOMAIN_PORT_DDI_B_LANES) |	\
	BIT_ULL(POWER_DOMAIN_PORT_DDI_C_LANES) |	\
	BIT_ULL(POWER_DOMAIN_PORT_CRT) |		\
	BIT_ULL(POWER_DOMAIN_AUX_B) |		\
	BIT_ULL(POWER_DOMAIN_AUX_C) |		\
	BIT_ULL(POWER_DOMAIN_INIT))

#define VLV_DPIO_TX_B_LANES_01_POWER_DOMAINS (	\
	BIT_ULL(POWER_DOMAIN_PORT_DDI_B_LANES) |	\
	BIT_ULL(POWER_DOMAIN_AUX_B) |		\
	BIT_ULL(POWER_DOMAIN_INIT))

#define VLV_DPIO_TX_B_LANES_23_POWER_DOMAINS (	\
	BIT_ULL(POWER_DOMAIN_PORT_DDI_B_LANES) |	\
	BIT_ULL(POWER_DOMAIN_AUX_B) |		\
	BIT_ULL(POWER_DOMAIN_INIT))

#define VLV_DPIO_TX_C_LANES_01_POWER_DOMAINS (	\
	BIT_ULL(POWER_DOMAIN_PORT_DDI_C_LANES) |	\
	BIT_ULL(POWER_DOMAIN_AUX_C) |		\
	BIT_ULL(POWER_DOMAIN_INIT))

#define VLV_DPIO_TX_C_LANES_23_POWER_DOMAINS (	\
	BIT_ULL(POWER_DOMAIN_PORT_DDI_C_LANES) |	\
	BIT_ULL(POWER_DOMAIN_AUX_C) |		\
	BIT_ULL(POWER_DOMAIN_INIT))

#define CHV_DISPLAY_POWER_DOMAINS (		\
	BIT_ULL(POWER_DOMAIN_DISPLAY_CORE) |	\
	BIT_ULL(POWER_DOMAIN_PIPE_A) |		\
	BIT_ULL(POWER_DOMAIN_PIPE_B) |		\
	BIT_ULL(POWER_DOMAIN_PIPE_C) |		\
	BIT_ULL(POWER_DOMAIN_PIPE_A_PANEL_FITTER) |	\
	BIT_ULL(POWER_DOMAIN_PIPE_B_PANEL_FITTER) |	\
	BIT_ULL(POWER_DOMAIN_PIPE_C_PANEL_FITTER) |	\
	BIT_ULL(POWER_DOMAIN_TRANSCODER_A) |	\
	BIT_ULL(POWER_DOMAIN_TRANSCODER_B) |	\
	BIT_ULL(POWER_DOMAIN_TRANSCODER_C) |	\
	BIT_ULL(POWER_DOMAIN_PORT_DDI_B_LANES) |	\
	BIT_ULL(POWER_DOMAIN_PORT_DDI_C_LANES) |	\
	BIT_ULL(POWER_DOMAIN_PORT_DDI_D_LANES) |	\
	BIT_ULL(POWER_DOMAIN_PORT_DSI) |		\
	BIT_ULL(POWER_DOMAIN_VGA) |			\
	BIT_ULL(POWER_DOMAIN_AUDIO_MMIO) |		\
	BIT_ULL(POWER_DOMAIN_AUDIO_PLAYBACK) |		\
	BIT_ULL(POWER_DOMAIN_AUX_B) |		\
	BIT_ULL(POWER_DOMAIN_AUX_C) |		\
	BIT_ULL(POWER_DOMAIN_AUX_D) |		\
	BIT_ULL(POWER_DOMAIN_GMBUS) |		\
	BIT_ULL(POWER_DOMAIN_INIT))

#define CHV_DPIO_CMN_BC_POWER_DOMAINS (		\
	BIT_ULL(POWER_DOMAIN_PORT_DDI_B_LANES) |	\
	BIT_ULL(POWER_DOMAIN_PORT_DDI_C_LANES) |	\
	BIT_ULL(POWER_DOMAIN_AUX_B) |		\
	BIT_ULL(POWER_DOMAIN_AUX_C) |		\
	BIT_ULL(POWER_DOMAIN_INIT))

#define CHV_DPIO_CMN_D_POWER_DOMAINS (		\
	BIT_ULL(POWER_DOMAIN_PORT_DDI_D_LANES) |	\
	BIT_ULL(POWER_DOMAIN_AUX_D) |		\
	BIT_ULL(POWER_DOMAIN_INIT))

#define HSW_DISPLAY_POWER_DOMAINS (			\
	BIT_ULL(POWER_DOMAIN_PIPE_B) |			\
	BIT_ULL(POWER_DOMAIN_PIPE_C) |			\
	BIT_ULL(POWER_DOMAIN_PIPE_A_PANEL_FITTER) |		\
	BIT_ULL(POWER_DOMAIN_PIPE_B_PANEL_FITTER) |		\
	BIT_ULL(POWER_DOMAIN_PIPE_C_PANEL_FITTER) |		\
	BIT_ULL(POWER_DOMAIN_TRANSCODER_A) |		\
	BIT_ULL(POWER_DOMAIN_TRANSCODER_B) |		\
	BIT_ULL(POWER_DOMAIN_TRANSCODER_C) |		\
	BIT_ULL(POWER_DOMAIN_PORT_DDI_B_LANES) |		\
	BIT_ULL(POWER_DOMAIN_PORT_DDI_C_LANES) |		\
	BIT_ULL(POWER_DOMAIN_PORT_DDI_D_LANES) |		\
	BIT_ULL(POWER_DOMAIN_PORT_CRT) | /* DDI E */	\
	BIT_ULL(POWER_DOMAIN_VGA) |				\
	BIT_ULL(POWER_DOMAIN_AUDIO_MMIO) |		\
	BIT_ULL(POWER_DOMAIN_AUDIO_PLAYBACK) |			\
	BIT_ULL(POWER_DOMAIN_INIT))

#define BDW_DISPLAY_POWER_DOMAINS (			\
	BIT_ULL(POWER_DOMAIN_PIPE_B) |			\
	BIT_ULL(POWER_DOMAIN_PIPE_C) |			\
	BIT_ULL(POWER_DOMAIN_PIPE_B_PANEL_FITTER) |		\
	BIT_ULL(POWER_DOMAIN_PIPE_C_PANEL_FITTER) |		\
	BIT_ULL(POWER_DOMAIN_TRANSCODER_A) |		\
	BIT_ULL(POWER_DOMAIN_TRANSCODER_B) |		\
	BIT_ULL(POWER_DOMAIN_TRANSCODER_C) |		\
	BIT_ULL(POWER_DOMAIN_PORT_DDI_B_LANES) |		\
	BIT_ULL(POWER_DOMAIN_PORT_DDI_C_LANES) |		\
	BIT_ULL(POWER_DOMAIN_PORT_DDI_D_LANES) |		\
	BIT_ULL(POWER_DOMAIN_PORT_CRT) | /* DDI E */	\
	BIT_ULL(POWER_DOMAIN_VGA) |				\
	BIT_ULL(POWER_DOMAIN_AUDIO_MMIO) |		\
	BIT_ULL(POWER_DOMAIN_AUDIO_PLAYBACK) |			\
	BIT_ULL(POWER_DOMAIN_INIT))

#define SKL_DISPLAY_POWERWELL_2_POWER_DOMAINS (		\
	BIT_ULL(POWER_DOMAIN_TRANSCODER_A) |		\
	BIT_ULL(POWER_DOMAIN_PIPE_B) |			\
	BIT_ULL(POWER_DOMAIN_TRANSCODER_B) |		\
	BIT_ULL(POWER_DOMAIN_PIPE_C) |			\
	BIT_ULL(POWER_DOMAIN_TRANSCODER_C) |		\
	BIT_ULL(POWER_DOMAIN_PIPE_B_PANEL_FITTER) |		\
	BIT_ULL(POWER_DOMAIN_PIPE_C_PANEL_FITTER) |		\
	BIT_ULL(POWER_DOMAIN_PORT_DDI_B_LANES) |		\
	BIT_ULL(POWER_DOMAIN_PORT_DDI_C_LANES) |		\
	BIT_ULL(POWER_DOMAIN_PORT_DDI_D_LANES) |		\
	BIT_ULL(POWER_DOMAIN_PORT_DDI_E_LANES) |		\
	BIT_ULL(POWER_DOMAIN_AUX_B) |                       \
	BIT_ULL(POWER_DOMAIN_AUX_C) |			\
	BIT_ULL(POWER_DOMAIN_AUX_D) |			\
	BIT_ULL(POWER_DOMAIN_AUDIO_MMIO) |		\
	BIT_ULL(POWER_DOMAIN_AUDIO_PLAYBACK) |			\
	BIT_ULL(POWER_DOMAIN_VGA) |				\
	BIT_ULL(POWER_DOMAIN_INIT))
#define SKL_DISPLAY_DDI_IO_A_E_POWER_DOMAINS (		\
	BIT_ULL(POWER_DOMAIN_PORT_DDI_A_IO) |		\
	BIT_ULL(POWER_DOMAIN_PORT_DDI_E_IO) |		\
	BIT_ULL(POWER_DOMAIN_INIT))
#define SKL_DISPLAY_DDI_IO_B_POWER_DOMAINS (		\
	BIT_ULL(POWER_DOMAIN_PORT_DDI_B_IO) |		\
	BIT_ULL(POWER_DOMAIN_INIT))
#define SKL_DISPLAY_DDI_IO_C_POWER_DOMAINS (		\
	BIT_ULL(POWER_DOMAIN_PORT_DDI_C_IO) |		\
	BIT_ULL(POWER_DOMAIN_INIT))
#define SKL_DISPLAY_DDI_IO_D_POWER_DOMAINS (		\
	BIT_ULL(POWER_DOMAIN_PORT_DDI_D_IO) |		\
	BIT_ULL(POWER_DOMAIN_INIT))
#define SKL_DISPLAY_DC_OFF_POWER_DOMAINS (		\
	SKL_DISPLAY_POWERWELL_2_POWER_DOMAINS |		\
	BIT_ULL(POWER_DOMAIN_GT_IRQ) |			\
	BIT_ULL(POWER_DOMAIN_MODESET) |			\
	BIT_ULL(POWER_DOMAIN_AUX_A) |			\
	BIT_ULL(POWER_DOMAIN_INIT))

#define BXT_DISPLAY_POWERWELL_2_POWER_DOMAINS (		\
	BIT_ULL(POWER_DOMAIN_TRANSCODER_A) |		\
	BIT_ULL(POWER_DOMAIN_PIPE_B) |			\
	BIT_ULL(POWER_DOMAIN_TRANSCODER_B) |		\
	BIT_ULL(POWER_DOMAIN_PIPE_C) |			\
	BIT_ULL(POWER_DOMAIN_TRANSCODER_C) |		\
	BIT_ULL(POWER_DOMAIN_PIPE_B_PANEL_FITTER) |		\
	BIT_ULL(POWER_DOMAIN_PIPE_C_PANEL_FITTER) |		\
	BIT_ULL(POWER_DOMAIN_PORT_DDI_B_LANES) |		\
	BIT_ULL(POWER_DOMAIN_PORT_DDI_C_LANES) |		\
	BIT_ULL(POWER_DOMAIN_AUX_B) |			\
	BIT_ULL(POWER_DOMAIN_AUX_C) |			\
	BIT_ULL(POWER_DOMAIN_AUDIO_MMIO) |		\
	BIT_ULL(POWER_DOMAIN_AUDIO_PLAYBACK) |			\
	BIT_ULL(POWER_DOMAIN_VGA) |				\
	BIT_ULL(POWER_DOMAIN_INIT))
#define BXT_DISPLAY_DC_OFF_POWER_DOMAINS (		\
	BXT_DISPLAY_POWERWELL_2_POWER_DOMAINS |		\
	BIT_ULL(POWER_DOMAIN_GT_IRQ) |			\
	BIT_ULL(POWER_DOMAIN_MODESET) |			\
	BIT_ULL(POWER_DOMAIN_AUX_A) |			\
	BIT_ULL(POWER_DOMAIN_GMBUS) |			\
	BIT_ULL(POWER_DOMAIN_INIT))
#define BXT_DPIO_CMN_A_POWER_DOMAINS (			\
	BIT_ULL(POWER_DOMAIN_PORT_DDI_A_LANES) |		\
	BIT_ULL(POWER_DOMAIN_AUX_A) |			\
	BIT_ULL(POWER_DOMAIN_INIT))
#define BXT_DPIO_CMN_BC_POWER_DOMAINS (			\
	BIT_ULL(POWER_DOMAIN_PORT_DDI_B_LANES) |		\
	BIT_ULL(POWER_DOMAIN_PORT_DDI_C_LANES) |		\
	BIT_ULL(POWER_DOMAIN_AUX_B) |			\
	BIT_ULL(POWER_DOMAIN_AUX_C) |			\
	BIT_ULL(POWER_DOMAIN_INIT))

#define GLK_DISPLAY_POWERWELL_2_POWER_DOMAINS (		\
	BIT_ULL(POWER_DOMAIN_TRANSCODER_A) |		\
	BIT_ULL(POWER_DOMAIN_PIPE_B) |			\
	BIT_ULL(POWER_DOMAIN_TRANSCODER_B) |		\
	BIT_ULL(POWER_DOMAIN_PIPE_C) |			\
	BIT_ULL(POWER_DOMAIN_TRANSCODER_C) |		\
	BIT_ULL(POWER_DOMAIN_PIPE_B_PANEL_FITTER) |		\
	BIT_ULL(POWER_DOMAIN_PIPE_C_PANEL_FITTER) |		\
	BIT_ULL(POWER_DOMAIN_PORT_DDI_B_LANES) |		\
	BIT_ULL(POWER_DOMAIN_PORT_DDI_C_LANES) |		\
	BIT_ULL(POWER_DOMAIN_AUX_B) |                       \
	BIT_ULL(POWER_DOMAIN_AUX_C) |			\
	BIT_ULL(POWER_DOMAIN_AUDIO_MMIO) |		\
	BIT_ULL(POWER_DOMAIN_AUDIO_PLAYBACK) |			\
	BIT_ULL(POWER_DOMAIN_VGA) |				\
	BIT_ULL(POWER_DOMAIN_INIT))
#define GLK_DISPLAY_DDI_IO_A_POWER_DOMAINS (		\
	BIT_ULL(POWER_DOMAIN_PORT_DDI_A_IO))
#define GLK_DISPLAY_DDI_IO_B_POWER_DOMAINS (		\
	BIT_ULL(POWER_DOMAIN_PORT_DDI_B_IO))
#define GLK_DISPLAY_DDI_IO_C_POWER_DOMAINS (		\
	BIT_ULL(POWER_DOMAIN_PORT_DDI_C_IO))
#define GLK_DPIO_CMN_A_POWER_DOMAINS (			\
	BIT_ULL(POWER_DOMAIN_PORT_DDI_A_LANES) |		\
	BIT_ULL(POWER_DOMAIN_AUX_A) |			\
	BIT_ULL(POWER_DOMAIN_INIT))
#define GLK_DPIO_CMN_B_POWER_DOMAINS (			\
	BIT_ULL(POWER_DOMAIN_PORT_DDI_B_LANES) |		\
	BIT_ULL(POWER_DOMAIN_AUX_B) |			\
	BIT_ULL(POWER_DOMAIN_INIT))
#define GLK_DPIO_CMN_C_POWER_DOMAINS (			\
	BIT_ULL(POWER_DOMAIN_PORT_DDI_C_LANES) |		\
	BIT_ULL(POWER_DOMAIN_AUX_C) |			\
	BIT_ULL(POWER_DOMAIN_INIT))
#define GLK_DISPLAY_AUX_A_POWER_DOMAINS (		\
	BIT_ULL(POWER_DOMAIN_AUX_A) |		\
	BIT_ULL(POWER_DOMAIN_AUX_IO_A) |		\
	BIT_ULL(POWER_DOMAIN_INIT))
#define GLK_DISPLAY_AUX_B_POWER_DOMAINS (		\
	BIT_ULL(POWER_DOMAIN_AUX_B) |		\
	BIT_ULL(POWER_DOMAIN_INIT))
#define GLK_DISPLAY_AUX_C_POWER_DOMAINS (		\
	BIT_ULL(POWER_DOMAIN_AUX_C) |		\
	BIT_ULL(POWER_DOMAIN_INIT))
#define GLK_DISPLAY_DC_OFF_POWER_DOMAINS (		\
	GLK_DISPLAY_POWERWELL_2_POWER_DOMAINS |		\
	BIT_ULL(POWER_DOMAIN_GT_IRQ) |			\
	BIT_ULL(POWER_DOMAIN_MODESET) |			\
	BIT_ULL(POWER_DOMAIN_AUX_A) |			\
	BIT_ULL(POWER_DOMAIN_GMBUS) |			\
	BIT_ULL(POWER_DOMAIN_INIT))

/*
 * ICL PW_0/PG_0 domains (HW/DMC control):
 * - PCI
 * - clocks except port PLL
 * - central power except FBC
 * - shared functions except pipe interrupts, pipe MBUS, DBUF registers
 * ICL PW_1/PG_1 domains (HW/DMC control):
 * - DBUF function
 * - PIPE_A and its planes, except VGA
 * - transcoder EDP + PSR
 * - transcoder DSI
 * - DDI_A
 * - FBC
 */
#define ICL_PW_4_POWER_DOMAINS (			\
	BIT_ULL(POWER_DOMAIN_PIPE_C) |			\
	BIT_ULL(POWER_DOMAIN_PIPE_C_PANEL_FITTER) |	\
	BIT_ULL(POWER_DOMAIN_INIT))
	/* VDSC/joining */
#define ICL_PW_3_POWER_DOMAINS (			\
	ICL_PW_4_POWER_DOMAINS |			\
	BIT_ULL(POWER_DOMAIN_PIPE_B) |			\
	BIT_ULL(POWER_DOMAIN_TRANSCODER_A) |		\
	BIT_ULL(POWER_DOMAIN_TRANSCODER_B) |		\
	BIT_ULL(POWER_DOMAIN_TRANSCODER_C) |		\
	BIT_ULL(POWER_DOMAIN_PIPE_B_PANEL_FITTER) |	\
	BIT_ULL(POWER_DOMAIN_PORT_DDI_B_LANES) |	\
	BIT_ULL(POWER_DOMAIN_PORT_DDI_C_LANES) |	\
	BIT_ULL(POWER_DOMAIN_PORT_DDI_D_LANES) |	\
	BIT_ULL(POWER_DOMAIN_PORT_DDI_E_LANES) |	\
	BIT_ULL(POWER_DOMAIN_PORT_DDI_F_LANES) |	\
	BIT_ULL(POWER_DOMAIN_AUX_B) |			\
	BIT_ULL(POWER_DOMAIN_AUX_C) |			\
	BIT_ULL(POWER_DOMAIN_AUX_D) |			\
	BIT_ULL(POWER_DOMAIN_AUX_E) |			\
	BIT_ULL(POWER_DOMAIN_AUX_F) |			\
	BIT_ULL(POWER_DOMAIN_AUX_C_TBT) |		\
	BIT_ULL(POWER_DOMAIN_AUX_D_TBT) |		\
	BIT_ULL(POWER_DOMAIN_AUX_E_TBT) |		\
	BIT_ULL(POWER_DOMAIN_AUX_F_TBT) |		\
	BIT_ULL(POWER_DOMAIN_VGA) |			\
	BIT_ULL(POWER_DOMAIN_AUDIO_MMIO) |		\
	BIT_ULL(POWER_DOMAIN_AUDIO_PLAYBACK) |			\
	BIT_ULL(POWER_DOMAIN_INIT))
	/*
	 * - transcoder WD
	 * - KVMR (HW control)
	 */
#define ICL_PW_2_POWER_DOMAINS (			\
	ICL_PW_3_POWER_DOMAINS |			\
	BIT_ULL(POWER_DOMAIN_TRANSCODER_VDSC_PW2) |		\
	BIT_ULL(POWER_DOMAIN_INIT))
	/*
	 * - KVMR (HW control)
	 */
#define ICL_DISPLAY_DC_OFF_POWER_DOMAINS (		\
	ICL_PW_2_POWER_DOMAINS |			\
	BIT_ULL(POWER_DOMAIN_MODESET) |			\
	BIT_ULL(POWER_DOMAIN_AUX_A) |			\
	BIT_ULL(POWER_DOMAIN_DPLL_DC_OFF) |			\
	BIT_ULL(POWER_DOMAIN_INIT))

#define ICL_DDI_IO_A_POWER_DOMAINS (			\
	BIT_ULL(POWER_DOMAIN_PORT_DDI_A_IO))
#define ICL_DDI_IO_B_POWER_DOMAINS (			\
	BIT_ULL(POWER_DOMAIN_PORT_DDI_B_IO))
#define ICL_DDI_IO_C_POWER_DOMAINS (			\
	BIT_ULL(POWER_DOMAIN_PORT_DDI_C_IO))
#define ICL_DDI_IO_D_POWER_DOMAINS (			\
	BIT_ULL(POWER_DOMAIN_PORT_DDI_D_IO))
#define ICL_DDI_IO_E_POWER_DOMAINS (			\
	BIT_ULL(POWER_DOMAIN_PORT_DDI_E_IO))
#define ICL_DDI_IO_F_POWER_DOMAINS (			\
	BIT_ULL(POWER_DOMAIN_PORT_DDI_F_IO))

#define ICL_AUX_A_IO_POWER_DOMAINS (			\
	BIT_ULL(POWER_DOMAIN_AUX_IO_A) |		\
	BIT_ULL(POWER_DOMAIN_AUX_A))
#define ICL_AUX_B_IO_POWER_DOMAINS (			\
	BIT_ULL(POWER_DOMAIN_AUX_B))
#define ICL_AUX_C_TC1_IO_POWER_DOMAINS (		\
	BIT_ULL(POWER_DOMAIN_AUX_C))
#define ICL_AUX_D_TC2_IO_POWER_DOMAINS (		\
	BIT_ULL(POWER_DOMAIN_AUX_D))
#define ICL_AUX_E_TC3_IO_POWER_DOMAINS (		\
	BIT_ULL(POWER_DOMAIN_AUX_E))
#define ICL_AUX_F_TC4_IO_POWER_DOMAINS (		\
	BIT_ULL(POWER_DOMAIN_AUX_F))
#define ICL_AUX_C_TBT1_IO_POWER_DOMAINS (		\
	BIT_ULL(POWER_DOMAIN_AUX_C_TBT))
#define ICL_AUX_D_TBT2_IO_POWER_DOMAINS (		\
	BIT_ULL(POWER_DOMAIN_AUX_D_TBT))
#define ICL_AUX_E_TBT3_IO_POWER_DOMAINS (		\
	BIT_ULL(POWER_DOMAIN_AUX_E_TBT))
#define ICL_AUX_F_TBT4_IO_POWER_DOMAINS (		\
	BIT_ULL(POWER_DOMAIN_AUX_F_TBT))

#define TGL_PW_5_POWER_DOMAINS (			\
	BIT_ULL(POWER_DOMAIN_PIPE_D) |			\
	BIT_ULL(POWER_DOMAIN_TRANSCODER_D) |		\
	BIT_ULL(POWER_DOMAIN_PIPE_D_PANEL_FITTER) |     \
	BIT_ULL(POWER_DOMAIN_INIT))

#define TGL_PW_4_POWER_DOMAINS (			\
	TGL_PW_5_POWER_DOMAINS |			\
	BIT_ULL(POWER_DOMAIN_PIPE_C) |			\
	BIT_ULL(POWER_DOMAIN_TRANSCODER_C) |		\
	BIT_ULL(POWER_DOMAIN_PIPE_C_PANEL_FITTER) |	\
	BIT_ULL(POWER_DOMAIN_INIT))

#define TGL_PW_3_POWER_DOMAINS (			\
	TGL_PW_4_POWER_DOMAINS |			\
	BIT_ULL(POWER_DOMAIN_PIPE_B) |			\
	BIT_ULL(POWER_DOMAIN_TRANSCODER_B) |		\
	BIT_ULL(POWER_DOMAIN_PIPE_B_PANEL_FITTER) |	\
	BIT_ULL(POWER_DOMAIN_PORT_DDI_LANES_TC1) |	\
	BIT_ULL(POWER_DOMAIN_PORT_DDI_LANES_TC2) |	\
	BIT_ULL(POWER_DOMAIN_PORT_DDI_LANES_TC3) |	\
	BIT_ULL(POWER_DOMAIN_PORT_DDI_LANES_TC4) |	\
	BIT_ULL(POWER_DOMAIN_PORT_DDI_LANES_TC5) |	\
	BIT_ULL(POWER_DOMAIN_PORT_DDI_LANES_TC6) |	\
	BIT_ULL(POWER_DOMAIN_AUX_USBC1) |		\
	BIT_ULL(POWER_DOMAIN_AUX_USBC2) |		\
	BIT_ULL(POWER_DOMAIN_AUX_USBC3) |		\
	BIT_ULL(POWER_DOMAIN_AUX_USBC4) |		\
	BIT_ULL(POWER_DOMAIN_AUX_USBC5) |		\
	BIT_ULL(POWER_DOMAIN_AUX_USBC6) |		\
	BIT_ULL(POWER_DOMAIN_AUX_TBT1) |		\
	BIT_ULL(POWER_DOMAIN_AUX_TBT2) |		\
	BIT_ULL(POWER_DOMAIN_AUX_TBT3) |		\
	BIT_ULL(POWER_DOMAIN_AUX_TBT4) |		\
	BIT_ULL(POWER_DOMAIN_AUX_TBT5) |		\
	BIT_ULL(POWER_DOMAIN_AUX_TBT6) |		\
	BIT_ULL(POWER_DOMAIN_VGA) |			\
	BIT_ULL(POWER_DOMAIN_AUDIO_MMIO) |		\
	BIT_ULL(POWER_DOMAIN_AUDIO_PLAYBACK) |			\
	BIT_ULL(POWER_DOMAIN_INIT))

#define TGL_PW_2_POWER_DOMAINS (			\
	TGL_PW_3_POWER_DOMAINS |			\
	BIT_ULL(POWER_DOMAIN_TRANSCODER_VDSC_PW2) |	\
	BIT_ULL(POWER_DOMAIN_INIT))

#define TGL_DISPLAY_DC_OFF_POWER_DOMAINS (		\
	TGL_PW_3_POWER_DOMAINS |			\
	BIT_ULL(POWER_DOMAIN_MODESET) |			\
	BIT_ULL(POWER_DOMAIN_AUX_A) |			\
	BIT_ULL(POWER_DOMAIN_AUX_B) |			\
	BIT_ULL(POWER_DOMAIN_AUX_C) |			\
	BIT_ULL(POWER_DOMAIN_INIT))

#define TGL_DDI_IO_TC1_POWER_DOMAINS	BIT_ULL(POWER_DOMAIN_PORT_DDI_IO_TC1)
#define TGL_DDI_IO_TC2_POWER_DOMAINS	BIT_ULL(POWER_DOMAIN_PORT_DDI_IO_TC2)
#define TGL_DDI_IO_TC3_POWER_DOMAINS	BIT_ULL(POWER_DOMAIN_PORT_DDI_IO_TC3)
#define TGL_DDI_IO_TC4_POWER_DOMAINS	BIT_ULL(POWER_DOMAIN_PORT_DDI_IO_TC4)
#define TGL_DDI_IO_TC5_POWER_DOMAINS	BIT_ULL(POWER_DOMAIN_PORT_DDI_IO_TC5)
#define TGL_DDI_IO_TC6_POWER_DOMAINS	BIT_ULL(POWER_DOMAIN_PORT_DDI_IO_TC6)

#define TGL_AUX_A_IO_POWER_DOMAINS (		\
	BIT_ULL(POWER_DOMAIN_AUX_IO_A) |	\
	BIT_ULL(POWER_DOMAIN_AUX_A))
#define TGL_AUX_B_IO_POWER_DOMAINS (		\
	BIT_ULL(POWER_DOMAIN_AUX_B))
#define TGL_AUX_C_IO_POWER_DOMAINS (		\
	BIT_ULL(POWER_DOMAIN_AUX_C))

#define TGL_AUX_IO_USBC1_POWER_DOMAINS	BIT_ULL(POWER_DOMAIN_AUX_USBC1)
#define TGL_AUX_IO_USBC2_POWER_DOMAINS	BIT_ULL(POWER_DOMAIN_AUX_USBC2)
#define TGL_AUX_IO_USBC3_POWER_DOMAINS	BIT_ULL(POWER_DOMAIN_AUX_USBC3)
#define TGL_AUX_IO_USBC4_POWER_DOMAINS	BIT_ULL(POWER_DOMAIN_AUX_USBC4)
#define TGL_AUX_IO_USBC5_POWER_DOMAINS	BIT_ULL(POWER_DOMAIN_AUX_USBC5)
#define TGL_AUX_IO_USBC6_POWER_DOMAINS	BIT_ULL(POWER_DOMAIN_AUX_USBC6)

#define TGL_AUX_IO_TBT1_POWER_DOMAINS	BIT_ULL(POWER_DOMAIN_AUX_TBT1)
#define TGL_AUX_IO_TBT2_POWER_DOMAINS	BIT_ULL(POWER_DOMAIN_AUX_TBT2)
#define TGL_AUX_IO_TBT3_POWER_DOMAINS	BIT_ULL(POWER_DOMAIN_AUX_TBT3)
#define TGL_AUX_IO_TBT4_POWER_DOMAINS	BIT_ULL(POWER_DOMAIN_AUX_TBT4)
#define TGL_AUX_IO_TBT5_POWER_DOMAINS	BIT_ULL(POWER_DOMAIN_AUX_TBT5)
#define TGL_AUX_IO_TBT6_POWER_DOMAINS	BIT_ULL(POWER_DOMAIN_AUX_TBT6)

#define TGL_TC_COLD_OFF_POWER_DOMAINS (		\
	BIT_ULL(POWER_DOMAIN_AUX_USBC1)	|	\
	BIT_ULL(POWER_DOMAIN_AUX_USBC2)	|	\
	BIT_ULL(POWER_DOMAIN_AUX_USBC3)	|	\
	BIT_ULL(POWER_DOMAIN_AUX_USBC4)	|	\
	BIT_ULL(POWER_DOMAIN_AUX_USBC5)	|	\
	BIT_ULL(POWER_DOMAIN_AUX_USBC6)	|	\
	BIT_ULL(POWER_DOMAIN_AUX_TBT1) |	\
	BIT_ULL(POWER_DOMAIN_AUX_TBT2) |	\
	BIT_ULL(POWER_DOMAIN_AUX_TBT3) |	\
	BIT_ULL(POWER_DOMAIN_AUX_TBT4) |	\
	BIT_ULL(POWER_DOMAIN_AUX_TBT5) |	\
	BIT_ULL(POWER_DOMAIN_AUX_TBT6) |	\
	BIT_ULL(POWER_DOMAIN_TC_COLD_OFF))

#define RKL_PW_4_POWER_DOMAINS (			\
	BIT_ULL(POWER_DOMAIN_PIPE_C) |			\
	BIT_ULL(POWER_DOMAIN_PIPE_C_PANEL_FITTER) |	\
	BIT_ULL(POWER_DOMAIN_TRANSCODER_C) |		\
	BIT_ULL(POWER_DOMAIN_INIT))

#define RKL_PW_3_POWER_DOMAINS (			\
	RKL_PW_4_POWER_DOMAINS |			\
	BIT_ULL(POWER_DOMAIN_PIPE_B) |			\
	BIT_ULL(POWER_DOMAIN_PIPE_B_PANEL_FITTER) |	\
	BIT_ULL(POWER_DOMAIN_AUDIO_MMIO) |		\
	BIT_ULL(POWER_DOMAIN_AUDIO_PLAYBACK) |			\
	BIT_ULL(POWER_DOMAIN_VGA) |			\
	BIT_ULL(POWER_DOMAIN_TRANSCODER_B) |		\
	BIT_ULL(POWER_DOMAIN_PORT_DDI_LANES_TC1) |	\
	BIT_ULL(POWER_DOMAIN_PORT_DDI_LANES_TC2) |	\
	BIT_ULL(POWER_DOMAIN_AUX_USBC1) |		\
	BIT_ULL(POWER_DOMAIN_AUX_USBC2) |		\
	BIT_ULL(POWER_DOMAIN_INIT))

/*
 * There is no PW_2/PG_2 on RKL.
 *
 * RKL PW_1/PG_1 domains (under HW/DMC control):
 * - DBUF function (note: registers are in PW0)
 * - PIPE_A and its planes and VDSC/joining, except VGA
 * - transcoder A
 * - DDI_A and DDI_B
 * - FBC
 *
 * RKL PW_0/PG_0 domains (under HW/DMC control):
 * - PCI
 * - clocks except port PLL
 * - shared functions:
 *     * interrupts except pipe interrupts
 *     * MBus except PIPE_MBUS_DBOX_CTL
 *     * DBUF registers
 * - central power except FBC
 * - top-level GTC (DDI-level GTC is in the well associated with the DDI)
 */

#define RKL_DISPLAY_DC_OFF_POWER_DOMAINS (		\
	RKL_PW_3_POWER_DOMAINS |			\
	BIT_ULL(POWER_DOMAIN_MODESET) |			\
	BIT_ULL(POWER_DOMAIN_AUX_A) |			\
	BIT_ULL(POWER_DOMAIN_AUX_B) |			\
	BIT_ULL(POWER_DOMAIN_INIT))

/*
 * DG1 onwards Audio MMIO/VERBS lies in PG0 power well.
 */
#define DG1_PW_3_POWER_DOMAINS (			\
	TGL_PW_4_POWER_DOMAINS |			\
	BIT_ULL(POWER_DOMAIN_PIPE_B) |			\
	BIT_ULL(POWER_DOMAIN_TRANSCODER_B) |		\
	BIT_ULL(POWER_DOMAIN_PIPE_B_PANEL_FITTER) |	\
	BIT_ULL(POWER_DOMAIN_PORT_DDI_LANES_TC1) |	\
	BIT_ULL(POWER_DOMAIN_PORT_DDI_LANES_TC2) |	\
	BIT_ULL(POWER_DOMAIN_AUX_USBC1) |		\
	BIT_ULL(POWER_DOMAIN_AUX_USBC2) |		\
	BIT_ULL(POWER_DOMAIN_VGA) |			\
	BIT_ULL(POWER_DOMAIN_AUDIO_PLAYBACK) |			\
	BIT_ULL(POWER_DOMAIN_INIT))

#define DG1_PW_2_POWER_DOMAINS (			\
	DG1_PW_3_POWER_DOMAINS |			\
	BIT_ULL(POWER_DOMAIN_TRANSCODER_VDSC_PW2) |	\
	BIT_ULL(POWER_DOMAIN_INIT))

#define DG1_DISPLAY_DC_OFF_POWER_DOMAINS (		\
	DG1_PW_3_POWER_DOMAINS |			\
	BIT_ULL(POWER_DOMAIN_AUDIO_MMIO) |		\
	BIT_ULL(POWER_DOMAIN_MODESET) |			\
	BIT_ULL(POWER_DOMAIN_AUX_A) |			\
	BIT_ULL(POWER_DOMAIN_AUX_B) |			\
	BIT_ULL(POWER_DOMAIN_INIT))

/*
 * XE_LPD Power Domains
 *
 * Previous platforms required that PG(n-1) be enabled before PG(n).  That
 * dependency chain turns into a dependency tree on XE_LPD:
 *
 *       PG0
 *        |
 *     --PG1--
 *    /       \
 *  PGA     --PG2--
 *         /   |   \
 *       PGB  PGC  PGD
 *
 * Power wells must be enabled from top to bottom and disabled from bottom
 * to top.  This allows pipes to be power gated independently.
 */

#define XELPD_PW_D_POWER_DOMAINS (			\
	BIT_ULL(POWER_DOMAIN_PIPE_D) |			\
	BIT_ULL(POWER_DOMAIN_PIPE_D_PANEL_FITTER) |	\
	BIT_ULL(POWER_DOMAIN_TRANSCODER_D) |		\
	BIT_ULL(POWER_DOMAIN_INIT))

#define XELPD_PW_C_POWER_DOMAINS (			\
	BIT_ULL(POWER_DOMAIN_PIPE_C) |			\
	BIT_ULL(POWER_DOMAIN_PIPE_C_PANEL_FITTER) |	\
	BIT_ULL(POWER_DOMAIN_TRANSCODER_C) |		\
	BIT_ULL(POWER_DOMAIN_INIT))

#define XELPD_PW_B_POWER_DOMAINS (			\
	BIT_ULL(POWER_DOMAIN_PIPE_B) |			\
	BIT_ULL(POWER_DOMAIN_PIPE_B_PANEL_FITTER) |	\
	BIT_ULL(POWER_DOMAIN_TRANSCODER_B) |		\
	BIT_ULL(POWER_DOMAIN_INIT))

#define XELPD_PW_A_POWER_DOMAINS (			\
	BIT_ULL(POWER_DOMAIN_PIPE_A) |			\
	BIT_ULL(POWER_DOMAIN_PIPE_A_PANEL_FITTER) |	\
	BIT_ULL(POWER_DOMAIN_INIT))

#define XELPD_PW_2_POWER_DOMAINS (			\
	XELPD_PW_B_POWER_DOMAINS |			\
	XELPD_PW_C_POWER_DOMAINS |			\
	XELPD_PW_D_POWER_DOMAINS |			\
	BIT_ULL(POWER_DOMAIN_AUDIO_PLAYBACK) |			\
	BIT_ULL(POWER_DOMAIN_VGA) |			\
	BIT_ULL(POWER_DOMAIN_PORT_DDI_C_LANES) |	\
	BIT_ULL(POWER_DOMAIN_PORT_DDI_LANES_D_XELPD) |	\
	BIT_ULL(POWER_DOMAIN_PORT_DDI_LANES_E_XELPD) |	\
	BIT_ULL(POWER_DOMAIN_PORT_DDI_LANES_TC1) |	\
	BIT_ULL(POWER_DOMAIN_PORT_DDI_LANES_TC2) |	\
	BIT_ULL(POWER_DOMAIN_PORT_DDI_LANES_TC3) |	\
	BIT_ULL(POWER_DOMAIN_PORT_DDI_LANES_TC4) |	\
	BIT_ULL(POWER_DOMAIN_AUX_C) |			\
	BIT_ULL(POWER_DOMAIN_AUX_D_XELPD) |		\
	BIT_ULL(POWER_DOMAIN_AUX_E_XELPD) |		\
	BIT_ULL(POWER_DOMAIN_AUX_USBC1) |			\
	BIT_ULL(POWER_DOMAIN_AUX_USBC2) |			\
	BIT_ULL(POWER_DOMAIN_AUX_USBC3) |			\
	BIT_ULL(POWER_DOMAIN_AUX_USBC4) |			\
	BIT_ULL(POWER_DOMAIN_AUX_TBT1) |			\
	BIT_ULL(POWER_DOMAIN_AUX_TBT2) |			\
	BIT_ULL(POWER_DOMAIN_AUX_TBT3) |			\
	BIT_ULL(POWER_DOMAIN_AUX_TBT4) |			\
	BIT_ULL(POWER_DOMAIN_INIT))

/*
 * XELPD PW_1/PG_1 domains (under HW/DMC control):
 *  - DBUF function (registers are in PW0)
 *  - Transcoder A
 *  - DDI_A and DDI_B
 *
 * XELPD PW_0/PW_1 domains (under HW/DMC control):
 *  - PCI
 *  - Clocks except port PLL
 *  - Shared functions:
 *     * interrupts except pipe interrupts
 *     * MBus except PIPE_MBUS_DBOX_CTL
 *     * DBUF registers
 *  - Central power except FBC
 *  - Top-level GTC (DDI-level GTC is in the well associated with the DDI)
 */

#define XELPD_DISPLAY_DC_OFF_POWER_DOMAINS (		\
	XELPD_PW_2_POWER_DOMAINS |			\
	BIT_ULL(POWER_DOMAIN_AUDIO_MMIO) |		\
	BIT_ULL(POWER_DOMAIN_MODESET) |			\
	BIT_ULL(POWER_DOMAIN_AUX_A) |			\
	BIT_ULL(POWER_DOMAIN_AUX_B) |			\
	BIT_ULL(POWER_DOMAIN_INIT))

#define XELPD_AUX_IO_D_XELPD_POWER_DOMAINS	BIT_ULL(POWER_DOMAIN_AUX_D_XELPD)
#define XELPD_AUX_IO_E_XELPD_POWER_DOMAINS	BIT_ULL(POWER_DOMAIN_AUX_E_XELPD)
#define XELPD_AUX_IO_USBC1_POWER_DOMAINS	BIT_ULL(POWER_DOMAIN_AUX_USBC1)
#define XELPD_AUX_IO_USBC2_POWER_DOMAINS	BIT_ULL(POWER_DOMAIN_AUX_USBC2)
#define XELPD_AUX_IO_USBC3_POWER_DOMAINS	BIT_ULL(POWER_DOMAIN_AUX_USBC3)
#define XELPD_AUX_IO_USBC4_POWER_DOMAINS	BIT_ULL(POWER_DOMAIN_AUX_USBC4)

#define XELPD_AUX_IO_TBT1_POWER_DOMAINS		BIT_ULL(POWER_DOMAIN_AUX_TBT1)
#define XELPD_AUX_IO_TBT2_POWER_DOMAINS		BIT_ULL(POWER_DOMAIN_AUX_TBT2)
#define XELPD_AUX_IO_TBT3_POWER_DOMAINS		BIT_ULL(POWER_DOMAIN_AUX_TBT3)
#define XELPD_AUX_IO_TBT4_POWER_DOMAINS		BIT_ULL(POWER_DOMAIN_AUX_TBT4)

#define XELPD_DDI_IO_D_XELPD_POWER_DOMAINS	BIT_ULL(POWER_DOMAIN_PORT_DDI_IO_D_XELPD)
#define XELPD_DDI_IO_E_XELPD_POWER_DOMAINS	BIT_ULL(POWER_DOMAIN_PORT_DDI_IO_E_XELPD)
#define XELPD_DDI_IO_TC1_POWER_DOMAINS		BIT_ULL(POWER_DOMAIN_PORT_DDI_IO_TC1)
#define XELPD_DDI_IO_TC2_POWER_DOMAINS		BIT_ULL(POWER_DOMAIN_PORT_DDI_IO_TC2)
#define XELPD_DDI_IO_TC3_POWER_DOMAINS		BIT_ULL(POWER_DOMAIN_PORT_DDI_IO_TC3)
#define XELPD_DDI_IO_TC4_POWER_DOMAINS		BIT_ULL(POWER_DOMAIN_PORT_DDI_IO_TC4)

static const struct i915_power_well_ops i9xx_always_on_power_well_ops = {
	.sync_hw = i9xx_power_well_sync_hw_noop,
	.enable = i9xx_always_on_power_well_noop,
	.disable = i9xx_always_on_power_well_noop,
	.is_enabled = i9xx_always_on_power_well_enabled,
};

static const struct i915_power_well_ops chv_pipe_power_well_ops = {
	.sync_hw = chv_pipe_power_well_sync_hw,
	.enable = chv_pipe_power_well_enable,
	.disable = chv_pipe_power_well_disable,
	.is_enabled = chv_pipe_power_well_enabled,
};

static const struct i915_power_well_ops chv_dpio_cmn_power_well_ops = {
	.sync_hw = i9xx_power_well_sync_hw_noop,
	.enable = chv_dpio_cmn_power_well_enable,
	.disable = chv_dpio_cmn_power_well_disable,
	.is_enabled = vlv_power_well_enabled,
};

static const struct i915_power_well_desc i9xx_always_on_power_well[] = {
	{
		.name = "always-on",
		.always_on = true,
		.domains = POWER_DOMAIN_MASK,
		.ops = &i9xx_always_on_power_well_ops,
		.id = DISP_PW_ID_NONE,
	},
};

static const struct i915_power_well_ops i830_pipes_power_well_ops = {
	.sync_hw = i830_pipes_power_well_sync_hw,
	.enable = i830_pipes_power_well_enable,
	.disable = i830_pipes_power_well_disable,
	.is_enabled = i830_pipes_power_well_enabled,
};

static const struct i915_power_well_desc i830_power_wells[] = {
	{
		.name = "always-on",
		.always_on = true,
		.domains = POWER_DOMAIN_MASK,
		.ops = &i9xx_always_on_power_well_ops,
		.id = DISP_PW_ID_NONE,
	},
	{
		.name = "pipes",
		.domains = I830_PIPES_POWER_DOMAINS,
		.ops = &i830_pipes_power_well_ops,
		.id = DISP_PW_ID_NONE,
	},
};

static const struct i915_power_well_ops hsw_power_well_ops = {
	.sync_hw = hsw_power_well_sync_hw,
	.enable = hsw_power_well_enable,
	.disable = hsw_power_well_disable,
	.is_enabled = hsw_power_well_enabled,
};

static const struct i915_power_well_ops gen9_dc_off_power_well_ops = {
	.sync_hw = i9xx_power_well_sync_hw_noop,
	.enable = gen9_dc_off_power_well_enable,
	.disable = gen9_dc_off_power_well_disable,
	.is_enabled = gen9_dc_off_power_well_enabled,
};

static const struct i915_power_well_ops bxt_dpio_cmn_power_well_ops = {
	.sync_hw = i9xx_power_well_sync_hw_noop,
	.enable = bxt_dpio_cmn_power_well_enable,
	.disable = bxt_dpio_cmn_power_well_disable,
	.is_enabled = bxt_dpio_cmn_power_well_enabled,
};

static const struct i915_power_well_regs hsw_power_well_regs = {
	.bios	= HSW_PWR_WELL_CTL1,
	.driver	= HSW_PWR_WELL_CTL2,
	.kvmr	= HSW_PWR_WELL_CTL3,
	.debug	= HSW_PWR_WELL_CTL4,
};

static const struct i915_power_well_desc hsw_power_wells[] = {
	{
		.name = "always-on",
		.always_on = true,
		.domains = POWER_DOMAIN_MASK,
		.ops = &i9xx_always_on_power_well_ops,
		.id = DISP_PW_ID_NONE,
	},
	{
		.name = "display",
		.domains = HSW_DISPLAY_POWER_DOMAINS,
		.ops = &hsw_power_well_ops,
		.id = HSW_DISP_PW_GLOBAL,
		{
			.hsw.regs = &hsw_power_well_regs,
			.hsw.idx = HSW_PW_CTL_IDX_GLOBAL,
			.hsw.has_vga = true,
		},
	},
};

static const struct i915_power_well_desc bdw_power_wells[] = {
	{
		.name = "always-on",
		.always_on = true,
		.domains = POWER_DOMAIN_MASK,
		.ops = &i9xx_always_on_power_well_ops,
		.id = DISP_PW_ID_NONE,
	},
	{
		.name = "display",
		.domains = BDW_DISPLAY_POWER_DOMAINS,
		.ops = &hsw_power_well_ops,
		.id = HSW_DISP_PW_GLOBAL,
		{
			.hsw.regs = &hsw_power_well_regs,
			.hsw.idx = HSW_PW_CTL_IDX_GLOBAL,
			.hsw.irq_pipe_mask = BIT(PIPE_B) | BIT(PIPE_C),
			.hsw.has_vga = true,
		},
	},
};

static const struct i915_power_well_ops vlv_display_power_well_ops = {
	.sync_hw = i9xx_power_well_sync_hw_noop,
	.enable = vlv_display_power_well_enable,
	.disable = vlv_display_power_well_disable,
	.is_enabled = vlv_power_well_enabled,
};

static const struct i915_power_well_ops vlv_dpio_cmn_power_well_ops = {
	.sync_hw = i9xx_power_well_sync_hw_noop,
	.enable = vlv_dpio_cmn_power_well_enable,
	.disable = vlv_dpio_cmn_power_well_disable,
	.is_enabled = vlv_power_well_enabled,
};

static const struct i915_power_well_ops vlv_dpio_power_well_ops = {
	.sync_hw = i9xx_power_well_sync_hw_noop,
	.enable = vlv_power_well_enable,
	.disable = vlv_power_well_disable,
	.is_enabled = vlv_power_well_enabled,
};

static const struct i915_power_well_desc vlv_power_wells[] = {
	{
		.name = "always-on",
		.always_on = true,
		.domains = POWER_DOMAIN_MASK,
		.ops = &i9xx_always_on_power_well_ops,
		.id = DISP_PW_ID_NONE,
	},
	{
		.name = "display",
		.domains = VLV_DISPLAY_POWER_DOMAINS,
		.ops = &vlv_display_power_well_ops,
		.id = VLV_DISP_PW_DISP2D,
		{
			.vlv.idx = PUNIT_PWGT_IDX_DISP2D,
		},
	},
	{
		.name = "dpio-tx-b-01",
		.domains = VLV_DPIO_TX_B_LANES_01_POWER_DOMAINS |
			   VLV_DPIO_TX_B_LANES_23_POWER_DOMAINS |
			   VLV_DPIO_TX_C_LANES_01_POWER_DOMAINS |
			   VLV_DPIO_TX_C_LANES_23_POWER_DOMAINS,
		.ops = &vlv_dpio_power_well_ops,
		.id = DISP_PW_ID_NONE,
		{
			.vlv.idx = PUNIT_PWGT_IDX_DPIO_TX_B_LANES_01,
		},
	},
	{
		.name = "dpio-tx-b-23",
		.domains = VLV_DPIO_TX_B_LANES_01_POWER_DOMAINS |
			   VLV_DPIO_TX_B_LANES_23_POWER_DOMAINS |
			   VLV_DPIO_TX_C_LANES_01_POWER_DOMAINS |
			   VLV_DPIO_TX_C_LANES_23_POWER_DOMAINS,
		.ops = &vlv_dpio_power_well_ops,
		.id = DISP_PW_ID_NONE,
		{
			.vlv.idx = PUNIT_PWGT_IDX_DPIO_TX_B_LANES_23,
		},
	},
	{
		.name = "dpio-tx-c-01",
		.domains = VLV_DPIO_TX_B_LANES_01_POWER_DOMAINS |
			   VLV_DPIO_TX_B_LANES_23_POWER_DOMAINS |
			   VLV_DPIO_TX_C_LANES_01_POWER_DOMAINS |
			   VLV_DPIO_TX_C_LANES_23_POWER_DOMAINS,
		.ops = &vlv_dpio_power_well_ops,
		.id = DISP_PW_ID_NONE,
		{
			.vlv.idx = PUNIT_PWGT_IDX_DPIO_TX_C_LANES_01,
		},
	},
	{
		.name = "dpio-tx-c-23",
		.domains = VLV_DPIO_TX_B_LANES_01_POWER_DOMAINS |
			   VLV_DPIO_TX_B_LANES_23_POWER_DOMAINS |
			   VLV_DPIO_TX_C_LANES_01_POWER_DOMAINS |
			   VLV_DPIO_TX_C_LANES_23_POWER_DOMAINS,
		.ops = &vlv_dpio_power_well_ops,
		.id = DISP_PW_ID_NONE,
		{
			.vlv.idx = PUNIT_PWGT_IDX_DPIO_TX_C_LANES_23,
		},
	},
	{
		.name = "dpio-common",
		.domains = VLV_DPIO_CMN_BC_POWER_DOMAINS,
		.ops = &vlv_dpio_cmn_power_well_ops,
		.id = VLV_DISP_PW_DPIO_CMN_BC,
		{
			.vlv.idx = PUNIT_PWGT_IDX_DPIO_CMN_BC,
		},
	},
};

static const struct i915_power_well_desc chv_power_wells[] = {
	{
		.name = "always-on",
		.always_on = true,
		.domains = POWER_DOMAIN_MASK,
		.ops = &i9xx_always_on_power_well_ops,
		.id = DISP_PW_ID_NONE,
	},
	{
		.name = "display",
		/*
		 * Pipe A power well is the new disp2d well. Pipe B and C
		 * power wells don't actually exist. Pipe A power well is
		 * required for any pipe to work.
		 */
		.domains = CHV_DISPLAY_POWER_DOMAINS,
		.ops = &chv_pipe_power_well_ops,
		.id = DISP_PW_ID_NONE,
	},
	{
		.name = "dpio-common-bc",
		.domains = CHV_DPIO_CMN_BC_POWER_DOMAINS,
		.ops = &chv_dpio_cmn_power_well_ops,
		.id = VLV_DISP_PW_DPIO_CMN_BC,
		{
			.vlv.idx = PUNIT_PWGT_IDX_DPIO_CMN_BC,
		},
	},
	{
		.name = "dpio-common-d",
		.domains = CHV_DPIO_CMN_D_POWER_DOMAINS,
		.ops = &chv_dpio_cmn_power_well_ops,
		.id = CHV_DISP_PW_DPIO_CMN_D,
		{
			.vlv.idx = PUNIT_PWGT_IDX_DPIO_CMN_D,
		},
	},
};

bool intel_display_power_well_is_enabled(struct drm_i915_private *dev_priv,
					 enum i915_power_well_id power_well_id)
{
	struct i915_power_well *power_well;
	bool ret;

	power_well = lookup_power_well(dev_priv, power_well_id);
	ret = power_well->desc->ops->is_enabled(dev_priv, power_well);

	return ret;
}

static const struct i915_power_well_desc skl_power_wells[] = {
	{
		.name = "always-on",
		.always_on = true,
		.domains = POWER_DOMAIN_MASK,
		.ops = &i9xx_always_on_power_well_ops,
		.id = DISP_PW_ID_NONE,
	},
	{
		.name = "power well 1",
		/* Handled by the DMC firmware */
		.always_on = true,
		.domains = 0,
		.ops = &hsw_power_well_ops,
		.id = SKL_DISP_PW_1,
		{
			.hsw.regs = &hsw_power_well_regs,
			.hsw.idx = SKL_PW_CTL_IDX_PW_1,
			.hsw.has_fuses = true,
		},
	},
	{
		.name = "MISC IO power well",
		/* Handled by the DMC firmware */
		.always_on = true,
		.domains = 0,
		.ops = &hsw_power_well_ops,
		.id = SKL_DISP_PW_MISC_IO,
		{
			.hsw.regs = &hsw_power_well_regs,
			.hsw.idx = SKL_PW_CTL_IDX_MISC_IO,
		},
	},
	{
		.name = "DC off",
		.domains = SKL_DISPLAY_DC_OFF_POWER_DOMAINS,
		.ops = &gen9_dc_off_power_well_ops,
		.id = SKL_DISP_DC_OFF,
	},
	{
		.name = "power well 2",
		.domains = SKL_DISPLAY_POWERWELL_2_POWER_DOMAINS,
		.ops = &hsw_power_well_ops,
		.id = SKL_DISP_PW_2,
		{
			.hsw.regs = &hsw_power_well_regs,
			.hsw.idx = SKL_PW_CTL_IDX_PW_2,
			.hsw.irq_pipe_mask = BIT(PIPE_B) | BIT(PIPE_C),
			.hsw.has_vga = true,
			.hsw.has_fuses = true,
		},
	},
	{
		.name = "DDI A/E IO power well",
		.domains = SKL_DISPLAY_DDI_IO_A_E_POWER_DOMAINS,
		.ops = &hsw_power_well_ops,
		.id = DISP_PW_ID_NONE,
		{
			.hsw.regs = &hsw_power_well_regs,
			.hsw.idx = SKL_PW_CTL_IDX_DDI_A_E,
		},
	},
	{
		.name = "DDI B IO power well",
		.domains = SKL_DISPLAY_DDI_IO_B_POWER_DOMAINS,
		.ops = &hsw_power_well_ops,
		.id = DISP_PW_ID_NONE,
		{
			.hsw.regs = &hsw_power_well_regs,
			.hsw.idx = SKL_PW_CTL_IDX_DDI_B,
		},
	},
	{
		.name = "DDI C IO power well",
		.domains = SKL_DISPLAY_DDI_IO_C_POWER_DOMAINS,
		.ops = &hsw_power_well_ops,
		.id = DISP_PW_ID_NONE,
		{
			.hsw.regs = &hsw_power_well_regs,
			.hsw.idx = SKL_PW_CTL_IDX_DDI_C,
		},
	},
	{
		.name = "DDI D IO power well",
		.domains = SKL_DISPLAY_DDI_IO_D_POWER_DOMAINS,
		.ops = &hsw_power_well_ops,
		.id = DISP_PW_ID_NONE,
		{
			.hsw.regs = &hsw_power_well_regs,
			.hsw.idx = SKL_PW_CTL_IDX_DDI_D,
		},
	},
};

static const struct i915_power_well_desc bxt_power_wells[] = {
	{
		.name = "always-on",
		.always_on = true,
		.domains = POWER_DOMAIN_MASK,
		.ops = &i9xx_always_on_power_well_ops,
		.id = DISP_PW_ID_NONE,
	},
	{
		.name = "power well 1",
		/* Handled by the DMC firmware */
		.always_on = true,
		.domains = 0,
		.ops = &hsw_power_well_ops,
		.id = SKL_DISP_PW_1,
		{
			.hsw.regs = &hsw_power_well_regs,
			.hsw.idx = SKL_PW_CTL_IDX_PW_1,
			.hsw.has_fuses = true,
		},
	},
	{
		.name = "DC off",
		.domains = BXT_DISPLAY_DC_OFF_POWER_DOMAINS,
		.ops = &gen9_dc_off_power_well_ops,
		.id = SKL_DISP_DC_OFF,
	},
	{
		.name = "power well 2",
		.domains = BXT_DISPLAY_POWERWELL_2_POWER_DOMAINS,
		.ops = &hsw_power_well_ops,
		.id = SKL_DISP_PW_2,
		{
			.hsw.regs = &hsw_power_well_regs,
			.hsw.idx = SKL_PW_CTL_IDX_PW_2,
			.hsw.irq_pipe_mask = BIT(PIPE_B) | BIT(PIPE_C),
			.hsw.has_vga = true,
			.hsw.has_fuses = true,
		},
	},
	{
		.name = "dpio-common-a",
		.domains = BXT_DPIO_CMN_A_POWER_DOMAINS,
		.ops = &bxt_dpio_cmn_power_well_ops,
		.id = BXT_DISP_PW_DPIO_CMN_A,
		{
			.bxt.phy = DPIO_PHY1,
		},
	},
	{
		.name = "dpio-common-bc",
		.domains = BXT_DPIO_CMN_BC_POWER_DOMAINS,
		.ops = &bxt_dpio_cmn_power_well_ops,
		.id = VLV_DISP_PW_DPIO_CMN_BC,
		{
			.bxt.phy = DPIO_PHY0,
		},
	},
};

static const struct i915_power_well_desc glk_power_wells[] = {
	{
		.name = "always-on",
		.always_on = true,
		.domains = POWER_DOMAIN_MASK,
		.ops = &i9xx_always_on_power_well_ops,
		.id = DISP_PW_ID_NONE,
	},
	{
		.name = "power well 1",
		/* Handled by the DMC firmware */
		.always_on = true,
		.domains = 0,
		.ops = &hsw_power_well_ops,
		.id = SKL_DISP_PW_1,
		{
			.hsw.regs = &hsw_power_well_regs,
			.hsw.idx = SKL_PW_CTL_IDX_PW_1,
			.hsw.has_fuses = true,
		},
	},
	{
		.name = "DC off",
		.domains = GLK_DISPLAY_DC_OFF_POWER_DOMAINS,
		.ops = &gen9_dc_off_power_well_ops,
		.id = SKL_DISP_DC_OFF,
	},
	{
		.name = "power well 2",
		.domains = GLK_DISPLAY_POWERWELL_2_POWER_DOMAINS,
		.ops = &hsw_power_well_ops,
		.id = SKL_DISP_PW_2,
		{
			.hsw.regs = &hsw_power_well_regs,
			.hsw.idx = SKL_PW_CTL_IDX_PW_2,
			.hsw.irq_pipe_mask = BIT(PIPE_B) | BIT(PIPE_C),
			.hsw.has_vga = true,
			.hsw.has_fuses = true,
		},
	},
	{
		.name = "dpio-common-a",
		.domains = GLK_DPIO_CMN_A_POWER_DOMAINS,
		.ops = &bxt_dpio_cmn_power_well_ops,
		.id = BXT_DISP_PW_DPIO_CMN_A,
		{
			.bxt.phy = DPIO_PHY1,
		},
	},
	{
		.name = "dpio-common-b",
		.domains = GLK_DPIO_CMN_B_POWER_DOMAINS,
		.ops = &bxt_dpio_cmn_power_well_ops,
		.id = VLV_DISP_PW_DPIO_CMN_BC,
		{
			.bxt.phy = DPIO_PHY0,
		},
	},
	{
		.name = "dpio-common-c",
		.domains = GLK_DPIO_CMN_C_POWER_DOMAINS,
		.ops = &bxt_dpio_cmn_power_well_ops,
		.id = GLK_DISP_PW_DPIO_CMN_C,
		{
			.bxt.phy = DPIO_PHY2,
		},
	},
	{
		.name = "AUX A",
		.domains = GLK_DISPLAY_AUX_A_POWER_DOMAINS,
		.ops = &hsw_power_well_ops,
		.id = DISP_PW_ID_NONE,
		{
			.hsw.regs = &hsw_power_well_regs,
			.hsw.idx = GLK_PW_CTL_IDX_AUX_A,
		},
	},
	{
		.name = "AUX B",
		.domains = GLK_DISPLAY_AUX_B_POWER_DOMAINS,
		.ops = &hsw_power_well_ops,
		.id = DISP_PW_ID_NONE,
		{
			.hsw.regs = &hsw_power_well_regs,
			.hsw.idx = GLK_PW_CTL_IDX_AUX_B,
		},
	},
	{
		.name = "AUX C",
		.domains = GLK_DISPLAY_AUX_C_POWER_DOMAINS,
		.ops = &hsw_power_well_ops,
		.id = DISP_PW_ID_NONE,
		{
			.hsw.regs = &hsw_power_well_regs,
			.hsw.idx = GLK_PW_CTL_IDX_AUX_C,
		},
	},
	{
		.name = "DDI A IO power well",
		.domains = GLK_DISPLAY_DDI_IO_A_POWER_DOMAINS,
		.ops = &hsw_power_well_ops,
		.id = DISP_PW_ID_NONE,
		{
			.hsw.regs = &hsw_power_well_regs,
			.hsw.idx = GLK_PW_CTL_IDX_DDI_A,
		},
	},
	{
		.name = "DDI B IO power well",
		.domains = GLK_DISPLAY_DDI_IO_B_POWER_DOMAINS,
		.ops = &hsw_power_well_ops,
		.id = DISP_PW_ID_NONE,
		{
			.hsw.regs = &hsw_power_well_regs,
			.hsw.idx = SKL_PW_CTL_IDX_DDI_B,
		},
	},
	{
		.name = "DDI C IO power well",
		.domains = GLK_DISPLAY_DDI_IO_C_POWER_DOMAINS,
		.ops = &hsw_power_well_ops,
		.id = DISP_PW_ID_NONE,
		{
			.hsw.regs = &hsw_power_well_regs,
			.hsw.idx = SKL_PW_CTL_IDX_DDI_C,
		},
	},
};

static const struct i915_power_well_ops icl_aux_power_well_ops = {
	.sync_hw = hsw_power_well_sync_hw,
	.enable = icl_aux_power_well_enable,
	.disable = icl_aux_power_well_disable,
	.is_enabled = hsw_power_well_enabled,
};

static const struct i915_power_well_regs icl_aux_power_well_regs = {
	.bios	= ICL_PWR_WELL_CTL_AUX1,
	.driver	= ICL_PWR_WELL_CTL_AUX2,
	.debug	= ICL_PWR_WELL_CTL_AUX4,
};

static const struct i915_power_well_regs icl_ddi_power_well_regs = {
	.bios	= ICL_PWR_WELL_CTL_DDI1,
	.driver	= ICL_PWR_WELL_CTL_DDI2,
	.debug	= ICL_PWR_WELL_CTL_DDI4,
};

static const struct i915_power_well_desc icl_power_wells[] = {
	{
		.name = "always-on",
		.always_on = true,
		.domains = POWER_DOMAIN_MASK,
		.ops = &i9xx_always_on_power_well_ops,
		.id = DISP_PW_ID_NONE,
	},
	{
		.name = "power well 1",
		/* Handled by the DMC firmware */
		.always_on = true,
		.domains = 0,
		.ops = &hsw_power_well_ops,
		.id = SKL_DISP_PW_1,
		{
			.hsw.regs = &hsw_power_well_regs,
			.hsw.idx = ICL_PW_CTL_IDX_PW_1,
			.hsw.has_fuses = true,
		},
	},
	{
		.name = "DC off",
		.domains = ICL_DISPLAY_DC_OFF_POWER_DOMAINS,
		.ops = &gen9_dc_off_power_well_ops,
		.id = SKL_DISP_DC_OFF,
	},
	{
		.name = "power well 2",
		.domains = ICL_PW_2_POWER_DOMAINS,
		.ops = &hsw_power_well_ops,
		.id = SKL_DISP_PW_2,
		{
			.hsw.regs = &hsw_power_well_regs,
			.hsw.idx = ICL_PW_CTL_IDX_PW_2,
			.hsw.has_fuses = true,
		},
	},
	{
		.name = "power well 3",
		.domains = ICL_PW_3_POWER_DOMAINS,
		.ops = &hsw_power_well_ops,
		.id = ICL_DISP_PW_3,
		{
			.hsw.regs = &hsw_power_well_regs,
			.hsw.idx = ICL_PW_CTL_IDX_PW_3,
			.hsw.irq_pipe_mask = BIT(PIPE_B),
			.hsw.has_vga = true,
			.hsw.has_fuses = true,
		},
	},
	{
		.name = "DDI A IO",
		.domains = ICL_DDI_IO_A_POWER_DOMAINS,
		.ops = &hsw_power_well_ops,
		.id = DISP_PW_ID_NONE,
		{
			.hsw.regs = &icl_ddi_power_well_regs,
			.hsw.idx = ICL_PW_CTL_IDX_DDI_A,
		},
	},
	{
		.name = "DDI B IO",
		.domains = ICL_DDI_IO_B_POWER_DOMAINS,
		.ops = &hsw_power_well_ops,
		.id = DISP_PW_ID_NONE,
		{
			.hsw.regs = &icl_ddi_power_well_regs,
			.hsw.idx = ICL_PW_CTL_IDX_DDI_B,
		},
	},
	{
		.name = "DDI C IO",
		.domains = ICL_DDI_IO_C_POWER_DOMAINS,
		.ops = &hsw_power_well_ops,
		.id = DISP_PW_ID_NONE,
		{
			.hsw.regs = &icl_ddi_power_well_regs,
			.hsw.idx = ICL_PW_CTL_IDX_DDI_C,
		},
	},
	{
		.name = "DDI D IO",
		.domains = ICL_DDI_IO_D_POWER_DOMAINS,
		.ops = &hsw_power_well_ops,
		.id = DISP_PW_ID_NONE,
		{
			.hsw.regs = &icl_ddi_power_well_regs,
			.hsw.idx = ICL_PW_CTL_IDX_DDI_D,
		},
	},
	{
		.name = "DDI E IO",
		.domains = ICL_DDI_IO_E_POWER_DOMAINS,
		.ops = &hsw_power_well_ops,
		.id = DISP_PW_ID_NONE,
		{
			.hsw.regs = &icl_ddi_power_well_regs,
			.hsw.idx = ICL_PW_CTL_IDX_DDI_E,
		},
	},
	{
		.name = "DDI F IO",
		.domains = ICL_DDI_IO_F_POWER_DOMAINS,
		.ops = &hsw_power_well_ops,
		.id = DISP_PW_ID_NONE,
		{
			.hsw.regs = &icl_ddi_power_well_regs,
			.hsw.idx = ICL_PW_CTL_IDX_DDI_F,
		},
	},
	{
		.name = "AUX A",
		.domains = ICL_AUX_A_IO_POWER_DOMAINS,
		.ops = &icl_aux_power_well_ops,
		.id = DISP_PW_ID_NONE,
		{
			.hsw.regs = &icl_aux_power_well_regs,
			.hsw.idx = ICL_PW_CTL_IDX_AUX_A,
		},
	},
	{
		.name = "AUX B",
		.domains = ICL_AUX_B_IO_POWER_DOMAINS,
		.ops = &icl_aux_power_well_ops,
		.id = DISP_PW_ID_NONE,
		{
			.hsw.regs = &icl_aux_power_well_regs,
			.hsw.idx = ICL_PW_CTL_IDX_AUX_B,
		},
	},
	{
		.name = "AUX C TC1",
		.domains = ICL_AUX_C_TC1_IO_POWER_DOMAINS,
		.ops = &icl_aux_power_well_ops,
		.id = DISP_PW_ID_NONE,
		{
			.hsw.regs = &icl_aux_power_well_regs,
			.hsw.idx = ICL_PW_CTL_IDX_AUX_C,
			.hsw.is_tc_tbt = false,
		},
	},
	{
		.name = "AUX D TC2",
		.domains = ICL_AUX_D_TC2_IO_POWER_DOMAINS,
		.ops = &icl_aux_power_well_ops,
		.id = DISP_PW_ID_NONE,
		{
			.hsw.regs = &icl_aux_power_well_regs,
			.hsw.idx = ICL_PW_CTL_IDX_AUX_D,
			.hsw.is_tc_tbt = false,
		},
	},
	{
		.name = "AUX E TC3",
		.domains = ICL_AUX_E_TC3_IO_POWER_DOMAINS,
		.ops = &icl_aux_power_well_ops,
		.id = DISP_PW_ID_NONE,
		{
			.hsw.regs = &icl_aux_power_well_regs,
			.hsw.idx = ICL_PW_CTL_IDX_AUX_E,
			.hsw.is_tc_tbt = false,
		},
	},
	{
		.name = "AUX F TC4",
		.domains = ICL_AUX_F_TC4_IO_POWER_DOMAINS,
		.ops = &icl_aux_power_well_ops,
		.id = DISP_PW_ID_NONE,
		{
			.hsw.regs = &icl_aux_power_well_regs,
			.hsw.idx = ICL_PW_CTL_IDX_AUX_F,
			.hsw.is_tc_tbt = false,
		},
	},
	{
		.name = "AUX C TBT1",
		.domains = ICL_AUX_C_TBT1_IO_POWER_DOMAINS,
		.ops = &icl_aux_power_well_ops,
		.id = DISP_PW_ID_NONE,
		{
			.hsw.regs = &icl_aux_power_well_regs,
			.hsw.idx = ICL_PW_CTL_IDX_AUX_TBT1,
			.hsw.is_tc_tbt = true,
		},
	},
	{
		.name = "AUX D TBT2",
		.domains = ICL_AUX_D_TBT2_IO_POWER_DOMAINS,
		.ops = &icl_aux_power_well_ops,
		.id = DISP_PW_ID_NONE,
		{
			.hsw.regs = &icl_aux_power_well_regs,
			.hsw.idx = ICL_PW_CTL_IDX_AUX_TBT2,
			.hsw.is_tc_tbt = true,
		},
	},
	{
		.name = "AUX E TBT3",
		.domains = ICL_AUX_E_TBT3_IO_POWER_DOMAINS,
		.ops = &icl_aux_power_well_ops,
		.id = DISP_PW_ID_NONE,
		{
			.hsw.regs = &icl_aux_power_well_regs,
			.hsw.idx = ICL_PW_CTL_IDX_AUX_TBT3,
			.hsw.is_tc_tbt = true,
		},
	},
	{
		.name = "AUX F TBT4",
		.domains = ICL_AUX_F_TBT4_IO_POWER_DOMAINS,
		.ops = &icl_aux_power_well_ops,
		.id = DISP_PW_ID_NONE,
		{
			.hsw.regs = &icl_aux_power_well_regs,
			.hsw.idx = ICL_PW_CTL_IDX_AUX_TBT4,
			.hsw.is_tc_tbt = true,
		},
	},
	{
		.name = "power well 4",
		.domains = ICL_PW_4_POWER_DOMAINS,
		.ops = &hsw_power_well_ops,
		.id = DISP_PW_ID_NONE,
		{
			.hsw.regs = &hsw_power_well_regs,
			.hsw.idx = ICL_PW_CTL_IDX_PW_4,
			.hsw.has_fuses = true,
			.hsw.irq_pipe_mask = BIT(PIPE_C),
		},
	},
};

static void
tgl_tc_cold_request(struct drm_i915_private *i915, bool block)
{
	u8 tries = 0;
	int ret;

	while (1) {
		u32 low_val;
		u32 high_val = 0;

		if (block)
			low_val = TGL_PCODE_EXIT_TCCOLD_DATA_L_BLOCK_REQ;
		else
			low_val = TGL_PCODE_EXIT_TCCOLD_DATA_L_UNBLOCK_REQ;

		/*
		 * Spec states that we should timeout the request after 200us
		 * but the function below will timeout after 500us
		 */
		ret = sandybridge_pcode_read(i915, TGL_PCODE_TCCOLD, &low_val,
					     &high_val);
		if (ret == 0) {
			if (block &&
			    (low_val & TGL_PCODE_EXIT_TCCOLD_DATA_L_EXIT_FAILED))
				ret = -EIO;
			else
				break;
		}

		if (++tries == 3)
			break;

		msleep(1);
	}

	if (ret)
		drm_err(&i915->drm, "TC cold %sblock failed\n",
			block ? "" : "un");
	else
		drm_dbg_kms(&i915->drm, "TC cold %sblock succeeded\n",
			    block ? "" : "un");
}

static void
tgl_tc_cold_off_power_well_enable(struct drm_i915_private *i915,
				  struct i915_power_well *power_well)
{
	tgl_tc_cold_request(i915, true);
}

static void
tgl_tc_cold_off_power_well_disable(struct drm_i915_private *i915,
				   struct i915_power_well *power_well)
{
	tgl_tc_cold_request(i915, false);
}

static void
tgl_tc_cold_off_power_well_sync_hw(struct drm_i915_private *i915,
				   struct i915_power_well *power_well)
{
	if (power_well->count > 0)
		tgl_tc_cold_off_power_well_enable(i915, power_well);
	else
		tgl_tc_cold_off_power_well_disable(i915, power_well);
}

static bool
tgl_tc_cold_off_power_well_is_enabled(struct drm_i915_private *dev_priv,
				      struct i915_power_well *power_well)
{
	/*
	 * Not the correctly implementation but there is no way to just read it
	 * from PCODE, so returning count to avoid state mismatch errors
	 */
	return power_well->count;
}

static const struct i915_power_well_ops tgl_tc_cold_off_ops = {
	.sync_hw = tgl_tc_cold_off_power_well_sync_hw,
	.enable = tgl_tc_cold_off_power_well_enable,
	.disable = tgl_tc_cold_off_power_well_disable,
	.is_enabled = tgl_tc_cold_off_power_well_is_enabled,
};

static const struct i915_power_well_desc tgl_power_wells[] = {
	{
		.name = "always-on",
		.always_on = true,
		.domains = POWER_DOMAIN_MASK,
		.ops = &i9xx_always_on_power_well_ops,
		.id = DISP_PW_ID_NONE,
	},
	{
		.name = "power well 1",
		/* Handled by the DMC firmware */
		.always_on = true,
		.domains = 0,
		.ops = &hsw_power_well_ops,
		.id = SKL_DISP_PW_1,
		{
			.hsw.regs = &hsw_power_well_regs,
			.hsw.idx = ICL_PW_CTL_IDX_PW_1,
			.hsw.has_fuses = true,
		},
	},
	{
		.name = "DC off",
		.domains = TGL_DISPLAY_DC_OFF_POWER_DOMAINS,
		.ops = &gen9_dc_off_power_well_ops,
		.id = SKL_DISP_DC_OFF,
	},
	{
		.name = "power well 2",
		.domains = TGL_PW_2_POWER_DOMAINS,
		.ops = &hsw_power_well_ops,
		.id = SKL_DISP_PW_2,
		{
			.hsw.regs = &hsw_power_well_regs,
			.hsw.idx = ICL_PW_CTL_IDX_PW_2,
			.hsw.has_fuses = true,
		},
	},
	{
		.name = "power well 3",
		.domains = TGL_PW_3_POWER_DOMAINS,
		.ops = &hsw_power_well_ops,
		.id = ICL_DISP_PW_3,
		{
			.hsw.regs = &hsw_power_well_regs,
			.hsw.idx = ICL_PW_CTL_IDX_PW_3,
			.hsw.irq_pipe_mask = BIT(PIPE_B),
			.hsw.has_vga = true,
			.hsw.has_fuses = true,
		},
	},
	{
		.name = "DDI A IO",
		.domains = ICL_DDI_IO_A_POWER_DOMAINS,
		.ops = &hsw_power_well_ops,
		.id = DISP_PW_ID_NONE,
		{
			.hsw.regs = &icl_ddi_power_well_regs,
			.hsw.idx = ICL_PW_CTL_IDX_DDI_A,
		}
	},
	{
		.name = "DDI B IO",
		.domains = ICL_DDI_IO_B_POWER_DOMAINS,
		.ops = &hsw_power_well_ops,
		.id = DISP_PW_ID_NONE,
		{
			.hsw.regs = &icl_ddi_power_well_regs,
			.hsw.idx = ICL_PW_CTL_IDX_DDI_B,
		}
	},
	{
		.name = "DDI C IO",
		.domains = ICL_DDI_IO_C_POWER_DOMAINS,
		.ops = &hsw_power_well_ops,
		.id = DISP_PW_ID_NONE,
		{
			.hsw.regs = &icl_ddi_power_well_regs,
			.hsw.idx = ICL_PW_CTL_IDX_DDI_C,
		}
	},
	{
		.name = "DDI IO TC1",
		.domains = TGL_DDI_IO_TC1_POWER_DOMAINS,
		.ops = &hsw_power_well_ops,
		.id = DISP_PW_ID_NONE,
		{
			.hsw.regs = &icl_ddi_power_well_regs,
			.hsw.idx = TGL_PW_CTL_IDX_DDI_TC1,
		},
	},
	{
		.name = "DDI IO TC2",
		.domains = TGL_DDI_IO_TC2_POWER_DOMAINS,
		.ops = &hsw_power_well_ops,
		.id = DISP_PW_ID_NONE,
		{
			.hsw.regs = &icl_ddi_power_well_regs,
			.hsw.idx = TGL_PW_CTL_IDX_DDI_TC2,
		},
	},
	{
		.name = "DDI IO TC3",
		.domains = TGL_DDI_IO_TC3_POWER_DOMAINS,
		.ops = &hsw_power_well_ops,
		.id = DISP_PW_ID_NONE,
		{
			.hsw.regs = &icl_ddi_power_well_regs,
			.hsw.idx = TGL_PW_CTL_IDX_DDI_TC3,
		},
	},
	{
		.name = "DDI IO TC4",
		.domains = TGL_DDI_IO_TC4_POWER_DOMAINS,
		.ops = &hsw_power_well_ops,
		.id = DISP_PW_ID_NONE,
		{
			.hsw.regs = &icl_ddi_power_well_regs,
			.hsw.idx = TGL_PW_CTL_IDX_DDI_TC4,
		},
	},
	{
		.name = "DDI IO TC5",
		.domains = TGL_DDI_IO_TC5_POWER_DOMAINS,
		.ops = &hsw_power_well_ops,
		.id = DISP_PW_ID_NONE,
		{
			.hsw.regs = &icl_ddi_power_well_regs,
			.hsw.idx = TGL_PW_CTL_IDX_DDI_TC5,
		},
	},
	{
		.name = "DDI IO TC6",
		.domains = TGL_DDI_IO_TC6_POWER_DOMAINS,
		.ops = &hsw_power_well_ops,
		.id = DISP_PW_ID_NONE,
		{
			.hsw.regs = &icl_ddi_power_well_regs,
			.hsw.idx = TGL_PW_CTL_IDX_DDI_TC6,
		},
	},
	{
		.name = "TC cold off",
		.domains = TGL_TC_COLD_OFF_POWER_DOMAINS,
		.ops = &tgl_tc_cold_off_ops,
		.id = TGL_DISP_PW_TC_COLD_OFF,
	},
	{
		.name = "AUX A",
		.domains = TGL_AUX_A_IO_POWER_DOMAINS,
		.ops = &icl_aux_power_well_ops,
		.id = DISP_PW_ID_NONE,
		{
			.hsw.regs = &icl_aux_power_well_regs,
			.hsw.idx = ICL_PW_CTL_IDX_AUX_A,
		},
	},
	{
		.name = "AUX B",
		.domains = TGL_AUX_B_IO_POWER_DOMAINS,
		.ops = &icl_aux_power_well_ops,
		.id = DISP_PW_ID_NONE,
		{
			.hsw.regs = &icl_aux_power_well_regs,
			.hsw.idx = ICL_PW_CTL_IDX_AUX_B,
		},
	},
	{
		.name = "AUX C",
		.domains = TGL_AUX_C_IO_POWER_DOMAINS,
		.ops = &icl_aux_power_well_ops,
		.id = DISP_PW_ID_NONE,
		{
			.hsw.regs = &icl_aux_power_well_regs,
			.hsw.idx = ICL_PW_CTL_IDX_AUX_C,
		},
	},
	{
		.name = "AUX USBC1",
		.domains = TGL_AUX_IO_USBC1_POWER_DOMAINS,
		.ops = &icl_aux_power_well_ops,
		.id = DISP_PW_ID_NONE,
		{
			.hsw.regs = &icl_aux_power_well_regs,
			.hsw.idx = TGL_PW_CTL_IDX_AUX_TC1,
			.hsw.is_tc_tbt = false,
		},
	},
	{
		.name = "AUX USBC2",
		.domains = TGL_AUX_IO_USBC2_POWER_DOMAINS,
		.ops = &icl_aux_power_well_ops,
		.id = DISP_PW_ID_NONE,
		{
			.hsw.regs = &icl_aux_power_well_regs,
			.hsw.idx = TGL_PW_CTL_IDX_AUX_TC2,
			.hsw.is_tc_tbt = false,
		},
	},
	{
		.name = "AUX USBC3",
		.domains = TGL_AUX_IO_USBC3_POWER_DOMAINS,
		.ops = &icl_aux_power_well_ops,
		.id = DISP_PW_ID_NONE,
		{
			.hsw.regs = &icl_aux_power_well_regs,
			.hsw.idx = TGL_PW_CTL_IDX_AUX_TC3,
			.hsw.is_tc_tbt = false,
		},
	},
	{
		.name = "AUX USBC4",
		.domains = TGL_AUX_IO_USBC4_POWER_DOMAINS,
		.ops = &icl_aux_power_well_ops,
		.id = DISP_PW_ID_NONE,
		{
			.hsw.regs = &icl_aux_power_well_regs,
			.hsw.idx = TGL_PW_CTL_IDX_AUX_TC4,
			.hsw.is_tc_tbt = false,
		},
	},
	{
		.name = "AUX USBC5",
		.domains = TGL_AUX_IO_USBC5_POWER_DOMAINS,
		.ops = &icl_aux_power_well_ops,
		.id = DISP_PW_ID_NONE,
		{
			.hsw.regs = &icl_aux_power_well_regs,
			.hsw.idx = TGL_PW_CTL_IDX_AUX_TC5,
			.hsw.is_tc_tbt = false,
		},
	},
	{
		.name = "AUX USBC6",
		.domains = TGL_AUX_IO_USBC6_POWER_DOMAINS,
		.ops = &icl_aux_power_well_ops,
		.id = DISP_PW_ID_NONE,
		{
			.hsw.regs = &icl_aux_power_well_regs,
			.hsw.idx = TGL_PW_CTL_IDX_AUX_TC6,
			.hsw.is_tc_tbt = false,
		},
	},
	{
		.name = "AUX TBT1",
		.domains = TGL_AUX_IO_TBT1_POWER_DOMAINS,
		.ops = &icl_aux_power_well_ops,
		.id = DISP_PW_ID_NONE,
		{
			.hsw.regs = &icl_aux_power_well_regs,
			.hsw.idx = TGL_PW_CTL_IDX_AUX_TBT1,
			.hsw.is_tc_tbt = true,
		},
	},
	{
		.name = "AUX TBT2",
		.domains = TGL_AUX_IO_TBT2_POWER_DOMAINS,
		.ops = &icl_aux_power_well_ops,
		.id = DISP_PW_ID_NONE,
		{
			.hsw.regs = &icl_aux_power_well_regs,
			.hsw.idx = TGL_PW_CTL_IDX_AUX_TBT2,
			.hsw.is_tc_tbt = true,
		},
	},
	{
		.name = "AUX TBT3",
		.domains = TGL_AUX_IO_TBT3_POWER_DOMAINS,
		.ops = &icl_aux_power_well_ops,
		.id = DISP_PW_ID_NONE,
		{
			.hsw.regs = &icl_aux_power_well_regs,
			.hsw.idx = TGL_PW_CTL_IDX_AUX_TBT3,
			.hsw.is_tc_tbt = true,
		},
	},
	{
		.name = "AUX TBT4",
		.domains = TGL_AUX_IO_TBT4_POWER_DOMAINS,
		.ops = &icl_aux_power_well_ops,
		.id = DISP_PW_ID_NONE,
		{
			.hsw.regs = &icl_aux_power_well_regs,
			.hsw.idx = TGL_PW_CTL_IDX_AUX_TBT4,
			.hsw.is_tc_tbt = true,
		},
	},
	{
		.name = "AUX TBT5",
		.domains = TGL_AUX_IO_TBT5_POWER_DOMAINS,
		.ops = &icl_aux_power_well_ops,
		.id = DISP_PW_ID_NONE,
		{
			.hsw.regs = &icl_aux_power_well_regs,
			.hsw.idx = TGL_PW_CTL_IDX_AUX_TBT5,
			.hsw.is_tc_tbt = true,
		},
	},
	{
		.name = "AUX TBT6",
		.domains = TGL_AUX_IO_TBT6_POWER_DOMAINS,
		.ops = &icl_aux_power_well_ops,
		.id = DISP_PW_ID_NONE,
		{
			.hsw.regs = &icl_aux_power_well_regs,
			.hsw.idx = TGL_PW_CTL_IDX_AUX_TBT6,
			.hsw.is_tc_tbt = true,
		},
	},
	{
		.name = "power well 4",
		.domains = TGL_PW_4_POWER_DOMAINS,
		.ops = &hsw_power_well_ops,
		.id = DISP_PW_ID_NONE,
		{
			.hsw.regs = &hsw_power_well_regs,
			.hsw.idx = ICL_PW_CTL_IDX_PW_4,
			.hsw.has_fuses = true,
			.hsw.irq_pipe_mask = BIT(PIPE_C),
		}
	},
	{
		.name = "power well 5",
		.domains = TGL_PW_5_POWER_DOMAINS,
		.ops = &hsw_power_well_ops,
		.id = DISP_PW_ID_NONE,
		{
			.hsw.regs = &hsw_power_well_regs,
			.hsw.idx = TGL_PW_CTL_IDX_PW_5,
			.hsw.has_fuses = true,
			.hsw.irq_pipe_mask = BIT(PIPE_D),
		},
	},
};

static const struct i915_power_well_desc rkl_power_wells[] = {
	{
		.name = "always-on",
		.always_on = true,
		.domains = POWER_DOMAIN_MASK,
		.ops = &i9xx_always_on_power_well_ops,
		.id = DISP_PW_ID_NONE,
	},
	{
		.name = "power well 1",
		/* Handled by the DMC firmware */
		.always_on = true,
		.domains = 0,
		.ops = &hsw_power_well_ops,
		.id = SKL_DISP_PW_1,
		{
			.hsw.regs = &hsw_power_well_regs,
			.hsw.idx = ICL_PW_CTL_IDX_PW_1,
			.hsw.has_fuses = true,
		},
	},
	{
		.name = "DC off",
		.domains = RKL_DISPLAY_DC_OFF_POWER_DOMAINS,
		.ops = &gen9_dc_off_power_well_ops,
		.id = SKL_DISP_DC_OFF,
	},
	{
		.name = "power well 3",
		.domains = RKL_PW_3_POWER_DOMAINS,
		.ops = &hsw_power_well_ops,
		.id = ICL_DISP_PW_3,
		{
			.hsw.regs = &hsw_power_well_regs,
			.hsw.idx = ICL_PW_CTL_IDX_PW_3,
			.hsw.irq_pipe_mask = BIT(PIPE_B),
			.hsw.has_vga = true,
			.hsw.has_fuses = true,
		},
	},
	{
		.name = "power well 4",
		.domains = RKL_PW_4_POWER_DOMAINS,
		.ops = &hsw_power_well_ops,
		.id = DISP_PW_ID_NONE,
		{
			.hsw.regs = &hsw_power_well_regs,
			.hsw.idx = ICL_PW_CTL_IDX_PW_4,
			.hsw.has_fuses = true,
			.hsw.irq_pipe_mask = BIT(PIPE_C),
		}
	},
	{
		.name = "DDI A IO",
		.domains = ICL_DDI_IO_A_POWER_DOMAINS,
		.ops = &hsw_power_well_ops,
		.id = DISP_PW_ID_NONE,
		{
			.hsw.regs = &icl_ddi_power_well_regs,
			.hsw.idx = ICL_PW_CTL_IDX_DDI_A,
		}
	},
	{
		.name = "DDI B IO",
		.domains = ICL_DDI_IO_B_POWER_DOMAINS,
		.ops = &hsw_power_well_ops,
		.id = DISP_PW_ID_NONE,
		{
			.hsw.regs = &icl_ddi_power_well_regs,
			.hsw.idx = ICL_PW_CTL_IDX_DDI_B,
		}
	},
	{
		.name = "DDI IO TC1",
		.domains = TGL_DDI_IO_TC1_POWER_DOMAINS,
		.ops = &hsw_power_well_ops,
		.id = DISP_PW_ID_NONE,
		{
			.hsw.regs = &icl_ddi_power_well_regs,
			.hsw.idx = TGL_PW_CTL_IDX_DDI_TC1,
		},
	},
	{
		.name = "DDI IO TC2",
		.domains = TGL_DDI_IO_TC2_POWER_DOMAINS,
		.ops = &hsw_power_well_ops,
		.id = DISP_PW_ID_NONE,
		{
			.hsw.regs = &icl_ddi_power_well_regs,
			.hsw.idx = TGL_PW_CTL_IDX_DDI_TC2,
		},
	},
	{
		.name = "AUX A",
		.domains = ICL_AUX_A_IO_POWER_DOMAINS,
		.ops = &icl_aux_power_well_ops,
		.id = DISP_PW_ID_NONE,
		{
			.hsw.regs = &icl_aux_power_well_regs,
			.hsw.idx = ICL_PW_CTL_IDX_AUX_A,
		},
	},
	{
		.name = "AUX B",
		.domains = ICL_AUX_B_IO_POWER_DOMAINS,
		.ops = &icl_aux_power_well_ops,
		.id = DISP_PW_ID_NONE,
		{
			.hsw.regs = &icl_aux_power_well_regs,
			.hsw.idx = ICL_PW_CTL_IDX_AUX_B,
		},
	},
	{
		.name = "AUX USBC1",
		.domains = TGL_AUX_IO_USBC1_POWER_DOMAINS,
		.ops = &icl_aux_power_well_ops,
		.id = DISP_PW_ID_NONE,
		{
			.hsw.regs = &icl_aux_power_well_regs,
			.hsw.idx = TGL_PW_CTL_IDX_AUX_TC1,
		},
	},
	{
		.name = "AUX USBC2",
		.domains = TGL_AUX_IO_USBC2_POWER_DOMAINS,
		.ops = &icl_aux_power_well_ops,
		.id = DISP_PW_ID_NONE,
		{
			.hsw.regs = &icl_aux_power_well_regs,
			.hsw.idx = TGL_PW_CTL_IDX_AUX_TC2,
		},
	},
};

static const struct i915_power_well_desc dg1_power_wells[] = {
	{
		.name = "always-on",
		.always_on = true,
		.domains = POWER_DOMAIN_MASK,
		.ops = &i9xx_always_on_power_well_ops,
		.id = DISP_PW_ID_NONE,
	},
	{
		.name = "power well 1",
		/* Handled by the DMC firmware */
		.always_on = true,
		.domains = 0,
		.ops = &hsw_power_well_ops,
		.id = SKL_DISP_PW_1,
		{
			.hsw.regs = &hsw_power_well_regs,
			.hsw.idx = ICL_PW_CTL_IDX_PW_1,
			.hsw.has_fuses = true,
		},
	},
	{
		.name = "DC off",
		.domains = DG1_DISPLAY_DC_OFF_POWER_DOMAINS,
		.ops = &gen9_dc_off_power_well_ops,
		.id = SKL_DISP_DC_OFF,
	},
	{
		.name = "power well 2",
		.domains = DG1_PW_2_POWER_DOMAINS,
		.ops = &hsw_power_well_ops,
		.id = SKL_DISP_PW_2,
		{
			.hsw.regs = &hsw_power_well_regs,
			.hsw.idx = ICL_PW_CTL_IDX_PW_2,
			.hsw.has_fuses = true,
		},
	},
	{
		.name = "power well 3",
		.domains = DG1_PW_3_POWER_DOMAINS,
		.ops = &hsw_power_well_ops,
		.id = ICL_DISP_PW_3,
		{
			.hsw.regs = &hsw_power_well_regs,
			.hsw.idx = ICL_PW_CTL_IDX_PW_3,
			.hsw.irq_pipe_mask = BIT(PIPE_B),
			.hsw.has_vga = true,
			.hsw.has_fuses = true,
		},
	},
	{
		.name = "DDI A IO",
		.domains = ICL_DDI_IO_A_POWER_DOMAINS,
		.ops = &hsw_power_well_ops,
		.id = DISP_PW_ID_NONE,
		{
			.hsw.regs = &icl_ddi_power_well_regs,
			.hsw.idx = ICL_PW_CTL_IDX_DDI_A,
		}
	},
	{
		.name = "DDI B IO",
		.domains = ICL_DDI_IO_B_POWER_DOMAINS,
		.ops = &hsw_power_well_ops,
		.id = DISP_PW_ID_NONE,
		{
			.hsw.regs = &icl_ddi_power_well_regs,
			.hsw.idx = ICL_PW_CTL_IDX_DDI_B,
		}
	},
	{
		.name = "DDI IO TC1",
		.domains = TGL_DDI_IO_TC1_POWER_DOMAINS,
		.ops = &hsw_power_well_ops,
		.id = DISP_PW_ID_NONE,
		{
			.hsw.regs = &icl_ddi_power_well_regs,
			.hsw.idx = TGL_PW_CTL_IDX_DDI_TC1,
		},
	},
	{
		.name = "DDI IO TC2",
		.domains = TGL_DDI_IO_TC2_POWER_DOMAINS,
		.ops = &hsw_power_well_ops,
		.id = DISP_PW_ID_NONE,
		{
			.hsw.regs = &icl_ddi_power_well_regs,
			.hsw.idx = TGL_PW_CTL_IDX_DDI_TC2,
		},
	},
	{
		.name = "AUX A",
		.domains = TGL_AUX_A_IO_POWER_DOMAINS,
		.ops = &icl_aux_power_well_ops,
		.id = DISP_PW_ID_NONE,
		{
			.hsw.regs = &icl_aux_power_well_regs,
			.hsw.idx = ICL_PW_CTL_IDX_AUX_A,
		},
	},
	{
		.name = "AUX B",
		.domains = TGL_AUX_B_IO_POWER_DOMAINS,
		.ops = &icl_aux_power_well_ops,
		.id = DISP_PW_ID_NONE,
		{
			.hsw.regs = &icl_aux_power_well_regs,
			.hsw.idx = ICL_PW_CTL_IDX_AUX_B,
		},
	},
	{
		.name = "AUX USBC1",
		.domains = TGL_AUX_IO_USBC1_POWER_DOMAINS,
		.ops = &icl_aux_power_well_ops,
		.id = DISP_PW_ID_NONE,
		{
			.hsw.regs = &icl_aux_power_well_regs,
			.hsw.idx = TGL_PW_CTL_IDX_AUX_TC1,
			.hsw.is_tc_tbt = false,
		},
	},
	{
		.name = "AUX USBC2",
		.domains = TGL_AUX_IO_USBC2_POWER_DOMAINS,
		.ops = &icl_aux_power_well_ops,
		.id = DISP_PW_ID_NONE,
		{
			.hsw.regs = &icl_aux_power_well_regs,
			.hsw.idx = TGL_PW_CTL_IDX_AUX_TC2,
			.hsw.is_tc_tbt = false,
		},
	},
	{
		.name = "power well 4",
		.domains = TGL_PW_4_POWER_DOMAINS,
		.ops = &hsw_power_well_ops,
		.id = DISP_PW_ID_NONE,
		{
			.hsw.regs = &hsw_power_well_regs,
			.hsw.idx = ICL_PW_CTL_IDX_PW_4,
			.hsw.has_fuses = true,
			.hsw.irq_pipe_mask = BIT(PIPE_C),
		}
	},
	{
		.name = "power well 5",
		.domains = TGL_PW_5_POWER_DOMAINS,
		.ops = &hsw_power_well_ops,
		.id = DISP_PW_ID_NONE,
		{
			.hsw.regs = &hsw_power_well_regs,
			.hsw.idx = TGL_PW_CTL_IDX_PW_5,
			.hsw.has_fuses = true,
			.hsw.irq_pipe_mask = BIT(PIPE_D),
		},
	},
};

static const struct i915_power_well_desc xelpd_power_wells[] = {
	{
		.name = "always-on",
		.always_on = true,
		.domains = POWER_DOMAIN_MASK,
		.ops = &i9xx_always_on_power_well_ops,
		.id = DISP_PW_ID_NONE,
	},
	{
		.name = "power well 1",
		/* Handled by the DMC firmware */
		.always_on = true,
		.domains = 0,
		.ops = &hsw_power_well_ops,
		.id = SKL_DISP_PW_1,
		{
			.hsw.regs = &hsw_power_well_regs,
			.hsw.idx = ICL_PW_CTL_IDX_PW_1,
			.hsw.has_fuses = true,
		},
	},
	{
		.name = "DC off",
		.domains = XELPD_DISPLAY_DC_OFF_POWER_DOMAINS,
		.ops = &gen9_dc_off_power_well_ops,
		.id = SKL_DISP_DC_OFF,
	},
	{
		.name = "power well 2",
		.domains = XELPD_PW_2_POWER_DOMAINS,
		.ops = &hsw_power_well_ops,
		.id = SKL_DISP_PW_2,
		{
			.hsw.regs = &hsw_power_well_regs,
			.hsw.idx = ICL_PW_CTL_IDX_PW_2,
			.hsw.has_vga = true,
			.hsw.has_fuses = true,
		},
	},
	{
		.name = "power well A",
		.domains = XELPD_PW_A_POWER_DOMAINS,
		.ops = &hsw_power_well_ops,
		.id = DISP_PW_ID_NONE,
		{
			.hsw.regs = &hsw_power_well_regs,
			.hsw.idx = XELPD_PW_CTL_IDX_PW_A,
			.hsw.irq_pipe_mask = BIT(PIPE_A),
			.hsw.has_fuses = true,
		},
	},
	{
		.name = "power well B",
		.domains = XELPD_PW_B_POWER_DOMAINS,
		.ops = &hsw_power_well_ops,
		.id = DISP_PW_ID_NONE,
		{
			.hsw.regs = &hsw_power_well_regs,
			.hsw.idx = XELPD_PW_CTL_IDX_PW_B,
			.hsw.irq_pipe_mask = BIT(PIPE_B),
			.hsw.has_fuses = true,
		},
	},
	{
		.name = "power well C",
		.domains = XELPD_PW_C_POWER_DOMAINS,
		.ops = &hsw_power_well_ops,
		.id = DISP_PW_ID_NONE,
		{
			.hsw.regs = &hsw_power_well_regs,
			.hsw.idx = XELPD_PW_CTL_IDX_PW_C,
			.hsw.irq_pipe_mask = BIT(PIPE_C),
			.hsw.has_fuses = true,
		},
	},
	{
		.name = "power well D",
		.domains = XELPD_PW_D_POWER_DOMAINS,
		.ops = &hsw_power_well_ops,
		.id = DISP_PW_ID_NONE,
		{
			.hsw.regs = &hsw_power_well_regs,
			.hsw.idx = XELPD_PW_CTL_IDX_PW_D,
			.hsw.irq_pipe_mask = BIT(PIPE_D),
			.hsw.has_fuses = true,
		},
	},
	{
		.name = "DDI A IO",
		.domains = ICL_DDI_IO_A_POWER_DOMAINS,
		.ops = &hsw_power_well_ops,
		.id = DISP_PW_ID_NONE,
		{
			.hsw.regs = &icl_ddi_power_well_regs,
			.hsw.idx = ICL_PW_CTL_IDX_DDI_A,
		}
	},
	{
		.name = "DDI B IO",
		.domains = ICL_DDI_IO_B_POWER_DOMAINS,
		.ops = &hsw_power_well_ops,
		.id = DISP_PW_ID_NONE,
		{
			.hsw.regs = &icl_ddi_power_well_regs,
			.hsw.idx = ICL_PW_CTL_IDX_DDI_B,
		}
	},
	{
		.name = "DDI C IO",
		.domains = ICL_DDI_IO_C_POWER_DOMAINS,
		.ops = &hsw_power_well_ops,
		.id = DISP_PW_ID_NONE,
		{
			.hsw.regs = &icl_ddi_power_well_regs,
			.hsw.idx = ICL_PW_CTL_IDX_DDI_C,
		}
	},
	{
		.name = "DDI IO D_XELPD",
		.domains = XELPD_DDI_IO_D_XELPD_POWER_DOMAINS,
		.ops = &hsw_power_well_ops,
		.id = DISP_PW_ID_NONE,
		{
			.hsw.regs = &icl_ddi_power_well_regs,
			.hsw.idx = XELPD_PW_CTL_IDX_DDI_D,
		}
	},
	{
		.name = "DDI IO E_XELPD",
		.domains = XELPD_DDI_IO_E_XELPD_POWER_DOMAINS,
		.ops = &hsw_power_well_ops,
		.id = DISP_PW_ID_NONE,
		{
			.hsw.regs = &icl_ddi_power_well_regs,
			.hsw.idx = XELPD_PW_CTL_IDX_DDI_E,
		}
	},
	{
		.name = "DDI IO TC1",
		.domains = XELPD_DDI_IO_TC1_POWER_DOMAINS,
		.ops = &hsw_power_well_ops,
		.id = DISP_PW_ID_NONE,
		{
			.hsw.regs = &icl_ddi_power_well_regs,
			.hsw.idx = TGL_PW_CTL_IDX_DDI_TC1,
		}
	},
	{
		.name = "DDI IO TC2",
		.domains = XELPD_DDI_IO_TC2_POWER_DOMAINS,
		.ops = &hsw_power_well_ops,
		.id = DISP_PW_ID_NONE,
		{
			.hsw.regs = &icl_ddi_power_well_regs,
			.hsw.idx = TGL_PW_CTL_IDX_DDI_TC2,
		}
	},
	{
		.name = "DDI IO TC3",
		.domains = XELPD_DDI_IO_TC3_POWER_DOMAINS,
		.ops = &hsw_power_well_ops,
		.id = DISP_PW_ID_NONE,
		{
			.hsw.regs = &icl_ddi_power_well_regs,
			.hsw.idx = TGL_PW_CTL_IDX_DDI_TC3,
		}
	},
	{
		.name = "DDI IO TC4",
		.domains = XELPD_DDI_IO_TC4_POWER_DOMAINS,
		.ops = &hsw_power_well_ops,
		.id = DISP_PW_ID_NONE,
		{
			.hsw.regs = &icl_ddi_power_well_regs,
			.hsw.idx = TGL_PW_CTL_IDX_DDI_TC4,
		}
	},
	{
		.name = "AUX A",
		.domains = ICL_AUX_A_IO_POWER_DOMAINS,
		.ops = &icl_aux_power_well_ops,
		.id = DISP_PW_ID_NONE,
		{
			.hsw.regs = &icl_aux_power_well_regs,
			.hsw.idx = ICL_PW_CTL_IDX_AUX_A,
			.hsw.fixed_enable_delay = 600,
		},
	},
	{
		.name = "AUX B",
		.domains = ICL_AUX_B_IO_POWER_DOMAINS,
		.ops = &icl_aux_power_well_ops,
		.id = DISP_PW_ID_NONE,
		{
			.hsw.regs = &icl_aux_power_well_regs,
			.hsw.idx = ICL_PW_CTL_IDX_AUX_B,
			.hsw.fixed_enable_delay = 600,
		},
	},
	{
		.name = "AUX C",
		.domains = TGL_AUX_C_IO_POWER_DOMAINS,
		.ops = &icl_aux_power_well_ops,
		.id = DISP_PW_ID_NONE,
		{
			.hsw.regs = &icl_aux_power_well_regs,
			.hsw.idx = ICL_PW_CTL_IDX_AUX_C,
			.hsw.fixed_enable_delay = 600,
		},
	},
	{
		.name = "AUX D_XELPD",
		.domains = XELPD_AUX_IO_D_XELPD_POWER_DOMAINS,
		.ops = &icl_aux_power_well_ops,
		.id = DISP_PW_ID_NONE,
		{
			.hsw.regs = &icl_aux_power_well_regs,
			.hsw.idx = XELPD_PW_CTL_IDX_AUX_D,
			.hsw.fixed_enable_delay = 600,
		},
	},
	{
		.name = "AUX E_XELPD",
		.domains = XELPD_AUX_IO_E_XELPD_POWER_DOMAINS,
		.ops = &icl_aux_power_well_ops,
		.id = DISP_PW_ID_NONE,
		{
			.hsw.regs = &icl_aux_power_well_regs,
			.hsw.idx = XELPD_PW_CTL_IDX_AUX_E,
		},
	},
	{
		.name = "AUX USBC1",
		.domains = XELPD_AUX_IO_USBC1_POWER_DOMAINS,
		.ops = &icl_aux_power_well_ops,
		.id = DISP_PW_ID_NONE,
		{
			.hsw.regs = &icl_aux_power_well_regs,
			.hsw.idx = TGL_PW_CTL_IDX_AUX_TC1,
			.hsw.fixed_enable_delay = 600,
		},
	},
	{
		.name = "AUX USBC2",
		.domains = XELPD_AUX_IO_USBC2_POWER_DOMAINS,
		.ops = &icl_aux_power_well_ops,
		.id = DISP_PW_ID_NONE,
		{
			.hsw.regs = &icl_aux_power_well_regs,
			.hsw.idx = TGL_PW_CTL_IDX_AUX_TC2,
		},
	},
	{
		.name = "AUX USBC3",
		.domains = XELPD_AUX_IO_USBC3_POWER_DOMAINS,
		.ops = &icl_aux_power_well_ops,
		.id = DISP_PW_ID_NONE,
		{
			.hsw.regs = &icl_aux_power_well_regs,
			.hsw.idx = TGL_PW_CTL_IDX_AUX_TC3,
		},
	},
	{
		.name = "AUX USBC4",
		.domains = XELPD_AUX_IO_USBC4_POWER_DOMAINS,
		.ops = &icl_aux_power_well_ops,
		.id = DISP_PW_ID_NONE,
		{
			.hsw.regs = &icl_aux_power_well_regs,
			.hsw.idx = TGL_PW_CTL_IDX_AUX_TC4,
		},
	},
	{
		.name = "AUX TBT1",
		.domains = XELPD_AUX_IO_TBT1_POWER_DOMAINS,
		.ops = &icl_aux_power_well_ops,
		.id = DISP_PW_ID_NONE,
		{
			.hsw.regs = &icl_aux_power_well_regs,
			.hsw.idx = TGL_PW_CTL_IDX_AUX_TBT1,
			.hsw.is_tc_tbt = true,
		},
	},
	{
		.name = "AUX TBT2",
		.domains = XELPD_AUX_IO_TBT2_POWER_DOMAINS,
		.ops = &icl_aux_power_well_ops,
		.id = DISP_PW_ID_NONE,
		{
			.hsw.regs = &icl_aux_power_well_regs,
			.hsw.idx = TGL_PW_CTL_IDX_AUX_TBT2,
			.hsw.is_tc_tbt = true,
		},
	},
	{
		.name = "AUX TBT3",
		.domains = XELPD_AUX_IO_TBT3_POWER_DOMAINS,
		.ops = &icl_aux_power_well_ops,
		.id = DISP_PW_ID_NONE,
		{
			.hsw.regs = &icl_aux_power_well_regs,
			.hsw.idx = TGL_PW_CTL_IDX_AUX_TBT3,
			.hsw.is_tc_tbt = true,
		},
	},
	{
		.name = "AUX TBT4",
		.domains = XELPD_AUX_IO_TBT4_POWER_DOMAINS,
		.ops = &icl_aux_power_well_ops,
		.id = DISP_PW_ID_NONE,
		{
			.hsw.regs = &icl_aux_power_well_regs,
			.hsw.idx = TGL_PW_CTL_IDX_AUX_TBT4,
			.hsw.is_tc_tbt = true,
		},
	},
};

static int
sanitize_disable_power_well_option(const struct drm_i915_private *dev_priv,
				   int disable_power_well)
{
	if (disable_power_well >= 0)
		return !!disable_power_well;

	return 1;
}

static u32 get_allowed_dc_mask(const struct drm_i915_private *dev_priv,
			       int enable_dc)
{
	u32 mask;
	int requested_dc;
	int max_dc;

	if (!HAS_DISPLAY(dev_priv))
		return 0;

	if (IS_DG1(dev_priv))
		max_dc = 3;
	else if (DISPLAY_VER(dev_priv) >= 12)
		max_dc = 4;
	else if (IS_GEMINILAKE(dev_priv) || IS_BROXTON(dev_priv))
		max_dc = 1;
	else if (DISPLAY_VER(dev_priv) >= 9)
		max_dc = 2;
	else
		max_dc = 0;

	/*
	 * DC9 has a separate HW flow from the rest of the DC states,
	 * not depending on the DMC firmware. It's needed by system
	 * suspend/resume, so allow it unconditionally.
	 */
	mask = IS_GEMINILAKE(dev_priv) || IS_BROXTON(dev_priv) ||
		DISPLAY_VER(dev_priv) >= 11 ?
	       DC_STATE_EN_DC9 : 0;

	if (!dev_priv->params.disable_power_well)
		max_dc = 0;

	if (enable_dc >= 0 && enable_dc <= max_dc) {
		requested_dc = enable_dc;
	} else if (enable_dc == -1) {
		requested_dc = max_dc;
	} else if (enable_dc > max_dc && enable_dc <= 4) {
		drm_dbg_kms(&dev_priv->drm,
			    "Adjusting requested max DC state (%d->%d)\n",
			    enable_dc, max_dc);
		requested_dc = max_dc;
	} else {
		drm_err(&dev_priv->drm,
			"Unexpected value for enable_dc (%d)\n", enable_dc);
		requested_dc = max_dc;
	}

	switch (requested_dc) {
	case 4:
		mask |= DC_STATE_EN_DC3CO | DC_STATE_EN_UPTO_DC6;
		break;
	case 3:
		mask |= DC_STATE_EN_DC3CO | DC_STATE_EN_UPTO_DC5;
		break;
	case 2:
		mask |= DC_STATE_EN_UPTO_DC6;
		break;
	case 1:
		mask |= DC_STATE_EN_UPTO_DC5;
		break;
	}

	drm_dbg_kms(&dev_priv->drm, "Allowed DC state mask %02x\n", mask);

	return mask;
}

static int
__set_power_wells(struct i915_power_domains *power_domains,
		  const struct i915_power_well_desc *power_well_descs,
		  int power_well_descs_sz, u64 skip_mask)
{
	struct drm_i915_private *i915 = container_of(power_domains,
						     struct drm_i915_private,
						     power_domains);
	u64 power_well_ids = 0;
	int power_well_count = 0;
	int i, plt_idx = 0;

	for (i = 0; i < power_well_descs_sz; i++)
		if (!(BIT_ULL(power_well_descs[i].id) & skip_mask))
			power_well_count++;

	power_domains->power_well_count = power_well_count;
	power_domains->power_wells =
				kcalloc(power_well_count,
					sizeof(*power_domains->power_wells),
					GFP_KERNEL);
	if (!power_domains->power_wells)
		return -ENOMEM;

	for (i = 0; i < power_well_descs_sz; i++) {
		enum i915_power_well_id id = power_well_descs[i].id;

		if (BIT_ULL(id) & skip_mask)
			continue;

		power_domains->power_wells[plt_idx++].desc =
			&power_well_descs[i];

		if (id == DISP_PW_ID_NONE)
			continue;

		drm_WARN_ON(&i915->drm, id >= sizeof(power_well_ids) * 8);
		drm_WARN_ON(&i915->drm, power_well_ids & BIT_ULL(id));
		power_well_ids |= BIT_ULL(id);
	}

	return 0;
}

#define set_power_wells_mask(power_domains, __power_well_descs, skip_mask) \
	__set_power_wells(power_domains, __power_well_descs, \
			  ARRAY_SIZE(__power_well_descs), skip_mask)

#define set_power_wells(power_domains, __power_well_descs) \
	set_power_wells_mask(power_domains, __power_well_descs, 0)

/**
 * intel_power_domains_init - initializes the power domain structures
 * @dev_priv: i915 device instance
 *
 * Initializes the power domain structures for @dev_priv depending upon the
 * supported platform.
 */
int intel_power_domains_init(struct drm_i915_private *dev_priv)
{
	struct i915_power_domains *power_domains = &dev_priv->power_domains;
	int err;

	dev_priv->params.disable_power_well =
		sanitize_disable_power_well_option(dev_priv,
						   dev_priv->params.disable_power_well);
	dev_priv->dmc.allowed_dc_mask =
		get_allowed_dc_mask(dev_priv, dev_priv->params.enable_dc);

	dev_priv->dmc.target_dc_state =
		sanitize_target_dc_state(dev_priv, DC_STATE_EN_UPTO_DC6);

	BUILD_BUG_ON(POWER_DOMAIN_NUM > 64);

	mutex_init(&power_domains->lock);

	INIT_DELAYED_WORK(&power_domains->async_put_work,
			  intel_display_power_put_async_work);

	/*
	 * The enabling order will be from lower to higher indexed wells,
	 * the disabling order is reversed.
	 */
	if (!HAS_DISPLAY(dev_priv)) {
		power_domains->power_well_count = 0;
		err = 0;
	} else if (DISPLAY_VER(dev_priv) >= 13) {
		err = set_power_wells(power_domains, xelpd_power_wells);
	} else if (IS_DG1(dev_priv)) {
		err = set_power_wells(power_domains, dg1_power_wells);
	} else if (IS_ALDERLAKE_S(dev_priv)) {
		err = set_power_wells_mask(power_domains, tgl_power_wells,
					   BIT_ULL(TGL_DISP_PW_TC_COLD_OFF));
	} else if (IS_ROCKETLAKE(dev_priv)) {
		err = set_power_wells(power_domains, rkl_power_wells);
	} else if (DISPLAY_VER(dev_priv) == 12) {
		err = set_power_wells(power_domains, tgl_power_wells);
	} else if (DISPLAY_VER(dev_priv) == 11) {
		err = set_power_wells(power_domains, icl_power_wells);
	} else if (IS_GEMINILAKE(dev_priv)) {
		err = set_power_wells(power_domains, glk_power_wells);
	} else if (IS_BROXTON(dev_priv)) {
		err = set_power_wells(power_domains, bxt_power_wells);
	} else if (DISPLAY_VER(dev_priv) == 9) {
		err = set_power_wells(power_domains, skl_power_wells);
	} else if (IS_CHERRYVIEW(dev_priv)) {
		err = set_power_wells(power_domains, chv_power_wells);
	} else if (IS_BROADWELL(dev_priv)) {
		err = set_power_wells(power_domains, bdw_power_wells);
	} else if (IS_HASWELL(dev_priv)) {
		err = set_power_wells(power_domains, hsw_power_wells);
	} else if (IS_VALLEYVIEW(dev_priv)) {
		err = set_power_wells(power_domains, vlv_power_wells);
	} else if (IS_I830(dev_priv)) {
		err = set_power_wells(power_domains, i830_power_wells);
	} else {
		err = set_power_wells(power_domains, i9xx_always_on_power_well);
	}

	return err;
}

/**
 * intel_power_domains_cleanup - clean up power domains resources
 * @dev_priv: i915 device instance
 *
 * Release any resources acquired by intel_power_domains_init()
 */
void intel_power_domains_cleanup(struct drm_i915_private *dev_priv)
{
	kfree(dev_priv->power_domains.power_wells);
}

static void intel_power_domains_sync_hw(struct drm_i915_private *dev_priv)
{
	struct i915_power_domains *power_domains = &dev_priv->power_domains;
	struct i915_power_well *power_well;

	mutex_lock(&power_domains->lock);
	for_each_power_well(dev_priv, power_well) {
		power_well->desc->ops->sync_hw(dev_priv, power_well);
		power_well->hw_enabled =
			power_well->desc->ops->is_enabled(dev_priv, power_well);
	}
	mutex_unlock(&power_domains->lock);
}

static void gen9_dbuf_slice_set(struct drm_i915_private *dev_priv,
				enum dbuf_slice slice, bool enable)
{
	i915_reg_t reg = DBUF_CTL_S(slice);
	bool state;

	intel_de_rmw(dev_priv, reg, DBUF_POWER_REQUEST,
		     enable ? DBUF_POWER_REQUEST : 0);
	intel_de_posting_read(dev_priv, reg);
	udelay(10);

	state = intel_de_read(dev_priv, reg) & DBUF_POWER_STATE;
	drm_WARN(&dev_priv->drm, enable != state,
		 "DBuf slice %d power %s timeout!\n",
		 slice, enabledisable(enable));
}

void gen9_dbuf_slices_update(struct drm_i915_private *dev_priv,
			     u8 req_slices)
{
	struct i915_power_domains *power_domains = &dev_priv->power_domains;
	u8 slice_mask = INTEL_INFO(dev_priv)->dbuf.slice_mask;
	enum dbuf_slice slice;

	drm_WARN(&dev_priv->drm, req_slices & ~slice_mask,
		 "Invalid set of dbuf slices (0x%x) requested (total dbuf slices 0x%x)\n",
		 req_slices, slice_mask);

	drm_dbg_kms(&dev_priv->drm, "Updating dbuf slices to 0x%x\n",
		    req_slices);

	/*
	 * Might be running this in parallel to gen9_dc_off_power_well_enable
	 * being called from intel_dp_detect for instance,
	 * which causes assertion triggered by race condition,
	 * as gen9_assert_dbuf_enabled might preempt this when registers
	 * were already updated, while dev_priv was not.
	 */
	mutex_lock(&power_domains->lock);

	for_each_dbuf_slice(dev_priv, slice)
		gen9_dbuf_slice_set(dev_priv, slice, req_slices & BIT(slice));

	dev_priv->dbuf.enabled_slices = req_slices;

	mutex_unlock(&power_domains->lock);
}

static void gen9_dbuf_enable(struct drm_i915_private *dev_priv)
{
	dev_priv->dbuf.enabled_slices =
		intel_enabled_dbuf_slices_mask(dev_priv);

	/*
	 * Just power up at least 1 slice, we will
	 * figure out later which slices we have and what we need.
	 */
	gen9_dbuf_slices_update(dev_priv, BIT(DBUF_S1) |
				dev_priv->dbuf.enabled_slices);
}

static void gen9_dbuf_disable(struct drm_i915_private *dev_priv)
{
	gen9_dbuf_slices_update(dev_priv, 0);
}

static void gen12_dbuf_slices_config(struct drm_i915_private *dev_priv)
{
	enum dbuf_slice slice;

	if (IS_ALDERLAKE_P(dev_priv))
		return;

	for_each_dbuf_slice(dev_priv, slice)
		intel_de_rmw(dev_priv, DBUF_CTL_S(slice),
			     DBUF_TRACKER_STATE_SERVICE_MASK,
			     DBUF_TRACKER_STATE_SERVICE(8));
}

static void icl_mbus_init(struct drm_i915_private *dev_priv)
{
<<<<<<< HEAD
	u32 mask, val;
=======
	unsigned long abox_regs = INTEL_INFO(dev_priv)->abox_mask;
	u32 mask, val, i;

	if (IS_ALDERLAKE_P(dev_priv))
		return;
>>>>>>> c1084c27

	mask = MBUS_ABOX_BT_CREDIT_POOL1_MASK |
		MBUS_ABOX_BT_CREDIT_POOL2_MASK |
		MBUS_ABOX_B_CREDIT_MASK |
		MBUS_ABOX_BW_CREDIT_MASK;
<<<<<<< HEAD

	val = I915_READ(MBUS_ABOX_CTL);
	val &= ~mask;
	val |= MBUS_ABOX_BT_CREDIT_POOL1(16) |
		MBUS_ABOX_BT_CREDIT_POOL2(16) |
		MBUS_ABOX_B_CREDIT(1) |
		MBUS_ABOX_BW_CREDIT(1);
	I915_WRITE(MBUS_ABOX_CTL, val);
=======
	val = MBUS_ABOX_BT_CREDIT_POOL1(16) |
		MBUS_ABOX_BT_CREDIT_POOL2(16) |
		MBUS_ABOX_B_CREDIT(1) |
		MBUS_ABOX_BW_CREDIT(1);

	/*
	 * gen12 platforms that use abox1 and abox2 for pixel data reads still
	 * expect us to program the abox_ctl0 register as well, even though
	 * we don't have to program other instance-0 registers like BW_BUDDY.
	 */
	if (DISPLAY_VER(dev_priv) == 12)
		abox_regs |= BIT(0);

	for_each_set_bit(i, &abox_regs, sizeof(abox_regs))
		intel_de_rmw(dev_priv, MBUS_ABOX_CTL(i), mask, val);
>>>>>>> c1084c27
}

static void hsw_assert_cdclk(struct drm_i915_private *dev_priv)
{
	u32 val = intel_de_read(dev_priv, LCPLL_CTL);

	/*
	 * The LCPLL register should be turned on by the BIOS. For now
	 * let's just check its state and print errors in case
	 * something is wrong.  Don't even try to turn it on.
	 */

	if (val & LCPLL_CD_SOURCE_FCLK)
		drm_err(&dev_priv->drm, "CDCLK source is not LCPLL\n");

	if (val & LCPLL_PLL_DISABLE)
		drm_err(&dev_priv->drm, "LCPLL is disabled\n");

	if ((val & LCPLL_REF_MASK) != LCPLL_REF_NON_SSC)
		drm_err(&dev_priv->drm, "LCPLL not using non-SSC reference\n");
}

static void assert_can_disable_lcpll(struct drm_i915_private *dev_priv)
{
	struct drm_device *dev = &dev_priv->drm;
	struct intel_crtc *crtc;

	for_each_intel_crtc(dev, crtc)
		I915_STATE_WARN(crtc->active, "CRTC for pipe %c enabled\n",
				pipe_name(crtc->pipe));

	I915_STATE_WARN(intel_de_read(dev_priv, HSW_PWR_WELL_CTL2),
			"Display power well on\n");
	I915_STATE_WARN(intel_de_read(dev_priv, SPLL_CTL) & SPLL_PLL_ENABLE,
			"SPLL enabled\n");
	I915_STATE_WARN(intel_de_read(dev_priv, WRPLL_CTL(0)) & WRPLL_PLL_ENABLE,
			"WRPLL1 enabled\n");
	I915_STATE_WARN(intel_de_read(dev_priv, WRPLL_CTL(1)) & WRPLL_PLL_ENABLE,
			"WRPLL2 enabled\n");
	I915_STATE_WARN(intel_de_read(dev_priv, PP_STATUS(0)) & PP_ON,
			"Panel power on\n");
	I915_STATE_WARN(intel_de_read(dev_priv, BLC_PWM_CPU_CTL2) & BLM_PWM_ENABLE,
			"CPU PWM1 enabled\n");
	if (IS_HASWELL(dev_priv))
		I915_STATE_WARN(intel_de_read(dev_priv, HSW_BLC_PWM2_CTL) & BLM_PWM_ENABLE,
				"CPU PWM2 enabled\n");
	I915_STATE_WARN(intel_de_read(dev_priv, BLC_PWM_PCH_CTL1) & BLM_PCH_PWM_ENABLE,
			"PCH PWM1 enabled\n");
	I915_STATE_WARN(intel_de_read(dev_priv, UTIL_PIN_CTL) & UTIL_PIN_ENABLE,
			"Utility pin enabled\n");
	I915_STATE_WARN(intel_de_read(dev_priv, PCH_GTC_CTL) & PCH_GTC_ENABLE,
			"PCH GTC enabled\n");

	/*
	 * In theory we can still leave IRQs enabled, as long as only the HPD
	 * interrupts remain enabled. We used to check for that, but since it's
	 * gen-specific and since we only disable LCPLL after we fully disable
	 * the interrupts, the check below should be enough.
	 */
	I915_STATE_WARN(intel_irqs_enabled(dev_priv), "IRQs enabled\n");
}

static u32 hsw_read_dcomp(struct drm_i915_private *dev_priv)
{
	if (IS_HASWELL(dev_priv))
		return intel_de_read(dev_priv, D_COMP_HSW);
	else
		return intel_de_read(dev_priv, D_COMP_BDW);
}

static void hsw_write_dcomp(struct drm_i915_private *dev_priv, u32 val)
{
	if (IS_HASWELL(dev_priv)) {
		if (sandybridge_pcode_write(dev_priv,
					    GEN6_PCODE_WRITE_D_COMP, val))
			drm_dbg_kms(&dev_priv->drm,
				    "Failed to write to D_COMP\n");
	} else {
		intel_de_write(dev_priv, D_COMP_BDW, val);
		intel_de_posting_read(dev_priv, D_COMP_BDW);
	}
}

/*
 * This function implements pieces of two sequences from BSpec:
 * - Sequence for display software to disable LCPLL
 * - Sequence for display software to allow package C8+
 * The steps implemented here are just the steps that actually touch the LCPLL
 * register. Callers should take care of disabling all the display engine
 * functions, doing the mode unset, fixing interrupts, etc.
 */
static void hsw_disable_lcpll(struct drm_i915_private *dev_priv,
			      bool switch_to_fclk, bool allow_power_down)
{
	u32 val;

	assert_can_disable_lcpll(dev_priv);

	val = intel_de_read(dev_priv, LCPLL_CTL);

	if (switch_to_fclk) {
		val |= LCPLL_CD_SOURCE_FCLK;
		intel_de_write(dev_priv, LCPLL_CTL, val);

		if (wait_for_us(intel_de_read(dev_priv, LCPLL_CTL) &
				LCPLL_CD_SOURCE_FCLK_DONE, 1))
			drm_err(&dev_priv->drm, "Switching to FCLK failed\n");

		val = intel_de_read(dev_priv, LCPLL_CTL);
	}

	val |= LCPLL_PLL_DISABLE;
	intel_de_write(dev_priv, LCPLL_CTL, val);
	intel_de_posting_read(dev_priv, LCPLL_CTL);

	if (intel_de_wait_for_clear(dev_priv, LCPLL_CTL, LCPLL_PLL_LOCK, 1))
		drm_err(&dev_priv->drm, "LCPLL still locked\n");

	val = hsw_read_dcomp(dev_priv);
	val |= D_COMP_COMP_DISABLE;
	hsw_write_dcomp(dev_priv, val);
	ndelay(100);

	if (wait_for((hsw_read_dcomp(dev_priv) &
		      D_COMP_RCOMP_IN_PROGRESS) == 0, 1))
		drm_err(&dev_priv->drm, "D_COMP RCOMP still in progress\n");

	if (allow_power_down) {
		val = intel_de_read(dev_priv, LCPLL_CTL);
		val |= LCPLL_POWER_DOWN_ALLOW;
		intel_de_write(dev_priv, LCPLL_CTL, val);
		intel_de_posting_read(dev_priv, LCPLL_CTL);
	}
}

/*
 * Fully restores LCPLL, disallowing power down and switching back to LCPLL
 * source.
 */
static void hsw_restore_lcpll(struct drm_i915_private *dev_priv)
{
	u32 val;

	val = intel_de_read(dev_priv, LCPLL_CTL);

	if ((val & (LCPLL_PLL_LOCK | LCPLL_PLL_DISABLE | LCPLL_CD_SOURCE_FCLK |
		    LCPLL_POWER_DOWN_ALLOW)) == LCPLL_PLL_LOCK)
		return;

	/*
	 * Make sure we're not on PC8 state before disabling PC8, otherwise
	 * we'll hang the machine. To prevent PC8 state, just enable force_wake.
	 */
	intel_uncore_forcewake_get(&dev_priv->uncore, FORCEWAKE_ALL);

	if (val & LCPLL_POWER_DOWN_ALLOW) {
		val &= ~LCPLL_POWER_DOWN_ALLOW;
		intel_de_write(dev_priv, LCPLL_CTL, val);
		intel_de_posting_read(dev_priv, LCPLL_CTL);
	}

	val = hsw_read_dcomp(dev_priv);
	val |= D_COMP_COMP_FORCE;
	val &= ~D_COMP_COMP_DISABLE;
	hsw_write_dcomp(dev_priv, val);

	val = intel_de_read(dev_priv, LCPLL_CTL);
	val &= ~LCPLL_PLL_DISABLE;
	intel_de_write(dev_priv, LCPLL_CTL, val);

	if (intel_de_wait_for_set(dev_priv, LCPLL_CTL, LCPLL_PLL_LOCK, 5))
		drm_err(&dev_priv->drm, "LCPLL not locked yet\n");

	if (val & LCPLL_CD_SOURCE_FCLK) {
		val = intel_de_read(dev_priv, LCPLL_CTL);
		val &= ~LCPLL_CD_SOURCE_FCLK;
		intel_de_write(dev_priv, LCPLL_CTL, val);

		if (wait_for_us((intel_de_read(dev_priv, LCPLL_CTL) &
				 LCPLL_CD_SOURCE_FCLK_DONE) == 0, 1))
			drm_err(&dev_priv->drm,
				"Switching back to LCPLL failed\n");
	}

	intel_uncore_forcewake_put(&dev_priv->uncore, FORCEWAKE_ALL);

	intel_update_cdclk(dev_priv);
	intel_dump_cdclk_config(&dev_priv->cdclk.hw, "Current CDCLK");
}

/*
 * Package states C8 and deeper are really deep PC states that can only be
 * reached when all the devices on the system allow it, so even if the graphics
 * device allows PC8+, it doesn't mean the system will actually get to these
 * states. Our driver only allows PC8+ when going into runtime PM.
 *
 * The requirements for PC8+ are that all the outputs are disabled, the power
 * well is disabled and most interrupts are disabled, and these are also
 * requirements for runtime PM. When these conditions are met, we manually do
 * the other conditions: disable the interrupts, clocks and switch LCPLL refclk
 * to Fclk. If we're in PC8+ and we get an non-hotplug interrupt, we can hard
 * hang the machine.
 *
 * When we really reach PC8 or deeper states (not just when we allow it) we lose
 * the state of some registers, so when we come back from PC8+ we need to
 * restore this state. We don't get into PC8+ if we're not in RC6, so we don't
 * need to take care of the registers kept by RC6. Notice that this happens even
 * if we don't put the device in PCI D3 state (which is what currently happens
 * because of the runtime PM support).
 *
 * For more, read "Display Sequences for Package C8" on the hardware
 * documentation.
 */
static void hsw_enable_pc8(struct drm_i915_private *dev_priv)
{
	u32 val;

	drm_dbg_kms(&dev_priv->drm, "Enabling package C8+\n");

	if (HAS_PCH_LPT_LP(dev_priv)) {
		val = intel_de_read(dev_priv, SOUTH_DSPCLK_GATE_D);
		val &= ~PCH_LP_PARTITION_LEVEL_DISABLE;
		intel_de_write(dev_priv, SOUTH_DSPCLK_GATE_D, val);
	}

	lpt_disable_clkout_dp(dev_priv);
	hsw_disable_lcpll(dev_priv, true, true);
}

static void hsw_disable_pc8(struct drm_i915_private *dev_priv)
{
	u32 val;

	drm_dbg_kms(&dev_priv->drm, "Disabling package C8+\n");

	hsw_restore_lcpll(dev_priv);
	intel_init_pch_refclk(dev_priv);

	if (HAS_PCH_LPT_LP(dev_priv)) {
		val = intel_de_read(dev_priv, SOUTH_DSPCLK_GATE_D);
		val |= PCH_LP_PARTITION_LEVEL_DISABLE;
		intel_de_write(dev_priv, SOUTH_DSPCLK_GATE_D, val);
	}
}

static void intel_pch_reset_handshake(struct drm_i915_private *dev_priv,
				      bool enable)
{
	i915_reg_t reg;
	u32 reset_bits, val;

	if (IS_IVYBRIDGE(dev_priv)) {
		reg = GEN7_MSG_CTL;
		reset_bits = WAIT_FOR_PCH_FLR_ACK | WAIT_FOR_PCH_RESET_ACK;
	} else {
		reg = HSW_NDE_RSTWRN_OPT;
		reset_bits = RESET_PCH_HANDSHAKE_ENABLE;
	}

	val = intel_de_read(dev_priv, reg);

	if (enable)
		val |= reset_bits;
	else
		val &= ~reset_bits;

	intel_de_write(dev_priv, reg, val);
}

static void skl_display_core_init(struct drm_i915_private *dev_priv,
				  bool resume)
{
	struct i915_power_domains *power_domains = &dev_priv->power_domains;
	struct i915_power_well *well;

	gen9_set_dc_state(dev_priv, DC_STATE_DISABLE);

	/* enable PCH reset handshake */
	intel_pch_reset_handshake(dev_priv, !HAS_PCH_NOP(dev_priv));

	if (!HAS_DISPLAY(dev_priv))
		return;

	/* enable PG1 and Misc I/O */
	mutex_lock(&power_domains->lock);

	well = lookup_power_well(dev_priv, SKL_DISP_PW_1);
	intel_power_well_enable(dev_priv, well);

	well = lookup_power_well(dev_priv, SKL_DISP_PW_MISC_IO);
	intel_power_well_enable(dev_priv, well);

	mutex_unlock(&power_domains->lock);

	intel_cdclk_init_hw(dev_priv);

	gen9_dbuf_enable(dev_priv);

	if (resume && intel_dmc_has_payload(dev_priv))
		intel_dmc_load_program(dev_priv);
}

static void skl_display_core_uninit(struct drm_i915_private *dev_priv)
{
	struct i915_power_domains *power_domains = &dev_priv->power_domains;
	struct i915_power_well *well;

	if (!HAS_DISPLAY(dev_priv))
		return;

	gen9_disable_dc_states(dev_priv);

	gen9_dbuf_disable(dev_priv);

	intel_cdclk_uninit_hw(dev_priv);

	/* The spec doesn't call for removing the reset handshake flag */
	/* disable PG1 and Misc I/O */

	mutex_lock(&power_domains->lock);

	/*
	 * BSpec says to keep the MISC IO power well enabled here, only
	 * remove our request for power well 1.
	 * Note that even though the driver's request is removed power well 1
	 * may stay enabled after this due to DMC's own request on it.
	 */
	well = lookup_power_well(dev_priv, SKL_DISP_PW_1);
	intel_power_well_disable(dev_priv, well);

	mutex_unlock(&power_domains->lock);

	usleep_range(10, 30);		/* 10 us delay per Bspec */
}

static void bxt_display_core_init(struct drm_i915_private *dev_priv, bool resume)
{
	struct i915_power_domains *power_domains = &dev_priv->power_domains;
	struct i915_power_well *well;

	gen9_set_dc_state(dev_priv, DC_STATE_DISABLE);

	/*
	 * NDE_RSTWRN_OPT RST PCH Handshake En must always be 0b on BXT
	 * or else the reset will hang because there is no PCH to respond.
	 * Move the handshake programming to initialization sequence.
	 * Previously was left up to BIOS.
	 */
	intel_pch_reset_handshake(dev_priv, false);

	if (!HAS_DISPLAY(dev_priv))
		return;

	/* Enable PG1 */
	mutex_lock(&power_domains->lock);

	well = lookup_power_well(dev_priv, SKL_DISP_PW_1);
	intel_power_well_enable(dev_priv, well);

	mutex_unlock(&power_domains->lock);

	intel_cdclk_init_hw(dev_priv);

	gen9_dbuf_enable(dev_priv);

	if (resume && intel_dmc_has_payload(dev_priv))
		intel_dmc_load_program(dev_priv);
}

static void bxt_display_core_uninit(struct drm_i915_private *dev_priv)
{
	struct i915_power_domains *power_domains = &dev_priv->power_domains;
	struct i915_power_well *well;

	if (!HAS_DISPLAY(dev_priv))
		return;

	gen9_disable_dc_states(dev_priv);

	gen9_dbuf_disable(dev_priv);

	intel_cdclk_uninit_hw(dev_priv);

	/* The spec doesn't call for removing the reset handshake flag */

	/*
	 * Disable PW1 (PG1).
	 * Note that even though the driver's request is removed power well 1
	 * may stay enabled after this due to DMC's own request on it.
	 */
	mutex_lock(&power_domains->lock);

	well = lookup_power_well(dev_priv, SKL_DISP_PW_1);
	intel_power_well_disable(dev_priv, well);

	mutex_unlock(&power_domains->lock);

	usleep_range(10, 30);		/* 10 us delay per Bspec */
}

struct buddy_page_mask {
	u32 page_mask;
	u8 type;
	u8 num_channels;
};

static const struct buddy_page_mask tgl_buddy_page_masks[] = {
	{ .num_channels = 1, .type = INTEL_DRAM_DDR4,   .page_mask = 0xF },
	{ .num_channels = 1, .type = INTEL_DRAM_DDR5,	.page_mask = 0xF },
	{ .num_channels = 2, .type = INTEL_DRAM_LPDDR4, .page_mask = 0x1C },
	{ .num_channels = 2, .type = INTEL_DRAM_LPDDR5, .page_mask = 0x1C },
	{ .num_channels = 2, .type = INTEL_DRAM_DDR4,   .page_mask = 0x1F },
	{ .num_channels = 2, .type = INTEL_DRAM_DDR5,   .page_mask = 0x1E },
	{ .num_channels = 4, .type = INTEL_DRAM_LPDDR4, .page_mask = 0x38 },
	{ .num_channels = 4, .type = INTEL_DRAM_LPDDR5, .page_mask = 0x38 },
	{}
};

static const struct buddy_page_mask wa_1409767108_buddy_page_masks[] = {
	{ .num_channels = 1, .type = INTEL_DRAM_LPDDR4, .page_mask = 0x1 },
	{ .num_channels = 1, .type = INTEL_DRAM_DDR4,   .page_mask = 0x1 },
	{ .num_channels = 1, .type = INTEL_DRAM_DDR5,   .page_mask = 0x1 },
	{ .num_channels = 1, .type = INTEL_DRAM_LPDDR5, .page_mask = 0x1 },
	{ .num_channels = 2, .type = INTEL_DRAM_LPDDR4, .page_mask = 0x3 },
	{ .num_channels = 2, .type = INTEL_DRAM_DDR4,   .page_mask = 0x3 },
	{ .num_channels = 2, .type = INTEL_DRAM_DDR5,   .page_mask = 0x3 },
	{ .num_channels = 2, .type = INTEL_DRAM_LPDDR5, .page_mask = 0x3 },
	{}
};

static void tgl_bw_buddy_init(struct drm_i915_private *dev_priv)
{
	enum intel_dram_type type = dev_priv->dram_info.type;
	u8 num_channels = dev_priv->dram_info.num_channels;
	const struct buddy_page_mask *table;
	unsigned long abox_mask = INTEL_INFO(dev_priv)->abox_mask;
	int config, i;

	/* BW_BUDDY registers are not used on dgpu's beyond DG1 */
	if (IS_DGFX(dev_priv) && !IS_DG1(dev_priv))
		return;

	if (IS_ALDERLAKE_S(dev_priv) ||
	    IS_DG1_DISPLAY_STEP(dev_priv, STEP_A0, STEP_B0) ||
	    IS_RKL_DISPLAY_STEP(dev_priv, STEP_A0, STEP_B0) ||
	    IS_TGL_DISPLAY_STEP(dev_priv, STEP_A0, STEP_C0))
		/* Wa_1409767108:tgl,dg1,adl-s */
		table = wa_1409767108_buddy_page_masks;
	else
		table = tgl_buddy_page_masks;

	for (config = 0; table[config].page_mask != 0; config++)
		if (table[config].num_channels == num_channels &&
		    table[config].type == type)
			break;

	if (table[config].page_mask == 0) {
		drm_dbg(&dev_priv->drm,
			"Unknown memory configuration; disabling address buddy logic.\n");
		for_each_set_bit(i, &abox_mask, sizeof(abox_mask))
			intel_de_write(dev_priv, BW_BUDDY_CTL(i),
				       BW_BUDDY_DISABLE);
	} else {
		for_each_set_bit(i, &abox_mask, sizeof(abox_mask)) {
			intel_de_write(dev_priv, BW_BUDDY_PAGE_MASK(i),
				       table[config].page_mask);

			/* Wa_22010178259:tgl,dg1,rkl,adl-s */
			if (DISPLAY_VER(dev_priv) == 12)
				intel_de_rmw(dev_priv, BW_BUDDY_CTL(i),
					     BW_BUDDY_TLB_REQ_TIMER_MASK,
					     BW_BUDDY_TLB_REQ_TIMER(0x8));
		}
	}
}

static void icl_display_core_init(struct drm_i915_private *dev_priv,
				  bool resume)
{
	struct i915_power_domains *power_domains = &dev_priv->power_domains;
	struct i915_power_well *well;
	u32 val;

	gen9_set_dc_state(dev_priv, DC_STATE_DISABLE);

	/* Wa_14011294188:ehl,jsl,tgl,rkl,adl-s */
	if (INTEL_PCH_TYPE(dev_priv) >= PCH_JSP &&
	    INTEL_PCH_TYPE(dev_priv) < PCH_DG1)
		intel_de_rmw(dev_priv, SOUTH_DSPCLK_GATE_D, 0,
			     PCH_DPMGUNIT_CLOCK_GATE_DISABLE);

	/* 1. Enable PCH reset handshake. */
	intel_pch_reset_handshake(dev_priv, !HAS_PCH_NOP(dev_priv));

	if (!HAS_DISPLAY(dev_priv))
		return;

	/* 2. Initialize all combo phys */
	intel_combo_phy_init(dev_priv);

	/*
	 * 3. Enable Power Well 1 (PG1).
	 *    The AUX IO power wells will be enabled on demand.
	 */
	mutex_lock(&power_domains->lock);
	well = lookup_power_well(dev_priv, SKL_DISP_PW_1);
	intel_power_well_enable(dev_priv, well);
	mutex_unlock(&power_domains->lock);

	/* 4. Enable CDCLK. */
	intel_cdclk_init_hw(dev_priv);

	if (DISPLAY_VER(dev_priv) >= 12)
		gen12_dbuf_slices_config(dev_priv);

	/* 5. Enable DBUF. */
	gen9_dbuf_enable(dev_priv);

	/* 6. Setup MBUS. */
	icl_mbus_init(dev_priv);

	/* 7. Program arbiter BW_BUDDY registers */
	if (DISPLAY_VER(dev_priv) >= 12)
		tgl_bw_buddy_init(dev_priv);

	/* 8. Ensure PHYs have completed calibration and adaptation */
	if (IS_DG2(dev_priv))
		intel_snps_phy_wait_for_calibration(dev_priv);

	if (resume && intel_dmc_has_payload(dev_priv))
		intel_dmc_load_program(dev_priv);

	/* Wa_14011508470:tgl,dg1,rkl,adl-s,adl-p */
	if (DISPLAY_VER(dev_priv) >= 12) {
		val = DCPR_CLEAR_MEMSTAT_DIS | DCPR_SEND_RESP_IMM |
		      DCPR_MASK_LPMODE | DCPR_MASK_MAXLATENCY_MEMUP_CLR;
		intel_uncore_rmw(&dev_priv->uncore, GEN11_CHICKEN_DCPR_2, 0, val);
	}

	/* Wa_14011503030:xelpd */
	if (DISPLAY_VER(dev_priv) >= 13)
		intel_de_write(dev_priv, XELPD_DISPLAY_ERR_FATAL_MASK, ~0);
}

static void icl_display_core_uninit(struct drm_i915_private *dev_priv)
{
	struct i915_power_domains *power_domains = &dev_priv->power_domains;
	struct i915_power_well *well;

	if (!HAS_DISPLAY(dev_priv))
		return;

	gen9_disable_dc_states(dev_priv);

	/* 1. Disable all display engine functions -> aready done */

	/* 2. Disable DBUF */
	gen9_dbuf_disable(dev_priv);

	/* 3. Disable CD clock */
	intel_cdclk_uninit_hw(dev_priv);

	/*
	 * 4. Disable Power Well 1 (PG1).
	 *    The AUX IO power wells are toggled on demand, so they are already
	 *    disabled at this point.
	 */
	mutex_lock(&power_domains->lock);
	well = lookup_power_well(dev_priv, SKL_DISP_PW_1);
	intel_power_well_disable(dev_priv, well);
	mutex_unlock(&power_domains->lock);

	/* 5. */
	intel_combo_phy_uninit(dev_priv);
}

static void chv_phy_control_init(struct drm_i915_private *dev_priv)
{
	struct i915_power_well *cmn_bc =
		lookup_power_well(dev_priv, VLV_DISP_PW_DPIO_CMN_BC);
	struct i915_power_well *cmn_d =
		lookup_power_well(dev_priv, CHV_DISP_PW_DPIO_CMN_D);

	/*
	 * DISPLAY_PHY_CONTROL can get corrupted if read. As a
	 * workaround never ever read DISPLAY_PHY_CONTROL, and
	 * instead maintain a shadow copy ourselves. Use the actual
	 * power well state and lane status to reconstruct the
	 * expected initial value.
	 */
	dev_priv->chv_phy_control =
		PHY_LDO_SEQ_DELAY(PHY_LDO_DELAY_600NS, DPIO_PHY0) |
		PHY_LDO_SEQ_DELAY(PHY_LDO_DELAY_600NS, DPIO_PHY1) |
		PHY_CH_POWER_MODE(PHY_CH_DEEP_PSR, DPIO_PHY0, DPIO_CH0) |
		PHY_CH_POWER_MODE(PHY_CH_DEEP_PSR, DPIO_PHY0, DPIO_CH1) |
		PHY_CH_POWER_MODE(PHY_CH_DEEP_PSR, DPIO_PHY1, DPIO_CH0);

	/*
	 * If all lanes are disabled we leave the override disabled
	 * with all power down bits cleared to match the state we
	 * would use after disabling the port. Otherwise enable the
	 * override and set the lane powerdown bits accding to the
	 * current lane status.
	 */
	if (cmn_bc->desc->ops->is_enabled(dev_priv, cmn_bc)) {
		u32 status = intel_de_read(dev_priv, DPLL(PIPE_A));
		unsigned int mask;

		mask = status & DPLL_PORTB_READY_MASK;
		if (mask == 0xf)
			mask = 0x0;
		else
			dev_priv->chv_phy_control |=
				PHY_CH_POWER_DOWN_OVRD_EN(DPIO_PHY0, DPIO_CH0);

		dev_priv->chv_phy_control |=
			PHY_CH_POWER_DOWN_OVRD(mask, DPIO_PHY0, DPIO_CH0);

		mask = (status & DPLL_PORTC_READY_MASK) >> 4;
		if (mask == 0xf)
			mask = 0x0;
		else
			dev_priv->chv_phy_control |=
				PHY_CH_POWER_DOWN_OVRD_EN(DPIO_PHY0, DPIO_CH1);

		dev_priv->chv_phy_control |=
			PHY_CH_POWER_DOWN_OVRD(mask, DPIO_PHY0, DPIO_CH1);

		dev_priv->chv_phy_control |= PHY_COM_LANE_RESET_DEASSERT(DPIO_PHY0);

		dev_priv->chv_phy_assert[DPIO_PHY0] = false;
	} else {
		dev_priv->chv_phy_assert[DPIO_PHY0] = true;
	}

	if (cmn_d->desc->ops->is_enabled(dev_priv, cmn_d)) {
		u32 status = intel_de_read(dev_priv, DPIO_PHY_STATUS);
		unsigned int mask;

		mask = status & DPLL_PORTD_READY_MASK;

		if (mask == 0xf)
			mask = 0x0;
		else
			dev_priv->chv_phy_control |=
				PHY_CH_POWER_DOWN_OVRD_EN(DPIO_PHY1, DPIO_CH0);

		dev_priv->chv_phy_control |=
			PHY_CH_POWER_DOWN_OVRD(mask, DPIO_PHY1, DPIO_CH0);

		dev_priv->chv_phy_control |= PHY_COM_LANE_RESET_DEASSERT(DPIO_PHY1);

		dev_priv->chv_phy_assert[DPIO_PHY1] = false;
	} else {
		dev_priv->chv_phy_assert[DPIO_PHY1] = true;
	}

	drm_dbg_kms(&dev_priv->drm, "Initial PHY_CONTROL=0x%08x\n",
		    dev_priv->chv_phy_control);

	/* Defer application of initial phy_control to enabling the powerwell */
}

static void vlv_cmnlane_wa(struct drm_i915_private *dev_priv)
{
	struct i915_power_well *cmn =
		lookup_power_well(dev_priv, VLV_DISP_PW_DPIO_CMN_BC);
	struct i915_power_well *disp2d =
		lookup_power_well(dev_priv, VLV_DISP_PW_DISP2D);

	/* If the display might be already active skip this */
	if (cmn->desc->ops->is_enabled(dev_priv, cmn) &&
	    disp2d->desc->ops->is_enabled(dev_priv, disp2d) &&
	    intel_de_read(dev_priv, DPIO_CTL) & DPIO_CMNRST)
		return;

	drm_dbg_kms(&dev_priv->drm, "toggling display PHY side reset\n");

	/* cmnlane needs DPLL registers */
	disp2d->desc->ops->enable(dev_priv, disp2d);

	/*
	 * From VLV2A0_DP_eDP_HDMI_DPIO_driver_vbios_notes_11.docx:
	 * Need to assert and de-assert PHY SB reset by gating the
	 * common lane power, then un-gating it.
	 * Simply ungating isn't enough to reset the PHY enough to get
	 * ports and lanes running.
	 */
	cmn->desc->ops->disable(dev_priv, cmn);
}

static bool vlv_punit_is_power_gated(struct drm_i915_private *dev_priv, u32 reg0)
{
	bool ret;

	vlv_punit_get(dev_priv);
	ret = (vlv_punit_read(dev_priv, reg0) & SSPM0_SSC_MASK) == SSPM0_SSC_PWR_GATE;
	vlv_punit_put(dev_priv);

	return ret;
}

static void assert_ved_power_gated(struct drm_i915_private *dev_priv)
{
	drm_WARN(&dev_priv->drm,
		 !vlv_punit_is_power_gated(dev_priv, PUNIT_REG_VEDSSPM0),
		 "VED not power gated\n");
}

static void assert_isp_power_gated(struct drm_i915_private *dev_priv)
{
	static const struct pci_device_id isp_ids[] = {
		{PCI_DEVICE(PCI_VENDOR_ID_INTEL, 0x0f38)},
		{PCI_DEVICE(PCI_VENDOR_ID_INTEL, 0x22b8)},
		{}
	};

	drm_WARN(&dev_priv->drm, !pci_dev_present(isp_ids) &&
		 !vlv_punit_is_power_gated(dev_priv, PUNIT_REG_ISPSSPM0),
		 "ISP not power gated\n");
}

static void intel_power_domains_verify_state(struct drm_i915_private *dev_priv);

/**
 * intel_power_domains_init_hw - initialize hardware power domain state
 * @i915: i915 device instance
 * @resume: Called from resume code paths or not
 *
 * This function initializes the hardware power domain state and enables all
 * power wells belonging to the INIT power domain. Power wells in other
 * domains (and not in the INIT domain) are referenced or disabled by
 * intel_modeset_readout_hw_state(). After that the reference count of each
 * power well must match its HW enabled state, see
 * intel_power_domains_verify_state().
 *
 * It will return with power domains disabled (to be enabled later by
 * intel_power_domains_enable()) and must be paired with
 * intel_power_domains_driver_remove().
 */
void intel_power_domains_init_hw(struct drm_i915_private *i915, bool resume)
{
	struct i915_power_domains *power_domains = &i915->power_domains;

	power_domains->initializing = true;

	if (DISPLAY_VER(i915) >= 11) {
		icl_display_core_init(i915, resume);
	} else if (IS_GEMINILAKE(i915) || IS_BROXTON(i915)) {
		bxt_display_core_init(i915, resume);
	} else if (DISPLAY_VER(i915) == 9) {
		skl_display_core_init(i915, resume);
	} else if (IS_CHERRYVIEW(i915)) {
		mutex_lock(&power_domains->lock);
		chv_phy_control_init(i915);
		mutex_unlock(&power_domains->lock);
		assert_isp_power_gated(i915);
	} else if (IS_VALLEYVIEW(i915)) {
		mutex_lock(&power_domains->lock);
		vlv_cmnlane_wa(i915);
		mutex_unlock(&power_domains->lock);
		assert_ved_power_gated(i915);
		assert_isp_power_gated(i915);
	} else if (IS_BROADWELL(i915) || IS_HASWELL(i915)) {
		hsw_assert_cdclk(i915);
		intel_pch_reset_handshake(i915, !HAS_PCH_NOP(i915));
	} else if (IS_IVYBRIDGE(i915)) {
		intel_pch_reset_handshake(i915, !HAS_PCH_NOP(i915));
	}

	/*
	 * Keep all power wells enabled for any dependent HW access during
	 * initialization and to make sure we keep BIOS enabled display HW
	 * resources powered until display HW readout is complete. We drop
	 * this reference in intel_power_domains_enable().
	 */
	drm_WARN_ON(&i915->drm, power_domains->init_wakeref);
	power_domains->init_wakeref =
		intel_display_power_get(i915, POWER_DOMAIN_INIT);

	/* Disable power support if the user asked so. */
	if (!i915->params.disable_power_well) {
		drm_WARN_ON(&i915->drm, power_domains->disable_wakeref);
		i915->power_domains.disable_wakeref = intel_display_power_get(i915,
									      POWER_DOMAIN_INIT);
	}
	intel_power_domains_sync_hw(i915);

	power_domains->initializing = false;
}

/**
 * intel_power_domains_driver_remove - deinitialize hw power domain state
 * @i915: i915 device instance
 *
 * De-initializes the display power domain HW state. It also ensures that the
 * device stays powered up so that the driver can be reloaded.
 *
 * It must be called with power domains already disabled (after a call to
 * intel_power_domains_disable()) and must be paired with
 * intel_power_domains_init_hw().
 */
void intel_power_domains_driver_remove(struct drm_i915_private *i915)
{
	intel_wakeref_t wakeref __maybe_unused =
		fetch_and_zero(&i915->power_domains.init_wakeref);

	/* Remove the refcount we took to keep power well support disabled. */
	if (!i915->params.disable_power_well)
		intel_display_power_put(i915, POWER_DOMAIN_INIT,
					fetch_and_zero(&i915->power_domains.disable_wakeref));

	intel_display_power_flush_work_sync(i915);

	intel_power_domains_verify_state(i915);

	/* Keep the power well enabled, but cancel its rpm wakeref. */
	intel_runtime_pm_put(&i915->runtime_pm, wakeref);
}

/**
 * intel_power_domains_enable - enable toggling of display power wells
 * @i915: i915 device instance
 *
 * Enable the ondemand enabling/disabling of the display power wells. Note that
 * power wells not belonging to POWER_DOMAIN_INIT are allowed to be toggled
 * only at specific points of the display modeset sequence, thus they are not
 * affected by the intel_power_domains_enable()/disable() calls. The purpose
 * of these function is to keep the rest of power wells enabled until the end
 * of display HW readout (which will acquire the power references reflecting
 * the current HW state).
 */
void intel_power_domains_enable(struct drm_i915_private *i915)
{
	intel_wakeref_t wakeref __maybe_unused =
		fetch_and_zero(&i915->power_domains.init_wakeref);

	intel_display_power_put(i915, POWER_DOMAIN_INIT, wakeref);
	intel_power_domains_verify_state(i915);
}

/**
 * intel_power_domains_disable - disable toggling of display power wells
 * @i915: i915 device instance
 *
 * Disable the ondemand enabling/disabling of the display power wells. See
 * intel_power_domains_enable() for which power wells this call controls.
 */
void intel_power_domains_disable(struct drm_i915_private *i915)
{
	struct i915_power_domains *power_domains = &i915->power_domains;

	drm_WARN_ON(&i915->drm, power_domains->init_wakeref);
	power_domains->init_wakeref =
		intel_display_power_get(i915, POWER_DOMAIN_INIT);

	intel_power_domains_verify_state(i915);
}

/**
 * intel_power_domains_suspend - suspend power domain state
 * @i915: i915 device instance
 * @suspend_mode: specifies the target suspend state (idle, mem, hibernation)
 *
 * This function prepares the hardware power domain state before entering
 * system suspend.
 *
 * It must be called with power domains already disabled (after a call to
 * intel_power_domains_disable()) and paired with intel_power_domains_resume().
 */
void intel_power_domains_suspend(struct drm_i915_private *i915,
				 enum i915_drm_suspend_mode suspend_mode)
{
	struct i915_power_domains *power_domains = &i915->power_domains;
	intel_wakeref_t wakeref __maybe_unused =
		fetch_and_zero(&power_domains->init_wakeref);

	intel_display_power_put(i915, POWER_DOMAIN_INIT, wakeref);

	/*
	 * In case of suspend-to-idle (aka S0ix) on a DMC platform without DC9
	 * support don't manually deinit the power domains. This also means the
	 * DMC firmware will stay active, it will power down any HW
	 * resources as required and also enable deeper system power states
	 * that would be blocked if the firmware was inactive.
	 */
	if (!(i915->dmc.allowed_dc_mask & DC_STATE_EN_DC9) &&
	    suspend_mode == I915_DRM_SUSPEND_IDLE &&
	    intel_dmc_has_payload(i915)) {
		intel_display_power_flush_work(i915);
		intel_power_domains_verify_state(i915);
		return;
	}

	/*
	 * Even if power well support was disabled we still want to disable
	 * power wells if power domains must be deinitialized for suspend.
	 */
	if (!i915->params.disable_power_well)
		intel_display_power_put(i915, POWER_DOMAIN_INIT,
					fetch_and_zero(&i915->power_domains.disable_wakeref));

	intel_display_power_flush_work(i915);
	intel_power_domains_verify_state(i915);

	if (DISPLAY_VER(i915) >= 11)
		icl_display_core_uninit(i915);
	else if (IS_GEMINILAKE(i915) || IS_BROXTON(i915))
		bxt_display_core_uninit(i915);
	else if (DISPLAY_VER(i915) == 9)
		skl_display_core_uninit(i915);

	power_domains->display_core_suspended = true;
}

/**
 * intel_power_domains_resume - resume power domain state
 * @i915: i915 device instance
 *
 * This function resume the hardware power domain state during system resume.
 *
 * It will return with power domain support disabled (to be enabled later by
 * intel_power_domains_enable()) and must be paired with
 * intel_power_domains_suspend().
 */
void intel_power_domains_resume(struct drm_i915_private *i915)
{
	struct i915_power_domains *power_domains = &i915->power_domains;

	if (power_domains->display_core_suspended) {
		intel_power_domains_init_hw(i915, true);
		power_domains->display_core_suspended = false;
	} else {
		drm_WARN_ON(&i915->drm, power_domains->init_wakeref);
		power_domains->init_wakeref =
			intel_display_power_get(i915, POWER_DOMAIN_INIT);
	}

	intel_power_domains_verify_state(i915);
}

#if IS_ENABLED(CONFIG_DRM_I915_DEBUG_RUNTIME_PM)

static void intel_power_domains_dump_info(struct drm_i915_private *i915)
{
	struct i915_power_domains *power_domains = &i915->power_domains;
	struct i915_power_well *power_well;

	for_each_power_well(i915, power_well) {
		enum intel_display_power_domain domain;

		drm_dbg(&i915->drm, "%-25s %d\n",
			power_well->desc->name, power_well->count);

		for_each_power_domain(domain, power_well->desc->domains)
			drm_dbg(&i915->drm, "  %-23s %d\n",
				intel_display_power_domain_str(domain),
				power_domains->domain_use_count[domain]);
	}
}

/**
 * intel_power_domains_verify_state - verify the HW/SW state for all power wells
 * @i915: i915 device instance
 *
 * Verify if the reference count of each power well matches its HW enabled
 * state and the total refcount of the domains it belongs to. This must be
 * called after modeset HW state sanitization, which is responsible for
 * acquiring reference counts for any power wells in use and disabling the
 * ones left on by BIOS but not required by any active output.
 */
static void intel_power_domains_verify_state(struct drm_i915_private *i915)
{
	struct i915_power_domains *power_domains = &i915->power_domains;
	struct i915_power_well *power_well;
	bool dump_domain_info;

	mutex_lock(&power_domains->lock);

	verify_async_put_domains_state(power_domains);

	dump_domain_info = false;
	for_each_power_well(i915, power_well) {
		enum intel_display_power_domain domain;
		int domains_count;
		bool enabled;

		enabled = power_well->desc->ops->is_enabled(i915, power_well);
		if ((power_well->count || power_well->desc->always_on) !=
		    enabled)
			drm_err(&i915->drm,
				"power well %s state mismatch (refcount %d/enabled %d)",
				power_well->desc->name,
				power_well->count, enabled);

		domains_count = 0;
		for_each_power_domain(domain, power_well->desc->domains)
			domains_count += power_domains->domain_use_count[domain];

		if (power_well->count != domains_count) {
			drm_err(&i915->drm,
				"power well %s refcount/domain refcount mismatch "
				"(refcount %d/domains refcount %d)\n",
				power_well->desc->name, power_well->count,
				domains_count);
			dump_domain_info = true;
		}
	}

	if (dump_domain_info) {
		static bool dumped;

		if (!dumped) {
			intel_power_domains_dump_info(i915);
			dumped = true;
		}
	}

	mutex_unlock(&power_domains->lock);
}

#else

static void intel_power_domains_verify_state(struct drm_i915_private *i915)
{
}

#endif

void intel_display_power_suspend_late(struct drm_i915_private *i915)
{
	if (DISPLAY_VER(i915) >= 11 || IS_GEMINILAKE(i915) ||
	    IS_BROXTON(i915)) {
		bxt_enable_dc9(i915);
	} else if (IS_HASWELL(i915) || IS_BROADWELL(i915)) {
		hsw_enable_pc8(i915);
	}

	/* Tweaked Wa_14010685332:cnp,icp,jsp,mcc,tgp,adp */
	if (INTEL_PCH_TYPE(i915) >= PCH_CNP && INTEL_PCH_TYPE(i915) < PCH_DG1)
		intel_de_rmw(i915, SOUTH_CHICKEN1, SBCLK_RUN_REFCLK_DIS, SBCLK_RUN_REFCLK_DIS);
}

void intel_display_power_resume_early(struct drm_i915_private *i915)
{
	if (DISPLAY_VER(i915) >= 11 || IS_GEMINILAKE(i915) ||
	    IS_BROXTON(i915)) {
		gen9_sanitize_dc_state(i915);
		bxt_disable_dc9(i915);
	} else if (IS_HASWELL(i915) || IS_BROADWELL(i915)) {
		hsw_disable_pc8(i915);
	}

	/* Tweaked Wa_14010685332:cnp,icp,jsp,mcc,tgp,adp */
	if (INTEL_PCH_TYPE(i915) >= PCH_CNP && INTEL_PCH_TYPE(i915) < PCH_DG1)
		intel_de_rmw(i915, SOUTH_CHICKEN1, SBCLK_RUN_REFCLK_DIS, 0);
}

void intel_display_power_suspend(struct drm_i915_private *i915)
{
	if (DISPLAY_VER(i915) >= 11) {
		icl_display_core_uninit(i915);
		bxt_enable_dc9(i915);
	} else if (IS_GEMINILAKE(i915) || IS_BROXTON(i915)) {
		bxt_display_core_uninit(i915);
		bxt_enable_dc9(i915);
	} else if (IS_HASWELL(i915) || IS_BROADWELL(i915)) {
		hsw_enable_pc8(i915);
	}
}

void intel_display_power_resume(struct drm_i915_private *i915)
{
	if (DISPLAY_VER(i915) >= 11) {
		bxt_disable_dc9(i915);
		icl_display_core_init(i915, true);
		if (intel_dmc_has_payload(i915)) {
			if (i915->dmc.allowed_dc_mask &
			    DC_STATE_EN_UPTO_DC6)
				skl_enable_dc6(i915);
			else if (i915->dmc.allowed_dc_mask &
				 DC_STATE_EN_UPTO_DC5)
				gen9_enable_dc5(i915);
		}
	} else if (IS_GEMINILAKE(i915) || IS_BROXTON(i915)) {
		bxt_disable_dc9(i915);
		bxt_display_core_init(i915, true);
		if (intel_dmc_has_payload(i915) &&
		    (i915->dmc.allowed_dc_mask & DC_STATE_EN_UPTO_DC5))
			gen9_enable_dc5(i915);
	} else if (IS_HASWELL(i915) || IS_BROADWELL(i915)) {
		hsw_disable_pc8(i915);
	}
}<|MERGE_RESOLUTION|>--- conflicted
+++ resolved
@@ -5270,30 +5270,16 @@
 
 static void icl_mbus_init(struct drm_i915_private *dev_priv)
 {
-<<<<<<< HEAD
-	u32 mask, val;
-=======
 	unsigned long abox_regs = INTEL_INFO(dev_priv)->abox_mask;
 	u32 mask, val, i;
 
 	if (IS_ALDERLAKE_P(dev_priv))
 		return;
->>>>>>> c1084c27
 
 	mask = MBUS_ABOX_BT_CREDIT_POOL1_MASK |
 		MBUS_ABOX_BT_CREDIT_POOL2_MASK |
 		MBUS_ABOX_B_CREDIT_MASK |
 		MBUS_ABOX_BW_CREDIT_MASK;
-<<<<<<< HEAD
-
-	val = I915_READ(MBUS_ABOX_CTL);
-	val &= ~mask;
-	val |= MBUS_ABOX_BT_CREDIT_POOL1(16) |
-		MBUS_ABOX_BT_CREDIT_POOL2(16) |
-		MBUS_ABOX_B_CREDIT(1) |
-		MBUS_ABOX_BW_CREDIT(1);
-	I915_WRITE(MBUS_ABOX_CTL, val);
-=======
 	val = MBUS_ABOX_BT_CREDIT_POOL1(16) |
 		MBUS_ABOX_BT_CREDIT_POOL2(16) |
 		MBUS_ABOX_B_CREDIT(1) |
@@ -5309,7 +5295,6 @@
 
 	for_each_set_bit(i, &abox_regs, sizeof(abox_regs))
 		intel_de_rmw(dev_priv, MBUS_ABOX_CTL(i), mask, val);
->>>>>>> c1084c27
 }
 
 static void hsw_assert_cdclk(struct drm_i915_private *dev_priv)
