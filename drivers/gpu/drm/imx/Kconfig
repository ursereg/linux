--- conflicted
+++ resolved
@@ -31,52 +31,11 @@
 	  found on i.MX53 processors.
 
 config DRM_IMX_LDB
-<<<<<<< HEAD
-	tristate "Support for LVDS displays"
-	depends on DRM_IMX && MFD_SYSCON
-	select DRM_PANEL
-	select PHY_MIXEL_LVDS
-	select PHY_MIXEL_LVDS_COMBO
-=======
 	tristate "Support for i.MX6 LVDS displays"
 	depends on DRM_IMX && DRM_FSL_IMX_LVDS_BRIDGE
->>>>>>> f69558f3
 	help
 	  Choose this to enable the internal LVDS Display Bridge (LDB)
-	  found on i.MX53, i.MX6 and i.MX8 processors.
-
-config DRM_IMX_IPUV3
-	tristate
-	depends on DRM_IMX
-	depends on IMX_IPUV3_CORE
-	default y if DRM_IMX=y
-	default m if DRM_IMX=m
-
-config DRM_IMX_IPUV3
-	tristate
-	depends on DRM_IMX
-	depends on IMX_IPUV3_CORE
-	default y if DRM_IMX=y
-	default m if DRM_IMX=m
-
-config DRM_IMX_IPUV3
-	tristate
-	depends on DRM_IMX
-	depends on IMX_IPUV3_CORE
-	default y if DRM_IMX=y
-	default m if DRM_IMX=m
-
-config DRM_IMX_IPUV3
-	tristate
-	depends on DRM_IMX
-	depends on IMX_IPUV3_CORE
-	default y if DRM_IMX=y
-	default m if DRM_IMX=m
-
-config IMX8MP_HDMI_PAVI
-	tristate "NXP i.MX8MP HDMI Audio Video (PVI/PAI)"
-	help
-	  Choose this if you want to use HDMI PAI/PVI on i.MX8MP.
+	  found on i.MX53 and i.MX6 processors.
 
 config DRM_IMX8QM_LDB
 	tristate "Support for i.MX8qm LVDS displays"
@@ -139,20 +98,8 @@
 	tristate "Freescale i.MX DRM HDMI"
 	select DRM_DW_HDMI
 	select IMX8MP_HDMI_PAVI
-<<<<<<< HEAD
-=======
 	depends on DRM_IMX
 	help
-	  Choose this if you want to use HDMI on i.MX6/i.MX8.
-
-config DRM_IMX_SEC_DSIM
-	tristate "Support for Samsung MIPI DSIM displays"
->>>>>>> f69558f3
-	depends on DRM_IMX
-	select MFD_SYSCON
-	select DRM_SEC_MIPI_DSIM
-	help
-<<<<<<< HEAD
 	  Choose this if you want to use HDMI on i.MX6/i.MX8.
 
 config DRM_IMX_SEC_DSIM
@@ -161,8 +108,6 @@
 	select MFD_SYSCON
 	select DRM_SEC_MIPI_DSIM
 	help
-=======
->>>>>>> f69558f3
 	  Choose this to enable the internal SEC MIPI DSIM controller
 	  found on i.MX platform.
 
