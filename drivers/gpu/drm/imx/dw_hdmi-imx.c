--- conflicted
+++ resolved
@@ -27,8 +27,6 @@
 #include "imx8mp-hdmi-pavi.h"
 #include "imx-drm.h"
 
-<<<<<<< HEAD
-=======
 struct imx_hdmi;
 
 struct imx_hdmi_encoder {
@@ -36,7 +34,6 @@
 	struct imx_hdmi *hdmi;
 };
 
->>>>>>> c1084c27
 /* GPR reg */
 struct imx_hdmi_chip_data {
 	int	reg_offset;
@@ -135,35 +132,6 @@
 	{ ~0UL,      0x0000, 0x0000, 0x0000}
 };
 
-<<<<<<< HEAD
-static int dw_hdmi_imx_parse_dt(struct imx_hdmi *hdmi)
-{
-	struct device_node *np = hdmi->dev->of_node;
-	int ret;
-
-	hdmi->regmap = syscon_regmap_lookup_by_phandle(np, "gpr");
-	if (IS_ERR(hdmi->regmap)) {
-		dev_err(hdmi->dev, "Unable to get gpr\n");
-		return PTR_ERR(hdmi->regmap);
-	}
-
-	hdmi->phy = devm_phy_optional_get(hdmi->dev, "hdmi");
-	if (IS_ERR(hdmi->phy)) {
-		ret = PTR_ERR(hdmi->phy);
-		if (ret != -EPROBE_DEFER)
-			dev_err(hdmi->dev, "failed to get phy\n");
-		return ret;
-	}
-
-	return 0;
-}
-
-static void dw_hdmi_imx_encoder_disable(struct drm_encoder *encoder)
-{
-}
-
-=======
->>>>>>> c1084c27
 static void dw_hdmi_imx_encoder_enable(struct drm_encoder *encoder)
 {
 	struct imx_hdmi *hdmi = enc_to_imx_hdmi(encoder);
@@ -234,12 +202,8 @@
 }
 
 static enum drm_mode_status
-<<<<<<< HEAD
-imx8mp_hdmi_mode_valid(struct drm_connector *con,
-=======
 imx8mp_hdmi_mode_valid(struct dw_hdmi *hdmi, void *data,
 		       const struct drm_display_info *info,
->>>>>>> c1084c27
 		       const struct drm_display_mode *mode)
 {
 	if (mode->clock < 13500)
@@ -281,12 +245,8 @@
 };
 
 static int imx8mp_hdmi_phy_init(struct dw_hdmi *dw_hdmi, void *data,
-<<<<<<< HEAD
-			     struct drm_display_mode *mode)
-=======
 				const struct drm_display_info *display,
 				const struct drm_display_mode *mode)
->>>>>>> c1084c27
 {
 	struct imx_hdmi *hdmi = (struct imx_hdmi *)data;
 	int val;
@@ -299,16 +259,11 @@
 	imx8mp_hdmi_pavi_powerup();
 	imx8mp_hdmi_pvi_enable(mode);
 
-<<<<<<< HEAD
-	/* HDMI PHY power up */
-	regmap_read(hdmi->regmap, 0x200, &val);
-=======
 	regmap_read(hdmi->regmap, 0x200, &val);
 	/* HDMI PHY power off */
 	val |= 0x8;
 	regmap_write(hdmi->regmap, 0x200, val);
 	/* HDMI PHY power on */
->>>>>>> c1084c27
 	val &= ~0x8;
 	/* Enable CEC */
 	val |= 0x2;
@@ -418,12 +373,6 @@
 static int dw_hdmi_imx_bind(struct device *dev, struct device *master,
 			    void *data)
 {
-<<<<<<< HEAD
-	struct platform_device *pdev = to_platform_device(dev);
-	struct dw_hdmi_plat_data *plat_data;
-	const struct of_device_id *match;
-=======
->>>>>>> c1084c27
 	struct drm_device *drm = data;
 	struct imx_hdmi_encoder *hdmi_encoder;
 	struct drm_encoder *encoder;
@@ -458,37 +407,12 @@
 	struct imx_hdmi *hdmi;
 	int ret;
 
-	hdmi = dev_get_drvdata(dev);
-	memset(hdmi, 0, sizeof(*hdmi));
-
-<<<<<<< HEAD
-	match = of_match_node(dw_hdmi_imx_dt_ids, pdev->dev.of_node);
-	if (!match)
-		return -ENODEV;
-
-	plat_data = devm_kmemdup(&pdev->dev, match->data,
-					     sizeof(*plat_data), GFP_KERNEL);
-	if (!plat_data)
+	hdmi = devm_kzalloc(&pdev->dev, sizeof(*hdmi), GFP_KERNEL);
+	if (!hdmi)
 		return -ENOMEM;
 
-	hdmi->dev = &pdev->dev;
-	encoder = &hdmi->encoder;
-	hdmi->chip_data = plat_data->phy_data;
-	plat_data->phy_data = hdmi;
-
-	encoder->possible_crtcs = drm_of_find_possible_crtcs(drm, dev->of_node);
-	/*
-	 * If we failed to find the CRTC(s) which this encoder is
-	 * supposed to be connected to, it's because the CRTC has
-	 * not been registered yet.  Defer probing, and hope that
-	 * the required CRTC is added later.
-	 */
-	if (encoder->possible_crtcs == 0)
-		return -EPROBE_DEFER;
-=======
 	platform_set_drvdata(pdev, hdmi);
 	hdmi->dev = &pdev->dev;
->>>>>>> c1084c27
 
 	hdmi->regmap = syscon_regmap_lookup_by_phandle(np, "gpr");
 	if (IS_ERR(hdmi->regmap)) {
@@ -518,19 +442,9 @@
 			return ret;
 	}
 
-<<<<<<< HEAD
-	if (of_device_is_compatible(pdev->dev.of_node, "fsl,imx8mp-hdmi")) {
-		ret = imx8mp_hdmimix_setup(hdmi);
-		if (ret < 0)
-			return ret;
-	}
-
-	hdmi->hdmi = dw_hdmi_bind(pdev, encoder, plat_data);
-=======
 	hdmi->hdmi = dw_hdmi_probe(pdev, plat_data);
 	if (IS_ERR(hdmi->hdmi))
 		return PTR_ERR(hdmi->hdmi);
->>>>>>> c1084c27
 
 	hdmi->bridge = of_drm_find_bridge(np);
 	if (!hdmi->bridge) {
@@ -548,21 +462,7 @@
 	component_del(&pdev->dev, &dw_hdmi_imx_ops);
 	dw_hdmi_remove(hdmi->hdmi);
 
-<<<<<<< HEAD
-static int dw_hdmi_imx_probe(struct platform_device *pdev)
-{
-	struct imx_hdmi *hdmi;
-
-	hdmi = devm_kzalloc(&pdev->dev, sizeof(*hdmi), GFP_KERNEL);
-	if (!hdmi)
-		return -ENOMEM;
-
-	platform_set_drvdata(pdev, hdmi);
-
-	return component_add(&pdev->dev, &dw_hdmi_imx_ops);
-=======
 	return 0;
->>>>>>> c1084c27
 }
 
 static int __maybe_unused dw_hdmi_imx_resume(struct device *dev)
@@ -574,18 +474,6 @@
 	return 0;
 }
 
-<<<<<<< HEAD
-static int __maybe_unused dw_hdmi_imx_resume(struct device *dev)
-{
-	struct imx_hdmi *hdmi = dev_get_drvdata(dev);
-
-	dw_hdmi_resume(hdmi->hdmi);
-
-	return 0;
-}
-
-=======
->>>>>>> c1084c27
 static const struct dev_pm_ops dw_hdmi_imx_pm = {
 	SET_SYSTEM_SLEEP_PM_OPS(NULL, dw_hdmi_imx_resume)
 };
