// SPDX-License-Identifier: GPL-2.0
/* Copyright (C) 2011-2013 Freescale Semiconductor, Inc.
 *
 * derived from imx-hdmi.c(renamed to bridge/dw_hdmi.c now)
 */

#include <linux/component.h>
#include <linux/mfd/syscon.h>
#include <linux/mfd/syscon/imx6q-iomuxc-gpr.h>
#include <linux/module.h>
#include <linux/platform_device.h>
#include <linux/phy/phy.h>
#include <linux/regmap.h>
#include <linux/reset.h>

#include <video/imx-ipu-v3.h>

#include <drm/bridge/dw_hdmi.h>
#include <drm/drm_atomic_helper.h>
#include <drm/drm_edid.h>
#include <drm/drm_encoder.h>
#include <drm/drm_of.h>

#include "imx8mp-hdmi-pavi.h"
#include "imx-drm.h"

/* GPR reg */
struct imx_hdmi_chip_data {
	int	reg_offset;
	u32	mask_bits;
	u32	shift_bit;
};

struct imx_hdmi {
	struct device *dev;
	struct drm_encoder encoder;
	struct dw_hdmi *hdmi;
	struct regmap *regmap;
	const struct imx_hdmi_chip_data *chip_data;
	struct phy *phy;
};

static inline struct imx_hdmi *enc_to_imx_hdmi(struct drm_encoder *e)
{
	return container_of(e, struct imx_hdmi, encoder);
}

struct clk_bulk_data imx8mp_clocks[] = {
	{ .id = "pix_clk"  },
	{ .id = "phy_int"  },
	{ .id = "prep_clk" },
	{ .id = "skp_clk"  },
	{ .id = "sfr_clk"  },
	{ .id = "cec_clk"  },
	{ .id = "apb_clk"  },
	{ .id = "hpi_clk"  },
	{ .id = "fdcc_ref" },
	{ .id = "pipe_clk" },
};

static const struct dw_hdmi_mpll_config imx_mpll_cfg[] = {
	{
		45250000, {
			{ 0x01e0, 0x0000 },
			{ 0x21e1, 0x0000 },
			{ 0x41e2, 0x0000 }
		},
	}, {
		92500000, {
			{ 0x0140, 0x0005 },
			{ 0x2141, 0x0005 },
			{ 0x4142, 0x0005 },
	},
	}, {
		148500000, {
			{ 0x00a0, 0x000a },
			{ 0x20a1, 0x000a },
			{ 0x40a2, 0x000a },
		},
	}, {
		216000000, {
			{ 0x00a0, 0x000a },
			{ 0x2001, 0x000f },
			{ 0x4002, 0x000f },
		},
	}, {
		~0UL, {
			{ 0x0000, 0x0000 },
			{ 0x0000, 0x0000 },
			{ 0x0000, 0x0000 },
		},
	}
};

static const struct dw_hdmi_curr_ctrl imx_cur_ctr[] = {
	/*      pixelclk     bpp8    bpp10   bpp12 */
	{
		54000000, { 0x091c, 0x091c, 0x06dc },
	}, {
		58400000, { 0x091c, 0x06dc, 0x06dc },
	}, {
		72000000, { 0x06dc, 0x06dc, 0x091c },
	}, {
		74250000, { 0x06dc, 0x0b5c, 0x091c },
	}, {
		118800000, { 0x091c, 0x091c, 0x06dc },
	}, {
		216000000, { 0x06dc, 0x0b5c, 0x091c },
	}, {
		~0UL, { 0x0000, 0x0000, 0x0000 },
	},
};

/*
 * Resistance term 133Ohm Cfg
 * PREEMP config 0.00
 * TX/CK level 10
 */
static const struct dw_hdmi_phy_config imx6_phy_config[] = {
	/*pixelclk   symbol   term   vlev */
	{ 216000000, 0x800d, 0x0005, 0x01ad},
	{ ~0UL,      0x0000, 0x0000, 0x0000}
};

static int dw_hdmi_imx_parse_dt(struct imx_hdmi *hdmi)
{
	struct device_node *np = hdmi->dev->of_node;
	int ret;

	hdmi->regmap = syscon_regmap_lookup_by_phandle(np, "gpr");
	if (IS_ERR(hdmi->regmap)) {
		dev_err(hdmi->dev, "Unable to get gpr\n");
		return PTR_ERR(hdmi->regmap);
	}

	hdmi->phy = devm_phy_optional_get(hdmi->dev, "hdmi");
	if (IS_ERR(hdmi->phy)) {
		ret = PTR_ERR(hdmi->phy);
		if (ret != -EPROBE_DEFER)
			dev_err(hdmi->dev, "failed to get phy\n");
		return ret;
	}

	return 0;
}

static void dw_hdmi_imx_encoder_disable(struct drm_encoder *encoder)
{
}

static void dw_hdmi_imx_encoder_enable(struct drm_encoder *encoder)
{
	struct imx_hdmi *hdmi = enc_to_imx_hdmi(encoder);
	int mux = drm_of_encoder_active_port_id(hdmi->dev->of_node, encoder);

	if (hdmi->chip_data->reg_offset < 0)
		return;

	regmap_update_bits(hdmi->regmap, hdmi->chip_data->reg_offset,
			   hdmi->chip_data->mask_bits, mux << hdmi->chip_data->shift_bit);
}

static int dw_hdmi_imx_atomic_check(struct drm_encoder *encoder,
				    struct drm_crtc_state *crtc_state,
				    struct drm_connector_state *conn_state)
{
	struct imx_crtc_state *imx_crtc_state = to_imx_crtc_state(crtc_state);

	imx_crtc_state->bus_format = MEDIA_BUS_FMT_RGB888_1X24;
	imx_crtc_state->bus_flags = DRM_BUS_FLAG_DE_HIGH;
	imx_crtc_state->di_hsync_pin = 2;
	imx_crtc_state->di_vsync_pin = 3;

	return 0;
}

static const struct drm_encoder_helper_funcs dw_hdmi_imx_encoder_helper_funcs = {
	.enable     = dw_hdmi_imx_encoder_enable,
	.disable    = dw_hdmi_imx_encoder_disable,
	.atomic_check = dw_hdmi_imx_atomic_check,
};

static const struct drm_encoder_funcs dw_hdmi_imx_encoder_funcs = {
	.destroy = drm_encoder_cleanup,
};

static enum drm_mode_status
imx6q_hdmi_mode_valid(struct drm_connector *con,
		      const struct drm_display_mode *mode)
{
	if (mode->clock < 13500)
		return MODE_CLOCK_LOW;
	/* FIXME: Hardware is capable of 266MHz, but setup data is missing. */
	if (mode->clock > 216000)
		return MODE_CLOCK_HIGH;

	return MODE_OK;
}

static enum drm_mode_status
imx6dl_hdmi_mode_valid(struct drm_connector *con,
		       const struct drm_display_mode *mode)
{
	if (mode->clock < 13500)
		return MODE_CLOCK_LOW;
	/* FIXME: Hardware is capable of 270MHz, but setup data is missing. */
	if (mode->clock > 216000)
		return MODE_CLOCK_HIGH;

	return MODE_OK;
}

static bool imx8mp_hdmi_check_clk_rate(int rate_khz)
{
	int rate = rate_khz * 1000;

	/* Check hdmi phy pixel clock support rate */
	if (rate != clk_round_rate(imx8mp_clocks[0].clk, rate))
		return  false;
	return true;
}

static enum drm_mode_status
imx8mp_hdmi_mode_valid(struct drm_connector *con,
		       const struct drm_display_mode *mode)
{
	if (mode->clock < 13500)
		return MODE_CLOCK_LOW;
	if (mode->clock > 297000)
		return MODE_CLOCK_HIGH;

	if (!imx8mp_hdmi_check_clk_rate(mode->clock))
		return MODE_CLOCK_RANGE;

	/* We don't support double-clocked and Interlaced modes */
	if (mode->flags & DRM_MODE_FLAG_DBLCLK ||
			mode->flags & DRM_MODE_FLAG_INTERLACE)
		return MODE_BAD;

	return MODE_OK;
}

struct imx_hdmi_chip_data imx6_chip_data = {
	.reg_offset = IOMUXC_GPR3,
	.mask_bits = IMX6Q_GPR3_HDMI_MUX_CTL_MASK,
	.shift_bit = IMX6Q_GPR3_HDMI_MUX_CTL_SHIFT,
};

static struct dw_hdmi_plat_data imx6q_hdmi_drv_data = {
	.mpll_cfg   = imx_mpll_cfg,
	.cur_ctr    = imx_cur_ctr,
	.phy_config = imx6_phy_config,
	.mode_valid = imx6q_hdmi_mode_valid,
	.phy_data   = &imx6_chip_data,
};

static struct dw_hdmi_plat_data imx6dl_hdmi_drv_data = {
	.mpll_cfg = imx_mpll_cfg,
	.cur_ctr  = imx_cur_ctr,
	.phy_config = imx6_phy_config,
	.mode_valid = imx6dl_hdmi_mode_valid,
	.phy_data   = &imx6_chip_data,
};

static int imx8mp_hdmi_phy_init(struct dw_hdmi *dw_hdmi, void *data,
			     struct drm_display_mode *mode)
{
	struct imx_hdmi *hdmi = (struct imx_hdmi *)data;
	int val;

	dev_dbg(hdmi->dev, "%s\n", __func__);

	dw_hdmi_phy_reset(dw_hdmi);

	/* enable PVI */
	imx8mp_hdmi_pavi_powerup();
	imx8mp_hdmi_pvi_enable(mode);

	/* HDMI PHY power up */
	regmap_read(hdmi->regmap, 0x200, &val);
	val &= ~0x8;
	/* Enable CEC */
	val |= 0x2;
	regmap_write(hdmi->regmap, 0x200, val);

	if (!hdmi->phy)
		return 0;

	phy_power_on(hdmi->phy);

	return 0;
}

static void imx8mp_hdmi_phy_disable(struct dw_hdmi *dw_hdmi, void *data)
{
	struct imx_hdmi *hdmi = (struct imx_hdmi *)data;
	int val;

	dev_dbg(hdmi->dev, "%s\n", __func__);
	if (!hdmi->phy)
		return;

	/* disable PVI */
	imx8mp_hdmi_pvi_disable();
	imx8mp_hdmi_pavi_powerdown();

	/* TODO */
	regmap_read(hdmi->regmap, 0x200, &val);
	/* Disable CEC */
	val &= ~0x2;
	/* Power down HDMI PHY */
	val |= 0x8;
    regmap_write(hdmi->regmap, 0x200, val);
}

static int imx8mp_hdmimix_setup(struct imx_hdmi *hdmi)
{
	int ret;

	if (NULL == imx8mp_hdmi_pavi_init()) {
		dev_err(hdmi->dev, "No pavi info found\n");
		return -EPROBE_DEFER;
	}

	ret = device_reset(hdmi->dev);
	if (ret == -EPROBE_DEFER)
		return ret;

	ret = devm_clk_bulk_get(hdmi->dev, ARRAY_SIZE(imx8mp_clocks), imx8mp_clocks);
	if (ret < 0) {
		dev_err(hdmi->dev, "No hdmimix bulk clk got\n");
		return -EPROBE_DEFER;
	}

	return clk_bulk_prepare_enable(ARRAY_SIZE(imx8mp_clocks), imx8mp_clocks);
}

void imx8mp_hdmi_enable_audio(struct dw_hdmi *dw_hdmi, void *data, int channel)
{
	imx8mp_hdmi_pai_enable(channel);
}

void imx8mp_hdmi_disable_audio(struct dw_hdmi *dw_hdmi, void *data)
{
	imx8mp_hdmi_pai_disable();
}

static const struct dw_hdmi_phy_ops imx8mp_hdmi_phy_ops = {
	.init		= imx8mp_hdmi_phy_init,
	.disable	= imx8mp_hdmi_phy_disable,
	.read_hpd = dw_hdmi_phy_read_hpd,
	.update_hpd = dw_hdmi_phy_update_hpd,
	.setup_hpd = dw_hdmi_phy_setup_hpd,
	.enable_audio	= imx8mp_hdmi_enable_audio,
	.disable_audio  = imx8mp_hdmi_disable_audio,
};

struct imx_hdmi_chip_data imx8mp_chip_data = {
	.reg_offset = -1,
};

static const struct dw_hdmi_plat_data imx8mp_hdmi_drv_data = {
	.mode_valid = imx8mp_hdmi_mode_valid,
	.phy_data   = &imx8mp_chip_data,
	.phy_ops    = &imx8mp_hdmi_phy_ops,
	.phy_name   = "samsung_dw_hdmi_phy2",
	.phy_force_vendor = true,
};

static const struct of_device_id dw_hdmi_imx_dt_ids[] = {
	{ .compatible = "fsl,imx6q-hdmi",
	  .data = &imx6q_hdmi_drv_data
	}, {
	  .compatible = "fsl,imx6dl-hdmi",
	  .data = &imx6dl_hdmi_drv_data
	}, {
	  .compatible = "fsl,imx8mp-hdmi",
	  .data = &imx8mp_hdmi_drv_data
	},
	{},
};
MODULE_DEVICE_TABLE(of, dw_hdmi_imx_dt_ids);

static int dw_hdmi_imx_bind(struct device *dev, struct device *master,
			    void *data)
{
	struct platform_device *pdev = to_platform_device(dev);
	struct dw_hdmi_plat_data *plat_data;
	const struct of_device_id *match;
	struct drm_device *drm = data;
	struct drm_encoder *encoder;
	struct imx_hdmi *hdmi;
	int ret;

	if (!pdev->dev.of_node)
		return -ENODEV;

	hdmi = dev_get_drvdata(dev);
	memset(hdmi, 0, sizeof(*hdmi));

	match = of_match_node(dw_hdmi_imx_dt_ids, pdev->dev.of_node);
	if (!match)
		return -ENODEV;

	plat_data = devm_kmemdup(&pdev->dev, match->data,
					     sizeof(*plat_data), GFP_KERNEL);
	if (!plat_data)
		return -ENOMEM;

	hdmi->dev = &pdev->dev;
	encoder = &hdmi->encoder;
	hdmi->chip_data = plat_data->phy_data;
	plat_data->phy_data = hdmi;

	encoder->possible_crtcs = drm_of_find_possible_crtcs(drm, dev->of_node);
	/*
	 * If we failed to find the CRTC(s) which this encoder is
	 * supposed to be connected to, it's because the CRTC has
	 * not been registered yet.  Defer probing, and hope that
	 * the required CRTC is added later.
	 */
	if (encoder->possible_crtcs == 0)
		return -EPROBE_DEFER;

	ret = dw_hdmi_imx_parse_dt(hdmi);
	if (ret < 0)
		return ret;

	drm_encoder_helper_add(encoder, &dw_hdmi_imx_encoder_helper_funcs);
	drm_encoder_init(drm, encoder, &dw_hdmi_imx_encoder_funcs,
			 DRM_MODE_ENCODER_TMDS, NULL);

<<<<<<< HEAD
	platform_set_drvdata(pdev, hdmi);

	if (of_device_is_compatible(pdev->dev.of_node, "fsl,imx8mp-hdmi")) {
		ret = imx8mp_hdmimix_setup(hdmi);
		if (ret < 0)
			return ret;
	}

=======
>>>>>>> d22f99d2
	hdmi->hdmi = dw_hdmi_bind(pdev, encoder, plat_data);

	/*
	 * If dw_hdmi_bind() fails we'll never call dw_hdmi_unbind(),
	 * which would have called the encoder cleanup.  Do it manually.
	 */
	if (IS_ERR(hdmi->hdmi)) {
		ret = PTR_ERR(hdmi->hdmi);
		drm_encoder_cleanup(encoder);
	}

	return ret;
}

static void dw_hdmi_imx_unbind(struct device *dev, struct device *master,
			       void *data)
{
	struct imx_hdmi *hdmi = dev_get_drvdata(dev);

	dw_hdmi_unbind(hdmi->hdmi);
}

static const struct component_ops dw_hdmi_imx_ops = {
	.bind	= dw_hdmi_imx_bind,
	.unbind	= dw_hdmi_imx_unbind,
};

static int dw_hdmi_imx_probe(struct platform_device *pdev)
{
	struct imx_hdmi *hdmi;

	hdmi = devm_kzalloc(&pdev->dev, sizeof(*hdmi), GFP_KERNEL);
	if (!hdmi)
		return -ENOMEM;

	platform_set_drvdata(pdev, hdmi);

	return component_add(&pdev->dev, &dw_hdmi_imx_ops);
}

static int dw_hdmi_imx_remove(struct platform_device *pdev)
{
	component_del(&pdev->dev, &dw_hdmi_imx_ops);

	return 0;
}

static int __maybe_unused dw_hdmi_imx_resume(struct device *dev)
{
	struct imx_hdmi *hdmi = dev_get_drvdata(dev);

	dw_hdmi_resume(hdmi->hdmi);

	return 0;
}

static const struct dev_pm_ops dw_hdmi_imx_pm = {
	SET_SYSTEM_SLEEP_PM_OPS(NULL, dw_hdmi_imx_resume)
};

static struct platform_driver dw_hdmi_imx_platform_driver = {
	.probe  = dw_hdmi_imx_probe,
	.remove = dw_hdmi_imx_remove,
	.driver = {
		.name = "dwhdmi-imx",
		.pm = &dw_hdmi_imx_pm,
		.of_match_table = dw_hdmi_imx_dt_ids,
	},
};

module_platform_driver(dw_hdmi_imx_platform_driver);

MODULE_AUTHOR("Andy Yan <andy.yan@rock-chips.com>");
MODULE_AUTHOR("Yakir Yang <ykk@rock-chips.com>");
MODULE_DESCRIPTION("IMX6 Specific DW-HDMI Driver Extension");
MODULE_LICENSE("GPL");
MODULE_ALIAS("platform:dwhdmi-imx");<|MERGE_RESOLUTION|>--- conflicted
+++ resolved
@@ -430,7 +430,6 @@
 	drm_encoder_init(drm, encoder, &dw_hdmi_imx_encoder_funcs,
 			 DRM_MODE_ENCODER_TMDS, NULL);
 
-<<<<<<< HEAD
 	platform_set_drvdata(pdev, hdmi);
 
 	if (of_device_is_compatible(pdev->dev.of_node, "fsl,imx8mp-hdmi")) {
@@ -439,8 +438,6 @@
 			return ret;
 	}
 
-=======
->>>>>>> d22f99d2
 	hdmi->hdmi = dw_hdmi_bind(pdev, encoder, plat_data);
 
 	/*
