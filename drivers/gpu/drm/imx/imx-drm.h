--- conflicted
+++ resolved
@@ -38,9 +38,5 @@
 	struct drm_encoder *encoder, struct device_node *np);
 
 void imx_drm_connector_destroy(struct drm_connector *connector);
-<<<<<<< HEAD
-void imx_drm_encoder_destroy(struct drm_encoder *encoder);
-=======
->>>>>>> c1084c27
 
 #endif /* _IMX_DRM_H_ */