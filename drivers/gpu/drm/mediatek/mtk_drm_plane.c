// SPDX-License-Identifier: GPL-2.0-only
/*
 * Copyright (c) 2015 MediaTek Inc.
 * Author: CK Hu <ck.hu@mediatek.com>
 */

#include <drm/drm_atomic.h>
#include <drm/drm_atomic_helper.h>
#include <drm/drm_atomic_uapi.h>
#include <drm/drm_fourcc.h>
#include <drm/drm_gem_atomic_helper.h>
#include <drm/drm_plane_helper.h>

#include "mtk_drm_crtc.h"
#include "mtk_drm_ddp_comp.h"
#include "mtk_drm_drv.h"
#include "mtk_drm_gem.h"
#include "mtk_drm_plane.h"

static const u32 formats[] = {
	DRM_FORMAT_XRGB8888,
	DRM_FORMAT_ARGB8888,
	DRM_FORMAT_BGRX8888,
	DRM_FORMAT_BGRA8888,
	DRM_FORMAT_ABGR8888,
	DRM_FORMAT_XBGR8888,
	DRM_FORMAT_RGB888,
	DRM_FORMAT_BGR888,
	DRM_FORMAT_RGB565,
	DRM_FORMAT_UYVY,
	DRM_FORMAT_YUYV,
};

static void mtk_plane_reset(struct drm_plane *plane)
{
	struct mtk_plane_state *state;

	if (plane->state) {
		__drm_atomic_helper_plane_destroy_state(plane->state);

		state = to_mtk_plane_state(plane->state);
		memset(state, 0, sizeof(*state));
	} else {
		state = kzalloc(sizeof(*state), GFP_KERNEL);
		if (!state)
			return;
		plane->state = &state->base;
	}

	state->base.plane = plane;
	state->pending.format = DRM_FORMAT_RGB565;
}

static struct drm_plane_state *mtk_plane_duplicate_state(struct drm_plane *plane)
{
	struct mtk_plane_state *old_state = to_mtk_plane_state(plane->state);
	struct mtk_plane_state *state;

	state = kzalloc(sizeof(*state), GFP_KERNEL);
	if (!state)
		return NULL;

	__drm_atomic_helper_plane_duplicate_state(plane, &state->base);

	WARN_ON(state->base.plane != plane);

	state->pending = old_state->pending;

	return &state->base;
}

static void mtk_drm_plane_destroy_state(struct drm_plane *plane,
					struct drm_plane_state *state)
{
	__drm_atomic_helper_plane_destroy_state(state);
	kfree(to_mtk_plane_state(state));
}

static int mtk_plane_atomic_async_check(struct drm_plane *plane,
					struct drm_atomic_state *state)
{
	struct drm_plane_state *new_plane_state = drm_atomic_get_new_plane_state(state,
										 plane);
	struct drm_crtc_state *crtc_state;
	int ret;

	if (plane != new_plane_state->crtc->cursor)
		return -EINVAL;

	if (!plane->state)
		return -EINVAL;

	if (!plane->state->fb)
		return -EINVAL;

	ret = mtk_drm_crtc_plane_check(new_plane_state->crtc, plane,
				       to_mtk_plane_state(new_plane_state));
	if (ret)
		return ret;

	if (state)
		crtc_state = drm_atomic_get_existing_crtc_state(state,
								new_plane_state->crtc);
	else /* Special case for asynchronous cursor updates. */
		crtc_state = new_plane_state->crtc->state;

	return drm_atomic_helper_check_plane_state(plane->state, crtc_state,
						   DRM_PLANE_HELPER_NO_SCALING,
						   DRM_PLANE_HELPER_NO_SCALING,
						   true, true);
}

static void mtk_plane_update_new_state(struct drm_plane_state *new_state,
				       struct mtk_plane_state *mtk_plane_state)
{
	struct drm_framebuffer *fb = new_state->fb;
	struct drm_gem_object *gem;
	struct mtk_drm_gem_obj *mtk_gem;
	unsigned int pitch, format;
	dma_addr_t addr;

	gem = fb->obj[0];
	mtk_gem = to_mtk_gem_obj(gem);
	addr = mtk_gem->dma_addr;
	pitch = fb->pitches[0];
	format = fb->format->format;

	addr += (new_state->src.x1 >> 16) * fb->format->cpp[0];
	addr += (new_state->src.y1 >> 16) * pitch;

	mtk_plane_state->pending.enable = true;
	mtk_plane_state->pending.pitch = pitch;
	mtk_plane_state->pending.format = format;
	mtk_plane_state->pending.addr = addr;
	mtk_plane_state->pending.x = new_state->dst.x1;
	mtk_plane_state->pending.y = new_state->dst.y1;
	mtk_plane_state->pending.width = drm_rect_width(&new_state->dst);
	mtk_plane_state->pending.height = drm_rect_height(&new_state->dst);
	mtk_plane_state->pending.rotation = new_state->rotation;
}

static void mtk_plane_atomic_async_update(struct drm_plane *plane,
					  struct drm_atomic_state *state)
{
	struct drm_plane_state *new_state = drm_atomic_get_new_plane_state(state,
									   plane);
	struct mtk_plane_state *new_plane_state = to_mtk_plane_state(plane->state);

	plane->state->crtc_x = new_state->crtc_x;
	plane->state->crtc_y = new_state->crtc_y;
	plane->state->crtc_h = new_state->crtc_h;
	plane->state->crtc_w = new_state->crtc_w;
	plane->state->src_x = new_state->src_x;
	plane->state->src_y = new_state->src_y;
	plane->state->src_h = new_state->src_h;
	plane->state->src_w = new_state->src_w;
	swap(plane->state->fb, new_state->fb);

	mtk_plane_update_new_state(new_state, new_plane_state);
	wmb(); /* Make sure the above parameters are set before update */
	new_plane_state->pending.async_dirty = true;
	mtk_drm_crtc_async_update(new_state->crtc, plane, state);
}

static const struct drm_plane_funcs mtk_plane_funcs = {
	.update_plane = drm_atomic_helper_update_plane,
	.disable_plane = drm_atomic_helper_disable_plane,
	.destroy = drm_plane_cleanup,
	.reset = mtk_plane_reset,
	.atomic_duplicate_state = mtk_plane_duplicate_state,
	.atomic_destroy_state = mtk_drm_plane_destroy_state,
};

static int mtk_plane_atomic_check(struct drm_plane *plane,
				  struct drm_atomic_state *state)
{
	struct drm_plane_state *new_plane_state = drm_atomic_get_new_plane_state(state,
										 plane);
	struct drm_framebuffer *fb = new_plane_state->fb;
	struct drm_crtc_state *crtc_state;
	int ret;

	if (!fb)
		return 0;

	if (WARN_ON(!new_plane_state->crtc))
		return 0;

	ret = mtk_drm_crtc_plane_check(new_plane_state->crtc, plane,
				       to_mtk_plane_state(new_plane_state));
	if (ret)
		return ret;

	crtc_state = drm_atomic_get_crtc_state(state,
					       new_plane_state->crtc);
	if (IS_ERR(crtc_state))
		return PTR_ERR(crtc_state);

	return drm_atomic_helper_check_plane_state(new_plane_state,
						   crtc_state,
						   DRM_PLANE_HELPER_NO_SCALING,
						   DRM_PLANE_HELPER_NO_SCALING,
						   true, true);
}

static void mtk_plane_atomic_disable(struct drm_plane *plane,
<<<<<<< HEAD
				     struct drm_plane_state *old_state)
{
	struct mtk_plane_state *state = to_mtk_plane_state(plane->state);

	state->pending.enable = false;
	wmb(); /* Make sure the above parameter is set before update */
	state->pending.dirty = true;
=======
				     struct drm_atomic_state *state)
{
	struct drm_plane_state *new_state = drm_atomic_get_new_plane_state(state,
									   plane);
	struct mtk_plane_state *mtk_plane_state = to_mtk_plane_state(new_state);
	mtk_plane_state->pending.enable = false;
	wmb(); /* Make sure the above parameter is set before update */
	mtk_plane_state->pending.dirty = true;
>>>>>>> c1084c27
}

static void mtk_plane_atomic_update(struct drm_plane *plane,
				    struct drm_atomic_state *state)
{
	struct drm_plane_state *new_state = drm_atomic_get_new_plane_state(state,
									   plane);
	struct mtk_plane_state *mtk_plane_state = to_mtk_plane_state(new_state);

	if (!new_state->crtc || WARN_ON(!new_state->fb))
		return;

<<<<<<< HEAD
	if (!plane->state->visible) {
		mtk_plane_atomic_disable(plane, old_state);
		return;
	}

	gem = fb->obj[0];
	mtk_gem = to_mtk_gem_obj(gem);
	addr = mtk_gem->dma_addr;
	pitch = fb->pitches[0];
	format = fb->format->format;
=======
	if (!new_state->visible) {
		mtk_plane_atomic_disable(plane, state);
		return;
	}
>>>>>>> c1084c27

	mtk_plane_update_new_state(new_state, mtk_plane_state);
	wmb(); /* Make sure the above parameters are set before update */
<<<<<<< HEAD
	state->pending.dirty = true;
=======
	mtk_plane_state->pending.dirty = true;
>>>>>>> c1084c27
}

static const struct drm_plane_helper_funcs mtk_plane_helper_funcs = {
	.atomic_check = mtk_plane_atomic_check,
	.atomic_update = mtk_plane_atomic_update,
	.atomic_disable = mtk_plane_atomic_disable,
	.atomic_async_update = mtk_plane_atomic_async_update,
	.atomic_async_check = mtk_plane_atomic_async_check,
};

int mtk_plane_init(struct drm_device *dev, struct drm_plane *plane,
		   unsigned long possible_crtcs, enum drm_plane_type type,
		   unsigned int supported_rotations)
{
	int err;

	err = drm_universal_plane_init(dev, plane, possible_crtcs,
				       &mtk_plane_funcs, formats,
				       ARRAY_SIZE(formats), NULL, type, NULL);
	if (err) {
		DRM_ERROR("failed to initialize plane\n");
		return err;
	}

	if (supported_rotations & ~DRM_MODE_ROTATE_0) {
		err = drm_plane_create_rotation_property(plane,
							 DRM_MODE_ROTATE_0,
							 supported_rotations);
		if (err)
			DRM_INFO("Create rotation property failed\n");
	}

	drm_plane_helper_add(plane, &mtk_plane_helper_funcs);

	return 0;
}<|MERGE_RESOLUTION|>--- conflicted
+++ resolved
@@ -204,15 +204,6 @@
 }
 
 static void mtk_plane_atomic_disable(struct drm_plane *plane,
-<<<<<<< HEAD
-				     struct drm_plane_state *old_state)
-{
-	struct mtk_plane_state *state = to_mtk_plane_state(plane->state);
-
-	state->pending.enable = false;
-	wmb(); /* Make sure the above parameter is set before update */
-	state->pending.dirty = true;
-=======
 				     struct drm_atomic_state *state)
 {
 	struct drm_plane_state *new_state = drm_atomic_get_new_plane_state(state,
@@ -221,7 +212,6 @@
 	mtk_plane_state->pending.enable = false;
 	wmb(); /* Make sure the above parameter is set before update */
 	mtk_plane_state->pending.dirty = true;
->>>>>>> c1084c27
 }
 
 static void mtk_plane_atomic_update(struct drm_plane *plane,
@@ -234,31 +224,14 @@
 	if (!new_state->crtc || WARN_ON(!new_state->fb))
 		return;
 
-<<<<<<< HEAD
-	if (!plane->state->visible) {
-		mtk_plane_atomic_disable(plane, old_state);
-		return;
-	}
-
-	gem = fb->obj[0];
-	mtk_gem = to_mtk_gem_obj(gem);
-	addr = mtk_gem->dma_addr;
-	pitch = fb->pitches[0];
-	format = fb->format->format;
-=======
 	if (!new_state->visible) {
 		mtk_plane_atomic_disable(plane, state);
 		return;
 	}
->>>>>>> c1084c27
 
 	mtk_plane_update_new_state(new_state, mtk_plane_state);
 	wmb(); /* Make sure the above parameters are set before update */
-<<<<<<< HEAD
-	state->pending.dirty = true;
-=======
 	mtk_plane_state->pending.dirty = true;
->>>>>>> c1084c27
 }
 
 static const struct drm_plane_helper_funcs mtk_plane_helper_funcs = {
