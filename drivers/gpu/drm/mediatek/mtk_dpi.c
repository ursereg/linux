--- conflicted
+++ resolved
@@ -83,10 +83,7 @@
 	struct pinctrl *pinctrl;
 	struct pinctrl_state *pins_gpio;
 	struct pinctrl_state *pins_dpi;
-<<<<<<< HEAD
-=======
 	u32 output_fmt;
->>>>>>> c1084c27
 	int refcount;
 };
 
