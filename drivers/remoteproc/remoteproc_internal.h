/* SPDX-License-Identifier: GPL-2.0-only */
/*
 * Remote processor framework
 *
 * Copyright (C) 2011 Texas Instruments, Inc.
 * Copyright (C) 2011 Google, Inc.
 *
 * Ohad Ben-Cohen <ohad@wizery.com>
 * Brian Swetland <swetland@google.com>
 */

#ifndef REMOTEPROC_INTERNAL_H
#define REMOTEPROC_INTERNAL_H

#include <linux/irqreturn.h>
#include <linux/firmware.h>

struct rproc;

struct rproc_debug_trace {
	struct rproc *rproc;
	struct dentry *tfile;
	struct list_head node;
	struct rproc_mem_entry trace_mem;
};

/* from remoteproc_core.c */
void rproc_release(struct kref *kref);
irqreturn_t rproc_vq_interrupt(struct rproc *rproc, int vq_id);
void rproc_vdev_release(struct kref *ref);
int rproc_of_parse_firmware(struct device *dev, int index,
			    const char **fw_name);

/* from remoteproc_virtio.c */
int rproc_add_virtio_dev(struct rproc_vdev *rvdev, int id);
int rproc_remove_virtio_dev(struct device *dev, void *data);

/* from remoteproc_debugfs.c */
void rproc_remove_trace_file(struct dentry *tfile);
struct dentry *rproc_create_trace_file(const char *name, struct rproc *rproc,
				       struct rproc_debug_trace *trace);
void rproc_delete_debug_dir(struct rproc *rproc);
void rproc_create_debug_dir(struct rproc *rproc);
void rproc_init_debugfs(void);
void rproc_exit_debugfs(void);

/* from remoteproc_sysfs.c */
extern struct class rproc_class;
int rproc_init_sysfs(void);
void rproc_exit_sysfs(void);

/* from remoteproc_coredump.c */
void rproc_coredump_cleanup(struct rproc *rproc);
void rproc_coredump(struct rproc *rproc);

#ifdef CONFIG_REMOTEPROC_CDEV
void rproc_init_cdev(void);
void rproc_exit_cdev(void);
int rproc_char_device_add(struct rproc *rproc);
void rproc_char_device_remove(struct rproc *rproc);
#else
static inline void rproc_init_cdev(void)
{
}

static inline void rproc_exit_cdev(void)
{
}

/*
 * The character device interface is an optional feature, if it is not enabled
 * the function should not return an error.
 */
static inline int rproc_char_device_add(struct rproc *rproc)
{
	return 0;
}

static inline void  rproc_char_device_remove(struct rproc *rproc)
{
}
#endif

void rproc_free_vring(struct rproc_vring *rvring);
int rproc_alloc_vring(struct rproc_vdev *rvdev, int i);

<<<<<<< HEAD
void *rproc_memcpy(struct rproc *rproc, void *dest, const void *src,
		   size_t count, int);
void *rproc_da_to_va(struct rproc *rproc, u64 da, int len);
=======
void *rproc_da_to_va(struct rproc *rproc, u64 da, size_t len, bool *is_iomem);
>>>>>>> c1084c27
phys_addr_t rproc_va_to_pa(void *cpu_addr);
int rproc_trigger_recovery(struct rproc *rproc);

int rproc_elf_sanity_check(struct rproc *rproc, const struct firmware *fw);
u64 rproc_elf_get_boot_addr(struct rproc *rproc, const struct firmware *fw);
int rproc_elf_load_segments(struct rproc *rproc, const struct firmware *fw);
int rproc_elf_load_rsc_table(struct rproc *rproc, const struct firmware *fw);
struct resource_table *rproc_elf_find_loaded_rsc_table(struct rproc *rproc,
						       const struct firmware *fw);
struct rproc_mem_entry *
rproc_find_carveout_by_name(struct rproc *rproc, const char *name, ...);

static inline int rproc_prepare_device(struct rproc *rproc)
{
	if (rproc->ops->prepare)
		return rproc->ops->prepare(rproc);

	return 0;
}

static inline int rproc_unprepare_device(struct rproc *rproc)
{
	if (rproc->ops->unprepare)
		return rproc->ops->unprepare(rproc);

	return 0;
}

static inline int rproc_attach_device(struct rproc *rproc)
{
	if (rproc->ops->attach)
		return rproc->ops->attach(rproc);

	return 0;
}

static inline
int rproc_fw_sanity_check(struct rproc *rproc, const struct firmware *fw)
{
	if (rproc->ops->sanity_check)
		return rproc->ops->sanity_check(rproc, fw);

	return 0;
}

static inline
u64 rproc_get_boot_addr(struct rproc *rproc, const struct firmware *fw)
{
	if (rproc->ops->get_boot_addr)
		return rproc->ops->get_boot_addr(rproc, fw);

	return 0;
}

static inline
int rproc_load_segments(struct rproc *rproc, const struct firmware *fw)
{
	if (rproc->ops->load)
		return rproc->ops->load(rproc, fw);

	return -EINVAL;
}

static inline int rproc_parse_fw(struct rproc *rproc, const struct firmware *fw)
{
	if (rproc->ops->parse_fw)
		return rproc->ops->parse_fw(rproc, fw);

	return 0;
}

static inline
int rproc_handle_rsc(struct rproc *rproc, u32 rsc_type, void *rsc, int offset,
		     int avail)
{
	if (rproc->ops->handle_rsc)
		return rproc->ops->handle_rsc(rproc, rsc_type, rsc, offset,
					      avail);

	return RSC_IGNORED;
}

static inline
struct resource_table *rproc_find_loaded_rsc_table(struct rproc *rproc,
						   const struct firmware *fw)
{
	if (rproc->ops->find_loaded_rsc_table)
		return rproc->ops->find_loaded_rsc_table(rproc, fw);

	return NULL;
}

static inline
struct resource_table *rproc_get_loaded_rsc_table(struct rproc *rproc,
						  size_t *size)
{
	if (rproc->ops->get_loaded_rsc_table)
		return rproc->ops->get_loaded_rsc_table(rproc, size);

	return NULL;
}

static inline
bool rproc_u64_fit_in_size_t(u64 val)
{
	if (sizeof(size_t) == sizeof(u64))
		return true;

	return (val <= (size_t) -1);
}

#endif /* REMOTEPROC_INTERNAL_H */<|MERGE_RESOLUTION|>--- conflicted
+++ resolved
@@ -84,13 +84,7 @@
 void rproc_free_vring(struct rproc_vring *rvring);
 int rproc_alloc_vring(struct rproc_vdev *rvdev, int i);
 
-<<<<<<< HEAD
-void *rproc_memcpy(struct rproc *rproc, void *dest, const void *src,
-		   size_t count, int);
-void *rproc_da_to_va(struct rproc *rproc, u64 da, int len);
-=======
 void *rproc_da_to_va(struct rproc *rproc, u64 da, size_t len, bool *is_iomem);
->>>>>>> c1084c27
 phys_addr_t rproc_va_to_pa(void *cpu_addr);
 int rproc_trigger_recovery(struct rproc *rproc);
 
