/*
 * Copyright 2012 Freescale Semiconductor, Inc.
 *
 * The code contained herein is licensed under the GNU General Public
 * License. You may obtain a copy of the GNU General Public License
 * Version 2 or later at the following locations:
 *
 * http://www.opensource.org/licenses/gpl-license.html
 * http://www.gnu.org/copyleft/gpl.html
 */

#include <linux/clk.h>
#include <linux/err.h>
#include <linux/io.h>
#include <linux/kernel.h>
#include <linux/module.h>
#include <linux/of.h>
#include <linux/of_address.h>
#include <linux/platform_device.h>
#include <linux/pwm.h>
#include <linux/slab.h>
#include <linux/stmp_device.h>

#define SET	0x4
#define CLR	0x8
#define TOG	0xc

#define PWM_CTRL		0x0
#define PWM_ACTIVE0		0x10
#define PWM_PERIOD0		0x20
#define  PERIOD_PERIOD(p)	((p) & 0xffff)
#define  PERIOD_PERIOD_MAX	0x10000
#define  PERIOD_ACTIVE_HIGH	(3 << 16)
#define  PERIOD_ACTIVE_LOW	(2 << 16)
#define  PERIOD_INACTIVE_LOW	(2 << 18)
#define  PERIOD_INACTIVE_HIGH	(3 << 18)
#define  PERIOD_POLARITY_NORMAL		PERIOD_ACTIVE_HIGH | PERIOD_INACTIVE_LOW
#define  PERIOD_POLARITY_INVERTED	PERIOD_ACTIVE_LOW | PERIOD_INACTIVE_HIGH
#define  PERIOD_POLARITY_MASK	(0xf << 16)
#define  PERIOD_CDIV(div)	(((div) & 0x7) << 20)
#define  PERIOD_CDIV_MAX	8

<<<<<<< HEAD
=======
static const unsigned int cdiv[PERIOD_CDIV_MAX] = {
	1, 2, 4, 8, 16, 64, 256, 1024
};
>>>>>>> 33e8bb5d

struct mxs_pwm_chip {
	struct pwm_chip chip;
	struct clk *clk;
	void __iomem *base;
};

#define to_mxs_pwm_chip(_chip) container_of(_chip, struct mxs_pwm_chip, chip)

static int mxs_pwm_config(struct pwm_chip *chip, struct pwm_device *pwm,
			  int duty_ns, int period_ns)
{
	struct mxs_pwm_chip *mxs = to_mxs_pwm_chip(chip);
	int ret, div = 0;
	unsigned int period_cycles, duty_cycles;
	unsigned long rate;
	unsigned long long c;
	u32 val;

	rate = clk_get_rate(mxs->clk);
	while (1) {
		c = rate / cdiv[div];
		c = c * period_ns;
		do_div(c, 1000000000);
		if (c < PERIOD_PERIOD_MAX)
			break;
		div++;
		if (div >= PERIOD_CDIV_MAX)
			return -EINVAL;
	}

	period_cycles = c;
	c *= duty_ns;
	do_div(c, period_ns);
	duty_cycles = c;

	/*
	 * If the PWM channel is disabled, make sure to turn on the clock
	 * before writing the register. Otherwise, keep it enabled.
	 */
	if (!test_bit(PWMF_ENABLED, &pwm->flags)) {
		ret = clk_prepare_enable(mxs->clk);
		if (ret)
			return ret;
	}

	writel(duty_cycles << 16,
			mxs->base + PWM_ACTIVE0 + pwm->hwpwm * 0x20);
	val = readl(mxs->base + PWM_PERIOD0 + pwm->hwpwm * 0x20);
	val &= PERIOD_POLARITY_MASK;	/* do not override polarity */
	writel(val | PERIOD_PERIOD(period_cycles) | PERIOD_CDIV(div),
	       mxs->base + PWM_PERIOD0 + pwm->hwpwm * 0x20);

	/*
	 * If the PWM is not enabled, turn the clock off again to save power.
	 */
	if (!test_bit(PWMF_ENABLED, &pwm->flags))
		clk_disable_unprepare(mxs->clk);

	return 0;
}

static int mxs_pwm_enable(struct pwm_chip *chip, struct pwm_device *pwm)
{
	struct mxs_pwm_chip *mxs = to_mxs_pwm_chip(chip);
	int ret;

	ret = clk_prepare_enable(mxs->clk);
	if (ret)
		return ret;

	writel(1 << pwm->hwpwm, mxs->base + PWM_CTRL + SET);

	return 0;
}

static void mxs_pwm_disable(struct pwm_chip *chip, struct pwm_device *pwm)
{
	struct mxs_pwm_chip *mxs = to_mxs_pwm_chip(chip);

	writel(1 << pwm->hwpwm, mxs->base + PWM_CTRL + CLR);

	clk_disable_unprepare(mxs->clk);
}

static int mxs_pwm_set_polarity(struct pwm_chip *chip,
				struct pwm_device *pwm,
				enum pwm_polarity polarity)
{
	struct mxs_pwm_chip *mxs = to_mxs_pwm_chip(chip);
	u32 val;
	int ret;

	/*
	 * If the PWM channel is disabled, make sure to turn on the clock
	 * before writing the register. Otherwise, keep it enabled.
	 */
	if (!test_bit(PWMF_ENABLED, &pwm->flags)) {
		ret = clk_prepare_enable(mxs->clk);
		if (ret)
			return ret;
	}

	val = readl(mxs->base + PWM_PERIOD0 + pwm->hwpwm * 0x20);
	val &= ~PERIOD_POLARITY_MASK;

	if (polarity == PWM_POLARITY_INVERSED)
		val |= PERIOD_POLARITY_INVERTED;
	else
		val |= PERIOD_POLARITY_NORMAL;
	writel(val, mxs->base + PWM_PERIOD0 + pwm->hwpwm * 0x20);

	/*
	 * If the PWM is not enabled, turn the clock off again to save power.
	 */
	if (!test_bit(PWMF_ENABLED, &pwm->flags))
		clk_disable_unprepare(mxs->clk);

	return 0;
}

static const struct pwm_ops mxs_pwm_ops = {
	.config = mxs_pwm_config,
	.enable = mxs_pwm_enable,
	.disable = mxs_pwm_disable,
	.set_polarity = mxs_pwm_set_polarity,
	.owner = THIS_MODULE,
};

static int mxs_pwm_probe(struct platform_device *pdev)
{
	struct device_node *np = pdev->dev.of_node;
	struct mxs_pwm_chip *mxs;
	struct resource *res;
	int ret;

	mxs = devm_kzalloc(&pdev->dev, sizeof(*mxs), GFP_KERNEL);
	if (!mxs)
		return -ENOMEM;

	res = platform_get_resource(pdev, IORESOURCE_MEM, 0);
	mxs->base = devm_ioremap_resource(&pdev->dev, res);
	if (IS_ERR(mxs->base))
		return PTR_ERR(mxs->base);

	mxs->clk = devm_clk_get(&pdev->dev, NULL);
	if (IS_ERR(mxs->clk))
		return PTR_ERR(mxs->clk);

	mxs->chip.dev = &pdev->dev;
	mxs->chip.ops = &mxs_pwm_ops;
	mxs->chip.of_xlate = of_pwm_xlate_with_flags;
	mxs->chip.of_pwm_n_cells = 3;
	mxs->chip.base = -1;
	mxs->chip.can_sleep = true;
	ret = of_property_read_u32(np, "fsl,pwm-number", &mxs->chip.npwm);
	if (ret < 0) {
		dev_err(&pdev->dev, "failed to get pwm number: %d\n", ret);
		return ret;
	}

	ret = pwmchip_add(&mxs->chip);
	if (ret < 0) {
		dev_err(&pdev->dev, "failed to add pwm chip %d\n", ret);
		return ret;
	}

	platform_set_drvdata(pdev, mxs);

	ret = stmp_reset_block(mxs->base);
	if (ret)
		goto pwm_remove;

	return 0;

pwm_remove:
	pwmchip_remove(&mxs->chip);
	return ret;
}

static int mxs_pwm_remove(struct platform_device *pdev)
{
	struct mxs_pwm_chip *mxs = platform_get_drvdata(pdev);

	return pwmchip_remove(&mxs->chip);
}

static const struct of_device_id mxs_pwm_dt_ids[] = {
	{ .compatible = "fsl,imx23-pwm", },
	{ /* sentinel */ }
};
MODULE_DEVICE_TABLE(of, mxs_pwm_dt_ids);

static struct platform_driver mxs_pwm_driver = {
	.driver = {
		.name = "mxs-pwm",
		.of_match_table = mxs_pwm_dt_ids,
	},
	.probe = mxs_pwm_probe,
	.remove = mxs_pwm_remove,
};
module_platform_driver(mxs_pwm_driver);

MODULE_ALIAS("platform:mxs-pwm");
MODULE_AUTHOR("Shawn Guo <shawn.guo@linaro.org>");
MODULE_DESCRIPTION("Freescale MXS PWM Driver");
MODULE_LICENSE("GPL v2");<|MERGE_RESOLUTION|>--- conflicted
+++ resolved
@@ -40,12 +40,9 @@
 #define  PERIOD_CDIV(div)	(((div) & 0x7) << 20)
 #define  PERIOD_CDIV_MAX	8
 
-<<<<<<< HEAD
-=======
 static const unsigned int cdiv[PERIOD_CDIV_MAX] = {
 	1, 2, 4, 8, 16, 64, 256, 1024
 };
->>>>>>> 33e8bb5d
 
 struct mxs_pwm_chip {
 	struct pwm_chip chip;
