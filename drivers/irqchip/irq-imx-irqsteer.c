// SPDX-License-Identifier: GPL-2.0+
/*
 * Copyright 2017 NXP
 * Copyright (C) 2018 Pengutronix, Lucas Stach <kernel@pengutronix.de>
 */

#include <linux/clk.h>
#include <linux/interrupt.h>
#include <linux/irq.h>
#include <linux/irqchip/chained_irq.h>
#include <linux/irqdomain.h>
#include <linux/kernel.h>
#include <linux/of_irq.h>
#include <linux/of_platform.h>
#include <linux/spinlock.h>
#include <linux/pm_domain.h>
<<<<<<< HEAD
=======
#include <linux/pm_runtime.h>
>>>>>>> f69558f3
#include <linux/reset.h>

#define CTRL_STRIDE_OFF(_t, _r)	(_t * 4 * _r)
#define CHANCTRL		0x0
#define CHANMASK(n, t)		(CTRL_STRIDE_OFF(t, 0) + 0x4 * (n) + 0x4)
#define CHANSET(n, t)		(CTRL_STRIDE_OFF(t, 1) + 0x4 * (n) + 0x4)
#define CHANSTATUS(n, t)	(CTRL_STRIDE_OFF(t, 2) + 0x4 * (n) + 0x4)
#define CHAN_MINTDIS(t)		(CTRL_STRIDE_OFF(t, 3) + 0x4)
#define CHAN_MASTRSTAT(t)	(CTRL_STRIDE_OFF(t, 3) + 0x8)

#define CHAN_MAX_OUTPUT_INT	0x8

struct irqsteer_data {
	struct irq_chip		chip;
	void __iomem		*regs;
	struct clk		*ipg_clk;
	int			irq[CHAN_MAX_OUTPUT_INT];
	int			irq_count;
	raw_spinlock_t		lock;
	int			reg_num;
	int			channel;
	struct irq_domain	*domain;
	u32			*saved_reg;
<<<<<<< HEAD
=======
	bool			inited;
>>>>>>> f69558f3

	struct device		*dev;
	struct device		*pd_csi;
	struct device		*pd_isi;
};

static int imx_irqsteer_get_reg_index(struct irqsteer_data *data,
				      unsigned long irqnum)
{
	return (data->reg_num - irqnum / 32 - 1);
}

static int imx_irqsteer_attach_pd(struct irqsteer_data *data)
{
	struct device *dev = data->dev;
	struct device_link *link;

	data->pd_csi = dev_pm_domain_attach_by_name(dev, "pd_csi");
	if (IS_ERR(data->pd_csi )) {
		if (PTR_ERR(data->pd_csi) != -EPROBE_DEFER)
			return PTR_ERR(data->pd_csi);
		else
			return PTR_ERR(data->pd_csi);
	} else if (!data->pd_csi) {
		return 0;
	}
	link = device_link_add(dev, data->pd_csi,
			DL_FLAG_STATELESS |
<<<<<<< HEAD
			DL_FLAG_PM_RUNTIME |
			DL_FLAG_RPM_ACTIVE);
=======
			DL_FLAG_PM_RUNTIME);
>>>>>>> f69558f3
	if (IS_ERR(link))
		return PTR_ERR(link);

	data->pd_isi = dev_pm_domain_attach_by_name(dev, "pd_isi_ch0");
	if (IS_ERR(data->pd_isi)) {
		if (PTR_ERR(data->pd_isi) != -EPROBE_DEFER)
			return PTR_ERR(data->pd_isi);
		else
			return PTR_ERR(data->pd_isi);
	} else if (!data->pd_isi) {
		return 0;
	}
	link = device_link_add(dev, data->pd_isi,
			DL_FLAG_STATELESS |
<<<<<<< HEAD
			DL_FLAG_PM_RUNTIME |
			DL_FLAG_RPM_ACTIVE);
=======
			DL_FLAG_PM_RUNTIME);
>>>>>>> f69558f3
	if (IS_ERR(link))
		return PTR_ERR(link);

	return 0;
}

static void imx_irqsteer_irq_unmask(struct irq_data *d)
{
	struct irqsteer_data *data = d->chip_data;
	int idx = imx_irqsteer_get_reg_index(data, d->hwirq);
	unsigned long flags;
	u32 val;

	raw_spin_lock_irqsave(&data->lock, flags);
	val = readl_relaxed(data->regs + CHANMASK(idx, data->reg_num));
	val |= BIT(d->hwirq % 32);
	writel_relaxed(val, data->regs + CHANMASK(idx, data->reg_num));
	raw_spin_unlock_irqrestore(&data->lock, flags);
}

static void imx_irqsteer_irq_mask(struct irq_data *d)
{
	struct irqsteer_data *data = d->chip_data;
	int idx = imx_irqsteer_get_reg_index(data, d->hwirq);
	unsigned long flags;
	u32 val;

	raw_spin_lock_irqsave(&data->lock, flags);
	val = readl_relaxed(data->regs + CHANMASK(idx, data->reg_num));
	val &= ~BIT(d->hwirq % 32);
	writel_relaxed(val, data->regs + CHANMASK(idx, data->reg_num));
	raw_spin_unlock_irqrestore(&data->lock, flags);
}

static struct irq_chip imx_irqsteer_irq_chip = {
	.name		= "irqsteer",
	.irq_mask	= imx_irqsteer_irq_mask,
	.irq_unmask	= imx_irqsteer_irq_unmask,
};

static int imx_irqsteer_irq_map(struct irq_domain *h, unsigned int irq,
				irq_hw_number_t hwirq)
{
	struct irqsteer_data *irqsteer_data = h->host_data;

	irq_set_status_flags(irq, IRQ_LEVEL);
	irq_set_chip_data(irq, h->host_data);
	irq_set_chip_and_handler(irq, &irqsteer_data->chip, handle_level_irq);

	return 0;
}

static const struct irq_domain_ops imx_irqsteer_domain_ops = {
	.map		= imx_irqsteer_irq_map,
	.xlate		= irq_domain_xlate_onecell,
};

static int imx_irqsteer_get_hwirq_base(struct irqsteer_data *data, u32 irq)
{
	int i;

	for (i = 0; i < data->irq_count; i++) {
		if (data->irq[i] == irq)
			return i * 64;
	}

	return -EINVAL;
}

static void imx_irqsteer_irq_handler(struct irq_desc *desc)
{
	struct irqsteer_data *data = irq_desc_get_handler_data(desc);
	int hwirq;
	int irq, i;

	chained_irq_enter(irq_desc_get_chip(desc), desc);

	irq = irq_desc_get_irq(desc);
	hwirq = imx_irqsteer_get_hwirq_base(data, irq);
	if (hwirq < 0) {
		pr_warn("%s: unable to get hwirq base for irq %d\n",
			__func__, irq);
		return;
	}

	for (i = 0; i < 2; i++, hwirq += 32) {
		int idx = imx_irqsteer_get_reg_index(data, hwirq);
		unsigned long irqmap;
		int pos, virq;

		if (hwirq >= data->reg_num * 32)
			break;

		irqmap = readl_relaxed(data->regs +
				       CHANSTATUS(idx, data->reg_num));

		for_each_set_bit(pos, &irqmap, 32) {
			virq = irq_find_mapping(data->domain, pos + hwirq);
			if (virq)
				generic_handle_irq(virq);
		}
	}

	chained_irq_exit(irq_desc_get_chip(desc), desc);
}

#ifdef CONFIG_PM_SLEEP
static int imx_irqsteer_chans_enable(struct irqsteer_data *data)
{
	return 0;
}
#else
static int imx_irqsteer_chans_enable(struct irqsteer_data *data)
{
	int ret;

	ret = clk_prepare_enable(irqsteer_data->ipg_clk);
	if (ret) {
		dev_err(data->dev, "failed to enable ipg clk: %d\n", ret);
		return ret;
	}

	/* steer all IRQs into configured channel */
	writel_relaxed(BIT(data->channel), data->regs + CHANCTRL);

	/* read back CHANCTRL register cannot reflact on HW register
	 * real value due to the HW action, so add one flag here.
	 */
	data->inited = true;
	return 0;
}
#endif

static int imx_irqsteer_probe(struct platform_device *pdev)
{
	struct device_node *np = pdev->dev.of_node;
	struct irqsteer_data *data;
	u32 irqs_num;
	int i, ret;

	data = devm_kzalloc(&pdev->dev, sizeof(*data), GFP_KERNEL);
	if (!data)
		return -ENOMEM;

<<<<<<< HEAD
	data->dev = &pdev->dev;
=======
	data->chip = imx_irqsteer_irq_chip;
	data->chip.parent_device = &pdev->dev;
	data->dev = &pdev->dev;
	data->inited = false;
>>>>>>> f69558f3
	data->regs = devm_platform_ioremap_resource(pdev, 0);
	if (IS_ERR(data->regs)) {
		dev_err(&pdev->dev, "failed to initialize reg\n");
		return PTR_ERR(data->regs);
	}

	data->ipg_clk = devm_clk_get(&pdev->dev, "ipg");
	if (IS_ERR(data->ipg_clk)) {
		ret = PTR_ERR(data->ipg_clk);
		if (ret != -EPROBE_DEFER)
			dev_err(&pdev->dev, "failed to get ipg clk: %d\n", ret);
		return ret;
	}

	ret = imx_irqsteer_attach_pd(data);
	if (ret < 0 && ret == -EPROBE_DEFER)
		return ret;

	ret = device_reset(&pdev->dev);
	if (ret == -EPROBE_DEFER)
		return ret;

	raw_spin_lock_init(&data->lock);

	ret = of_property_read_u32(np, "fsl,num-irqs", &irqs_num);
	if (ret)
		return ret;
	ret = of_property_read_u32(np, "fsl,channel", &data->channel);
	if (ret)
		return ret;

	/*
	 * There is one output irq for each group of 64 inputs.
	 * One register bit map can represent 32 input interrupts.
	 */
	data->irq_count = DIV_ROUND_UP(irqs_num, 64);
	data->reg_num = irqs_num / 32;

	if (IS_ENABLED(CONFIG_PM_SLEEP)) {
		data->saved_reg = devm_kzalloc(&pdev->dev,
					sizeof(u32) * data->reg_num,
					GFP_KERNEL);
		if (!data->saved_reg)
			return -ENOMEM;
	}

	ret = imx_irqsteer_chans_enable(data);
	if (ret)
		return ret;

	data->domain = irq_domain_add_linear(np, data->reg_num * 32,
					     &imx_irqsteer_domain_ops, data);
	if (!data->domain) {
		dev_err(&pdev->dev, "failed to create IRQ domain\n");
		ret = -ENOMEM;
		goto out;
	}

	if (!data->irq_count || data->irq_count > CHAN_MAX_OUTPUT_INT) {
		ret = -EINVAL;
		goto out;
	}

	for (i = 0; i < data->irq_count; i++) {
		data->irq[i] = irq_of_parse_and_map(np, i);
		if (!data->irq[i]) {
			ret = -EINVAL;
			goto out;
		}

		irq_set_chained_handler_and_data(data->irq[i],
						 imx_irqsteer_irq_handler,
						 data);
	}

	platform_set_drvdata(pdev, data);

	pm_runtime_enable(&pdev->dev);
	return 0;
out:
	clk_disable_unprepare(data->ipg_clk);
	return ret;
}

static int imx_irqsteer_remove(struct platform_device *pdev)
{
	struct irqsteer_data *irqsteer_data = platform_get_drvdata(pdev);
	int i;

	for (i = 0; i < irqsteer_data->irq_count; i++)
		irq_set_chained_handler_and_data(irqsteer_data->irq[i],
						 NULL, NULL);

	irq_domain_remove(irqsteer_data->domain);

	return pm_runtime_force_suspend(&pdev->dev);
}

#ifdef CONFIG_PM_SLEEP
static void imx_irqsteer_init(struct irqsteer_data *data)
{
	/* steer all IRQs into configured channel */
	writel_relaxed(BIT(data->channel), data->regs + CHANCTRL);

	/* read back CHANCTRL register cannot reflact on HW register
	 * real value due to the HW action, so add one flag here.
	 */
	data->inited = true;
}

static void imx_irqsteer_save_regs(struct irqsteer_data *data)
{
	int i;

	for (i = 0; i < data->reg_num; i++)
		data->saved_reg[i] = readl_relaxed(data->regs +
						CHANMASK(i, data->reg_num));
}

static void imx_irqsteer_restore_regs(struct irqsteer_data *data)
{
	int i;

	writel_relaxed(BIT(data->channel), data->regs + CHANCTRL);
	for (i = 0; i < data->reg_num; i++)
		writel_relaxed(data->saved_reg[i],
			       data->regs + CHANMASK(i, data->reg_num));
}

static int imx_irqsteer_runtime_suspend(struct device *dev)
{
	struct irqsteer_data *irqsteer_data = dev_get_drvdata(dev);

	imx_irqsteer_save_regs(irqsteer_data);
	clk_disable_unprepare(irqsteer_data->ipg_clk);

	return 0;
}

static int imx_irqsteer_runtime_resume(struct device *dev)
{
	struct irqsteer_data *irqsteer_data = dev_get_drvdata(dev);
	int ret;

	ret = clk_prepare_enable(irqsteer_data->ipg_clk);
	if (ret) {
		dev_err(dev, "failed to enable ipg clk: %d\n", ret);
		return ret;
	}

	/* don't need restore registers when first sub_irq requested */
	if (!irqsteer_data->inited)
		imx_irqsteer_init(irqsteer_data);
	else
		imx_irqsteer_restore_regs(irqsteer_data);

	return 0;
}
#endif

static const struct dev_pm_ops imx_irqsteer_pm_ops = {
	SET_NOIRQ_SYSTEM_SLEEP_PM_OPS(pm_runtime_force_suspend,
				      pm_runtime_force_resume)
	SET_RUNTIME_PM_OPS(imx_irqsteer_runtime_suspend,
			   imx_irqsteer_runtime_resume, NULL)
};

static const struct of_device_id imx_irqsteer_dt_ids[] = {
	{ .compatible = "fsl,imx-irqsteer", },
	{},
};

static struct platform_driver imx_irqsteer_driver = {
	.driver = {
		.name = "imx-irqsteer",
		.of_match_table = imx_irqsteer_dt_ids,
		.pm = &imx_irqsteer_pm_ops,
	},
	.probe = imx_irqsteer_probe,
	.remove = imx_irqsteer_remove,
};
builtin_platform_driver(imx_irqsteer_driver);<|MERGE_RESOLUTION|>--- conflicted
+++ resolved
@@ -14,10 +14,7 @@
 #include <linux/of_platform.h>
 #include <linux/spinlock.h>
 #include <linux/pm_domain.h>
-<<<<<<< HEAD
-=======
 #include <linux/pm_runtime.h>
->>>>>>> f69558f3
 #include <linux/reset.h>
 
 #define CTRL_STRIDE_OFF(_t, _r)	(_t * 4 * _r)
@@ -41,10 +38,7 @@
 	int			channel;
 	struct irq_domain	*domain;
 	u32			*saved_reg;
-<<<<<<< HEAD
-=======
 	bool			inited;
->>>>>>> f69558f3
 
 	struct device		*dev;
 	struct device		*pd_csi;
@@ -73,12 +67,7 @@
 	}
 	link = device_link_add(dev, data->pd_csi,
 			DL_FLAG_STATELESS |
-<<<<<<< HEAD
-			DL_FLAG_PM_RUNTIME |
-			DL_FLAG_RPM_ACTIVE);
-=======
 			DL_FLAG_PM_RUNTIME);
->>>>>>> f69558f3
 	if (IS_ERR(link))
 		return PTR_ERR(link);
 
@@ -93,12 +82,7 @@
 	}
 	link = device_link_add(dev, data->pd_isi,
 			DL_FLAG_STATELESS |
-<<<<<<< HEAD
-			DL_FLAG_PM_RUNTIME |
-			DL_FLAG_RPM_ACTIVE);
-=======
 			DL_FLAG_PM_RUNTIME);
->>>>>>> f69558f3
 	if (IS_ERR(link))
 		return PTR_ERR(link);
 
@@ -243,14 +227,10 @@
 	if (!data)
 		return -ENOMEM;
 
-<<<<<<< HEAD
-	data->dev = &pdev->dev;
-=======
 	data->chip = imx_irqsteer_irq_chip;
 	data->chip.parent_device = &pdev->dev;
 	data->dev = &pdev->dev;
 	data->inited = false;
->>>>>>> f69558f3
 	data->regs = devm_platform_ioremap_resource(pdev, 0);
 	if (IS_ERR(data->regs)) {
 		dev_err(&pdev->dev, "failed to initialize reg\n");
