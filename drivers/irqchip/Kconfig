# SPDX-License-Identifier: GPL-2.0-only
menu "IRQ chip support"

config IRQCHIP
	def_bool y
	depends on OF_IRQ

config ARM_GIC
	bool
	select IRQ_DOMAIN_HIERARCHY
	select GENERIC_IRQ_MULTI_HANDLER
	select GENERIC_IRQ_EFFECTIVE_AFF_MASK

config ARM_GIC_PM
	bool
	depends on PM
	select ARM_GIC

config ARM_GIC_MAX_NR
	int
	depends on ARM_GIC
	default 2 if ARCH_REALVIEW
	default 1

config ARM_GIC_V2M
	bool
	depends on PCI
	select ARM_GIC
	select PCI_MSI

config GIC_NON_BANKED
	bool

config ARM_GIC_V3
	bool
	select GENERIC_IRQ_MULTI_HANDLER
	select IRQ_DOMAIN_HIERARCHY
	select PARTITION_PERCPU
	select GENERIC_IRQ_EFFECTIVE_AFF_MASK

config ARM_GIC_V3_ITS
	bool
	select GENERIC_MSI_IRQ_DOMAIN
	default ARM_GIC_V3

config ARM_GIC_V3_ITS_PCI
	bool
	depends on ARM_GIC_V3_ITS
	depends on PCI
	depends on PCI_MSI
	default ARM_GIC_V3_ITS

config ARM_GIC_V3_ITS_FSL_MC
	bool
	depends on ARM_GIC_V3_ITS
	depends on FSL_MC_BUS
	default ARM_GIC_V3_ITS

config ARM_NVIC
	bool
	select IRQ_DOMAIN_HIERARCHY
	select GENERIC_IRQ_CHIP

config ARM_VIC
	bool
	select IRQ_DOMAIN
	select GENERIC_IRQ_MULTI_HANDLER

config ARM_VIC_NR
	int
	default 4 if ARCH_S5PV210
	default 2
	depends on ARM_VIC
	help
	  The maximum number of VICs available in the system, for
	  power management.

config ARMADA_370_XP_IRQ
	bool
	select GENERIC_IRQ_CHIP
	select PCI_MSI if PCI
	select GENERIC_IRQ_EFFECTIVE_AFF_MASK

config ALPINE_MSI
	bool
	depends on PCI
	select PCI_MSI
	select GENERIC_IRQ_CHIP

config AL_FIC
	bool "Amazon's Annapurna Labs Fabric Interrupt Controller"
	depends on OF || COMPILE_TEST
	select GENERIC_IRQ_CHIP
	select IRQ_DOMAIN
	help
	  Support Amazon's Annapurna Labs Fabric Interrupt Controller.

config ATMEL_AIC_IRQ
	bool
	select GENERIC_IRQ_CHIP
	select IRQ_DOMAIN
	select GENERIC_IRQ_MULTI_HANDLER
	select SPARSE_IRQ

config ATMEL_AIC5_IRQ
	bool
	select GENERIC_IRQ_CHIP
	select IRQ_DOMAIN
	select GENERIC_IRQ_MULTI_HANDLER
	select SPARSE_IRQ

config I8259
	bool
	select IRQ_DOMAIN

config BCM6345_L1_IRQ
	bool
	select GENERIC_IRQ_CHIP
	select IRQ_DOMAIN
	select GENERIC_IRQ_EFFECTIVE_AFF_MASK

config BCM7038_L1_IRQ
	bool
	select GENERIC_IRQ_CHIP
	select IRQ_DOMAIN
	select GENERIC_IRQ_EFFECTIVE_AFF_MASK

config BCM7120_L2_IRQ
	bool
	select GENERIC_IRQ_CHIP
	select IRQ_DOMAIN

config BRCMSTB_L2_IRQ
	bool
	select GENERIC_IRQ_CHIP
	select IRQ_DOMAIN

config DAVINCI_AINTC
	bool
	select GENERIC_IRQ_CHIP
	select IRQ_DOMAIN

config DAVINCI_CP_INTC
	bool
	select GENERIC_IRQ_CHIP
	select IRQ_DOMAIN

config DW_APB_ICTL
	bool
	select GENERIC_IRQ_CHIP
	select IRQ_DOMAIN

config FARADAY_FTINTC010
	bool
	select IRQ_DOMAIN
	select GENERIC_IRQ_MULTI_HANDLER
	select SPARSE_IRQ

config HISILICON_IRQ_MBIGEN
	bool
	select ARM_GIC_V3
	select ARM_GIC_V3_ITS

config IMGPDC_IRQ
	bool
	select GENERIC_IRQ_CHIP
	select IRQ_DOMAIN

config IXP4XX_IRQ
	bool
	select IRQ_DOMAIN
	select GENERIC_IRQ_MULTI_HANDLER
	select SPARSE_IRQ

config MADERA_IRQ
	tristate

config IRQ_MIPS_CPU
	bool
	select GENERIC_IRQ_CHIP
	select GENERIC_IRQ_IPI if SYS_SUPPORTS_MULTITHREADING
	select IRQ_DOMAIN
	select IRQ_DOMAIN_HIERARCHY if GENERIC_IRQ_IPI
	select GENERIC_IRQ_EFFECTIVE_AFF_MASK

config CLPS711X_IRQCHIP
	bool
	depends on ARCH_CLPS711X
	select IRQ_DOMAIN
	select GENERIC_IRQ_MULTI_HANDLER
	select SPARSE_IRQ
	default y

config OMPIC
	bool

config OR1K_PIC
	bool
	select IRQ_DOMAIN

config OMAP_IRQCHIP
	bool
	select GENERIC_IRQ_CHIP
	select IRQ_DOMAIN

config ORION_IRQCHIP
	bool
	select IRQ_DOMAIN
	select GENERIC_IRQ_MULTI_HANDLER

config PIC32_EVIC
	bool
	select GENERIC_IRQ_CHIP
	select IRQ_DOMAIN

config JCORE_AIC
	bool "J-Core integrated AIC" if COMPILE_TEST
	depends on OF
	select IRQ_DOMAIN
	help
	  Support for the J-Core integrated AIC.

config RDA_INTC
	bool
	select IRQ_DOMAIN

config RENESAS_INTC_IRQPIN
	bool "Renesas INTC External IRQ Pin Support" if COMPILE_TEST
	select IRQ_DOMAIN
	help
	  Enable support for the Renesas Interrupt Controller for external
	  interrupt pins, as found on SH/R-Mobile and R-Car Gen1 SoCs.

config RENESAS_IRQC
	bool "Renesas R-Mobile APE6 and R-Car IRQC support" if COMPILE_TEST
	select GENERIC_IRQ_CHIP
	select IRQ_DOMAIN
	help
	  Enable support for the Renesas Interrupt Controller for external
	  devices, as found on R-Mobile APE6, R-Car Gen2, and R-Car Gen3 SoCs.

config RENESAS_RZA1_IRQC
	bool "Renesas RZ/A1 IRQC support" if COMPILE_TEST
	select IRQ_DOMAIN_HIERARCHY
	help
	  Enable support for the Renesas RZ/A1 Interrupt Controller, to use up
	  to 8 external interrupts with configurable sense select.

config ST_IRQCHIP
	bool
	select REGMAP
	select MFD_SYSCON
	help
	  Enables SysCfg Controlled IRQs on STi based platforms.

config TANGO_IRQ
	bool
	select IRQ_DOMAIN
	select GENERIC_IRQ_CHIP

config TB10X_IRQC
	bool
	select IRQ_DOMAIN
	select GENERIC_IRQ_CHIP

config TS4800_IRQ
	tristate "TS-4800 IRQ controller"
	select IRQ_DOMAIN
	depends on HAS_IOMEM
	depends on SOC_IMX51 || COMPILE_TEST
	help
	  Support for the TS-4800 FPGA IRQ controller

config VERSATILE_FPGA_IRQ
	bool
	select IRQ_DOMAIN

config VERSATILE_FPGA_IRQ_NR
       int
       default 4
       depends on VERSATILE_FPGA_IRQ

config XTENSA_MX
	bool
	select IRQ_DOMAIN
	select GENERIC_IRQ_EFFECTIVE_AFF_MASK

config XILINX_INTC
	bool
	select IRQ_DOMAIN

config IRQ_CROSSBAR
	bool
	help
	  Support for a CROSSBAR ip that precedes the main interrupt controller.
	  The primary irqchip invokes the crossbar's callback which inturn allocates
	  a free irq and configures the IP. Thus the peripheral interrupts are
	  routed to one of the free irqchip interrupt lines.

config KEYSTONE_IRQ
	tristate "Keystone 2 IRQ controller IP"
	depends on ARCH_KEYSTONE
	help
		Support for Texas Instruments Keystone 2 IRQ controller IP which
		is part of the Keystone 2 IPC mechanism

config MIPS_GIC
	bool
	select GENERIC_IRQ_IPI
	select IRQ_DOMAIN_HIERARCHY
	select MIPS_CM

config INGENIC_IRQ
	bool
	depends on MACH_INGENIC
	default y

config INGENIC_TCU_IRQ
	bool "Ingenic JZ47xx TCU interrupt controller"
	default MACH_INGENIC
	depends on MIPS || COMPILE_TEST
	select MFD_SYSCON
	select GENERIC_IRQ_CHIP
	help
	  Support for interrupts in the Timer/Counter Unit (TCU) of the Ingenic
	  JZ47xx SoCs.

	  If unsure, say N.

config RENESAS_H8300H_INTC
        bool
	select IRQ_DOMAIN

config RENESAS_H8S_INTC
	bool "Renesas H8S Interrupt Controller Support" if COMPILE_TEST
	select IRQ_DOMAIN
	help
	  Enable support for the Renesas H8/300 Interrupt Controller, as found
	  on Renesas H8S SoCs.

config IMX_GPCV2
	bool
	select IRQ_DOMAIN
	help
	  Enables the wakeup IRQs for IMX platforms with GPCv2 block

config IRQ_MXS
	def_bool y if MACH_ASM9260 || ARCH_MXS
	select IRQ_DOMAIN
	select STMP_DEVICE

config MSCC_OCELOT_IRQ
	bool
	select IRQ_DOMAIN
	select GENERIC_IRQ_CHIP

config MVEBU_GICP
	bool

config MVEBU_ICU
	bool

config MVEBU_ODMI
	bool
	select GENERIC_MSI_IRQ_DOMAIN

config MVEBU_PIC
	bool

config MVEBU_SEI
        bool

config LS_SCFG_MSI
	def_bool y if SOC_LS1021A || ARCH_LAYERSCAPE
	depends on PCI && PCI_MSI

config PARTITION_PERCPU
	bool

config EZNPS_GIC
	bool "NPS400 Global Interrupt Manager (GIM)"
	depends on ARC || (COMPILE_TEST && !64BIT)
	select IRQ_DOMAIN
	help
	  Support the EZchip NPS400 global interrupt controller

config STM32_EXTI
	bool
	select IRQ_DOMAIN
	select GENERIC_IRQ_CHIP

config QCOM_IRQ_COMBINER
	bool "QCOM IRQ combiner support"
	depends on ARCH_QCOM && ACPI
	select IRQ_DOMAIN_HIERARCHY
	help
	  Say yes here to add support for the IRQ combiner devices embedded
	  in Qualcomm Technologies chips.

config IRQ_UNIPHIER_AIDET
	bool "UniPhier AIDET support" if COMPILE_TEST
	depends on ARCH_UNIPHIER || COMPILE_TEST
	default ARCH_UNIPHIER
	select IRQ_DOMAIN_HIERARCHY
	help
	  Support for the UniPhier AIDET (ARM Interrupt Detector).

config MESON_IRQ_GPIO
       bool "Meson GPIO Interrupt Multiplexer"
       depends on ARCH_MESON
       select IRQ_DOMAIN_HIERARCHY
       help
         Support Meson SoC Family GPIO Interrupt Multiplexer

config GOLDFISH_PIC
       bool "Goldfish programmable interrupt controller"
       depends on MIPS && (GOLDFISH || COMPILE_TEST)
       select IRQ_DOMAIN
       help
         Say yes here to enable Goldfish interrupt controller driver used
         for Goldfish based virtual platforms.

config QCOM_PDC
	bool "QCOM PDC"
	depends on ARCH_QCOM
	select IRQ_DOMAIN_HIERARCHY
	help
	  Power Domain Controller driver to manage and configure wakeup
	  IRQs for Qualcomm Technologies Inc (QTI) mobile chips.

config CSKY_MPINTC
	bool "C-SKY Multi Processor Interrupt Controller"
	depends on CSKY
	help
	  Say yes here to enable C-SKY SMP interrupt controller driver used
	  for C-SKY SMP system.
	  In fact it's not mmio map in hw and it use ld/st to visit the
	  controller's register inside CPU.

config CSKY_APB_INTC
	bool "C-SKY APB Interrupt Controller"
	depends on CSKY
	help
	  Say yes here to enable C-SKY APB interrupt controller driver used
	  by C-SKY single core SOC system. It use mmio map apb-bus to visit
	  the controller's register.

config IMX_IRQSTEER
	bool "i.MX IRQSTEER support"
	depends on ARCH_MXC || COMPILE_TEST
	default ARCH_MXC
	select IRQ_DOMAIN
	help
	  Support for the i.MX IRQSTEER interrupt multiplexer/remapper.

config LS1X_IRQ
	bool "Loongson-1 Interrupt Controller"
	depends on MACH_LOONGSON32
	default y
	select IRQ_DOMAIN
	select GENERIC_IRQ_CHIP
	help
	  Support for the Loongson-1 platform Interrupt Controller.

config TI_SCI_INTR_IRQCHIP
	bool
	depends on TI_SCI_PROTOCOL
	select IRQ_DOMAIN_HIERARCHY
	help
	  This enables the irqchip driver support for K3 Interrupt router
	  over TI System Control Interface available on some new TI's SoCs.
	  If you wish to use interrupt router irq resources managed by the
	  TI System Controller, say Y here. Otherwise, say N.

config TI_SCI_INTA_IRQCHIP
	bool
	depends on TI_SCI_PROTOCOL
	select IRQ_DOMAIN_HIERARCHY
	select TI_SCI_INTA_MSI_DOMAIN
	help
	  This enables the irqchip driver support for K3 Interrupt aggregator
	  over TI System Control Interface available on some new TI's SoCs.
	  If you wish to use interrupt aggregator irq resources managed by the
	  TI System Controller, say Y here. Otherwise, say N.

config SIFIVE_PLIC
	bool "SiFive Platform-Level Interrupt Controller"
	depends on RISCV
	help
	   This enables support for the PLIC chip found in SiFive (and
	   potentially other) RISC-V systems.  The PLIC controls devices
	   interrupts and connects them to each core's local interrupt
	   controller.  Aside from timer and software interrupts, all other
	   interrupt sources are subordinate to the PLIC.

	   If you don't know what to do here, say Y.

config IMX_INTMUX
	def_bool y if ARCH_MXC
	select IRQ_DOMAIN
	help
	 Enables the IRQ MUX for NXP IMX platforms
<<<<<<< HEAD

=======
>>>>>>> f69558f3
endmenu<|MERGE_RESOLUTION|>--- conflicted
+++ resolved
@@ -500,8 +500,4 @@
 	select IRQ_DOMAIN
 	help
 	 Enables the IRQ MUX for NXP IMX platforms
-<<<<<<< HEAD
-
-=======
->>>>>>> f69558f3
 endmenu