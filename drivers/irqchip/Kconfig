--- conflicted
+++ resolved
@@ -495,12 +495,10 @@
 
 	   If you don't know what to do here, say Y.
 
-<<<<<<< HEAD
 config IMX_INTMUX
 	def_bool y if ARCH_MXC
 	select IRQ_DOMAIN
 	help
 	 Enables the IRQ MUX for NXP IMX platforms
-=======
-endmenu
->>>>>>> 1cdaf895
+
+endmenu