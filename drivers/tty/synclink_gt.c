--- conflicted
+++ resolved
@@ -1281,11 +1281,7 @@
 	if (C_CRTSCTS(tty)) {
 		spin_lock_irqsave(&info->lock,flags);
 		info->signals &= ~SerialSignal_RTS;
-<<<<<<< HEAD
-		set_signals(info);
-=======
 		set_gtsignals(info);
->>>>>>> c1084c27
 		spin_unlock_irqrestore(&info->lock,flags);
 	}
 }
@@ -1310,11 +1306,7 @@
 	if (C_CRTSCTS(tty)) {
 		spin_lock_irqsave(&info->lock,flags);
 		info->signals |= SerialSignal_RTS;
-<<<<<<< HEAD
-		set_signals(info);
-=======
 		set_gtsignals(info);
->>>>>>> c1084c27
 		spin_unlock_irqrestore(&info->lock,flags);
 	}
 }
@@ -3132,11 +3124,7 @@
 		info->signals &= ~SerialSignal_DTR;
 
 	spin_lock_irqsave(&info->lock,flags);
-<<<<<<< HEAD
-	set_signals(info);
-=======
 	set_gtsignals(info);
->>>>>>> c1084c27
 	spin_unlock_irqrestore(&info->lock,flags);
 	return 0;
 }
@@ -3147,11 +3135,7 @@
 	struct slgt_info *info = container_of(port, struct slgt_info, port);
 
 	spin_lock_irqsave(&info->lock,flags);
-<<<<<<< HEAD
-	get_signals(info);
-=======
 	get_gtsignals(info);
->>>>>>> c1084c27
 	spin_unlock_irqrestore(&info->lock,flags);
 	return (info->signals & SerialSignal_DCD) ? 1 : 0;
 }
@@ -3166,11 +3150,7 @@
 		info->signals |= SerialSignal_RTS | SerialSignal_DTR;
 	else
 		info->signals &= ~(SerialSignal_RTS | SerialSignal_DTR);
-<<<<<<< HEAD
-	set_signals(info);
-=======
 	set_gtsignals(info);
->>>>>>> c1084c27
 	spin_unlock_irqrestore(&info->lock,flags);
 }
 
