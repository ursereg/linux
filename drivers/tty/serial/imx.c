/*
 *  Driver for Motorola IMX serial ports
 *
 *  Based on drivers/char/serial.c, by Linus Torvalds, Theodore Ts'o.
 *
 *  Author: Sascha Hauer <sascha@saschahauer.de>
 *  Copyright (C) 2004 Pengutronix
 *
 *  Copyright (C) 2009 emlix GmbH
 *  Author: Fabian Godehardt (added IrDA support for iMX)
 *
 * This program is free software; you can redistribute it and/or modify
 * it under the terms of the GNU General Public License as published by
 * the Free Software Foundation; either version 2 of the License, or
 * (at your option) any later version.
 *
 * This program is distributed in the hope that it will be useful,
 * but WITHOUT ANY WARRANTY; without even the implied warranty of
 * MERCHANTABILITY or FITNESS FOR A PARTICULAR PURPOSE.  See the
 * GNU General Public License for more details.
 *
 * You should have received a copy of the GNU General Public License
 * along with this program; if not, write to the Free Software
 * Foundation, Inc., 59 Temple Place, Suite 330, Boston, MA  02111-1307  USA
 *
 * [29-Mar-2005] Mike Lee
 * Added hardware handshake
 */

#if defined(CONFIG_SERIAL_IMX_CONSOLE) && defined(CONFIG_MAGIC_SYSRQ)
#define SUPPORT_SYSRQ
#endif

#include <linux/module.h>
#include <linux/ioport.h>
#include <linux/init.h>
#include <linux/console.h>
#include <linux/sysrq.h>
#include <linux/platform_device.h>
#include <linux/tty.h>
#include <linux/tty_flip.h>
#include <linux/serial_core.h>
#include <linux/serial.h>
#include <linux/clk.h>
#include <linux/delay.h>
#include <linux/rational.h>
#include <linux/slab.h>
#include <linux/of.h>
#include <linux/of_device.h>
#include <linux/io.h>
#include <linux/dma-mapping.h>
#include <linux/gpio.h>
#include <linux/of_gpio.h>

#include <asm/irq.h>
#include <linux/platform_data/serial-imx.h>
#include <linux/platform_data/dma-imx.h>

/* Register definitions */
#define URXD0 0x0  /* Receiver Register */
#define URTX0 0x40 /* Transmitter Register */
#define UCR1  0x80 /* Control Register 1 */
#define UCR2  0x84 /* Control Register 2 */
#define UCR3  0x88 /* Control Register 3 */
#define UCR4  0x8c /* Control Register 4 */
#define UFCR  0x90 /* FIFO Control Register */
#define USR1  0x94 /* Status Register 1 */
#define USR2  0x98 /* Status Register 2 */
#define UESC  0x9c /* Escape Character Register */
#define UTIM  0xa0 /* Escape Timer Register */
#define UBIR  0xa4 /* BRM Incremental Register */
#define UBMR  0xa8 /* BRM Modulator Register */
#define UBRC  0xac /* Baud Rate Count Register */
#define IMX21_ONEMS 0xb0 /* One Millisecond register */
#define IMX1_UTS 0xd0 /* UART Test Register on i.mx1 */
#define IMX21_UTS 0xb4 /* UART Test Register on all other i.mx*/

/* UART Control Register Bit Fields.*/
#define URXD_CHARRDY	(1<<15)
#define URXD_ERR	(1<<14)
#define URXD_OVRRUN	(1<<13)
#define URXD_FRMERR	(1<<12)
#define URXD_BRK	(1<<11)
#define URXD_PRERR	(1<<10)
#define UCR1_ADEN	(1<<15) /* Auto detect interrupt */
#define UCR1_ADBR	(1<<14) /* Auto detect baud rate */
#define UCR1_TRDYEN	(1<<13) /* Transmitter ready interrupt enable */
#define UCR1_IDEN	(1<<12) /* Idle condition interrupt */
#define UCR1_ICD_REG(x) (((x) & 3) << 10) /* idle condition detect */
#define UCR1_RRDYEN	(1<<9)	/* Recv ready interrupt enable */
#define UCR1_RDMAEN	(1<<8)	/* Recv ready DMA enable */
#define UCR1_IREN	(1<<7)	/* Infrared interface enable */
#define UCR1_TXMPTYEN	(1<<6)	/* Transimitter empty interrupt enable */
#define UCR1_RTSDEN	(1<<5)	/* RTS delta interrupt enable */
#define UCR1_SNDBRK	(1<<4)	/* Send break */
#define UCR1_TDMAEN	(1<<3)	/* Transmitter ready DMA enable */
#define IMX1_UCR1_UARTCLKEN (1<<2) /* UART clock enabled, i.mx1 only */
#define UCR1_ATDMAEN    (1<<2)  /* Aging DMA Timer Enable */
#define UCR1_DOZE	(1<<1)	/* Doze */
#define UCR1_UARTEN	(1<<0)	/* UART enabled */
#define UCR2_ESCI	(1<<15)	/* Escape seq interrupt enable */
#define UCR2_IRTS	(1<<14)	/* Ignore RTS pin */
#define UCR2_CTSC	(1<<13)	/* CTS pin control */
#define UCR2_CTS	(1<<12)	/* Clear to send */
#define UCR2_ESCEN	(1<<11)	/* Escape enable */
#define UCR2_PREN	(1<<8)	/* Parity enable */
#define UCR2_PROE	(1<<7)	/* Parity odd/even */
#define UCR2_STPB	(1<<6)	/* Stop */
#define UCR2_WS		(1<<5)	/* Word size */
#define UCR2_RTSEN	(1<<4)	/* Request to send interrupt enable */
#define UCR2_ATEN	(1<<3)	/* Aging Timer Enable */
#define UCR2_TXEN	(1<<2)	/* Transmitter enabled */
#define UCR2_RXEN	(1<<1)	/* Receiver enabled */
#define UCR2_SRST	(1<<0)	/* SW reset */
#define UCR3_DTREN	(1<<13) /* DTR interrupt enable */
#define UCR3_PARERREN	(1<<12) /* Parity enable */
#define UCR3_FRAERREN	(1<<11) /* Frame error interrupt enable */
#define UCR3_DSR	(1<<10) /* Data set ready */
#define UCR3_DCD	(1<<9)	/* Data carrier detect */
#define UCR3_RI		(1<<8)	/* Ring indicator */
#define UCR3_ADNIMP	(1<<7)	/* Autobaud Detection Not Improved */
#define UCR3_RXDSEN	(1<<6)	/* Receive status interrupt enable */
#define UCR3_AIRINTEN	(1<<5)	/* Async IR wake interrupt enable */
#define UCR3_AWAKEN	(1<<4)	/* Async wake interrupt enable */
#define IMX21_UCR3_RXDMUXSEL	(1<<2)	/* RXD Muxed Input Select */
#define UCR3_INVT	(1<<1)	/* Inverted Infrared transmission */
#define UCR3_BPEN	(1<<0)	/* Preset registers enable */
#define UCR4_CTSTL_SHF	10	/* CTS trigger level shift */
#define UCR4_CTSTL_MASK	0x3F	/* CTS trigger is 6 bits wide */
#define UCR4_INVR	(1<<9)	/* Inverted infrared reception */
#define UCR4_ENIRI	(1<<8)	/* Serial infrared interrupt enable */
#define UCR4_WKEN	(1<<7)	/* Wake interrupt enable */
#define UCR4_REF16	(1<<6)	/* Ref freq 16 MHz */
#define UCR4_IDDMAEN    (1<<6)  /* DMA IDLE Condition Detected */
#define UCR4_IRSC	(1<<5)	/* IR special case */
#define UCR4_TCEN	(1<<3)	/* Transmit complete interrupt enable */
#define UCR4_BKEN	(1<<2)	/* Break condition interrupt enable */
#define UCR4_OREN	(1<<1)	/* Receiver overrun interrupt enable */
#define UCR4_DREN	(1<<0)	/* Recv data ready interrupt enable */
#define UFCR_RXTL_SHF	0	/* Receiver trigger level shift */
#define UFCR_DCEDTE	(1<<6)	/* DCE/DTE mode select */
#define UFCR_RFDIV	(7<<7)	/* Reference freq divider mask */
#define UFCR_RFDIV_REG(x)	(((x) < 7 ? 6 - (x) : 6) << 7)
#define UFCR_TXTL_SHF	10	/* Transmitter trigger level shift */
#define USR1_PARITYERR	(1<<15) /* Parity error interrupt flag */
#define USR1_RTSS	(1<<14) /* RTS pin status */
#define USR1_TRDY	(1<<13) /* Transmitter ready interrupt/dma flag */
#define USR1_RTSD	(1<<12) /* RTS delta */
#define USR1_ESCF	(1<<11) /* Escape seq interrupt flag */
#define USR1_FRAMERR	(1<<10) /* Frame error interrupt flag */
#define USR1_RRDY	(1<<9)	 /* Receiver ready interrupt/dma flag */
#define USR1_AGTIM	(1<<8)   /* Ageing timer interrfupt flag */
#define USR1_TIMEOUT	(1<<7)	 /* Receive timeout interrupt status */
#define USR1_RXDS	 (1<<6)	 /* Receiver idle interrupt flag */
#define USR1_AIRINT	 (1<<5)	 /* Async IR wake interrupt flag */
#define USR1_AWAKE	 (1<<4)	 /* Aysnc wake interrupt flag */
#define USR2_ADET	 (1<<15) /* Auto baud rate detect complete */
#define USR2_TXFE	 (1<<14) /* Transmit buffer FIFO empty */
#define USR2_DTRF	 (1<<13) /* DTR edge interrupt flag */
#define USR2_IDLE	 (1<<12) /* Idle condition */
#define USR2_IRINT	 (1<<8)	 /* Serial infrared interrupt flag */
#define USR2_WAKE	 (1<<7)	 /* Wake */
#define USR2_RTSF	 (1<<4)	 /* RTS edge interrupt flag */
#define USR2_TXDC	 (1<<3)	 /* Transmitter complete */
#define USR2_BRCD	 (1<<2)	 /* Break condition */
#define USR2_ORE	(1<<1)	 /* Overrun error */
#define USR2_RDR	(1<<0)	 /* Recv data ready */
#define UTS_FRCPERR	(1<<13) /* Force parity error */
#define UTS_LOOP	(1<<12)	 /* Loop tx and rx */
#define UTS_TXEMPTY	 (1<<6)	 /* TxFIFO empty */
#define UTS_RXEMPTY	 (1<<5)	 /* RxFIFO empty */
#define UTS_TXFULL	 (1<<4)	 /* TxFIFO full */
#define UTS_RXFULL	 (1<<3)	 /* RxFIFO full */
#define UTS_SOFTRST	 (1<<0)	 /* Software reset */

/* We've been assigned a range on the "Low-density serial ports" major */
#define SERIAL_IMX_MAJOR	207
#define MINOR_START		16
#define DEV_NAME		"ttymxc"

/*
 * This determines how often we check the modem status signals
 * for any change.  They generally aren't connected to an IRQ
 * so we have to poll them.  We also check immediately before
 * filling the TX fifo incase CTS has been dropped.
 */
#define MCTRL_TIMEOUT	(250*HZ/1000)

#define DRIVER_NAME "IMX-uart"

#define UART_NR 8
#define IMX_RXBD_NUM 20

/* i.mx21 type uart runs on all i.mx except i.mx1 */
enum imx_uart_type {
	IMX1_UART,
	IMX21_UART,
	IMX6Q_UART,
};

/* device type dependent stuff */
struct imx_uart_data {
	unsigned uts_reg;
	enum imx_uart_type devtype;
};

struct imx_dma_bufinfo {
	bool filled;
	unsigned int rx_bytes;
};

struct imx_dma_rxbuf {
	unsigned int		periods;
	unsigned int		period_len;
	unsigned int		buf_len;

	void			*buf;
	dma_addr_t		dmaaddr;
	unsigned int		cur_idx;
	unsigned int		last_completed_idx;
	struct imx_dma_bufinfo	buf_info[IMX_RXBD_NUM];
};

struct imx_port {
	struct uart_port	port;
	struct timer_list	timer;
	unsigned int		old_status;
	int			txirq, rxirq, rtsirq;
	unsigned int		have_rtscts:1;
	unsigned int		dte_mode:1;
	unsigned int		use_irda:1;
	unsigned int		irda_inv_rx:1;
	unsigned int		irda_inv_tx:1;
	unsigned int		pwr_en_gpio;
	unsigned int		pwr_en_act_low:1;
	unsigned short		trcv_delay; /* transceiver delay */
	struct clk		*clk_ipg;
	struct clk		*clk_per;
	const struct imx_uart_data *devdata;

	/* DMA fields */
	unsigned int		dma_is_inited:1;
	unsigned int		dma_is_enabled:1;
	unsigned int		dma_is_rxing:1;
	unsigned int		dma_is_txing:1;
	struct dma_chan		*dma_chan_rx, *dma_chan_tx;
	struct scatterlist	tx_sgl[2];
	struct imx_dma_rxbuf	rx_buf;
	unsigned int		tx_bytes;
	unsigned int		dma_tx_nents;
	struct delayed_work	tsk_dma_tx;
	struct work_struct	tsk_dma_rx;
	wait_queue_head_t	dma_wait;
<<<<<<< HEAD

	/* RS-485 */
	struct serial_rs485	rs485;
	unsigned int		bit_usec;
=======
	unsigned int            saved_reg[11];
#define DMA_TX_IS_WORKING 1
	unsigned long		flags;
>>>>>>> 825dd90e
};

struct imx_port_ucrs {
	unsigned int	ucr1;
	unsigned int	ucr2;
	unsigned int	ucr3;
};

#ifdef CONFIG_IRDA
#define USE_IRDA(sport)	((sport)->use_irda)
#else
#define USE_IRDA(sport)	(0)
#endif

#define RS485_ENABLED(sport)	(sport->rs485.flags & SER_RS485_ENABLED)
#define RS485_HALFDUPLEX(sport)	\
	(RS485_ENABLED(sport) && !(sport->rs485.flags & SER_RS485_RX_DURING_TX))

static struct imx_uart_data imx_uart_devdata[] = {
	[IMX1_UART] = {
		.uts_reg = IMX1_UTS,
		.devtype = IMX1_UART,
	},
	[IMX21_UART] = {
		.uts_reg = IMX21_UTS,
		.devtype = IMX21_UART,
	},
	[IMX6Q_UART] = {
		.uts_reg = IMX21_UTS,
		.devtype = IMX6Q_UART,
	},
};

static struct platform_device_id imx_uart_devtype[] = {
	{
		.name = "imx1-uart",
		.driver_data = (kernel_ulong_t) &imx_uart_devdata[IMX1_UART],
	}, {
		.name = "imx21-uart",
		.driver_data = (kernel_ulong_t) &imx_uart_devdata[IMX21_UART],
	}, {
		.name = "imx6q-uart",
		.driver_data = (kernel_ulong_t) &imx_uart_devdata[IMX6Q_UART],
	}, {
		/* sentinel */
	}
};
MODULE_DEVICE_TABLE(platform, imx_uart_devtype);

static struct of_device_id imx_uart_dt_ids[] = {
	{ .compatible = "fsl,imx6q-uart", .data = &imx_uart_devdata[IMX6Q_UART], },
	{ .compatible = "fsl,imx1-uart", .data = &imx_uart_devdata[IMX1_UART], },
	{ .compatible = "fsl,imx21-uart", .data = &imx_uart_devdata[IMX21_UART], },
	{ /* sentinel */ }
};
MODULE_DEVICE_TABLE(of, imx_uart_dt_ids);

static inline unsigned uts_reg(struct imx_port *sport)
{
	return sport->devdata->uts_reg;
}

static inline int is_imx1_uart(struct imx_port *sport)
{
	return sport->devdata->devtype == IMX1_UART;
}

static inline int is_imx21_uart(struct imx_port *sport)
{
	return sport->devdata->devtype == IMX21_UART;
}

static inline int is_imx6q_uart(struct imx_port *sport)
{
	return sport->devdata->devtype == IMX6Q_UART;
}
/*
 * Save and restore functions for UCR1, UCR2 and UCR3 registers
 */
#if defined(CONFIG_CONSOLE_POLL) || defined(CONFIG_SERIAL_IMX_CONSOLE)
static void imx_port_ucrs_save(struct uart_port *port,
			       struct imx_port_ucrs *ucr)
{
	/* save control registers */
	ucr->ucr1 = readl(port->membase + UCR1);
	ucr->ucr2 = readl(port->membase + UCR2);
	ucr->ucr3 = readl(port->membase + UCR3);
}

static void imx_port_ucrs_restore(struct uart_port *port,
				  struct imx_port_ucrs *ucr)
{
	/* restore control registers */
	writel(ucr->ucr1, port->membase + UCR1);
	writel(ucr->ucr2, port->membase + UCR2);
	writel(ucr->ucr3, port->membase + UCR3);
}
#endif

/*
 * Handle any change of modem status signal since we were last called.
 */
static void imx_mctrl_check(struct imx_port *sport)
{
	unsigned int status, changed;

	status = sport->port.ops->get_mctrl(&sport->port);
	changed = status ^ sport->old_status;

	if (changed == 0)
		return;

	sport->old_status = status;

	if (changed & TIOCM_RI)
		sport->port.icount.rng++;
	if (changed & TIOCM_DSR)
		sport->port.icount.dsr++;
	if (changed & TIOCM_CAR)
		uart_handle_dcd_change(&sport->port, status & TIOCM_CAR);
	if (changed & TIOCM_CTS)
		uart_handle_cts_change(&sport->port, status & TIOCM_CTS);

	wake_up_interruptible(&sport->port.state->port.delta_msr_wait);
}

/*
 * This is our per-port timeout handler, for checking the
 * modem status signals.
 */
static void imx_timeout(unsigned long data)
{
	struct imx_port *sport = (struct imx_port *)data;
	unsigned long flags;

	if (sport->port.state) {
		spin_lock_irqsave(&sport->port.lock, flags);
		imx_mctrl_check(sport);
		spin_unlock_irqrestore(&sport->port.lock, flags);

		mod_timer(&sport->timer, jiffies + MCTRL_TIMEOUT);
	}
}

static inline void toggle_rts(struct imx_port *sport, int value)
{
	unsigned long temp;

	/* On the i.MX6 it's CTS the output line which will control the RS485.
	 * Also notice the CTS bit in UCR2 has inverted polarity:
	 *  CTS = 0 sets the CTS_B pin high
	 *  CTS = 1 sets the CTS_B pin low
	 */
	temp = readl(sport->port.membase + UCR2);
	if (value)
		temp &= ~UCR2_CTS;
	else
		temp |= UCR2_CTS;
	writel(temp, sport->port.membase + UCR2);
}

static inline void imx_rs485_xmit_enable(struct imx_port *sport)
{
	unsigned int rts_active =
			(sport->rs485.flags & SER_RS485_RTS_ON_SEND) ? 1 : 0;

	toggle_rts(sport, rts_active);

	/* Delay before send */
	if (sport->rs485.delay_rts_before_send)
		mdelay(sport->rs485.delay_rts_before_send);
}

static inline void imx_rs485_xmit_disable(struct imx_port *sport)
{
	unsigned int rts_inactive =
			(sport->rs485.flags & SER_RS485_RTS_AFTER_SEND) ? 1 : 0;

	/* Delay after send */
	if (sport->rs485.delay_rts_after_send)
		mdelay(sport->rs485.delay_rts_after_send);

	toggle_rts(sport, rts_inactive);
}

/*
 * interrupts disabled on entry
 */
static void imx_stop_tx(struct uart_port *port)
{
	struct imx_port *sport = (struct imx_port *)port;
	unsigned long temp;

	if (USE_IRDA(sport) || RS485_ENABLED(sport)) {
		/* half duplex - wait for end of transmission */
		int n = 256;
		unsigned long expire = jiffies + sport->port.timeout;

		while ((--n > 0) &&
		      !(readl(sport->port.membase + USR2) & USR2_TXDC)) {
			/* To avoid TXDC triggering in between characters
			 * we must wait at least the time it takes to transfer
			 * one bit at the programmed baudrate.
			 */
			if (time_after(jiffies, expire))
				break;
			udelay(sport->bit_usec);
			barrier();
		}
		/*
		 * irda transceiver - wait a bit more to avoid
		 * cutoff, hardware dependent
		 */
		if (USE_IRDA(sport))
			udelay(sport->trcv_delay);

		if (RS485_ENABLED(sport))
			imx_rs485_xmit_disable(sport);

		/*
		 * half duplex - reactivate receive mode,
		 * flush receive pipe echo crap
		 */
		if (readl(sport->port.membase + USR2) & USR2_TXDC) {
			temp = readl(sport->port.membase + UCR1);
			temp &= ~(UCR1_TXMPTYEN | UCR1_TRDYEN);
			writel(temp, sport->port.membase + UCR1);

			temp = readl(sport->port.membase + UCR4);
			temp &= ~(UCR4_TCEN);
			writel(temp, sport->port.membase + UCR4);

			while (readl(sport->port.membase + URXD0) &
			       URXD_CHARRDY)
				barrier();

			temp = readl(sport->port.membase + UCR1);
			temp |= UCR1_RRDYEN;
			writel(temp, sport->port.membase + UCR1);

			temp = readl(sport->port.membase + UCR4);
			temp |= UCR4_DREN;
			writel(temp, sport->port.membase + UCR4);
		}
		return;
	}

	/*
	 * We are maybe in the SMP context, so if the DMA TX thread is running
	 * on other cpu, we have to wait for it to finish.
	 */
	if (sport->dma_is_enabled && sport->dma_is_txing)
		return;

	temp = readl(sport->port.membase + UCR1);
	writel(temp & ~UCR1_TXMPTYEN, sport->port.membase + UCR1);
}

/*
 * interrupts disabled on entry
 */
static void imx_stop_rx(struct uart_port *port)
{
	struct imx_port *sport = (struct imx_port *)port;
	unsigned long temp;

	if (sport->dma_is_enabled && sport->dma_is_rxing) {
		if (sport->port.suspended) {
			dmaengine_terminate_all(sport->dma_chan_rx);
			sport->dma_is_rxing = 0;
		} else {
			return;
		}
	}

	temp = readl(sport->port.membase + UCR2);
	writel(temp & ~UCR2_RXEN, sport->port.membase + UCR2);

	/* disable the `Receiver Ready Interrrupt` */
	temp = readl(sport->port.membase + UCR1);
	writel(temp & ~UCR1_RRDYEN, sport->port.membase + UCR1);
}

/*
 * Set the modem control timer to fire immediately.
 */
static void imx_enable_ms(struct uart_port *port)
{
	struct imx_port *sport = (struct imx_port *)port;

	mod_timer(&sport->timer, jiffies);
}

static inline void imx_transmit_buffer(struct imx_port *sport)
{
	struct circ_buf *xmit = &sport->port.state->xmit;

	/* RS-485: Activate RTS */
	if (RS485_ENABLED(sport))
		imx_rs485_xmit_enable(sport);

	while (!uart_circ_empty(xmit) &&
			!(readl(sport->port.membase + uts_reg(sport))
				& UTS_TXFULL)) {
		/* send xmit->buf[xmit->tail]
		 * out the port here */
		writel(xmit->buf[xmit->tail], sport->port.membase + URTX0);
		xmit->tail = (xmit->tail + 1) & (UART_XMIT_SIZE - 1);
		sport->port.icount.tx++;
	}

	if (uart_circ_chars_pending(xmit) < WAKEUP_CHARS)
		uart_write_wakeup(&sport->port);

	if (uart_circ_empty(xmit))
		imx_stop_tx(&sport->port);
}

static void dma_tx_callback(void *data)
{
	struct imx_port *sport = data;
	struct scatterlist *sgl = &sport->tx_sgl[0];
	struct circ_buf *xmit = &sport->port.state->xmit;
	unsigned long flags;

	dma_unmap_sg(sport->port.dev, sgl, sport->dma_tx_nents, DMA_TO_DEVICE);

	sport->dma_is_txing = 0;

	/* update the stat */
	spin_lock_irqsave(&sport->port.lock, flags);
	xmit->tail = (xmit->tail + sport->tx_bytes) & (UART_XMIT_SIZE - 1);
	sport->port.icount.tx += sport->tx_bytes;
	spin_unlock_irqrestore(&sport->port.lock, flags);

	dev_dbg(sport->port.dev, "we finish the TX DMA.\n");

	clear_bit(DMA_TX_IS_WORKING, &sport->flags);
	smp_mb__after_clear_bit();
	uart_write_wakeup(&sport->port);

	schedule_delayed_work(&sport->tsk_dma_tx, msecs_to_jiffies(1));

	if (waitqueue_active(&sport->dma_wait)) {
		wake_up(&sport->dma_wait);
		dev_dbg(sport->port.dev, "exit in %s.\n", __func__);
		return;
	}
}

static void dma_tx_work(struct work_struct *w)
{
	struct delayed_work *delay_work = to_delayed_work(w);
	struct imx_port *sport = container_of(delay_work, struct imx_port, tsk_dma_tx);
	struct circ_buf *xmit = &sport->port.state->xmit;
	struct scatterlist *sgl = sport->tx_sgl;
	struct dma_async_tx_descriptor *desc;
	struct dma_chan	*chan = sport->dma_chan_tx;
	struct device *dev = sport->port.dev;
	unsigned long flags;
	int ret;

	if (test_and_set_bit(DMA_TX_IS_WORKING, &sport->flags))
		return;

	spin_lock_irqsave(&sport->port.lock, flags);
	sport->tx_bytes = uart_circ_chars_pending(xmit);

	if (sport->tx_bytes > 0) {
		if (xmit->tail > xmit->head && xmit->head > 0) {
			sport->dma_tx_nents = 2;
			sg_init_table(sgl, 2);
			sg_set_buf(sgl, xmit->buf + xmit->tail,
					UART_XMIT_SIZE - xmit->tail);
			sg_set_buf(sgl + 1, xmit->buf, xmit->head);
		} else {
			sport->dma_tx_nents = 1;
			sg_init_one(sgl, xmit->buf + xmit->tail, sport->tx_bytes);
		}
		spin_unlock_irqrestore(&sport->port.lock, flags);

		ret = dma_map_sg(dev, sgl, sport->dma_tx_nents, DMA_TO_DEVICE);
		if (ret == 0) {
			dev_err(dev, "DMA mapping error for TX.\n");
			goto err_out;
		}
		desc = dmaengine_prep_slave_sg(chan, sgl, sport->dma_tx_nents,
						DMA_MEM_TO_DEV, DMA_PREP_INTERRUPT);
		if (!desc) {
			dev_err(dev, "We cannot prepare for the TX slave dma!\n");
			goto err_out;
		}
		desc->callback = dma_tx_callback;
		desc->callback_param = sport;

		dev_dbg(dev, "TX: prepare to send %lu bytes by DMA.\n",
				uart_circ_chars_pending(xmit));
		/* fire it */
		sport->dma_is_txing = 1;
		dmaengine_submit(desc);
		dma_async_issue_pending(chan);
		return;
	}
	spin_unlock_irqrestore(&sport->port.lock, flags);
err_out:
	clear_bit(DMA_TX_IS_WORKING, &sport->flags);
	smp_mb__after_clear_bit();
}

/*
 * interrupts disabled on entry
 */
static void imx_start_tx(struct uart_port *port)
{
	struct imx_port *sport = (struct imx_port *)port;
	unsigned long temp;

	if (uart_circ_empty(&port->state->xmit))
		return;

	if (USE_IRDA(sport) || RS485_HALFDUPLEX(sport)) {
		/* half duplex in IrDA mode or RS-485 half-duplex;
		 * have to disable receive mode */
		temp = readl(sport->port.membase + UCR4);
		temp &= ~(UCR4_DREN);
		writel(temp, sport->port.membase + UCR4);

		temp = readl(sport->port.membase + UCR1);
		temp &= ~(UCR1_RRDYEN);
		writel(temp, sport->port.membase + UCR1);
	}
	/* Clear any pending ORE flag before enabling interrupt */
	temp = readl(sport->port.membase + USR2);
	writel(temp | USR2_ORE, sport->port.membase + USR2);

	temp = readl(sport->port.membase + UCR4);
	temp |= UCR4_OREN;
	writel(temp, sport->port.membase + UCR4);

	if (!sport->dma_is_enabled) {
		temp = readl(sport->port.membase + UCR1);
		writel(temp | UCR1_TXMPTYEN, sport->port.membase + UCR1);
	}

	if (!sport->dma_is_enabled) {
		temp = readl(sport->port.membase + UCR1);
		writel(temp | UCR1_TXMPTYEN, sport->port.membase + UCR1);
	}

	if (USE_IRDA(sport) || RS485_HALFDUPLEX(sport)) {
		temp = readl(sport->port.membase + UCR1);
		temp |= UCR1_TRDYEN;
		writel(temp, sport->port.membase + UCR1);

		temp = readl(sport->port.membase + UCR4);
		temp |= UCR4_TCEN;
		writel(temp, sport->port.membase + UCR4);
	}

	if (sport->dma_is_enabled) {
		schedule_delayed_work(&sport->tsk_dma_tx, 0);
		return;
	}

	if (readl(sport->port.membase + uts_reg(sport)) & UTS_TXEMPTY)
		imx_transmit_buffer(sport);
}

static irqreturn_t imx_rtsint(int irq, void *dev_id)
{
	struct imx_port *sport = dev_id;
	unsigned int val;
	unsigned long flags;

	spin_lock_irqsave(&sport->port.lock, flags);

	writel(USR1_RTSD, sport->port.membase + USR1);
	val = readl(sport->port.membase + USR1) & USR1_RTSS;
	uart_handle_cts_change(&sport->port, !!val);
	wake_up_interruptible(&sport->port.state->port.delta_msr_wait);

	spin_unlock_irqrestore(&sport->port.lock, flags);
	return IRQ_HANDLED;
}

static irqreturn_t imx_txint(int irq, void *dev_id)
{
	struct imx_port *sport = dev_id;
	struct circ_buf *xmit = &sport->port.state->xmit;
	unsigned long flags;

	spin_lock_irqsave(&sport->port.lock, flags);
	if (sport->port.x_char) {
		/* Send next char */
		writel(sport->port.x_char, sport->port.membase + URTX0);
		goto out;
	}

	if (uart_circ_empty(xmit) || uart_tx_stopped(&sport->port)) {
		imx_stop_tx(&sport->port);
		goto out;
	}

	imx_transmit_buffer(sport);

	if (uart_circ_chars_pending(xmit) < WAKEUP_CHARS)
		uart_write_wakeup(&sport->port);

out:
	spin_unlock_irqrestore(&sport->port.lock, flags);
	return IRQ_HANDLED;
}

static irqreturn_t imx_rxint(int irq, void *dev_id)
{
	struct imx_port *sport = dev_id;
	unsigned int rx, flg, ignored = 0;
	struct tty_port *port = &sport->port.state->port;
	unsigned long flags, temp;

	spin_lock_irqsave(&sport->port.lock, flags);

	while (readl(sport->port.membase + USR2) & USR2_RDR) {
		flg = TTY_NORMAL;
		sport->port.icount.rx++;

		rx = readl(sport->port.membase + URXD0);

		temp = readl(sport->port.membase + USR2);
		if (temp & USR2_BRCD) {
			writel(USR2_BRCD, sport->port.membase + USR2);
			if (uart_handle_break(&sport->port))
				continue;
		}

		if (uart_handle_sysrq_char(&sport->port, (unsigned char)rx))
			continue;

		if (unlikely(rx & URXD_ERR)) {
			if (rx & URXD_BRK)
				sport->port.icount.brk++;
			else if (rx & URXD_PRERR)
				sport->port.icount.parity++;
			else if (rx & URXD_FRMERR)
				sport->port.icount.frame++;
			if (rx & URXD_OVRRUN)
				sport->port.icount.overrun++;

			if (rx & sport->port.ignore_status_mask) {
				if (++ignored > 100)
					goto out;
				continue;
			}

			rx &= sport->port.read_status_mask;

			if (rx & URXD_BRK)
				flg = TTY_BREAK;
			else if (rx & URXD_PRERR)
				flg = TTY_PARITY;
			else if (rx & URXD_FRMERR)
				flg = TTY_FRAME;
			if (rx & URXD_OVRRUN)
				flg = TTY_OVERRUN;

#ifdef SUPPORT_SYSRQ
			sport->port.sysrq = 0;
#endif
		}

		tty_insert_flip_char(port, rx, flg);
	}

out:
	spin_unlock_irqrestore(&sport->port.lock, flags);
	tty_flip_buffer_push(port);
	return IRQ_HANDLED;
}

static irqreturn_t imx_int(int irq, void *dev_id)
{
	struct imx_port *sport = dev_id;
	unsigned int sts;
	unsigned int sts2;

	sts = readl(sport->port.membase + USR1);

	if ((sts & USR1_RRDY || sts & USR1_AGTIM) &&
		!sport->dma_is_enabled) {
		if (sts & USR1_AGTIM)
			writel(USR1_AGTIM, sport->port.membase + USR1);
		imx_rxint(irq, dev_id);
	}

	if (sts & USR1_TRDY &&
			readl(sport->port.membase + UCR1) & UCR1_TXMPTYEN)
		imx_txint(irq, dev_id);

	if (sts & USR1_RTSD)
		imx_rtsint(irq, dev_id);

	if (sts & USR1_AWAKE)
		writel(USR1_AWAKE, sport->port.membase + USR1);

	if (sts & USR1_AIRINT)
		writel(USR1_AIRINT, sport->port.membase + USR1);

	sts2 = readl(sport->port.membase + USR2);
	if (sts2 & USR2_ORE) {
		dev_err(sport->port.dev, "Rx FIFO overrun\n");
		sport->port.icount.overrun++;
		writel(sts2 | USR2_ORE, sport->port.membase + USR2);
	}

	return IRQ_HANDLED;
}

/*
 * Return TIOCSER_TEMT when transmitter is not busy.
 */
static unsigned int imx_tx_empty(struct uart_port *port)
{
	struct imx_port *sport = (struct imx_port *)port;
	unsigned int ret;

	ret = (readl(sport->port.membase + USR2) & USR2_TXDC) ?  TIOCSER_TEMT : 0;

	/* If the TX DMA is working, return 0. */
	if (sport->dma_is_enabled && sport->dma_is_txing)
		ret = 0;

	return ret;
}

/*
 * We have a modem side uart, so the meanings of RTS and CTS are inverted.
 */
static unsigned int imx_get_mctrl(struct uart_port *port)
{
	struct imx_port *sport = (struct imx_port *)port;
	unsigned int tmp = TIOCM_DSR | TIOCM_CAR;

	if (readl(sport->port.membase + USR1) & USR1_RTSS)
		tmp |= TIOCM_CTS;

	if (readl(sport->port.membase + UCR2) & UCR2_CTS)
		tmp |= TIOCM_RTS;

	if (readl(sport->port.membase + uts_reg(sport)) & UTS_LOOP)
		tmp |= TIOCM_LOOP;

	return tmp;
}

static void imx_set_mctrl(struct uart_port *port, unsigned int mctrl)
{
	struct imx_port *sport = (struct imx_port *)port;
	unsigned long temp;

<<<<<<< HEAD
	temp = readl(sport->port.membase + UCR2);

	/* Only allow external control of CTS if RS-485 is not enabled */
	if (!RS485_ENABLED(sport)) {
		if (mctrl & TIOCM_RTS) {
			/*
			 * Return to hardware-driven hardware flow control
			 * if the option is enabled
			 */
			if (sport->have_rtscts) {
				temp |= UCR2_CTSC;
			} else {
				temp |= UCR2_CTS;
				temp &= ~UCR2_CTSC;
			}
		} else {
			temp &= ~(UCR2_CTS | UCR2_CTSC);
		}
	}
=======
	temp = readl(sport->port.membase + UCR2) & ~(UCR2_CTS | UCR2_CTSC);
	if (mctrl & TIOCM_RTS)
		temp |= UCR2_CTS | UCR2_CTSC;
>>>>>>> 825dd90e

	writel(temp, sport->port.membase + UCR2);

	temp = readl(sport->port.membase + uts_reg(sport)) & ~UTS_LOOP;
	if (mctrl & TIOCM_LOOP)
		temp |= UTS_LOOP;
	writel(temp, sport->port.membase + uts_reg(sport));
}

/*
 * Interrupts always disabled.
 */
static void imx_break_ctl(struct uart_port *port, int break_state)
{
	struct imx_port *sport = (struct imx_port *)port;
	unsigned long flags, temp;

	spin_lock_irqsave(&sport->port.lock, flags);

	temp = readl(sport->port.membase + UCR1) & ~UCR1_SNDBRK;

	if (break_state != 0)
		temp |= UCR1_SNDBRK;

	writel(temp, sport->port.membase + UCR1);

	spin_unlock_irqrestore(&sport->port.lock, flags);
}

#define TXTL 2 /* reset default */
#define RXTL 1 /* For console port */
#define RXTL_UART 16 /* For uart */

static int imx_setup_ufcr(struct imx_port *sport, unsigned int mode)
{
	unsigned int val;
	unsigned int rx_fifo_trig;

	if (uart_console(&sport->port))
		rx_fifo_trig = RXTL;
	else
		rx_fifo_trig = RXTL_UART;

	/* set receiver / transmitter trigger level */
	val = readl(sport->port.membase + UFCR) & (UFCR_RFDIV | UFCR_DCEDTE);
	val |= TXTL << UFCR_TXTL_SHF | rx_fifo_trig;
	writel(val, sport->port.membase + UFCR);
	return 0;
}

#define RX_BUF_SIZE	(PAGE_SIZE)
static int start_rx_dma(struct imx_port *sport);

static void dma_rx_push_data(struct imx_port *sport, struct tty_struct *tty,
				unsigned int start, unsigned int end)
{
	unsigned int i;
	struct tty_port *port = &sport->port.state->port;

	for (i = start; i < end; i++) {
		if (sport->rx_buf.buf_info[i].filled) {
			tty_insert_flip_string(port, sport->rx_buf.buf + (i
					* RX_BUF_SIZE), sport->rx_buf.buf_info[i].rx_bytes);
			tty_flip_buffer_push(port);
			sport->rx_buf.buf_info[i].filled = false;
			sport->rx_buf.last_completed_idx++;
			sport->rx_buf.last_completed_idx %= IMX_RXBD_NUM;
			sport->port.icount.rx += sport->rx_buf.buf_info[i].rx_bytes;
		}
	}
}

static void dma_rx_work(struct work_struct *w)
{
	struct imx_port *sport = container_of(w, struct imx_port, tsk_dma_rx);
	struct tty_struct *tty = sport->port.state->port.tty;
	unsigned int cur_idx = sport->rx_buf.cur_idx;

	if (sport->rx_buf.last_completed_idx < cur_idx) {
		dma_rx_push_data(sport, tty, sport->rx_buf.last_completed_idx + 1, cur_idx);
	} else if (sport->rx_buf.last_completed_idx == (IMX_RXBD_NUM - 1)) {
		dma_rx_push_data(sport, tty, 0, cur_idx);
	} else {
		dma_rx_push_data(sport, tty, sport->rx_buf.last_completed_idx + 1,
					IMX_RXBD_NUM);
		dma_rx_push_data(sport, tty, 0, cur_idx);
	}
}

static void imx_rx_dma_done(struct imx_port *sport)
{
	sport->dma_is_rxing = 0;

	/* Is the shutdown waiting for us? */
	if (waitqueue_active(&sport->dma_wait))
		wake_up(&sport->dma_wait);
}

/*
 * There are three kinds of RX DMA interrupts(such as in the MX6Q):
 *   [1] the RX DMA buffer is full.
 *   [2] the Aging timer expires(wait for 8 bytes long)
 *   [3] the Idle Condition Detect(enabled the UCR4_IDDMAEN).
 *
 * The [2] is trigger when a character was been sitting in the FIFO
 * meanwhile [3] can wait for 32 bytes long when the RX line is
 * on IDLE state and RxFIFO is empty.
 */
static void dma_rx_callback(void *data)
{
	struct imx_port *sport = data;
	struct dma_chan	*chan = sport->dma_chan_rx;
	struct tty_struct *tty = sport->port.state->port.tty;
	struct dma_tx_state state;
	enum dma_status status;
	unsigned int count;

	/* If we have finish the reading. we will not accept any more data. */
	if (tty->closing) {
		imx_rx_dma_done(sport);
		return;
	}

	status = dmaengine_tx_status(chan, (dma_cookie_t)0, &state);
	count = RX_BUF_SIZE - state.residue;
	sport->rx_buf.buf_info[sport->rx_buf.cur_idx].filled = true;
	sport->rx_buf.buf_info[sport->rx_buf.cur_idx].rx_bytes = count;
	sport->rx_buf.cur_idx++;
	sport->rx_buf.cur_idx %= IMX_RXBD_NUM;
	dev_dbg(sport->port.dev, "We get %d bytes.\n", count);

	if (sport->rx_buf.cur_idx == sport->rx_buf.last_completed_idx)
		dev_err(sport->port.dev, "overwrite!\n");

	if (count)
		schedule_work(&sport->tsk_dma_rx);
}

static int start_rx_dma(struct imx_port *sport)
{
	struct dma_chan	*chan = sport->dma_chan_rx;
	struct dma_async_tx_descriptor *desc;

	sport->rx_buf.periods = IMX_RXBD_NUM;
	sport->rx_buf.period_len = RX_BUF_SIZE;
	sport->rx_buf.buf_len = IMX_RXBD_NUM * RX_BUF_SIZE;
	sport->rx_buf.cur_idx = 0;
	sport->rx_buf.last_completed_idx = -1;
	desc = dmaengine_prep_dma_cyclic(chan, sport->rx_buf.dmaaddr,
		sport->rx_buf.buf_len, sport->rx_buf.period_len,
		DMA_DEV_TO_MEM, DMA_PREP_INTERRUPT);
	if (!desc) {
		dev_err(sport->port.dev, "Prepare for the RX slave dma failed!\n");
		return -EINVAL;
	}

	desc->callback = dma_rx_callback;
	desc->callback_param = sport;

	dev_dbg(sport->port.dev, "RX: prepare for the DMA.\n");
	dmaengine_submit(desc);
	dma_async_issue_pending(chan);

	sport->dma_is_rxing = 1;
	return 0;
}

static void imx_uart_dma_exit(struct imx_port *sport)
{
	if (sport->dma_chan_rx) {
		dma_release_channel(sport->dma_chan_rx);
		sport->dma_chan_rx = NULL;

		dma_free_coherent(NULL, IMX_RXBD_NUM * RX_BUF_SIZE,
					(void *)sport->rx_buf.buf,
					sport->rx_buf.dmaaddr);
		sport->rx_buf.buf = NULL;
	}

	if (sport->dma_chan_tx) {
		dma_release_channel(sport->dma_chan_tx);
		sport->dma_chan_tx = NULL;
	}

	sport->dma_is_inited = 0;
}

static int imx_uart_dma_init(struct imx_port *sport)
{
	struct dma_slave_config slave_config = {};
	struct device *dev = sport->port.dev;
	int ret, i;

	/* Prepare for RX : */
	sport->dma_chan_rx = dma_request_slave_channel(dev, "rx");
	if (!sport->dma_chan_rx) {
		dev_dbg(dev, "cannot get the DMA channel.\n");
		ret = -EINVAL;
		goto err;
	}

	slave_config.direction = DMA_DEV_TO_MEM;
	slave_config.src_addr = sport->port.mapbase + URXD0;
	slave_config.src_addr_width = DMA_SLAVE_BUSWIDTH_1_BYTE;
	slave_config.src_maxburst = RXTL_UART;
	ret = dmaengine_slave_config(sport->dma_chan_rx, &slave_config);
	if (ret) {
		dev_err(dev, "error in RX dma configuration.\n");
		goto err;
	}

	sport->rx_buf.buf = dma_alloc_coherent(NULL, IMX_RXBD_NUM * RX_BUF_SIZE,
					&sport->rx_buf.dmaaddr, GFP_KERNEL);
	if (!sport->rx_buf.buf) {
		dev_err(dev, "cannot alloc DMA buffer.\n");
		ret = -ENOMEM;
		goto err;
	}

	for (i = 0; i < IMX_RXBD_NUM; i++) {
		sport->rx_buf.buf_info[i].rx_bytes = 0;
		sport->rx_buf.buf_info[i].filled = false;
	}

	/* Prepare for TX : */
	sport->dma_chan_tx = dma_request_slave_channel(dev, "tx");
	if (!sport->dma_chan_tx) {
		dev_err(dev, "cannot get the TX DMA channel!\n");
		ret = -EINVAL;
		goto err;
	}

	slave_config.direction = DMA_MEM_TO_DEV;
	slave_config.dst_addr = sport->port.mapbase + URTX0;
	slave_config.dst_addr_width = DMA_SLAVE_BUSWIDTH_1_BYTE;
	slave_config.dst_maxburst = TXTL;
	ret = dmaengine_slave_config(sport->dma_chan_tx, &slave_config);
	if (ret) {
		dev_err(dev, "error in TX dma configuration.");
		goto err;
	}

	sport->dma_is_inited = 1;

	return 0;
err:
	imx_uart_dma_exit(sport);
	return ret;
}

static void imx_enable_dma(struct imx_port *sport)
{
	unsigned long temp;

	init_waitqueue_head(&sport->dma_wait);
	sport->flags = 0;

	/* set UCR1 */
	temp = readl(sport->port.membase + UCR1);
	temp |= UCR1_RDMAEN | UCR1_TDMAEN | UCR1_ATDMAEN |
		/* wait for 32 idle frames for IDDMA interrupt */
		UCR1_ICD_REG(3);
	writel(temp, sport->port.membase + UCR1);

	/* set UCR4 */
	temp = readl(sport->port.membase + UCR4);
	temp |= UCR4_IDDMAEN;
	writel(temp, sport->port.membase + UCR4);

	sport->dma_is_enabled = 1;
}

static void imx_disable_dma(struct imx_port *sport)
{
	unsigned long temp;

	/* clear UCR1 */
	temp = readl(sport->port.membase + UCR1);
	temp &= ~(UCR1_RDMAEN | UCR1_TDMAEN | UCR1_ATDMAEN);
	writel(temp, sport->port.membase + UCR1);

	/* clear UCR2 */
	temp = readl(sport->port.membase + UCR2);
	temp &= ~(UCR2_CTSC | UCR2_CTS);
	writel(temp, sport->port.membase + UCR2);

	/* clear UCR4 */
	temp = readl(sport->port.membase + UCR4);
	temp &= ~UCR4_IDDMAEN;
	writel(temp, sport->port.membase + UCR4);

	sport->dma_is_enabled = 0;
}

static void imx_config_port_rs485(struct uart_port *port,
				  struct serial_rs485 *rs485conf)
{
	struct imx_port *sport = (struct imx_port *)port;
	unsigned long flags;
	unsigned int rts_inactive;

	/* disable interrupts while we work */
	spin_lock_irqsave(&sport->port.lock, flags);

	/* store new config */
	sport->rs485 = *rs485conf;

	/* always start with RTS disabled */
	rts_inactive =	(sport->rs485.flags & SER_RS485_RTS_AFTER_SEND) ? 1 : 0;
	toggle_rts(sport, rts_inactive);

	/* DMA must be disabled in RS-485 mode */
	if (RS485_ENABLED(sport) && sport->dma_is_enabled) {
		/* We have to wait for the DMA to finish. */
		wait_event(sport->dma_wait, !sport->dma_is_rxing &&
			   !sport->dma_is_txing);
		imx_stop_rx(port);
		imx_disable_dma(sport);
		imx_uart_dma_exit(sport);
	}

	spin_unlock_irqrestore(&sport->port.lock, flags);
}

/* half the RX buffer size */
#define CTSTL 16

static int imx_startup(struct uart_port *port)
{
	struct imx_port *sport = (struct imx_port *)port;
	int retval, i;
	unsigned long flags, temp;

	retval = clk_prepare_enable(sport->clk_per);
	if (retval)
		goto error_out1;
	retval = clk_prepare_enable(sport->clk_ipg);
	if (retval) {
		clk_disable_unprepare(sport->clk_per);
		goto error_out1;
	}

	imx_setup_ufcr(sport, 0);

	/* disable the DREN bit (Data Ready interrupt enable) before
	 * requesting IRQs
	 */
	temp = readl(sport->port.membase + UCR4);

	if (USE_IRDA(sport))
		temp |= UCR4_IRSC;

	/* set the trigger level for CTS */
	temp &= ~(UCR4_CTSTL_MASK << UCR4_CTSTL_SHF);
	temp |= CTSTL << UCR4_CTSTL_SHF;

	writel(temp & ~UCR4_DREN, sport->port.membase + UCR4);

	/* Reset fifo's and state machines */
	i = 100;

	temp = readl(sport->port.membase + UCR2);
	temp &= ~UCR2_SRST;
	writel(temp, sport->port.membase + UCR2);

	while (!(readl(sport->port.membase + UCR2) & UCR2_SRST) && (--i > 0))
		udelay(1);

	/*
	 * Allocate the IRQ(s) i.MX1 has three interrupts whereas later
	 * chips only have one interrupt.
	 */
	if (sport->txirq > 0) {
		retval = request_irq(sport->rxirq, imx_rxint, 0,
				     dev_name(port->dev), sport);
		if (retval)
			goto error_out1;

		retval = request_irq(sport->txirq, imx_txint, 0,
				     dev_name(port->dev), sport);
		if (retval)
			goto error_out2;

		/* do not use RTS IRQ on IrDA or RS-485 */
		if (!USE_IRDA(sport) && !RS485_ENABLED(sport)) {
			retval = request_irq(sport->rtsirq, imx_rtsint, 0,
					     dev_name(port->dev), sport);
			if (retval)
				goto error_out3;
		}
	} else {
		retval = request_irq(sport->port.irq, imx_int, 0,
				     dev_name(port->dev), sport);
		if (retval) {
			free_irq(sport->port.irq, sport);
			goto error_out1;
		}
	}

	/* Can we enable the DMA support? */
	if (is_imx6q_uart(sport) && !uart_console(port)
		&& !sport->dma_is_inited)
		imx_uart_dma_init(sport);

	if (sport->dma_is_inited) {
		INIT_DELAYED_WORK(&sport->tsk_dma_tx, dma_tx_work);
		INIT_WORK(&sport->tsk_dma_rx, dma_rx_work);
	}

	spin_lock_irqsave(&sport->port.lock, flags);
	/*
	 * Finally, clear and enable interrupts
	 */
	writel(USR1_RTSD, sport->port.membase + USR1);

	temp = readl(sport->port.membase + UCR1);
	if (!sport->dma_is_inited)
		temp |= UCR1_RRDYEN;
	temp |= UCR1_RTSDEN | UCR1_UARTEN;

	if (USE_IRDA(sport)) {
		temp |= UCR1_IREN;
		temp &= ~(UCR1_RTSDEN);
	}

	writel(temp, sport->port.membase + UCR1);

	temp = readl(sport->port.membase + UCR2);
	temp |= (UCR2_RXEN | UCR2_TXEN);
	if (!sport->have_rtscts)
		temp |= UCR2_IRTS;
	writel(temp, sport->port.membase + UCR2);

	if (!is_imx1_uart(sport)) {
		temp = readl(sport->port.membase + UCR3);
		temp |= IMX21_UCR3_RXDMUXSEL | UCR3_ADNIMP;
		writel(temp, sport->port.membase + UCR3);
	}

	if (USE_IRDA(sport)) {
		temp = readl(sport->port.membase + UCR4);
		if (sport->irda_inv_rx)
			temp |= UCR4_INVR;
		else
			temp &= ~(UCR4_INVR);
		writel(temp | UCR4_DREN, sport->port.membase + UCR4);

		temp = readl(sport->port.membase + UCR3);
		if (sport->irda_inv_tx)
			temp |= UCR3_INVT;
		else
			temp &= ~(UCR3_INVT);
		writel(temp, sport->port.membase + UCR3);
	}

	/*
	 * Enable modem status interrupts
	 */
	imx_enable_ms(&sport->port);
	spin_unlock_irqrestore(&sport->port.lock, flags);

	if (USE_IRDA(sport)) {
		struct imxuart_platform_data *pdata;
		pdata = dev_get_platdata(sport->port.dev);
		sport->irda_inv_rx = pdata->irda_inv_rx;
		sport->irda_inv_tx = pdata->irda_inv_tx;
		sport->trcv_delay = pdata->transceiver_delay;
		if (pdata->irda_enable)
			pdata->irda_enable(1);
	}

	if (RS485_ENABLED(sport))
		imx_config_port_rs485(port, &sport->rs485);

	return 0;

error_out3:
	if (sport->txirq)
		free_irq(sport->txirq, sport);
error_out2:
	if (sport->rxirq)
		free_irq(sport->rxirq, sport);
error_out1:
	return retval;
}

static void imx_shutdown(struct uart_port *port)
{
	struct imx_port *sport = (struct imx_port *)port;
	unsigned long temp;
	unsigned long flags;

	if (sport->dma_is_enabled) {
		int ret;

		/*
		 * Before DMA finish, we have to disable flow control, otherwise
		 * there have one corner issue like:
		 * Flow control enable, RTS always is high while there have no uart
		 * terminal connect to imx uart, and then user transmit data by the
		 * uart, after some time, TX FIFO is _FULL_, SDMA still don't complete
		 * the current transcation, so hold on. There no SDMA interrupt generate,
		 * the "dma_wait" event cannot be waked up.
		 */
		 if (sport->have_rtscts) {
			temp = readl(sport->port.membase + UCR2) & ~UCR2_CTSC;
			temp |= UCR2_CTS;
			writel(temp, sport->port.membase + UCR2);
		}

		/* We have to wait for the DMA to finish. */
		ret = wait_event_interruptible_timeout(sport->dma_wait,
			!sport->dma_is_rxing && !sport->dma_is_txing,
			msecs_to_jiffies(1));
		if (ret <= 0) {
			sport->dma_is_rxing = 0;
			sport->dma_is_txing = 0;
			dmaengine_terminate_all(sport->dma_chan_tx);
			dmaengine_terminate_all(sport->dma_chan_rx);
		}
		imx_stop_tx(port);
		imx_stop_rx(port);
		imx_disable_dma(sport);
		imx_uart_dma_exit(sport);
	}

	spin_lock_irqsave(&sport->port.lock, flags);
	temp = readl(sport->port.membase + UCR2);
	temp &= ~(UCR2_TXEN);
	writel(temp, sport->port.membase + UCR2);
	spin_unlock_irqrestore(&sport->port.lock, flags);

	if (USE_IRDA(sport)) {
		struct imxuart_platform_data *pdata;
		pdata = dev_get_platdata(sport->port.dev);
		if (pdata->irda_enable)
			pdata->irda_enable(0);
	}

	/*
	 * Stop our timer.
	 */
	del_timer_sync(&sport->timer);

	/*
	 * Free the interrupts
	 */
	if (sport->txirq > 0) {
		if (!USE_IRDA(sport) && !RS485_ENABLED(sport))
			free_irq(sport->rtsirq, sport);
		free_irq(sport->txirq, sport);
		free_irq(sport->rxirq, sport);
	} else
		free_irq(sport->port.irq, sport);

	/*
	 * Disable all interrupts, port and break condition.
	 */

	spin_lock_irqsave(&sport->port.lock, flags);
	temp = readl(sport->port.membase + UCR1);
	temp &= ~(UCR1_TXMPTYEN | UCR1_RRDYEN | UCR1_RTSDEN | UCR1_UARTEN);
	if (USE_IRDA(sport))
		temp &= ~(UCR1_IREN);

	writel(temp, sport->port.membase + UCR1);
	spin_unlock_irqrestore(&sport->port.lock, flags);

	clk_disable_unprepare(sport->clk_per);
	clk_disable_unprepare(sport->clk_ipg);
}

static void imx_flush_buffer(struct uart_port *port)
{
	int i, temp;
	struct imx_port *sport = (struct imx_port *)port;

	if (sport->dma_is_enabled) {
		sport->tx_bytes = 0;
		dmaengine_terminate_all(sport->dma_chan_tx);
	}

	/* For console port, it is not necessary flush buffer and reset FIFO */
	if (uart_console(port))
		return;

	/*
	 * UCR2_SRST will reset the transmit and receive state machines,
	 * all FIFOs and register UBIR, UBMR, UBRC,
	 * and UTS[6-3], so save the required registers
	 */
	sport->saved_reg[0] = readl(sport->port.membase + UBIR);
	sport->saved_reg[1] = readl(sport->port.membase + UBMR);
	sport->saved_reg[2] = readl(sport->port.membase + UBRC);
	sport->saved_reg[3] = readl(sport->port.membase + IMX21_UTS);

	i = 100;

	temp = readl(sport->port.membase + UCR2);
	temp &= ~UCR2_SRST;
	writel(temp, sport->port.membase + UCR2);

	while (!(readl(sport->port.membase + UCR2) & UCR2_SRST) && (--i > 0))
		udelay(1);

	/* Restore the registers */
	writel(sport->saved_reg[0], sport->port.membase + UBIR);
	writel(sport->saved_reg[1], sport->port.membase + UBMR);
	writel(sport->saved_reg[2], sport->port.membase + UBRC);
	writel(sport->saved_reg[3], sport->port.membase + IMX21_UTS);
}

static void
imx_set_termios(struct uart_port *port, struct ktermios *termios,
		   struct ktermios *old)
{
	struct imx_port *sport = (struct imx_port *)port;
	unsigned long flags;
	unsigned int ucr2, old_ucr1, old_txrxen, baud, quot;
	unsigned int old_csize = old ? old->c_cflag & CSIZE : CS8;
	unsigned int div, ufcr;
	unsigned long num, denom;
	uint64_t tdiv64;

	/*
	 * If we don't support modem control lines, don't allow
	 * these to be set.
	 */
	if (0) {
		termios->c_cflag &= ~(HUPCL | CRTSCTS | CMSPAR);
		termios->c_cflag |= CLOCAL;
	}

	/*
	 * We only support CS7 and CS8.
	 */
	while ((termios->c_cflag & CSIZE) != CS7 &&
	       (termios->c_cflag & CSIZE) != CS8) {
		termios->c_cflag &= ~CSIZE;
		termios->c_cflag |= old_csize;
		old_csize = CS8;
	}

	if ((termios->c_cflag & CSIZE) == CS8)
		ucr2 = UCR2_WS | UCR2_SRST | UCR2_IRTS;
	else
		ucr2 = UCR2_SRST | UCR2_IRTS;

	/* Do not allow hardware flow control if RS-485 is enabled */
	if (termios->c_cflag & CRTSCTS && !RS485_ENABLED(sport)) {
		if (sport->have_rtscts) {
			ucr2 &= ~UCR2_IRTS;
			ucr2 |= UCR2_CTSC;
		} else {
			termios->c_cflag &= ~CRTSCTS;
		}
	}

	if (termios->c_cflag & CSTOPB)
		ucr2 |= UCR2_STPB;
	if (termios->c_cflag & PARENB) {
		ucr2 |= UCR2_PREN;
		if (termios->c_cflag & PARODD)
			ucr2 |= UCR2_PROE;
	}

	del_timer_sync(&sport->timer);

	/*
	 * Ask the core to calculate the divisor for us.
	 */
	baud = uart_get_baud_rate(port, termios, old, 50, port->uartclk / 16);
	quot = uart_get_divisor(port, baud);

	spin_lock_irqsave(&sport->port.lock, flags);

	sport->port.read_status_mask = 0;
	if (termios->c_iflag & INPCK)
		sport->port.read_status_mask |= (URXD_FRMERR | URXD_PRERR);
	if (termios->c_iflag & (BRKINT | PARMRK))
		sport->port.read_status_mask |= URXD_BRK;

	/*
	 * Characters to ignore
	 */
	sport->port.ignore_status_mask = 0;
	if (termios->c_iflag & IGNPAR)
		sport->port.ignore_status_mask |= URXD_PRERR;
	if (termios->c_iflag & IGNBRK) {
		sport->port.ignore_status_mask |= URXD_BRK;
		/*
		 * If we're ignoring parity and break indicators,
		 * ignore overruns too (for real raw support).
		 */
		if (termios->c_iflag & IGNPAR)
			sport->port.ignore_status_mask |= URXD_OVRRUN;
	}

	/*
	 * Update the per-port timeout.
	 */
	uart_update_timeout(port, termios->c_cflag, baud);

	/* Save the time it takes to transfer 1 bit (in usec) */
	sport->bit_usec = 1000000 / baud;

	/*
	 * disable interrupts and drain transmitter
	 */
	old_ucr1 = readl(sport->port.membase + UCR1);
	writel(old_ucr1 & ~(UCR1_TXMPTYEN | UCR1_RRDYEN | UCR1_RTSDEN),
			sport->port.membase + UCR1);

	while (!(readl(sport->port.membase + USR2) & USR2_TXDC))
		barrier();

	/* then, disable everything */
	old_txrxen = readl(sport->port.membase + UCR2);
	writel(old_txrxen & ~(UCR2_TXEN | UCR2_RXEN),
			sport->port.membase + UCR2);
	old_txrxen &= (UCR2_TXEN | UCR2_RXEN);

	if (USE_IRDA(sport)) {
		/*
		 * use maximum available submodule frequency to
		 * avoid missing short pulses due to low sampling rate
		 */
		div = 1;
	} else {
		/* custom-baudrate handling */
		div = sport->port.uartclk / (baud * 16);
		if (baud == 38400 && quot != div)
			baud = sport->port.uartclk / (quot * 16);

		div = sport->port.uartclk / (baud * 16);
		if (div > 7)
			div = 7;
		if (!div)
			div = 1;
	}

	rational_best_approximation(16 * div * baud, sport->port.uartclk,
		1 << 16, 1 << 16, &num, &denom);

	tdiv64 = sport->port.uartclk;
	tdiv64 *= num;
	do_div(tdiv64, denom * 16 * div);
	tty_termios_encode_baud_rate(termios,
				(speed_t)tdiv64, (speed_t)tdiv64);

	num -= 1;
	denom -= 1;

	ufcr = readl(sport->port.membase + UFCR);
	ufcr = (ufcr & (~UFCR_RFDIV)) | UFCR_RFDIV_REG(div);
	if (sport->dte_mode)
		ufcr |= UFCR_DCEDTE;
	writel(ufcr, sport->port.membase + UFCR);

	writel(num, sport->port.membase + UBIR);
	writel(denom, sport->port.membase + UBMR);

	if (!is_imx1_uart(sport))
		writel(sport->port.uartclk / div / 1000,
				sport->port.membase + IMX21_ONEMS);

	writel(old_ucr1, sport->port.membase + UCR1);

	/* set the parity, stop bits and data size */
	writel(ucr2 | old_txrxen, sport->port.membase + UCR2);

	if (UART_ENABLE_MS(&sport->port, termios->c_cflag))
		imx_enable_ms(&sport->port);

	if (sport->dma_is_inited && !sport->dma_is_enabled) {
		imx_enable_dma(sport);
		start_rx_dma(sport);
	}

	if (!sport->dma_is_enabled) {
		ucr2 = readl(sport->port.membase + UCR2);
		writel(ucr2 | UCR2_ATEN, sport->port.membase + UCR2);
	}

	spin_unlock_irqrestore(&sport->port.lock, flags);
}

static const char *imx_type(struct uart_port *port)
{
	struct imx_port *sport = (struct imx_port *)port;

	return sport->port.type == PORT_IMX ? "IMX" : NULL;
}

/*
 * Configure/autoconfigure the port.
 */
static void imx_config_port(struct uart_port *port, int flags)
{
	struct imx_port *sport = (struct imx_port *)port;

	if (flags & UART_CONFIG_TYPE)
		sport->port.type = PORT_IMX;
}

/*
 * Verify the new serial_struct (for TIOCSSERIAL).
 * The only change we allow are to the flags and type, and
 * even then only between PORT_IMX and PORT_UNKNOWN
 */
static int
imx_verify_port(struct uart_port *port, struct serial_struct *ser)
{
	struct imx_port *sport = (struct imx_port *)port;
	int ret = 0;

	if (ser->type != PORT_UNKNOWN && ser->type != PORT_IMX)
		ret = -EINVAL;
	if (sport->port.irq != ser->irq)
		ret = -EINVAL;
	if (ser->io_type != UPIO_MEM)
		ret = -EINVAL;
	if (sport->port.uartclk / 16 != ser->baud_base)
		ret = -EINVAL;
	if (sport->port.mapbase != (unsigned long)ser->iomem_base)
		ret = -EINVAL;
	if (sport->port.iobase != ser->port)
		ret = -EINVAL;
	if (ser->hub6 != 0)
		ret = -EINVAL;
	return ret;
}

static int imx_ioctl(struct uart_port *port, unsigned int cmd,
		     unsigned long arg)
{
	struct imx_port *sport = (struct imx_port *)port;
	struct serial_rs485 rs485conf;

	switch(cmd) {
	case TIOCSRS485:
		if (copy_from_user(&rs485conf, (void __user *)arg,
				   sizeof rs485conf))
			return -EFAULT;
		imx_config_port_rs485(port, &rs485conf);
		break;

	case TIOCGRS485:
		if (copy_to_user((void __user *)arg, &(sport->rs485),
				 sizeof rs485conf))
			return -EFAULT;
		break;
	default:
		return -ENOIOCTLCMD;
	}

	return 0;
}

#if defined(CONFIG_CONSOLE_POLL)
static int imx_poll_get_char(struct uart_port *port)
{
	struct imx_port_ucrs old_ucr;
	unsigned int status;
	unsigned char c;

	/* save control registers */
	imx_port_ucrs_save(port, &old_ucr);

	/* disable interrupts */
	writel(UCR1_UARTEN, port->membase + UCR1);
	writel(old_ucr.ucr2 & ~(UCR2_ATEN | UCR2_RTSEN | UCR2_ESCI),
	       port->membase + UCR2);
	writel(old_ucr.ucr3 & ~(UCR3_DCD | UCR3_RI | UCR3_DTREN),
	       port->membase + UCR3);

	/* poll */
	do {
		status = readl(port->membase + USR2);
	} while (~status & USR2_RDR);

	/* read */
	c = readl(port->membase + URXD0);

	/* restore control registers */
	imx_port_ucrs_restore(port, &old_ucr);

	return c;
}

static void imx_poll_put_char(struct uart_port *port, unsigned char c)
{
	struct imx_port_ucrs old_ucr;
	unsigned int status;

	/* save control registers */
	imx_port_ucrs_save(port, &old_ucr);

	/* disable interrupts */
	writel(UCR1_UARTEN, port->membase + UCR1);
	writel(old_ucr.ucr2 & ~(UCR2_ATEN | UCR2_RTSEN | UCR2_ESCI),
	       port->membase + UCR2);
	writel(old_ucr.ucr3 & ~(UCR3_DCD | UCR3_RI | UCR3_DTREN),
	       port->membase + UCR3);

	/* drain */
	do {
		status = readl(port->membase + USR1);
	} while (~status & USR1_TRDY);

	/* write */
	writel(c, port->membase + URTX0);

	/* flush */
	do {
		status = readl(port->membase + USR2);
	} while (~status & USR2_TXDC);

	/* restore control registers */
	imx_port_ucrs_restore(port, &old_ucr);
}
#endif

static struct uart_ops imx_pops = {
	.tx_empty	= imx_tx_empty,
	.set_mctrl	= imx_set_mctrl,
	.get_mctrl	= imx_get_mctrl,
	.stop_tx	= imx_stop_tx,
	.start_tx	= imx_start_tx,
	.stop_rx	= imx_stop_rx,
	.enable_ms	= imx_enable_ms,
	.break_ctl	= imx_break_ctl,
	.startup	= imx_startup,
	.shutdown	= imx_shutdown,
	.flush_buffer	= imx_flush_buffer,
	.set_termios	= imx_set_termios,
	.type		= imx_type,
	.config_port	= imx_config_port,
	.verify_port	= imx_verify_port,
	.ioctl		= imx_ioctl,
#if defined(CONFIG_CONSOLE_POLL)
	.poll_get_char  = imx_poll_get_char,
	.poll_put_char  = imx_poll_put_char,
#endif
};

static struct imx_port *imx_ports[UART_NR];

#ifdef CONFIG_SERIAL_IMX_CONSOLE
static void imx_console_putchar(struct uart_port *port, int ch)
{
	struct imx_port *sport = (struct imx_port *)port;

	while (readl(sport->port.membase + uts_reg(sport)) & UTS_TXFULL)
		barrier();

	writel(ch, sport->port.membase + URTX0);
}

/*
 * Interrupts are disabled on entering
 */
static void
imx_console_write(struct console *co, const char *s, unsigned int count)
{
	struct imx_port *sport = imx_ports[co->index];
	struct imx_port_ucrs old_ucr;
	unsigned int ucr1;
	unsigned long flags = 0;
	int locked = 1;
	int retval;

	retval = clk_enable(sport->clk_per);
	if (retval)
		return;
	retval = clk_enable(sport->clk_ipg);
	if (retval) {
		clk_disable(sport->clk_per);
		return;
	}

	if (sport->port.sysrq)
		locked = 0;
	else if (oops_in_progress)
		locked = spin_trylock_irqsave(&sport->port.lock, flags);
	else
		spin_lock_irqsave(&sport->port.lock, flags);

	/*
	 *	First, save UCR1/2/3 and then disable interrupts
	 */
	imx_port_ucrs_save(&sport->port, &old_ucr);
	ucr1 = old_ucr.ucr1;

	if (is_imx1_uart(sport))
		ucr1 |= IMX1_UCR1_UARTCLKEN;
	ucr1 |= UCR1_UARTEN;
	ucr1 &= ~(UCR1_TXMPTYEN | UCR1_RRDYEN | UCR1_RTSDEN);

	writel(ucr1, sport->port.membase + UCR1);

	writel(old_ucr.ucr2 | UCR2_TXEN, sport->port.membase + UCR2);

	uart_console_write(&sport->port, s, count, imx_console_putchar);

	/*
	 *	Finally, wait for transmitter to become empty
	 *	and restore UCR1/2/3
	 */
	while (!(readl(sport->port.membase + USR2) & USR2_TXDC));

	imx_port_ucrs_restore(&sport->port, &old_ucr);

	if (locked)
		spin_unlock_irqrestore(&sport->port.lock, flags);

	clk_disable(sport->clk_ipg);
	clk_disable(sport->clk_per);
}

/*
 * If the port was already initialised (eg, by a boot loader),
 * try to determine the current setup.
 */
static void __init
imx_console_get_options(struct imx_port *sport, int *baud,
			   int *parity, int *bits)
{

	if (readl(sport->port.membase + UCR1) & UCR1_UARTEN) {
		/* ok, the port was enabled */
		unsigned int ucr2, ubir, ubmr, uartclk;
		unsigned int baud_raw;
		unsigned int ucfr_rfdiv;

		ucr2 = readl(sport->port.membase + UCR2);

		*parity = 'n';
		if (ucr2 & UCR2_PREN) {
			if (ucr2 & UCR2_PROE)
				*parity = 'o';
			else
				*parity = 'e';
		}

		if (ucr2 & UCR2_WS)
			*bits = 8;
		else
			*bits = 7;

		ubir = readl(sport->port.membase + UBIR) & 0xffff;
		ubmr = readl(sport->port.membase + UBMR) & 0xffff;

		ucfr_rfdiv = (readl(sport->port.membase + UFCR) & UFCR_RFDIV) >> 7;
		if (ucfr_rfdiv == 6)
			ucfr_rfdiv = 7;
		else
			ucfr_rfdiv = 6 - ucfr_rfdiv;

		uartclk = clk_get_rate(sport->clk_per);
		uartclk /= ucfr_rfdiv;

		{	/*
			 * The next code provides exact computation of
			 *   baud_raw = round(((uartclk/16) * (ubir + 1)) / (ubmr + 1))
			 * without need of float support or long long division,
			 * which would be required to prevent 32bit arithmetic overflow
			 */
			unsigned int mul = ubir + 1;
			unsigned int div = 16 * (ubmr + 1);
			unsigned int rem = uartclk % div;

			baud_raw = (uartclk / div) * mul;
			baud_raw += (rem * mul + div / 2) / div;
			*baud = (baud_raw + 50) / 100 * 100;
		}

		if (*baud != baud_raw)
			pr_info("Console IMX rounded baud rate from %d to %d\n",
				baud_raw, *baud);
	}
}

static int __init
imx_console_setup(struct console *co, char *options)
{
	struct imx_port *sport;
	int baud = 9600;
	int bits = 8;
	int parity = 'n';
	int flow = 'n';
	int retval;

	/*
	 * Check whether an invalid uart number has been specified, and
	 * if so, search for the first available port that does have
	 * console support.
	 */
	if (co->index == -1 || co->index >= ARRAY_SIZE(imx_ports))
		co->index = 0;
	sport = imx_ports[co->index];
	if (sport == NULL)
		return -ENODEV;

	/* For setting the registers, we only need to enable the ipg clock. */
	retval = clk_prepare_enable(sport->clk_ipg);
	if (retval)
		goto error_console;

	if (options)
		uart_parse_options(options, &baud, &parity, &bits, &flow);
	else
		imx_console_get_options(sport, &baud, &parity, &bits);

	imx_setup_ufcr(sport, 0);

	retval = uart_set_options(&sport->port, co, baud, parity, bits, flow);

	clk_disable(sport->clk_ipg);
	if (retval) {
		clk_unprepare(sport->clk_ipg);
		goto error_console;
	}

	retval = clk_prepare(sport->clk_per);
	if (retval)
		clk_disable_unprepare(sport->clk_ipg);

error_console:
	return retval;
}

static struct uart_driver imx_reg;
static struct console imx_console = {
	.name		= DEV_NAME,
	.write		= imx_console_write,
	.device		= uart_console_device,
	.setup		= imx_console_setup,
	.flags		= CON_PRINTBUFFER,
	.index		= -1,
	.data		= &imx_reg,
};

#define IMX_CONSOLE	&imx_console
#else
#define IMX_CONSOLE	NULL
#endif

static struct uart_driver imx_reg = {
	.owner          = THIS_MODULE,
	.driver_name    = DRIVER_NAME,
	.dev_name       = DEV_NAME,
	.major          = SERIAL_IMX_MAJOR,
	.minor          = MINOR_START,
	.nr             = ARRAY_SIZE(imx_ports),
	.cons           = IMX_CONSOLE,
};

static int serial_imx_suspend(struct platform_device *dev, pm_message_t state)
{
	struct imx_port *sport = platform_get_drvdata(dev);
	unsigned int val;

<<<<<<< HEAD
	if (device_can_wakeup(&dev->dev)) {
		/* enable wakeup from i.MX UART */
		val = readl(sport->port.membase + UCR3);
		val |= UCR3_AWAKEN;
		writel(val, sport->port.membase + UCR3);

		uart_suspend_port(&imx_reg, &sport->port);
	} else {
		if (of_machine_is_compatible("digi,ccimx6sbc") &&
		    mx6q_get_board_version() >= 2) {
			if (gpio_is_valid(sport->pwr_en_gpio))
				gpio_set_value(sport->pwr_en_gpio,
						sport->pwr_en_act_low ? 1 : 0);
		}
	}
=======
	/* enable wakeup from i.MX UART */
	val = readl(sport->port.membase + UCR3);
	if (USE_IRDA(sport))
		val |= UCR3_AIRINTEN;
	else
		val |= UCR3_AWAKEN;
	writel(val, sport->port.membase + UCR3);

	uart_suspend_port(&imx_reg, &sport->port);

	/* Save necessary regs */
	sport->saved_reg[0] = readl(sport->port.membase + UCR1);
	sport->saved_reg[1] = readl(sport->port.membase + UCR2);
	sport->saved_reg[2] = readl(sport->port.membase + UCR3);
	sport->saved_reg[3] = readl(sport->port.membase + UCR4);
	sport->saved_reg[4] = readl(sport->port.membase + UFCR);
	sport->saved_reg[5] = readl(sport->port.membase + UESC);
	sport->saved_reg[6] = readl(sport->port.membase + UTIM);
	sport->saved_reg[7] = readl(sport->port.membase + UBIR);
	sport->saved_reg[8] = readl(sport->port.membase + UBMR);
	sport->saved_reg[9] = readl(sport->port.membase + UBRC);
	sport->saved_reg[10] = readl(sport->port.membase + IMX21_UTS);

>>>>>>> 825dd90e
	return 0;
}

static int serial_imx_resume(struct platform_device *dev)
{
	struct imx_port *sport = platform_get_drvdata(dev);
	unsigned int val;

<<<<<<< HEAD
	if (device_can_wakeup(&dev->dev)) {
		/* disable wakeup from i.MX UART */
		val = readl(sport->port.membase + UCR3);
		val &= ~UCR3_AWAKEN;
		writel(val, sport->port.membase + UCR3);
=======
	writel(sport->saved_reg[4], sport->port.membase + UFCR);
	writel(sport->saved_reg[5], sport->port.membase + UESC);
	writel(sport->saved_reg[6], sport->port.membase + UTIM);
	writel(sport->saved_reg[7], sport->port.membase + UBIR);
	writel(sport->saved_reg[8], sport->port.membase + UBMR);
	writel(sport->saved_reg[9], sport->port.membase + UBRC);
	writel(sport->saved_reg[10], sport->port.membase + IMX21_UTS);
	writel(sport->saved_reg[0], sport->port.membase + UCR1);
	writel(sport->saved_reg[1] | 0x1, sport->port.membase + UCR2);
	writel(sport->saved_reg[2], sport->port.membase + UCR3);
	writel(sport->saved_reg[3], sport->port.membase + UCR4);

	/* disable wakeup from i.MX UART */
	val = readl(sport->port.membase + UCR3);
	val &= ~(UCR3_AWAKEN | UCR3_AIRINTEN);
	writel(val, sport->port.membase + UCR3);
>>>>>>> 825dd90e

		uart_resume_port(&imx_reg, &sport->port);
	} else {
		if (of_machine_is_compatible("digi,ccimx6sbc") &&
		    mx6q_get_board_version() >= 2) {
			if (gpio_is_valid(sport->pwr_en_gpio))
				gpio_set_value(sport->pwr_en_gpio,
						sport->pwr_en_act_low ? 0 : 1);
		}
	}

	return 0;
}

#ifdef CONFIG_OF
/*
 * This function returns 1 iff pdev isn't a device instatiated by dt, 0 iff it
 * could successfully get all information from dt or a negative errno.
 */
static int serial_imx_probe_dt(struct imx_port *sport,
		struct platform_device *pdev)
{
	struct device_node *np = pdev->dev.of_node;
	const struct of_device_id *of_id =
			of_match_device(imx_uart_dt_ids, &pdev->dev);
	struct serial_rs485 *rs485conf = &(sport->rs485);
	u32 rs485_delay[2];
	enum of_gpio_flags flags;
	int init_st = GPIOF_OUT_INIT_HIGH;
	int ret;

	if (!np)
		/* no device tree device */
		return 1;

	ret = of_alias_get_id(np, "serial");
	if (ret < 0) {
		dev_err(&pdev->dev, "failed to get alias id, errno %d\n", ret);
		return ret;
	}
	sport->port.line = ret;

	if (of_get_property(np, "fsl,uart-has-rtscts", NULL))
		sport->have_rtscts = 1;

	if (of_get_property(np, "fsl,irda-mode", NULL))
		sport->use_irda = 1;

	if (of_get_property(np, "fsl,dte-mode", NULL))
		sport->dte_mode = 1;

	sport->pwr_en_gpio = of_get_named_gpio_flags(np, "digi,pwr-en-gpio", 0 ,
			&flags);
	sport->pwr_en_act_low = false;
	if (gpio_is_valid(sport->pwr_en_gpio)) {
		if (flags & OF_GPIO_ACTIVE_LOW) {
			sport->pwr_en_act_low = true;
			init_st = GPIOF_OUT_INIT_LOW;
		}
		if ((ret = gpio_request_one(sport->pwr_en_gpio, init_st,
				"uart-pwr-en-gpio"))) {
			if(ret != -EBUSY)
				dev_err(&pdev->dev, "Could not assign uart pwr enable gpio\n");
		}
	}

	/* RS-485 properties */
	if (of_property_read_bool(np, "rs485-rts-active-high"))
		rs485conf->flags |= SER_RS485_RTS_ON_SEND;
	else
		rs485conf->flags |= SER_RS485_RTS_AFTER_SEND;

	if (of_property_read_u32_array(np, "rs485-rts-delay",
				       rs485_delay, 2) == 0) {
		rs485conf->delay_rts_before_send = rs485_delay[0];
		rs485conf->delay_rts_after_send = rs485_delay[1];
	} else {
		rs485conf->delay_rts_before_send = 0;
		rs485conf->delay_rts_after_send = 0;
	}

	if (of_property_read_bool(np, "rs485-rx-during-tx"))
		rs485conf->flags |= SER_RS485_RX_DURING_TX;

	if (of_property_read_bool(np, "linux,rs485-enabled-at-boot-time"))
		rs485conf->flags |= SER_RS485_ENABLED;

	sport->devdata = of_id->data;

	return 0;
}
#else
static inline int serial_imx_probe_dt(struct imx_port *sport,
		struct platform_device *pdev)
{
	return 1;
}
#endif

static void serial_imx_probe_pdata(struct imx_port *sport,
		struct platform_device *pdev)
{
	struct imxuart_platform_data *pdata = dev_get_platdata(&pdev->dev);

	sport->port.line = pdev->id;
	sport->devdata = (struct imx_uart_data	*) pdev->id_entry->driver_data;

	if (!pdata)
		return;

	if (pdata->flags & IMXUART_HAVE_RTSCTS)
		sport->have_rtscts = 1;

	if (pdata->flags & IMXUART_IRDA)
		sport->use_irda = 1;
}

static int serial_imx_probe(struct platform_device *pdev)
{
	struct imx_port *sport;
	void __iomem *base;
	int ret = 0;
	struct resource *res;

	sport = devm_kzalloc(&pdev->dev, sizeof(*sport), GFP_KERNEL);
	if (!sport)
		return -ENOMEM;

	ret = serial_imx_probe_dt(sport, pdev);
	if (ret > 0)
		serial_imx_probe_pdata(sport, pdev);
	else if (ret < 0)
		return ret;

	res = platform_get_resource(pdev, IORESOURCE_MEM, 0);
	base = devm_ioremap_resource(&pdev->dev, res);
	if (IS_ERR(base))
		return PTR_ERR(base);

	sport->port.dev = &pdev->dev;
	sport->port.mapbase = res->start;
	sport->port.membase = base;
	sport->port.type = PORT_IMX,
	sport->port.iotype = UPIO_MEM;
	sport->port.irq = platform_get_irq(pdev, 0);
	sport->rxirq = platform_get_irq(pdev, 0);
	sport->txirq = platform_get_irq(pdev, 1);
	sport->rtsirq = platform_get_irq(pdev, 2);
	sport->port.fifosize = 32;
	sport->port.ops = &imx_pops;
	sport->port.flags = UPF_BOOT_AUTOCONF;
	init_timer(&sport->timer);
	sport->timer.function = imx_timeout;
	sport->timer.data     = (unsigned long)sport;

	sport->clk_ipg = devm_clk_get(&pdev->dev, "ipg");
	if (IS_ERR(sport->clk_ipg)) {
		ret = PTR_ERR(sport->clk_ipg);
		dev_err(&pdev->dev, "failed to get ipg clk: %d\n", ret);
		return ret;
	}

	sport->clk_per = devm_clk_get(&pdev->dev, "per");
	if (IS_ERR(sport->clk_per)) {
		ret = PTR_ERR(sport->clk_per);
		dev_err(&pdev->dev, "failed to get per clk: %d\n", ret);
		return ret;
	}

	sport->port.uartclk = clk_get_rate(sport->clk_per);

	imx_ports[sport->port.line] = sport;

	platform_set_drvdata(pdev, sport);

	return uart_add_one_port(&imx_reg, &sport->port);
}

static int serial_imx_remove(struct platform_device *pdev)
{
	struct imx_port *sport = platform_get_drvdata(pdev);

	return uart_remove_one_port(&imx_reg, &sport->port);
}

static struct platform_driver serial_imx_driver = {
	.probe		= serial_imx_probe,
	.remove		= serial_imx_remove,

	.suspend	= serial_imx_suspend,
	.resume		= serial_imx_resume,
	.id_table	= imx_uart_devtype,
	.driver		= {
		.name	= "imx-uart",
		.owner	= THIS_MODULE,
		.of_match_table = imx_uart_dt_ids,
	},
};

static int __init imx_serial_init(void)
{
	int ret;

	pr_info("Serial: IMX driver\n");

	ret = uart_register_driver(&imx_reg);
	if (ret)
		return ret;

	ret = platform_driver_register(&serial_imx_driver);
	if (ret != 0)
		uart_unregister_driver(&imx_reg);

	return ret;
}

static void __exit imx_serial_exit(void)
{
	platform_driver_unregister(&serial_imx_driver);
	uart_unregister_driver(&imx_reg);
}

module_init(imx_serial_init);
module_exit(imx_serial_exit);

MODULE_AUTHOR("Sascha Hauer");
MODULE_DESCRIPTION("IMX generic serial port driver");
MODULE_LICENSE("GPL");
MODULE_ALIAS("platform:imx-uart");<|MERGE_RESOLUTION|>--- conflicted
+++ resolved
@@ -251,16 +251,13 @@
 	struct delayed_work	tsk_dma_tx;
 	struct work_struct	tsk_dma_rx;
 	wait_queue_head_t	dma_wait;
-<<<<<<< HEAD
 
 	/* RS-485 */
 	struct serial_rs485	rs485;
 	unsigned int		bit_usec;
-=======
 	unsigned int            saved_reg[11];
 #define DMA_TX_IS_WORKING 1
 	unsigned long		flags;
->>>>>>> 825dd90e
 };
 
 struct imx_port_ucrs {
@@ -920,8 +917,7 @@
 	struct imx_port *sport = (struct imx_port *)port;
 	unsigned long temp;
 
-<<<<<<< HEAD
-	temp = readl(sport->port.membase + UCR2);
+	temp = readl(sport->port.membase + UCR2) & ~(UCR2_CTS | UCR2_CTSC);
 
 	/* Only allow external control of CTS if RS-485 is not enabled */
 	if (!RS485_ENABLED(sport)) {
@@ -940,11 +936,6 @@
 			temp &= ~(UCR2_CTS | UCR2_CTSC);
 		}
 	}
-=======
-	temp = readl(sport->port.membase + UCR2) & ~(UCR2_CTS | UCR2_CTSC);
-	if (mctrl & TIOCM_RTS)
-		temp |= UCR2_CTS | UCR2_CTSC;
->>>>>>> 825dd90e
 
 	writel(temp, sport->port.membase + UCR2);
 
@@ -2108,12 +2099,27 @@
 	struct imx_port *sport = platform_get_drvdata(dev);
 	unsigned int val;
 
-<<<<<<< HEAD
 	if (device_can_wakeup(&dev->dev)) {
 		/* enable wakeup from i.MX UART */
 		val = readl(sport->port.membase + UCR3);
-		val |= UCR3_AWAKEN;
+		if (USE_IRDA(sport))
+			val |= UCR3_AIRINTEN;
+		else
+			val |= UCR3_AWAKEN;
 		writel(val, sport->port.membase + UCR3);
+
+		/* Save necessary regs */
+		sport->saved_reg[0] = readl(sport->port.membase + UCR1);
+		sport->saved_reg[1] = readl(sport->port.membase + UCR2);
+		sport->saved_reg[2] = readl(sport->port.membase + UCR3);
+		sport->saved_reg[3] = readl(sport->port.membase + UCR4);
+		sport->saved_reg[4] = readl(sport->port.membase + UFCR);
+		sport->saved_reg[5] = readl(sport->port.membase + UESC);
+		sport->saved_reg[6] = readl(sport->port.membase + UTIM);
+		sport->saved_reg[7] = readl(sport->port.membase + UBIR);
+		sport->saved_reg[8] = readl(sport->port.membase + UBMR);
+		sport->saved_reg[9] = readl(sport->port.membase + UBRC);
+		sport->saved_reg[10] = readl(sport->port.membase + IMX21_UTS);
 
 		uart_suspend_port(&imx_reg, &sport->port);
 	} else {
@@ -2124,31 +2130,7 @@
 						sport->pwr_en_act_low ? 1 : 0);
 		}
 	}
-=======
-	/* enable wakeup from i.MX UART */
-	val = readl(sport->port.membase + UCR3);
-	if (USE_IRDA(sport))
-		val |= UCR3_AIRINTEN;
-	else
-		val |= UCR3_AWAKEN;
-	writel(val, sport->port.membase + UCR3);
-
-	uart_suspend_port(&imx_reg, &sport->port);
-
-	/* Save necessary regs */
-	sport->saved_reg[0] = readl(sport->port.membase + UCR1);
-	sport->saved_reg[1] = readl(sport->port.membase + UCR2);
-	sport->saved_reg[2] = readl(sport->port.membase + UCR3);
-	sport->saved_reg[3] = readl(sport->port.membase + UCR4);
-	sport->saved_reg[4] = readl(sport->port.membase + UFCR);
-	sport->saved_reg[5] = readl(sport->port.membase + UESC);
-	sport->saved_reg[6] = readl(sport->port.membase + UTIM);
-	sport->saved_reg[7] = readl(sport->port.membase + UBIR);
-	sport->saved_reg[8] = readl(sport->port.membase + UBMR);
-	sport->saved_reg[9] = readl(sport->port.membase + UBRC);
-	sport->saved_reg[10] = readl(sport->port.membase + IMX21_UTS);
-
->>>>>>> 825dd90e
+
 	return 0;
 }
 
@@ -2157,30 +2139,28 @@
 	struct imx_port *sport = platform_get_drvdata(dev);
 	unsigned int val;
 
-<<<<<<< HEAD
 	if (device_can_wakeup(&dev->dev)) {
 		/* disable wakeup from i.MX UART */
 		val = readl(sport->port.membase + UCR3);
 		val &= ~UCR3_AWAKEN;
 		writel(val, sport->port.membase + UCR3);
-=======
-	writel(sport->saved_reg[4], sport->port.membase + UFCR);
-	writel(sport->saved_reg[5], sport->port.membase + UESC);
-	writel(sport->saved_reg[6], sport->port.membase + UTIM);
-	writel(sport->saved_reg[7], sport->port.membase + UBIR);
-	writel(sport->saved_reg[8], sport->port.membase + UBMR);
-	writel(sport->saved_reg[9], sport->port.membase + UBRC);
-	writel(sport->saved_reg[10], sport->port.membase + IMX21_UTS);
-	writel(sport->saved_reg[0], sport->port.membase + UCR1);
-	writel(sport->saved_reg[1] | 0x1, sport->port.membase + UCR2);
-	writel(sport->saved_reg[2], sport->port.membase + UCR3);
-	writel(sport->saved_reg[3], sport->port.membase + UCR4);
-
-	/* disable wakeup from i.MX UART */
-	val = readl(sport->port.membase + UCR3);
-	val &= ~(UCR3_AWAKEN | UCR3_AIRINTEN);
-	writel(val, sport->port.membase + UCR3);
->>>>>>> 825dd90e
+
+		writel(sport->saved_reg[4], sport->port.membase + UFCR);
+		writel(sport->saved_reg[5], sport->port.membase + UESC);
+		writel(sport->saved_reg[6], sport->port.membase + UTIM);
+		writel(sport->saved_reg[7], sport->port.membase + UBIR);
+		writel(sport->saved_reg[8], sport->port.membase + UBMR);
+		writel(sport->saved_reg[9], sport->port.membase + UBRC);
+		writel(sport->saved_reg[10], sport->port.membase + IMX21_UTS);
+		writel(sport->saved_reg[0], sport->port.membase + UCR1);
+		writel(sport->saved_reg[1] | 0x1, sport->port.membase + UCR2);
+		writel(sport->saved_reg[2], sport->port.membase + UCR3);
+		writel(sport->saved_reg[3], sport->port.membase + UCR4);
+
+		/* disable wakeup from i.MX UART */
+		val = readl(sport->port.membase + UCR3);
+		val &= ~(UCR3_AWAKEN | UCR3_AIRINTEN);
+		writel(val, sport->port.membase + UCR3);
 
 		uart_resume_port(&imx_reg, &sport->port);
 	} else {
