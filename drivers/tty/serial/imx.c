// SPDX-License-Identifier: GPL-2.0+
/*
 * Driver for Motorola/Freescale IMX serial ports
 *
 * Based on drivers/char/serial.c, by Linus Torvalds, Theodore Ts'o.
 *
 * Author: Sascha Hauer <sascha@saschahauer.de>
 * Copyright (C) 2004 Pengutronix
 */

#include <linux/module.h>
#include <linux/ioport.h>
#include <linux/init.h>
#include <linux/console.h>
#include <linux/sysrq.h>
#include <linux/platform_device.h>
#include <linux/tty.h>
#include <linux/tty_flip.h>
#include <linux/serial_core.h>
#include <linux/serial.h>
#include <linux/clk.h>
#include <linux/delay.h>
#include <linux/ktime.h>
#include <linux/pinctrl/consumer.h>
#include <linux/rational.h>
#include <linux/reset.h>
#include <linux/slab.h>
#include <linux/of.h>
#include <linux/of_device.h>
#include <linux/io.h>
#include <linux/dma-mapping.h>
#include <linux/gpio.h>
#include <linux/of_gpio.h>

#include <asm/irq.h>
#include <linux/busfreq-imx.h>
#include <linux/pm_qos.h>
<<<<<<< HEAD
#include <linux/platform_data/serial-imx.h>
=======
>>>>>>> c1084c27
#include <linux/platform_data/dma-imx.h>

#include "serial_mctrl_gpio.h"

/* Register definitions */
#define URXD0 0x0  /* Receiver Register */
#define URTX0 0x40 /* Transmitter Register */
#define UCR1  0x80 /* Control Register 1 */
#define UCR2  0x84 /* Control Register 2 */
#define UCR3  0x88 /* Control Register 3 */
#define UCR4  0x8c /* Control Register 4 */
#define UFCR  0x90 /* FIFO Control Register */
#define USR1  0x94 /* Status Register 1 */
#define USR2  0x98 /* Status Register 2 */
#define UESC  0x9c /* Escape Character Register */
#define UTIM  0xa0 /* Escape Timer Register */
#define UBIR  0xa4 /* BRM Incremental Register */
#define UBMR  0xa8 /* BRM Modulator Register */
#define UBRC  0xac /* Baud Rate Count Register */
#define IMX21_ONEMS 0xb0 /* One Millisecond register */
#define IMX1_UTS 0xd0 /* UART Test Register on i.mx1 */
#define IMX21_UTS 0xb4 /* UART Test Register on all other i.mx*/

/* UART Control Register Bit Fields.*/
#define URXD_DUMMY_READ (1<<16)
#define URXD_CHARRDY	(1<<15)
#define URXD_ERR	(1<<14)
#define URXD_OVRRUN	(1<<13)
#define URXD_FRMERR	(1<<12)
#define URXD_BRK	(1<<11)
#define URXD_PRERR	(1<<10)
#define URXD_RX_DATA	(0xFF<<0)
#define UCR1_ADEN	(1<<15) /* Auto detect interrupt */
#define UCR1_ADBR	(1<<14) /* Auto detect baud rate */
#define UCR1_TRDYEN	(1<<13) /* Transmitter ready interrupt enable */
#define UCR1_IDEN	(1<<12) /* Idle condition interrupt */
#define UCR1_ICD_REG(x) (((x) & 3) << 10) /* idle condition detect */
#define UCR1_RRDYEN	(1<<9)	/* Recv ready interrupt enable */
#define UCR1_RXDMAEN	(1<<8)	/* Recv ready DMA enable */
#define UCR1_IREN	(1<<7)	/* Infrared interface enable */
#define UCR1_TXMPTYEN	(1<<6)	/* Transimitter empty interrupt enable */
#define UCR1_RTSDEN	(1<<5)	/* RTS delta interrupt enable */
#define UCR1_SNDBRK	(1<<4)	/* Send break */
#define UCR1_TXDMAEN	(1<<3)	/* Transmitter ready DMA enable */
#define IMX1_UCR1_UARTCLKEN (1<<2) /* UART clock enabled, i.mx1 only */
#define UCR1_ATDMAEN    (1<<2)  /* Aging DMA Timer Enable */
#define UCR1_DOZE	(1<<1)	/* Doze */
#define UCR1_UARTEN	(1<<0)	/* UART enabled */
#define UCR2_ESCI	(1<<15)	/* Escape seq interrupt enable */
#define UCR2_IRTS	(1<<14)	/* Ignore RTS pin */
#define UCR2_CTSC	(1<<13)	/* CTS pin control */
#define UCR2_CTS	(1<<12)	/* Clear to send */
#define UCR2_ESCEN	(1<<11)	/* Escape enable */
#define UCR2_PREN	(1<<8)	/* Parity enable */
#define UCR2_PROE	(1<<7)	/* Parity odd/even */
#define UCR2_STPB	(1<<6)	/* Stop */
#define UCR2_WS		(1<<5)	/* Word size */
#define UCR2_RTSEN	(1<<4)	/* Request to send interrupt enable */
#define UCR2_ATEN	(1<<3)	/* Aging Timer Enable */
#define UCR2_TXEN	(1<<2)	/* Transmitter enabled */
#define UCR2_RXEN	(1<<1)	/* Receiver enabled */
#define UCR2_SRST	(1<<0)	/* SW reset */
#define UCR3_DTREN	(1<<13) /* DTR interrupt enable */
#define UCR3_PARERREN	(1<<12) /* Parity enable */
#define UCR3_FRAERREN	(1<<11) /* Frame error interrupt enable */
#define UCR3_DSR	(1<<10) /* Data set ready */
#define UCR3_DCD	(1<<9)	/* Data carrier detect */
#define UCR3_RI		(1<<8)	/* Ring indicator */
#define UCR3_ADNIMP	(1<<7)	/* Autobaud Detection Not Improved */
#define UCR3_RXDSEN	(1<<6)	/* Receive status interrupt enable */
#define UCR3_AIRINTEN	(1<<5)	/* Async IR wake interrupt enable */
#define UCR3_AWAKEN	(1<<4)	/* Async wake interrupt enable */
#define UCR3_DTRDEN	(1<<3)	/* Data Terminal Ready Delta Enable. */
#define IMX21_UCR3_RXDMUXSEL	(1<<2)	/* RXD Muxed Input Select */
#define UCR3_INVT	(1<<1)	/* Inverted Infrared transmission */
#define UCR3_BPEN	(1<<0)	/* Preset registers enable */
#define UCR4_CTSTL_SHF	10	/* CTS trigger level shift */
#define UCR4_CTSTL_MASK	0x3F	/* CTS trigger is 6 bits wide */
#define UCR4_INVR	(1<<9)	/* Inverted infrared reception */
#define UCR4_ENIRI	(1<<8)	/* Serial infrared interrupt enable */
#define UCR4_WKEN	(1<<7)	/* Wake interrupt enable */
#define UCR4_REF16	(1<<6)	/* Ref freq 16 MHz */
#define UCR4_IDDMAEN    (1<<6)  /* DMA IDLE Condition Detected */
#define UCR4_IRSC	(1<<5)	/* IR special case */
#define UCR4_TCEN	(1<<3)	/* Transmit complete interrupt enable */
#define UCR4_BKEN	(1<<2)	/* Break condition interrupt enable */
#define UCR4_OREN	(1<<1)	/* Receiver overrun interrupt enable */
#define UCR4_DREN	(1<<0)	/* Recv data ready interrupt enable */
#define UFCR_RXTL_SHF	0	/* Receiver trigger level shift */
#define UFCR_DCEDTE	(1<<6)	/* DCE/DTE mode select */
#define UFCR_RFDIV	(7<<7)	/* Reference freq divider mask */
#define UFCR_RFDIV_REG(x)	(((x) < 7 ? 6 - (x) : 6) << 7)
#define UFCR_TXTL_SHF	10	/* Transmitter trigger level shift */
#define USR1_PARITYERR	(1<<15) /* Parity error interrupt flag */
#define USR1_RTSS	(1<<14) /* RTS pin status */
#define USR1_TRDY	(1<<13) /* Transmitter ready interrupt/dma flag */
#define USR1_RTSD	(1<<12) /* RTS delta */
#define USR1_ESCF	(1<<11) /* Escape seq interrupt flag */
#define USR1_FRAMERR	(1<<10) /* Frame error interrupt flag */
#define USR1_RRDY	(1<<9)	 /* Receiver ready interrupt/dma flag */
#define USR1_AGTIM	(1<<8)	 /* Ageing timer interrupt flag */
#define USR1_DTRD	(1<<7)	 /* DTR Delta */
#define USR1_RXDS	 (1<<6)	 /* Receiver idle interrupt flag */
#define USR1_AIRINT	 (1<<5)	 /* Async IR wake interrupt flag */
#define USR1_AWAKE	 (1<<4)	 /* Aysnc wake interrupt flag */
#define USR2_ADET	 (1<<15) /* Auto baud rate detect complete */
#define USR2_TXFE	 (1<<14) /* Transmit buffer FIFO empty */
#define USR2_DTRF	 (1<<13) /* DTR edge interrupt flag */
#define USR2_IDLE	 (1<<12) /* Idle condition */
#define USR2_RIDELT	 (1<<10) /* Ring Interrupt Delta */
#define USR2_RIIN	 (1<<9)	 /* Ring Indicator Input */
#define USR2_IRINT	 (1<<8)	 /* Serial infrared interrupt flag */
#define USR2_WAKE	 (1<<7)	 /* Wake */
#define USR2_DCDIN	 (1<<5)	 /* Data Carrier Detect Input */
#define USR2_RTSF	 (1<<4)	 /* RTS edge interrupt flag */
#define USR2_TXDC	 (1<<3)	 /* Transmitter complete */
#define USR2_BRCD	 (1<<2)	 /* Break condition */
#define USR2_ORE	(1<<1)	 /* Overrun error */
#define USR2_RDR	(1<<0)	 /* Recv data ready */
#define UTS_FRCPERR	(1<<13) /* Force parity error */
#define UTS_LOOP	(1<<12)	 /* Loop tx and rx */
#define UTS_TXEMPTY	 (1<<6)	 /* TxFIFO empty */
#define UTS_RXEMPTY	 (1<<5)	 /* RxFIFO empty */
#define UTS_TXFULL	 (1<<4)	 /* TxFIFO full */
#define UTS_RXFULL	 (1<<3)	 /* RxFIFO full */
#define UTS_SOFTRST	 (1<<0)	 /* Software reset */

/* We've been assigned a range on the "Low-density serial ports" major */
#define SERIAL_IMX_MAJOR	207
#define MINOR_START		16
#define DEV_NAME		"ttymxc"

/*
 * This determines how often we check the modem status signals
 * for any change.  They generally aren't connected to an IRQ
 * so we have to poll them.  We also check immediately before
 * filling the TX fifo incase CTS has been dropped.
 */
#define MCTRL_TIMEOUT	(250*HZ/1000)

#define DRIVER_NAME "IMX-uart"

#define UART_NR 8
#define IMX_MODULE_MAX_CLK_RATE	80000000
<<<<<<< HEAD

#if defined(CONFIG_ARCH_MXC)
extern int digi_get_board_version(void);
#else
int digi_get_board_version(void) { return 0; }
#endif
=======
>>>>>>> c1084c27

/* i.MX21 type uart runs on all i.mx except i.MX1 and i.MX6q */
enum imx_uart_type {
	IMX1_UART,
	IMX21_UART,
	IMX53_UART,
	IMX6Q_UART,
};

/* device type dependent stuff */
struct imx_uart_data {
	unsigned uts_reg;
	enum imx_uart_type devtype;
};

enum imx_tx_state {
	OFF,
	WAIT_AFTER_RTS,
	SEND,
	WAIT_AFTER_SEND,
};

struct imx_port {
	struct uart_port	port;
	struct timer_list	timer;
	unsigned int		old_status;
	unsigned int		have_rtscts:1;
	unsigned int		have_rtsgpio:1;
	unsigned int		dte_mode:1;
	unsigned int		inverted_tx:1;
	unsigned int		inverted_rx:1;
	struct clk		*clk_ipg;
	struct clk		*clk_per;
	const struct imx_uart_data *devdata;

	struct mctrl_gpios *gpios;

	/* shadow registers */
	unsigned int ucr1;
	unsigned int ucr2;
	unsigned int ucr3;
	unsigned int ucr4;
	unsigned int ufcr;

	/* DMA fields */
	unsigned int		dma_is_enabled:1;
	unsigned int		dma_is_rxing:1;
	unsigned int		dma_is_txing:1;
	struct dma_chan		*dma_chan_rx, *dma_chan_tx;
	struct scatterlist	rx_sgl, tx_sgl[2];
	void			*rx_buf;
	struct circ_buf		rx_ring;
	unsigned int		rx_buf_size;
	unsigned int		rx_period_length;
	unsigned int		rx_periods;
	dma_cookie_t		rx_cookie;
	unsigned int		tx_bytes;
	unsigned int		dma_tx_nents;
	unsigned int            saved_reg[10];
	bool			context_saved;

<<<<<<< HEAD
=======
	enum imx_tx_state	tx_state;
	struct hrtimer		trigger_start_tx;
	struct hrtimer		trigger_stop_tx;

>>>>>>> c1084c27
	struct pm_qos_request   pm_qos_req;
};

struct imx_port_ucrs {
	unsigned int	ucr1;
	unsigned int	ucr2;
	unsigned int	ucr3;
};

static struct imx_uart_data imx_uart_devdata[] = {
	[IMX1_UART] = {
		.uts_reg = IMX1_UTS,
		.devtype = IMX1_UART,
	},
	[IMX21_UART] = {
		.uts_reg = IMX21_UTS,
		.devtype = IMX21_UART,
	},
	[IMX53_UART] = {
		.uts_reg = IMX21_UTS,
		.devtype = IMX53_UART,
	},
	[IMX6Q_UART] = {
		.uts_reg = IMX21_UTS,
		.devtype = IMX6Q_UART,
	},
};

static const struct of_device_id imx_uart_dt_ids[] = {
	{ .compatible = "fsl,imx6q-uart", .data = &imx_uart_devdata[IMX6Q_UART], },
	{ .compatible = "fsl,imx53-uart", .data = &imx_uart_devdata[IMX53_UART], },
	{ .compatible = "fsl,imx1-uart", .data = &imx_uart_devdata[IMX1_UART], },
	{ .compatible = "fsl,imx21-uart", .data = &imx_uart_devdata[IMX21_UART], },
	{ /* sentinel */ }
};
MODULE_DEVICE_TABLE(of, imx_uart_dt_ids);

static void imx_uart_writel(struct imx_port *sport, u32 val, u32 offset)
{
	switch (offset) {
	case UCR1:
		sport->ucr1 = val;
		break;
	case UCR2:
		sport->ucr2 = val;
		break;
	case UCR3:
		sport->ucr3 = val;
		break;
	case UCR4:
		sport->ucr4 = val;
		break;
	case UFCR:
		sport->ufcr = val;
		break;
	default:
		break;
	}
	writel(val, sport->port.membase + offset);
}

static u32 imx_uart_readl(struct imx_port *sport, u32 offset)
{
	switch (offset) {
	case UCR1:
		return sport->ucr1;
		break;
	case UCR2:
		/*
		 * UCR2_SRST is the only bit in the cached registers that might
		 * differ from the value that was last written. As it only
		 * automatically becomes one after being cleared, reread
		 * conditionally.
		 */
		if (!(sport->ucr2 & UCR2_SRST))
			sport->ucr2 = readl(sport->port.membase + offset);
		return sport->ucr2;
		break;
	case UCR3:
		return sport->ucr3;
		break;
	case UCR4:
		return sport->ucr4;
		break;
	case UFCR:
		return sport->ufcr;
		break;
	default:
		return readl(sport->port.membase + offset);
	}
}

static inline unsigned imx_uart_uts_reg(struct imx_port *sport)
{
	return sport->devdata->uts_reg;
}

static inline int imx_uart_is_imx1(struct imx_port *sport)
{
	return sport->devdata->devtype == IMX1_UART;
}

static inline int imx_uart_is_imx21(struct imx_port *sport)
{
	return sport->devdata->devtype == IMX21_UART;
}

static inline int imx_uart_is_imx53(struct imx_port *sport)
{
	return sport->devdata->devtype == IMX53_UART;
}

static inline int imx_uart_is_imx6q(struct imx_port *sport)
{
	return sport->devdata->devtype == IMX6Q_UART;
}
/*
 * Save and restore functions for UCR1, UCR2 and UCR3 registers
 */
#if IS_ENABLED(CONFIG_SERIAL_IMX_CONSOLE)
static void imx_uart_ucrs_save(struct imx_port *sport,
			       struct imx_port_ucrs *ucr)
{
	/* save control registers */
	ucr->ucr1 = imx_uart_readl(sport, UCR1);
	ucr->ucr2 = imx_uart_readl(sport, UCR2);
	ucr->ucr3 = imx_uart_readl(sport, UCR3);
}

static void imx_uart_ucrs_restore(struct imx_port *sport,
				  struct imx_port_ucrs *ucr)
{
	/* restore control registers */
	imx_uart_writel(sport, ucr->ucr1, UCR1);
	imx_uart_writel(sport, ucr->ucr2, UCR2);
	imx_uart_writel(sport, ucr->ucr3, UCR3);
}
#endif

/* called with port.lock taken and irqs caller dependent */
static void imx_uart_rts_active(struct imx_port *sport, u32 *ucr2)
{
	*ucr2 &= ~(UCR2_CTSC | UCR2_CTS);

	sport->port.mctrl |= TIOCM_RTS;
	mctrl_gpio_set(sport->gpios, sport->port.mctrl);
}

/* called with port.lock taken and irqs caller dependent */
static void imx_uart_rts_inactive(struct imx_port *sport, u32 *ucr2)
{
	*ucr2 &= ~UCR2_CTSC;
	*ucr2 |= UCR2_CTS;

	sport->port.mctrl &= ~TIOCM_RTS;
	mctrl_gpio_set(sport->gpios, sport->port.mctrl);
}

static void start_hrtimer_ms(struct hrtimer *hrt, unsigned long msec)
{
       hrtimer_start(hrt, ms_to_ktime(msec), HRTIMER_MODE_REL);
}

/* called with port.lock taken and irqs off */
static void imx_uart_start_rx(struct uart_port *port)
{
	struct imx_port *sport = (struct imx_port *)port;
	unsigned int ucr1, ucr2;

	ucr1 = imx_uart_readl(sport, UCR1);
	ucr2 = imx_uart_readl(sport, UCR2);

	ucr2 |= UCR2_RXEN;

	if (sport->dma_is_enabled) {
		ucr1 |= UCR1_RXDMAEN | UCR1_ATDMAEN;
	} else {
		ucr1 |= UCR1_RRDYEN;
		ucr2 |= UCR2_ATEN;
	}

	/* Write UCR2 first as it includes RXEN */
	imx_uart_writel(sport, ucr2, UCR2);
	imx_uart_writel(sport, ucr1, UCR1);
}

/* called with port.lock taken and irqs off */
static void imx_uart_stop_tx(struct uart_port *port)
{
	struct imx_port *sport = (struct imx_port *)port;
	u32 ucr1, ucr4, usr2;

	if (sport->tx_state == OFF)
		return;

	/*
	 * We are maybe in the SMP context, so if the DMA TX thread is running
	 * on other cpu, we have to wait for it to finish.
	 */
	if (sport->dma_is_txing)
		return;

	ucr1 = imx_uart_readl(sport, UCR1);
	imx_uart_writel(sport, ucr1 & ~UCR1_TRDYEN, UCR1);

<<<<<<< HEAD
	/* in rs485 mode disable transmitter if shifter is empty */
	if (port->rs485.flags & SER_RS485_ENABLED &&
	    imx_uart_readl(sport, USR2) & USR2_TXDC) {
		u32 ucr2 = imx_uart_readl(sport, UCR2), ucr4;

		/* Delay after send */
		if (port->rs485.delay_rts_after_send)
			mdelay(port->rs485.delay_rts_after_send);
		if (port->rs485.flags & SER_RS485_RTS_AFTER_SEND)
			imx_uart_rts_active(sport, &ucr2);
		else
			imx_uart_rts_inactive(sport, &ucr2);
		imx_uart_writel(sport, ucr2, UCR2);
=======
	usr2 = imx_uart_readl(sport, USR2);
	if (!(usr2 & USR2_TXDC)) {
		/* The shifter is still busy, so retry once TC triggers */
		return;
	}
>>>>>>> c1084c27

	ucr4 = imx_uart_readl(sport, UCR4);
	ucr4 &= ~UCR4_TCEN;
	imx_uart_writel(sport, ucr4, UCR4);

	/* in rs485 mode disable transmitter */
	if (port->rs485.flags & SER_RS485_ENABLED) {
		if (sport->tx_state == SEND) {
			sport->tx_state = WAIT_AFTER_SEND;
			start_hrtimer_ms(&sport->trigger_stop_tx,
					 port->rs485.delay_rts_after_send);
			return;
		}

		if (sport->tx_state == WAIT_AFTER_RTS ||
		    sport->tx_state == WAIT_AFTER_SEND) {
			u32 ucr2;

			hrtimer_try_to_cancel(&sport->trigger_start_tx);

			ucr2 = imx_uart_readl(sport, UCR2);
			if (port->rs485.flags & SER_RS485_RTS_AFTER_SEND)
				imx_uart_rts_active(sport, &ucr2);
			else
				imx_uart_rts_inactive(sport, &ucr2);
			imx_uart_writel(sport, ucr2, UCR2);

			imx_uart_start_rx(port);

			sport->tx_state = OFF;
		}
	} else {
		sport->tx_state = OFF;
	}
}

/* called with port.lock taken and irqs off */
static void imx_uart_stop_rx(struct uart_port *port)
{
	struct imx_port *sport = (struct imx_port *)port;
	u32 ucr1, ucr2, ucr4;

	ucr1 = imx_uart_readl(sport, UCR1);
	ucr2 = imx_uart_readl(sport, UCR2);
	ucr4 = imx_uart_readl(sport, UCR4);

	if (sport->dma_is_enabled) {
		ucr1 &= ~(UCR1_RXDMAEN | UCR1_ATDMAEN);
	} else {
		ucr1 &= ~UCR1_RRDYEN;
		ucr2 &= ~UCR2_ATEN;
		ucr4 &= ~UCR4_OREN;
	}
	imx_uart_writel(sport, ucr1, UCR1);
	imx_uart_writel(sport, ucr4, UCR4);

	ucr2 &= ~UCR2_RXEN;
	imx_uart_writel(sport, ucr2, UCR2);
}

/* called with port.lock taken and irqs off */
static void imx_uart_enable_ms(struct uart_port *port)
{
	struct imx_port *sport = (struct imx_port *)port;

	mod_timer(&sport->timer, jiffies);

	mctrl_gpio_enable_ms(sport->gpios);
}

static void imx_uart_dma_tx(struct imx_port *sport);

/* called with port.lock taken and irqs off */
static inline void imx_uart_transmit_buffer(struct imx_port *sport)
{
	struct circ_buf *xmit = &sport->port.state->xmit;

	if (sport->port.x_char) {
		/* Send next char */
		imx_uart_writel(sport, sport->port.x_char, URTX0);
		sport->port.icount.tx++;
		sport->port.x_char = 0;
		return;
	}

	if (uart_circ_empty(xmit) || uart_tx_stopped(&sport->port)) {
		imx_uart_stop_tx(&sport->port);
		return;
	}

	if (sport->dma_is_enabled) {
		u32 ucr1;
		/*
		 * We've just sent a X-char Ensure the TX DMA is enabled
		 * and the TX IRQ is disabled.
		 **/
		ucr1 = imx_uart_readl(sport, UCR1);
		ucr1 &= ~UCR1_TRDYEN;
		if (sport->dma_is_txing) {
			ucr1 |= UCR1_TXDMAEN;
			imx_uart_writel(sport, ucr1, UCR1);
		} else {
			imx_uart_writel(sport, ucr1, UCR1);
			imx_uart_dma_tx(sport);
		}

		return;
	}

	while (!uart_circ_empty(xmit) &&
	       !(imx_uart_readl(sport, imx_uart_uts_reg(sport)) & UTS_TXFULL)) {
		/* send xmit->buf[xmit->tail]
		 * out the port here */
		imx_uart_writel(sport, xmit->buf[xmit->tail], URTX0);
		xmit->tail = (xmit->tail + 1) & (UART_XMIT_SIZE - 1);
		sport->port.icount.tx++;
	}

	if (uart_circ_chars_pending(xmit) < WAKEUP_CHARS)
		uart_write_wakeup(&sport->port);

	if (uart_circ_empty(xmit))
		imx_uart_stop_tx(&sport->port);
}

static void imx_uart_dma_tx_callback(void *data)
{
	struct imx_port *sport = data;
	struct scatterlist *sgl = &sport->tx_sgl[0];
	struct circ_buf *xmit = &sport->port.state->xmit;
	unsigned long flags;
	u32 ucr1;

	spin_lock_irqsave(&sport->port.lock, flags);

	dma_unmap_sg(sport->port.dev, sgl, sport->dma_tx_nents, DMA_TO_DEVICE);

	ucr1 = imx_uart_readl(sport, UCR1);
	ucr1 &= ~UCR1_TXDMAEN;
	imx_uart_writel(sport, ucr1, UCR1);

	/* update the stat */
	xmit->tail = (xmit->tail + sport->tx_bytes) & (UART_XMIT_SIZE - 1);
	sport->port.icount.tx += sport->tx_bytes;

	dev_dbg(sport->port.dev, "we finish the TX DMA.\n");

	sport->dma_is_txing = 0;

	if (uart_circ_chars_pending(xmit) < WAKEUP_CHARS)
		uart_write_wakeup(&sport->port);

	if (!uart_circ_empty(xmit) && !uart_tx_stopped(&sport->port))
		imx_uart_dma_tx(sport);
	else if (sport->port.rs485.flags & SER_RS485_ENABLED) {
		u32 ucr4 = imx_uart_readl(sport, UCR4);
		ucr4 |= UCR4_TCEN;
		imx_uart_writel(sport, ucr4, UCR4);
	}

	spin_unlock_irqrestore(&sport->port.lock, flags);
}

/* called with port.lock taken and irqs off */
static void imx_uart_dma_tx(struct imx_port *sport)
{
	struct circ_buf *xmit = &sport->port.state->xmit;
	struct scatterlist *sgl = sport->tx_sgl;
	struct dma_async_tx_descriptor *desc;
	struct dma_chan	*chan = sport->dma_chan_tx;
	struct device *dev = sport->port.dev;
	u32 ucr1, ucr4;
	int ret;

	if (sport->dma_is_txing)
		return;

	ucr4 = imx_uart_readl(sport, UCR4);
	ucr4 &= ~UCR4_TCEN;
	imx_uart_writel(sport, ucr4, UCR4);

	sport->tx_bytes = uart_circ_chars_pending(xmit);

	if (xmit->tail < xmit->head || xmit->head == 0) {
		sport->dma_tx_nents = 1;
		sg_init_one(sgl, xmit->buf + xmit->tail, sport->tx_bytes);
	} else {
		sport->dma_tx_nents = 2;
		sg_init_table(sgl, 2);
		sg_set_buf(sgl, xmit->buf + xmit->tail,
				UART_XMIT_SIZE - xmit->tail);
		sg_set_buf(sgl + 1, xmit->buf, xmit->head);
	}

	ret = dma_map_sg(dev, sgl, sport->dma_tx_nents, DMA_TO_DEVICE);
	if (ret == 0) {
		dev_err(dev, "DMA mapping error for TX.\n");
		return;
	}
	desc = dmaengine_prep_slave_sg(chan, sgl, ret,
					DMA_MEM_TO_DEV, DMA_PREP_INTERRUPT);
	if (!desc) {
		dma_unmap_sg(dev, sgl, sport->dma_tx_nents,
			     DMA_TO_DEVICE);
		dev_err(dev, "We cannot prepare for the TX slave dma!\n");
		return;
	}
	desc->callback = imx_uart_dma_tx_callback;
	desc->callback_param = sport;

	dev_dbg(dev, "TX: prepare to send %lu bytes by DMA.\n",
			uart_circ_chars_pending(xmit));

	ucr1 = imx_uart_readl(sport, UCR1);
	ucr1 |= UCR1_TXDMAEN;
	imx_uart_writel(sport, ucr1, UCR1);

	/* fire it */
	sport->dma_is_txing = 1;
	dmaengine_submit(desc);
	dma_async_issue_pending(chan);
	return;
}

/* called with port.lock taken and irqs off */
static void imx_uart_start_tx(struct uart_port *port)
{
	struct imx_port *sport = (struct imx_port *)port;
	u32 ucr1;

	if (!sport->port.x_char && uart_circ_empty(&port->state->xmit))
		return;

	/*
	 * We cannot simply do nothing here if sport->tx_state == SEND already
	 * because UCR1_TXMPTYEN might already have been cleared in
	 * imx_uart_stop_tx(), but tx_state is still SEND.
	 */

	if (port->rs485.flags & SER_RS485_ENABLED) {
		if (sport->tx_state == OFF) {
			u32 ucr2 = imx_uart_readl(sport, UCR2);
			if (port->rs485.flags & SER_RS485_RTS_ON_SEND)
				imx_uart_rts_active(sport, &ucr2);
			else
				imx_uart_rts_inactive(sport, &ucr2);
			imx_uart_writel(sport, ucr2, UCR2);

			if (!(port->rs485.flags & SER_RS485_RX_DURING_TX))
				imx_uart_stop_rx(port);

			sport->tx_state = WAIT_AFTER_RTS;
			start_hrtimer_ms(&sport->trigger_start_tx,
					 port->rs485.delay_rts_before_send);
			return;
		}

		if (sport->tx_state == WAIT_AFTER_SEND
		    || sport->tx_state == WAIT_AFTER_RTS) {

			hrtimer_try_to_cancel(&sport->trigger_stop_tx);

			/*
			 * Enable transmitter and shifter empty irq only if DMA
			 * is off.  In the DMA case this is done in the
			 * tx-callback.
			 */
			if (!sport->dma_is_enabled) {
				u32 ucr4 = imx_uart_readl(sport, UCR4);
				ucr4 |= UCR4_TCEN;
				imx_uart_writel(sport, ucr4, UCR4);
			}

			sport->tx_state = SEND;
		}
<<<<<<< HEAD
		/* Delay before send */
		if (port->rs485.delay_rts_before_send)
			mdelay(port->rs485.delay_rts_before_send);
=======
	} else {
		sport->tx_state = SEND;
>>>>>>> c1084c27
	}

	if (!sport->dma_is_enabled) {
		ucr1 = imx_uart_readl(sport, UCR1);
		imx_uart_writel(sport, ucr1 | UCR1_TRDYEN, UCR1);
	}

	if (sport->dma_is_enabled) {
		if (sport->port.x_char) {
			/* We have X-char to send, so enable TX IRQ and
			 * disable TX DMA to let TX interrupt to send X-char */
			ucr1 = imx_uart_readl(sport, UCR1);
			ucr1 &= ~UCR1_TXDMAEN;
			ucr1 |= UCR1_TRDYEN;
			imx_uart_writel(sport, ucr1, UCR1);
			return;
		}

		if (!uart_circ_empty(&port->state->xmit) &&
		    !uart_tx_stopped(port))
			imx_uart_dma_tx(sport);
		return;
	}
}

static irqreturn_t __imx_uart_rtsint(int irq, void *dev_id)
{
	struct imx_port *sport = dev_id;
	u32 usr1;

	imx_uart_writel(sport, USR1_RTSD, USR1);
	usr1 = imx_uart_readl(sport, USR1) & USR1_RTSS;
	uart_handle_cts_change(&sport->port, !!usr1);
	wake_up_interruptible(&sport->port.state->port.delta_msr_wait);

	return IRQ_HANDLED;
}

static irqreturn_t imx_uart_rtsint(int irq, void *dev_id)
{
	struct imx_port *sport = dev_id;
	irqreturn_t ret;

	spin_lock(&sport->port.lock);

	ret = __imx_uart_rtsint(irq, dev_id);

	spin_unlock(&sport->port.lock);

	return ret;
}

static irqreturn_t imx_uart_txint(int irq, void *dev_id)
{
	struct imx_port *sport = dev_id;

	spin_lock(&sport->port.lock);
	imx_uart_transmit_buffer(sport);
	spin_unlock(&sport->port.lock);
	return IRQ_HANDLED;
}

static irqreturn_t __imx_uart_rxint(int irq, void *dev_id)
{
	struct imx_port *sport = dev_id;
	unsigned int rx, flg, ignored = 0;
	struct tty_port *port = &sport->port.state->port;

	while (imx_uart_readl(sport, USR2) & USR2_RDR) {
		u32 usr2;

		flg = TTY_NORMAL;
		sport->port.icount.rx++;

		rx = imx_uart_readl(sport, URXD0);

		usr2 = imx_uart_readl(sport, USR2);
		if (usr2 & USR2_BRCD) {
			imx_uart_writel(sport, USR2_BRCD, USR2);
			if (uart_handle_break(&sport->port))
				continue;
		}

		if (uart_handle_sysrq_char(&sport->port, (unsigned char)rx))
			continue;

		if (unlikely(rx & URXD_ERR)) {
			if (rx & URXD_BRK)
				sport->port.icount.brk++;
			else if (rx & URXD_PRERR)
				sport->port.icount.parity++;
			else if (rx & URXD_FRMERR)
				sport->port.icount.frame++;
			if (rx & URXD_OVRRUN)
				sport->port.icount.overrun++;

			if (rx & sport->port.ignore_status_mask) {
				if (++ignored > 100)
					goto out;
				continue;
			}

			rx &= (sport->port.read_status_mask | 0xFF);

			if (rx & URXD_BRK)
				flg = TTY_BREAK;
			else if (rx & URXD_PRERR)
				flg = TTY_PARITY;
			else if (rx & URXD_FRMERR)
				flg = TTY_FRAME;
			if (rx & URXD_OVRRUN)
				flg = TTY_OVERRUN;

			sport->port.sysrq = 0;
		}

		if (sport->port.ignore_status_mask & URXD_DUMMY_READ)
			goto out;

		if (tty_insert_flip_char(port, rx, flg) == 0)
			sport->port.icount.buf_overrun++;
	}

out:
	tty_flip_buffer_push(port);

	return IRQ_HANDLED;
}

static irqreturn_t imx_uart_rxint(int irq, void *dev_id)
{
	struct imx_port *sport = dev_id;
	irqreturn_t ret;

	spin_lock(&sport->port.lock);

	ret = __imx_uart_rxint(irq, dev_id);

	spin_unlock(&sport->port.lock);

	return ret;
}

static void imx_uart_clear_rx_errors(struct imx_port *sport);

/*
 * We have a modem side uart, so the meanings of RTS and CTS are inverted.
 */
static unsigned int imx_uart_get_hwmctrl(struct imx_port *sport)
{
	unsigned int tmp = TIOCM_DSR;
	unsigned usr1 = imx_uart_readl(sport, USR1);
	unsigned usr2 = imx_uart_readl(sport, USR2);

	if (usr1 & USR1_RTSS)
		tmp |= TIOCM_CTS;

	/* in DCE mode DCDIN is always 0 */
	if (!(usr2 & USR2_DCDIN))
		tmp |= TIOCM_CAR;

	if (sport->dte_mode)
		if (!(imx_uart_readl(sport, USR2) & USR2_RIIN))
			tmp |= TIOCM_RI;

	return tmp;
}

/*
 * Handle any change of modem status signal since we were last called.
 */
static void imx_uart_mctrl_check(struct imx_port *sport)
{
	unsigned int status, changed;

	status = imx_uart_get_hwmctrl(sport);
	changed = status ^ sport->old_status;

	if (changed == 0)
		return;

	sport->old_status = status;

	if (changed & TIOCM_RI && status & TIOCM_RI)
		sport->port.icount.rng++;
	if (changed & TIOCM_DSR)
		sport->port.icount.dsr++;
	if (changed & TIOCM_CAR)
		uart_handle_dcd_change(&sport->port, status & TIOCM_CAR);
	if (changed & TIOCM_CTS)
		uart_handle_cts_change(&sport->port, status & TIOCM_CTS);

	wake_up_interruptible(&sport->port.state->port.delta_msr_wait);
}

static irqreturn_t imx_uart_int(int irq, void *dev_id)
{
	struct imx_port *sport = dev_id;
	unsigned int usr1, usr2, ucr1, ucr2, ucr3, ucr4;
	irqreturn_t ret = IRQ_NONE;

	spin_lock(&sport->port.lock);

	usr1 = imx_uart_readl(sport, USR1);
	usr2 = imx_uart_readl(sport, USR2);
	ucr1 = imx_uart_readl(sport, UCR1);
	ucr2 = imx_uart_readl(sport, UCR2);
	ucr3 = imx_uart_readl(sport, UCR3);
	ucr4 = imx_uart_readl(sport, UCR4);

	/*
	 * Even if a condition is true that can trigger an irq only handle it if
	 * the respective irq source is enabled. This prevents some undesired
	 * actions, for example if a character that sits in the RX FIFO and that
	 * should be fetched via DMA is tried to be fetched using PIO. Or the
	 * receiver is currently off and so reading from URXD0 results in an
	 * exception. So just mask the (raw) status bits for disabled irqs.
	 */
	if ((ucr1 & UCR1_RRDYEN) == 0)
		usr1 &= ~USR1_RRDY;
	if ((ucr2 & UCR2_ATEN) == 0)
		usr1 &= ~USR1_AGTIM;
	if ((ucr1 & UCR1_TRDYEN) == 0)
		usr1 &= ~USR1_TRDY;
	if ((ucr4 & UCR4_TCEN) == 0)
		usr2 &= ~USR2_TXDC;
	if ((ucr3 & UCR3_DTRDEN) == 0)
		usr1 &= ~USR1_DTRD;
	if ((ucr1 & UCR1_RTSDEN) == 0)
		usr1 &= ~USR1_RTSD;
	if ((ucr3 & UCR3_AWAKEN) == 0)
		usr1 &= ~USR1_AWAKE;
	if ((ucr4 & UCR4_OREN) == 0)
		usr2 &= ~USR2_ORE;

	if (usr1 & (USR1_RRDY | USR1_AGTIM)) {
<<<<<<< HEAD
=======
		imx_uart_writel(sport, USR1_AGTIM, USR1);

>>>>>>> c1084c27
		__imx_uart_rxint(irq, dev_id);
		ret = IRQ_HANDLED;
	}

	if ((usr1 & USR1_TRDY) || (usr2 & USR2_TXDC)) {
		imx_uart_transmit_buffer(sport);
		ret = IRQ_HANDLED;
	}

	if (usr1 & USR1_DTRD) {
		imx_uart_writel(sport, USR1_DTRD, USR1);

		imx_uart_mctrl_check(sport);

		ret = IRQ_HANDLED;
	}

	if (usr1 & USR1_RTSD) {
		__imx_uart_rtsint(irq, dev_id);
		ret = IRQ_HANDLED;
	}

	if (usr1 & USR1_AWAKE) {
		imx_uart_writel(sport, USR1_AWAKE, USR1);
		ret = IRQ_HANDLED;
	}

	if (usr2 & USR2_ORE) {
		sport->port.icount.overrun++;
		imx_uart_writel(sport, USR2_ORE, USR2);
		ret = IRQ_HANDLED;
	}

	spin_unlock(&sport->port.lock);

	return ret;
}

/*
 * Return TIOCSER_TEMT when transmitter is not busy.
 */
static unsigned int imx_uart_tx_empty(struct uart_port *port)
{
	struct imx_port *sport = (struct imx_port *)port;
	unsigned int ret;

	ret = (imx_uart_readl(sport, USR2) & USR2_TXDC) ?  TIOCSER_TEMT : 0;

	/* If the TX DMA is working, return 0. */
	if (sport->dma_is_txing)
		ret = 0;

	return ret;
}

/* called with port.lock taken and irqs off */
static unsigned int imx_uart_get_mctrl(struct uart_port *port)
{
	struct imx_port *sport = (struct imx_port *)port;
	unsigned int ret = imx_uart_get_hwmctrl(sport);

	mctrl_gpio_get(sport->gpios, &ret);

	return ret;
}

/* called with port.lock taken and irqs off */
static void imx_uart_set_mctrl(struct uart_port *port, unsigned int mctrl)
{
	struct imx_port *sport = (struct imx_port *)port;
	u32 ucr3, uts;

	if (!(port->rs485.flags & SER_RS485_ENABLED)) {
		u32 ucr2;

		/*
		 * Turn off autoRTS if RTS is lowered and restore autoRTS
		 * setting if RTS is raised.
		 */
		ucr2 = imx_uart_readl(sport, UCR2);
		ucr2 &= ~(UCR2_CTS | UCR2_CTSC);
		if (mctrl & TIOCM_RTS) {
			ucr2 |= UCR2_CTS;
			/*
			 * UCR2_IRTS is unset if and only if the port is
			 * configured for CRTSCTS, so we use inverted UCR2_IRTS
			 * to get the state to restore to.
			 */
			if (!(ucr2 & UCR2_IRTS))
				ucr2 |= UCR2_CTSC;
		}
		imx_uart_writel(sport, ucr2, UCR2);
	}

	ucr3 = imx_uart_readl(sport, UCR3) & ~UCR3_DSR;
	if (!(mctrl & TIOCM_DTR))
		ucr3 |= UCR3_DSR;
	imx_uart_writel(sport, ucr3, UCR3);

	uts = imx_uart_readl(sport, imx_uart_uts_reg(sport)) & ~UTS_LOOP;
	if (mctrl & TIOCM_LOOP)
		uts |= UTS_LOOP;
	imx_uart_writel(sport, uts, imx_uart_uts_reg(sport));

	mctrl_gpio_set(sport->gpios, mctrl);
}

/*
 * Interrupts always disabled.
 */
static void imx_uart_break_ctl(struct uart_port *port, int break_state)
{
	struct imx_port *sport = (struct imx_port *)port;
	unsigned long flags;
	u32 ucr1;

	spin_lock_irqsave(&sport->port.lock, flags);

	ucr1 = imx_uart_readl(sport, UCR1) & ~UCR1_SNDBRK;

	if (break_state != 0)
		ucr1 |= UCR1_SNDBRK;

	imx_uart_writel(sport, ucr1, UCR1);

	spin_unlock_irqrestore(&sport->port.lock, flags);
}

/*
 * This is our per-port timeout handler, for checking the
 * modem status signals.
 */
static void imx_uart_timeout(struct timer_list *t)
{
	struct imx_port *sport = from_timer(sport, t, timer);
	unsigned long flags;

	if (sport->port.state) {
		spin_lock_irqsave(&sport->port.lock, flags);
		imx_uart_mctrl_check(sport);
		spin_unlock_irqrestore(&sport->port.lock, flags);

		mod_timer(&sport->timer, jiffies + MCTRL_TIMEOUT);
	}
}

/*
 * There are two kinds of RX DMA interrupts(such as in the MX6Q):
 *   [1] the RX DMA buffer is full.
 *   [2] the aging timer expires
 *
 * Condition [2] is triggered when a character has been sitting in the FIFO
 * for at least 8 byte durations.
 */
static void imx_uart_dma_rx_callback(void *data)
{
	struct imx_port *sport = data;
	struct dma_chan	*chan = sport->dma_chan_rx;
	struct scatterlist *sgl = &sport->rx_sgl;
	struct tty_port *port = &sport->port.state->port;
	struct dma_tx_state state;
	struct circ_buf *rx_ring = &sport->rx_ring;
	enum dma_status status;
	unsigned int w_bytes = 0;
	unsigned int r_bytes;
	unsigned int bd_size;

	status = dmaengine_tx_status(chan, sport->rx_cookie, &state);

	if (status == DMA_ERROR) {
		imx_uart_clear_rx_errors(sport);
		return;
	}

	if (!(sport->port.ignore_status_mask & URXD_DUMMY_READ)) {

		/*
		 * The state-residue variable represents the empty space
		 * relative to the entire buffer. Taking this in consideration
		 * the head is always calculated base on the buffer total
		 * length - DMA transaction residue. The UART script from the
		 * SDMA firmware will jump to the next buffer descriptor,
		 * once a DMA transaction if finalized (IMX53 RM - A.4.1.2.4).
		 * Taking this in consideration the tail is always at the
		 * beginning of the buffer descriptor that contains the head.
		 */

		/* Calculate the head */
		rx_ring->head = sg_dma_len(sgl) - state.residue;

		/* Calculate the tail. */
		bd_size = sg_dma_len(sgl) / sport->rx_periods;
		rx_ring->tail = ((rx_ring->head-1) / bd_size) * bd_size;

		if (rx_ring->head <= sg_dma_len(sgl) &&
		    rx_ring->head > rx_ring->tail) {

			/* Move data from tail to head */
			r_bytes = rx_ring->head - rx_ring->tail;

			/* CPU claims ownership of RX DMA buffer */
			dma_sync_sg_for_cpu(sport->port.dev, sgl, 1,
				DMA_FROM_DEVICE);

			w_bytes = tty_insert_flip_string(port,
				sport->rx_buf + rx_ring->tail, r_bytes);

			/* UART retrieves ownership of RX DMA buffer */
			dma_sync_sg_for_device(sport->port.dev, sgl, 1,
				DMA_FROM_DEVICE);

			if (w_bytes != r_bytes)
				sport->port.icount.buf_overrun++;

			sport->port.icount.rx += w_bytes;
		} else	{
			WARN_ON(rx_ring->head > sg_dma_len(sgl));
			WARN_ON(rx_ring->head <= rx_ring->tail);
		}
	}

	if (w_bytes) {
		tty_flip_buffer_push(port);
		dev_dbg(sport->port.dev, "We get %d bytes.\n", w_bytes);
	}
}

static int imx_uart_start_rx_dma(struct imx_port *sport)
{
	struct scatterlist *sgl = &sport->rx_sgl;
	struct dma_chan	*chan = sport->dma_chan_rx;
	struct device *dev = sport->port.dev;
	struct dma_async_tx_descriptor *desc;
	int ret;

	sport->rx_ring.head = 0;
	sport->rx_ring.tail = 0;

	sg_init_one(sgl, sport->rx_buf, sport->rx_buf_size);
	ret = dma_map_sg(dev, sgl, 1, DMA_FROM_DEVICE);
	if (ret == 0) {
		dev_err(dev, "DMA mapping error for RX.\n");
		return -EINVAL;
	}

	desc = dmaengine_prep_dma_cyclic(chan, sg_dma_address(sgl),
		sg_dma_len(sgl), sg_dma_len(sgl) / sport->rx_periods,
		DMA_DEV_TO_MEM, DMA_PREP_INTERRUPT);

	if (!desc) {
		dma_unmap_sg(dev, sgl, 1, DMA_FROM_DEVICE);
		dev_err(dev, "We cannot prepare for the RX slave dma!\n");
		return -EINVAL;
	}
	desc->callback = imx_uart_dma_rx_callback;
	desc->callback_param = sport;

	dev_dbg(dev, "RX: prepare for the DMA.\n");
	sport->dma_is_rxing = 1;
	sport->rx_cookie = dmaengine_submit(desc);
	dma_async_issue_pending(chan);
	return 0;
}

static void imx_uart_clear_rx_errors(struct imx_port *sport)
{
	struct tty_port *port = &sport->port.state->port;
	u32 usr1, usr2;

	usr1 = imx_uart_readl(sport, USR1);
	usr2 = imx_uart_readl(sport, USR2);

	if (usr2 & USR2_BRCD) {
		sport->port.icount.brk++;
		imx_uart_writel(sport, USR2_BRCD, USR2);
		uart_handle_break(&sport->port);
		if (tty_insert_flip_char(port, 0, TTY_BREAK) == 0)
			sport->port.icount.buf_overrun++;
		tty_flip_buffer_push(port);
	} else {
		if (usr1 & USR1_FRAMERR) {
			sport->port.icount.frame++;
			imx_uart_writel(sport, USR1_FRAMERR, USR1);
		} else if (usr1 & USR1_PARITYERR) {
			sport->port.icount.parity++;
			imx_uart_writel(sport, USR1_PARITYERR, USR1);
		}
	}

	if (usr2 & USR2_ORE) {
		sport->port.icount.overrun++;
		imx_uart_writel(sport, USR2_ORE, USR2);
	}

}

#define TXTL_DEFAULT 2 /* reset default */
#define RXTL_DEFAULT 1 /* reset default */
#define TXTL_DMA 8 /* DMA burst setting */
#define RXTL_DMA 9 /* DMA burst setting */

static void imx_uart_setup_ufcr(struct imx_port *sport,
				unsigned char txwl, unsigned char rxwl)
{
	unsigned int val;

	/* set receiver / transmitter trigger level */
	val = imx_uart_readl(sport, UFCR) & (UFCR_RFDIV | UFCR_DCEDTE);
	val |= txwl << UFCR_TXTL_SHF | rxwl;
	imx_uart_writel(sport, val, UFCR);
}

static void imx_uart_dma_exit(struct imx_port *sport)
{
	if (sport->dma_chan_rx) {
		dmaengine_terminate_sync(sport->dma_chan_rx);
		dma_release_channel(sport->dma_chan_rx);
		sport->dma_chan_rx = NULL;
		sport->rx_cookie = -EINVAL;
		kfree(sport->rx_buf);
		sport->rx_buf = NULL;
	}

	if (sport->dma_chan_tx) {
		dmaengine_terminate_sync(sport->dma_chan_tx);
		dma_release_channel(sport->dma_chan_tx);
		sport->dma_chan_tx = NULL;
	}

<<<<<<< HEAD
	pm_qos_remove_request(&sport->pm_qos_req);
=======
	cpu_latency_qos_remove_request(&sport->pm_qos_req);
>>>>>>> c1084c27
	release_bus_freq(BUS_FREQ_HIGH);
}

static int imx_uart_dma_init(struct imx_port *sport)
{
	struct dma_slave_config slave_config = {};
	struct device *dev = sport->port.dev;
	int ret;

	/* request high bus for DMA mode */
	request_bus_freq(BUS_FREQ_HIGH);
<<<<<<< HEAD
	pm_qos_add_request(&sport->pm_qos_req, PM_QOS_CPU_DMA_LATENCY, 0);
=======
	cpu_latency_qos_add_request(&sport->pm_qos_req, 0);
>>>>>>> c1084c27

	/* Prepare for RX : */
	sport->dma_chan_rx = dma_request_slave_channel(dev, "rx");
	if (!sport->dma_chan_rx) {
		dev_dbg(dev, "cannot get the DMA channel.\n");
		ret = -EINVAL;
		goto err;
	}

	slave_config.direction = DMA_DEV_TO_MEM;
	slave_config.src_addr = sport->port.mapbase + URXD0;
	slave_config.src_addr_width = DMA_SLAVE_BUSWIDTH_1_BYTE;
	/* one byte less than the watermark level to enable the aging timer */
	slave_config.src_maxburst = RXTL_DMA - 1;
	slave_config.peripheral_config = NULL;
	slave_config.peripheral_size = 0;
	ret = dmaengine_slave_config(sport->dma_chan_rx, &slave_config);
	if (ret) {
		dev_err(dev, "error in RX dma configuration.\n");
		goto err;
	}

	sport->rx_buf_size = sport->rx_period_length * sport->rx_periods;
	sport->rx_buf = kzalloc(sport->rx_buf_size, GFP_KERNEL);
	if (!sport->rx_buf) {
		ret = -ENOMEM;
		goto err;
	}
	sport->rx_ring.buf = sport->rx_buf;

	/* Prepare for TX : */
	sport->dma_chan_tx = dma_request_slave_channel(dev, "tx");
	if (!sport->dma_chan_tx) {
		dev_err(dev, "cannot get the TX DMA channel!\n");
		ret = -EINVAL;
		goto err;
	}

	slave_config.direction = DMA_MEM_TO_DEV;
	slave_config.dst_addr = sport->port.mapbase + URTX0;
	slave_config.dst_addr_width = DMA_SLAVE_BUSWIDTH_1_BYTE;
	slave_config.dst_maxburst = TXTL_DMA;
	slave_config.peripheral_config = NULL;
	slave_config.peripheral_size = 0;
	ret = dmaengine_slave_config(sport->dma_chan_tx, &slave_config);
	if (ret) {
		dev_err(dev, "error in TX dma configuration.");
		goto err;
	}

	return 0;
err:
	imx_uart_dma_exit(sport);
	return ret;
}

static void imx_uart_enable_dma(struct imx_port *sport)
{
	u32 ucr1;

	imx_uart_setup_ufcr(sport, TXTL_DMA, RXTL_DMA);

	/* set UCR1 except TXDMAEN which would be enabled in imx_uart_dma_tx */
	ucr1 = imx_uart_readl(sport, UCR1);
	ucr1 |= UCR1_RXDMAEN | UCR1_ATDMAEN;
	imx_uart_writel(sport, ucr1, UCR1);

	sport->dma_is_enabled = 1;
}

static void imx_uart_disable_dma(struct imx_port *sport)
{
	u32 ucr1;

	/* clear UCR1 */
	ucr1 = imx_uart_readl(sport, UCR1);
	ucr1 &= ~(UCR1_RXDMAEN | UCR1_TXDMAEN | UCR1_ATDMAEN);
	imx_uart_writel(sport, ucr1, UCR1);

	imx_uart_setup_ufcr(sport, TXTL_DEFAULT, RXTL_DEFAULT);

	sport->dma_is_enabled = 0;
}

/* half the RX buffer size */
#define CTSTL 16

static int imx_uart_startup(struct uart_port *port)
{
	struct imx_port *sport = (struct imx_port *)port;
	struct tty_port *tty_port = &sport->port.state->port;
	int retval, i;
	unsigned long flags;
	int dma_is_inited = 0;
	u32 ucr1, ucr2, ucr3, ucr4;

	/* some modem may need reset */
	if (!tty_port_suspended(tty_port)) {
		retval = device_reset(sport->port.dev);
		if (retval && retval != -ENOENT)
			return retval;
	}

	/* some modem may need reset */
	if (!tty_port_suspended(tty_port)) {
		retval = device_reset(sport->port.dev);
		if (retval && retval != -ENOENT)
			return retval;
	}

	retval = clk_prepare_enable(sport->clk_per);
	if (retval)
		return retval;
	retval = clk_prepare_enable(sport->clk_ipg);
	if (retval) {
		clk_disable_unprepare(sport->clk_per);
		return retval;
	}

	imx_uart_setup_ufcr(sport, TXTL_DEFAULT, RXTL_DEFAULT);

	/* disable the DREN bit (Data Ready interrupt enable) before
	 * requesting IRQs
	 */
	ucr4 = imx_uart_readl(sport, UCR4);

	/* set the trigger level for CTS */
	ucr4 &= ~(UCR4_CTSTL_MASK << UCR4_CTSTL_SHF);
	ucr4 |= CTSTL << UCR4_CTSTL_SHF;

	imx_uart_writel(sport, ucr4 & ~UCR4_DREN, UCR4);

	/* Can we enable the DMA support? */
	if (!uart_console(port) && imx_uart_dma_init(sport) == 0)
		dma_is_inited = 1;

	spin_lock_irqsave(&sport->port.lock, flags);
	/* Reset fifo's and state machines */
	i = 100;

	ucr2 = imx_uart_readl(sport, UCR2);
	ucr2 &= ~UCR2_SRST;
	imx_uart_writel(sport, ucr2, UCR2);

	while (!(imx_uart_readl(sport, UCR2) & UCR2_SRST) && (--i > 0))
		udelay(1);

	/*
	 * Finally, clear and enable interrupts
	 */
	imx_uart_writel(sport, USR1_RTSD | USR1_DTRD, USR1);
	imx_uart_writel(sport, USR2_ORE, USR2);

	ucr1 = imx_uart_readl(sport, UCR1) & ~UCR1_RRDYEN;
	ucr1 |= UCR1_UARTEN;
	if (sport->have_rtscts)
		ucr1 |= UCR1_RTSDEN;

	imx_uart_writel(sport, ucr1, UCR1);

	ucr4 = imx_uart_readl(sport, UCR4) & ~(UCR4_OREN | UCR4_INVR);
	if (!sport->dma_is_enabled)
		ucr4 |= UCR4_OREN;
	if (sport->inverted_rx)
		ucr4 |= UCR4_INVR;
	imx_uart_writel(sport, ucr4, UCR4);

	ucr3 = imx_uart_readl(sport, UCR3) & ~UCR3_INVT;
	/*
	 * configure tx polarity before enabling tx
	 */
	if (sport->inverted_tx)
		ucr3 |= UCR3_INVT;

	if (!imx_uart_is_imx1(sport)) {
		ucr3 |= UCR3_DTRDEN | UCR3_RI | UCR3_DCD;

		if (sport->dte_mode)
			/* disable broken interrupts */
			ucr3 &= ~(UCR3_RI | UCR3_DCD);
	}
	imx_uart_writel(sport, ucr3, UCR3);

	ucr2 = imx_uart_readl(sport, UCR2) & ~UCR2_ATEN;
	ucr2 |= (UCR2_RXEN | UCR2_TXEN);
	if (!sport->have_rtscts)
		ucr2 |= UCR2_IRTS;
	/*
	 * make sure the edge sensitive RTS-irq is disabled,
	 * we're using RTSD instead.
	 */
	if (!imx_uart_is_imx1(sport))
		ucr2 &= ~UCR2_RTSEN;
	imx_uart_writel(sport, ucr2, UCR2);

	/*
	 * Enable modem status interrupts
	 */
	imx_uart_enable_ms(&sport->port);

	if (dma_is_inited) {
		/* Note: enable dma request after transfer start! */
		imx_uart_start_rx_dma(sport);
		imx_uart_enable_dma(sport);
	} else {
		ucr1 = imx_uart_readl(sport, UCR1);
		ucr1 |= UCR1_RRDYEN;
		imx_uart_writel(sport, ucr1, UCR1);

		ucr2 = imx_uart_readl(sport, UCR2);
		ucr2 |= UCR2_ATEN;
		imx_uart_writel(sport, ucr2, UCR2);
	}

	spin_unlock_irqrestore(&sport->port.lock, flags);

	return 0;
}

static void imx_uart_shutdown(struct uart_port *port)
{
	struct imx_port *sport = (struct imx_port *)port;
	unsigned long flags;
	u32 ucr1, ucr2, ucr4;

	if (sport->dma_is_enabled) {
		dmaengine_terminate_sync(sport->dma_chan_tx);
		if (sport->dma_is_txing) {
			dma_unmap_sg(sport->port.dev, &sport->tx_sgl[0],
				     sport->dma_tx_nents, DMA_TO_DEVICE);
			sport->dma_is_txing = 0;
		}
		dmaengine_terminate_sync(sport->dma_chan_rx);
		if (sport->dma_is_rxing) {
			dma_unmap_sg(sport->port.dev, &sport->rx_sgl,
				     1, DMA_FROM_DEVICE);
			sport->dma_is_rxing = 0;
		}

		spin_lock_irqsave(&sport->port.lock, flags);
		imx_uart_stop_tx(port);
		imx_uart_stop_rx(port);
		imx_uart_disable_dma(sport);
		spin_unlock_irqrestore(&sport->port.lock, flags);
		imx_uart_dma_exit(sport);
	}

	mctrl_gpio_disable_ms(sport->gpios);

	spin_lock_irqsave(&sport->port.lock, flags);
	ucr2 = imx_uart_readl(sport, UCR2);
	ucr2 &= ~(UCR2_TXEN | UCR2_ATEN);
	imx_uart_writel(sport, ucr2, UCR2);
	spin_unlock_irqrestore(&sport->port.lock, flags);

	/*
	 * Stop our timer.
	 */
	del_timer_sync(&sport->timer);

	/*
	 * Disable all interrupts, port and break condition.
	 */

	spin_lock_irqsave(&sport->port.lock, flags);

	ucr1 = imx_uart_readl(sport, UCR1);
	ucr1 &= ~(UCR1_TRDYEN | UCR1_RRDYEN | UCR1_RTSDEN | UCR1_UARTEN | UCR1_RXDMAEN | UCR1_ATDMAEN);
	imx_uart_writel(sport, ucr1, UCR1);

	ucr4 = imx_uart_readl(sport, UCR4);
	ucr4 &= ~(UCR4_OREN | UCR4_TCEN);
	imx_uart_writel(sport, ucr4, UCR4);

	spin_unlock_irqrestore(&sport->port.lock, flags);

	clk_disable_unprepare(sport->clk_per);
	clk_disable_unprepare(sport->clk_ipg);
}

/* called with port.lock taken and irqs off */
static void imx_uart_flush_buffer(struct uart_port *port)
{
	struct imx_port *sport = (struct imx_port *)port;
	struct scatterlist *sgl = &sport->tx_sgl[0];
	u32 ucr2;
	int i = 100, ubir, ubmr, uts;

	if (!sport->dma_chan_tx)
		return;

	sport->tx_bytes = 0;
	dmaengine_terminate_all(sport->dma_chan_tx);
	if (sport->dma_is_txing) {
		u32 ucr1;

		dma_unmap_sg(sport->port.dev, sgl, sport->dma_tx_nents,
			     DMA_TO_DEVICE);
		ucr1 = imx_uart_readl(sport, UCR1);
		ucr1 &= ~UCR1_TXDMAEN;
		imx_uart_writel(sport, ucr1, UCR1);
		sport->dma_is_txing = 0;
	}

	/*
	 * According to the Reference Manual description of the UART SRST bit:
	 *
	 * "Reset the transmit and receive state machines,
	 * all FIFOs and register USR1, USR2, UBIR, UBMR, UBRC, URXD, UTXD
	 * and UTS[6-3]".
	 *
	 * We don't need to restore the old values from USR1, USR2, URXD and
	 * UTXD. UBRC is read only, so only save/restore the other three
	 * registers.
	 */
	ubir = imx_uart_readl(sport, UBIR);
	ubmr = imx_uart_readl(sport, UBMR);
	uts = imx_uart_readl(sport, IMX21_UTS);

	ucr2 = imx_uart_readl(sport, UCR2);
	ucr2 &= ~UCR2_SRST;
	imx_uart_writel(sport, ucr2, UCR2);

	while (!(imx_uart_readl(sport, UCR2) & UCR2_SRST) && (--i > 0))
		udelay(1);

	/* Restore the registers */
	imx_uart_writel(sport, ubir, UBIR);
	imx_uart_writel(sport, ubmr, UBMR);
	imx_uart_writel(sport, uts, IMX21_UTS);
}

static void
imx_uart_set_termios(struct uart_port *port, struct ktermios *termios,
		     struct ktermios *old)
{
	struct imx_port *sport = (struct imx_port *)port;
	unsigned long flags;
	u32 ucr2, old_ucr2, ufcr;
	unsigned int baud, quot;
	unsigned int old_csize = old ? old->c_cflag & CSIZE : CS8;
	unsigned long div;
	unsigned long num, denom, old_ubir, old_ubmr;
	uint64_t tdiv64;

	/*
	 * We only support CS7 and CS8.
	 */
	while ((termios->c_cflag & CSIZE) != CS7 &&
	       (termios->c_cflag & CSIZE) != CS8) {
		termios->c_cflag &= ~CSIZE;
		termios->c_cflag |= old_csize;
		old_csize = CS8;
	}

	del_timer_sync(&sport->timer);

	/*
	 * Ask the core to calculate the divisor for us.
	 */
	baud = uart_get_baud_rate(port, termios, old, 50, port->uartclk / 16);
	quot = uart_get_divisor(port, baud);

	spin_lock_irqsave(&sport->port.lock, flags);

	/*
	 * Read current UCR2 and save it for future use, then clear all the bits
	 * except those we will or may need to preserve.
	 */
	old_ucr2 = imx_uart_readl(sport, UCR2);
	ucr2 = old_ucr2 & (UCR2_TXEN | UCR2_RXEN | UCR2_ATEN | UCR2_CTS);

	ucr2 |= UCR2_SRST | UCR2_IRTS;
	if ((termios->c_cflag & CSIZE) == CS8)
		ucr2 |= UCR2_WS;

	if (!sport->have_rtscts)
		termios->c_cflag &= ~CRTSCTS;

	if (port->rs485.flags & SER_RS485_ENABLED) {
		/*
		 * RTS is mandatory for rs485 operation, so keep
		 * it under manual control and keep transmitter
		 * disabled.
		 */
		if (port->rs485.flags & SER_RS485_RTS_AFTER_SEND)
			imx_uart_rts_active(sport, &ucr2);
		else
			imx_uart_rts_inactive(sport, &ucr2);

	} else if (termios->c_cflag & CRTSCTS) {
		/*
		 * Only let receiver control RTS output if we were not requested
		 * to have RTS inactive (which then should take precedence).
		 */
		if (ucr2 & UCR2_CTS)
			ucr2 |= UCR2_CTSC;
	}

	if (termios->c_cflag & CRTSCTS)
		ucr2 &= ~UCR2_IRTS;
	if (termios->c_cflag & CSTOPB)
		ucr2 |= UCR2_STPB;
	if (termios->c_cflag & PARENB) {
		ucr2 |= UCR2_PREN;
		if (termios->c_cflag & PARODD)
			ucr2 |= UCR2_PROE;
	}

	sport->port.read_status_mask = 0;
	if (termios->c_iflag & INPCK)
		sport->port.read_status_mask |= (URXD_FRMERR | URXD_PRERR);
	if (termios->c_iflag & (BRKINT | PARMRK))
		sport->port.read_status_mask |= URXD_BRK;

	/*
	 * Characters to ignore
	 */
	sport->port.ignore_status_mask = 0;
	if (termios->c_iflag & IGNPAR)
		sport->port.ignore_status_mask |= URXD_PRERR | URXD_FRMERR;
	if (termios->c_iflag & IGNBRK) {
		sport->port.ignore_status_mask |= URXD_BRK;
		/*
		 * If we're ignoring parity and break indicators,
		 * ignore overruns too (for real raw support).
		 */
		if (termios->c_iflag & IGNPAR)
			sport->port.ignore_status_mask |= URXD_OVRRUN;
	}

	if ((termios->c_cflag & CREAD) == 0)
		sport->port.ignore_status_mask |= URXD_DUMMY_READ;

	/*
	 * Update the per-port timeout.
	 */
	uart_update_timeout(port, termios->c_cflag, baud);

	/* custom-baudrate handling */
	div = sport->port.uartclk / (baud * 16);
	if (baud == 38400 && quot != div)
		baud = sport->port.uartclk / (quot * 16);

	div = sport->port.uartclk / (baud * 16);
	if (div > 7)
		div = 7;
	if (!div)
		div = 1;

	rational_best_approximation(16 * div * baud, sport->port.uartclk,
		1 << 16, 1 << 16, &num, &denom);

	tdiv64 = sport->port.uartclk;
	tdiv64 *= num;
	do_div(tdiv64, denom * 16 * div);
	tty_termios_encode_baud_rate(termios,
				(speed_t)tdiv64, (speed_t)tdiv64);

	num -= 1;
	denom -= 1;

	ufcr = imx_uart_readl(sport, UFCR);
	ufcr = (ufcr & (~UFCR_RFDIV)) | UFCR_RFDIV_REG(div);
	imx_uart_writel(sport, ufcr, UFCR);

	/*
	 *  Two registers below should always be written both and in this
	 *  particular order. One consequence is that we need to check if any of
	 *  them changes and then update both. We do need the check for change
	 *  as even writing the same values seem to "restart"
	 *  transmission/receiving logic in the hardware, that leads to data
	 *  breakage even when rate doesn't in fact change. E.g., user switches
	 *  RTS/CTS handshake and suddenly gets broken bytes.
	 */
	old_ubir = imx_uart_readl(sport, UBIR);
	old_ubmr = imx_uart_readl(sport, UBMR);
	if (old_ubir != num || old_ubmr != denom) {
		imx_uart_writel(sport, num, UBIR);
		imx_uart_writel(sport, denom, UBMR);
	}

	if (!imx_uart_is_imx1(sport))
		imx_uart_writel(sport, sport->port.uartclk / div / 1000,
				IMX21_ONEMS);

	imx_uart_writel(sport, ucr2, UCR2);

	if (UART_ENABLE_MS(&sport->port, termios->c_cflag))
		imx_uart_enable_ms(&sport->port);

	spin_unlock_irqrestore(&sport->port.lock, flags);
}

static const char *imx_uart_type(struct uart_port *port)
{
	struct imx_port *sport = (struct imx_port *)port;

	return sport->port.type == PORT_IMX ? "IMX" : NULL;
}

/*
 * Configure/autoconfigure the port.
 */
static void imx_uart_config_port(struct uart_port *port, int flags)
{
	struct imx_port *sport = (struct imx_port *)port;

	if (flags & UART_CONFIG_TYPE)
		sport->port.type = PORT_IMX;
}

/*
 * Verify the new serial_struct (for TIOCSSERIAL).
 * The only change we allow are to the flags and type, and
 * even then only between PORT_IMX and PORT_UNKNOWN
 */
static int
imx_uart_verify_port(struct uart_port *port, struct serial_struct *ser)
{
	struct imx_port *sport = (struct imx_port *)port;
	int ret = 0;

	if (ser->type != PORT_UNKNOWN && ser->type != PORT_IMX)
		ret = -EINVAL;
	if (sport->port.irq != ser->irq)
		ret = -EINVAL;
	if (ser->io_type != UPIO_MEM)
		ret = -EINVAL;
	if (sport->port.uartclk / 16 != ser->baud_base)
		ret = -EINVAL;
	if (sport->port.mapbase != (unsigned long)ser->iomem_base)
		ret = -EINVAL;
	if (sport->port.iobase != ser->port)
		ret = -EINVAL;
	if (ser->hub6 != 0)
		ret = -EINVAL;
	return ret;
}

#if defined(CONFIG_CONSOLE_POLL)

static int imx_uart_poll_init(struct uart_port *port)
{
	struct imx_port *sport = (struct imx_port *)port;
	unsigned long flags;
	u32 ucr1, ucr2;
	int retval;

	retval = clk_prepare_enable(sport->clk_ipg);
	if (retval)
		return retval;
	retval = clk_prepare_enable(sport->clk_per);
	if (retval)
		clk_disable_unprepare(sport->clk_ipg);

	imx_uart_setup_ufcr(sport, TXTL_DEFAULT, RXTL_DEFAULT);

	spin_lock_irqsave(&sport->port.lock, flags);

	/*
	 * Be careful about the order of enabling bits here. First enable the
	 * receiver (UARTEN + RXEN) and only then the corresponding irqs.
	 * This prevents that a character that already sits in the RX fifo is
	 * triggering an irq but the try to fetch it from there results in an
	 * exception because UARTEN or RXEN is still off.
	 */
	ucr1 = imx_uart_readl(sport, UCR1);
	ucr2 = imx_uart_readl(sport, UCR2);

	if (imx_uart_is_imx1(sport))
		ucr1 |= IMX1_UCR1_UARTCLKEN;

	ucr1 |= UCR1_UARTEN;
	ucr1 &= ~(UCR1_TRDYEN | UCR1_RTSDEN | UCR1_RRDYEN);

	ucr2 |= UCR2_RXEN | UCR2_TXEN;
	ucr2 &= ~UCR2_ATEN;

	imx_uart_writel(sport, ucr1, UCR1);
	imx_uart_writel(sport, ucr2, UCR2);

	/* now enable irqs */
	imx_uart_writel(sport, ucr1 | UCR1_RRDYEN, UCR1);
	imx_uart_writel(sport, ucr2 | UCR2_ATEN, UCR2);

	spin_unlock_irqrestore(&sport->port.lock, flags);

	return 0;
}

static int imx_uart_poll_get_char(struct uart_port *port)
{
	struct imx_port *sport = (struct imx_port *)port;
	if (!(imx_uart_readl(sport, USR2) & USR2_RDR))
		return NO_POLL_CHAR;

	return imx_uart_readl(sport, URXD0) & URXD_RX_DATA;
}

static void imx_uart_poll_put_char(struct uart_port *port, unsigned char c)
{
	struct imx_port *sport = (struct imx_port *)port;
	unsigned int status;

	/* drain */
	do {
		status = imx_uart_readl(sport, USR1);
	} while (~status & USR1_TRDY);

	/* write */
	imx_uart_writel(sport, c, URTX0);

	/* flush */
	do {
		status = imx_uart_readl(sport, USR2);
	} while (~status & USR2_TXDC);
}
#endif

/* called with port.lock taken and irqs off or from .probe without locking */
static int imx_uart_rs485_config(struct uart_port *port,
				 struct serial_rs485 *rs485conf)
{
	struct imx_port *sport = (struct imx_port *)port;
	u32 ucr2;

	/* RTS is required to control the transmitter */
	if (!sport->have_rtscts && !sport->have_rtsgpio)
		rs485conf->flags &= ~SER_RS485_ENABLED;

	if (rs485conf->flags & SER_RS485_ENABLED) {
		/* Enable receiver if low-active RTS signal is requested */
		if (sport->have_rtscts &&  !sport->have_rtsgpio &&
		    !(rs485conf->flags & SER_RS485_RTS_ON_SEND))
			rs485conf->flags |= SER_RS485_RX_DURING_TX;

		/* disable transmitter */
		ucr2 = imx_uart_readl(sport, UCR2);
		if (rs485conf->flags & SER_RS485_RTS_AFTER_SEND)
			imx_uart_rts_active(sport, &ucr2);
		else
			imx_uart_rts_inactive(sport, &ucr2);
		imx_uart_writel(sport, ucr2, UCR2);
	}

	/* Make sure Rx is enabled in case Tx is active with Rx disabled */
	if (!(rs485conf->flags & SER_RS485_ENABLED) ||
	    rs485conf->flags & SER_RS485_RX_DURING_TX)
		imx_uart_start_rx(port);

	port->rs485 = *rs485conf;

	return 0;
}

static const struct uart_ops imx_uart_pops = {
	.tx_empty	= imx_uart_tx_empty,
	.set_mctrl	= imx_uart_set_mctrl,
	.get_mctrl	= imx_uart_get_mctrl,
	.stop_tx	= imx_uart_stop_tx,
	.start_tx	= imx_uart_start_tx,
	.stop_rx	= imx_uart_stop_rx,
	.enable_ms	= imx_uart_enable_ms,
	.break_ctl	= imx_uart_break_ctl,
	.startup	= imx_uart_startup,
	.shutdown	= imx_uart_shutdown,
	.flush_buffer	= imx_uart_flush_buffer,
	.set_termios	= imx_uart_set_termios,
	.type		= imx_uart_type,
	.config_port	= imx_uart_config_port,
	.verify_port	= imx_uart_verify_port,
#if defined(CONFIG_CONSOLE_POLL)
	.poll_init      = imx_uart_poll_init,
	.poll_get_char  = imx_uart_poll_get_char,
	.poll_put_char  = imx_uart_poll_put_char,
#endif
};

static struct imx_port *imx_uart_ports[UART_NR];

#if IS_ENABLED(CONFIG_SERIAL_IMX_CONSOLE)
static void imx_uart_console_putchar(struct uart_port *port, int ch)
{
	struct imx_port *sport = (struct imx_port *)port;

	while (imx_uart_readl(sport, imx_uart_uts_reg(sport)) & UTS_TXFULL)
		barrier();

	imx_uart_writel(sport, ch, URTX0);
}

/*
 * Interrupts are disabled on entering
 */
static void
imx_uart_console_write(struct console *co, const char *s, unsigned int count)
{
	struct imx_port *sport = imx_uart_ports[co->index];
	struct imx_port_ucrs old_ucr;
	unsigned long flags;
	unsigned int ucr1;
	int locked = 1;

	if (sport->port.sysrq)
		locked = 0;
	else if (oops_in_progress)
		locked = spin_trylock_irqsave(&sport->port.lock, flags);
	else
		spin_lock_irqsave(&sport->port.lock, flags);

	/*
	 *	First, save UCR1/2/3 and then disable interrupts
	 */
	imx_uart_ucrs_save(sport, &old_ucr);
	ucr1 = old_ucr.ucr1;

	if (imx_uart_is_imx1(sport))
		ucr1 |= IMX1_UCR1_UARTCLKEN;
	ucr1 |= UCR1_UARTEN;
	ucr1 &= ~(UCR1_TRDYEN | UCR1_RRDYEN | UCR1_RTSDEN);

	imx_uart_writel(sport, ucr1, UCR1);

	imx_uart_writel(sport, old_ucr.ucr2 | UCR2_TXEN, UCR2);

	uart_console_write(&sport->port, s, count, imx_uart_console_putchar);

	/*
	 *	Finally, wait for transmitter to become empty
	 *	and restore UCR1/2/3
	 */
	while (!(imx_uart_readl(sport, USR2) & USR2_TXDC));

	imx_uart_ucrs_restore(sport, &old_ucr);

	if (locked)
		spin_unlock_irqrestore(&sport->port.lock, flags);
}

/*
 * If the port was already initialised (eg, by a boot loader),
 * try to determine the current setup.
 */
static void
imx_uart_console_get_options(struct imx_port *sport, int *baud,
			     int *parity, int *bits)
{

	if (imx_uart_readl(sport, UCR1) & UCR1_UARTEN) {
		/* ok, the port was enabled */
		unsigned int ucr2, ubir, ubmr, uartclk;
		unsigned int baud_raw;
		unsigned int ucfr_rfdiv;

		ucr2 = imx_uart_readl(sport, UCR2);

		*parity = 'n';
		if (ucr2 & UCR2_PREN) {
			if (ucr2 & UCR2_PROE)
				*parity = 'o';
			else
				*parity = 'e';
		}

		if (ucr2 & UCR2_WS)
			*bits = 8;
		else
			*bits = 7;

		ubir = imx_uart_readl(sport, UBIR) & 0xffff;
		ubmr = imx_uart_readl(sport, UBMR) & 0xffff;

		ucfr_rfdiv = (imx_uart_readl(sport, UFCR) & UFCR_RFDIV) >> 7;
		if (ucfr_rfdiv == 6)
			ucfr_rfdiv = 7;
		else
			ucfr_rfdiv = 6 - ucfr_rfdiv;

		uartclk = clk_get_rate(sport->clk_per);
		uartclk /= ucfr_rfdiv;

		{	/*
			 * The next code provides exact computation of
			 *   baud_raw = round(((uartclk/16) * (ubir + 1)) / (ubmr + 1))
			 * without need of float support or long long division,
			 * which would be required to prevent 32bit arithmetic overflow
			 */
			unsigned int mul = ubir + 1;
			unsigned int div = 16 * (ubmr + 1);
			unsigned int rem = uartclk % div;

			baud_raw = (uartclk / div) * mul;
			baud_raw += (rem * mul + div / 2) / div;
			*baud = (baud_raw + 50) / 100 * 100;
		}

		if (*baud != baud_raw)
			dev_info(sport->port.dev, "Console IMX rounded baud rate from %d to %d\n",
				baud_raw, *baud);
	}
}

static int
imx_uart_console_setup(struct console *co, char *options)
{
	struct imx_port *sport;
	int baud = 9600;
	int bits = 8;
	int parity = 'n';
	int flow = 'n';
	int retval;

	/*
	 * Check whether an invalid uart number has been specified, and
	 * if so, search for the first available port that does have
	 * console support.
	 */
	if (co->index == -1 || co->index >= ARRAY_SIZE(imx_uart_ports))
		co->index = 0;
	sport = imx_uart_ports[co->index];
	if (sport == NULL)
		return -ENODEV;

	/* For setting the registers, we only need to enable the ipg clock. */
	retval = clk_prepare_enable(sport->clk_ipg);
	if (retval)
		goto error_console;

	if (options)
		uart_parse_options(options, &baud, &parity, &bits, &flow);
	else
		imx_uart_console_get_options(sport, &baud, &parity, &bits);

	imx_uart_setup_ufcr(sport, TXTL_DEFAULT, RXTL_DEFAULT);

	retval = uart_set_options(&sport->port, co, baud, parity, bits, flow);

	if (retval) {
		clk_disable_unprepare(sport->clk_ipg);
		goto error_console;
	}

	retval = clk_prepare_enable(sport->clk_per);
	if (retval)
		clk_disable_unprepare(sport->clk_ipg);

error_console:
	return retval;
}

static struct uart_driver imx_uart_uart_driver;
static struct console imx_uart_console = {
	.name		= DEV_NAME,
	.write		= imx_uart_console_write,
	.device		= uart_console_device,
	.setup		= imx_uart_console_setup,
	.flags		= CON_PRINTBUFFER,
	.index		= -1,
	.data		= &imx_uart_uart_driver,
};

#define IMX_CONSOLE	&imx_uart_console

<<<<<<< HEAD
#ifdef CONFIG_OF
static void imx_uart_console_early_putchar(struct uart_port *port, int ch)
{
	struct imx_port *sport = (struct imx_port *)port;

	while (imx_uart_readl(sport, IMX21_UTS) & UTS_TXFULL)
		cpu_relax();

	imx_uart_writel(sport, ch, URTX0);
}

static void imx_uart_console_early_write(struct console *con, const char *s,
					 unsigned count)
{
	struct earlycon_device *dev = con->data;

	uart_console_write(&dev->port, s, count, imx_uart_console_early_putchar);
}

static int __init
imx_console_early_setup(struct earlycon_device *dev, const char *opt)
{
	if (!dev->port.membase)
		return -ENODEV;

	dev->con->write = imx_uart_console_early_write;

	return 0;
}
OF_EARLYCON_DECLARE(ec_imx21, "fsl,imx21-uart", imx_console_early_setup);
#endif

=======
>>>>>>> c1084c27
#else
#define IMX_CONSOLE	NULL
#endif

static struct uart_driver imx_uart_uart_driver = {
	.owner          = THIS_MODULE,
	.driver_name    = DRIVER_NAME,
	.dev_name       = DEV_NAME,
	.major          = SERIAL_IMX_MAJOR,
	.minor          = MINOR_START,
	.nr             = ARRAY_SIZE(imx_uart_ports),
	.cons           = IMX_CONSOLE,
};

static enum hrtimer_restart imx_trigger_start_tx(struct hrtimer *t)
{
<<<<<<< HEAD
	struct device_node *np = pdev->dev.of_node;
	struct serial_rs485 *rs485conf = &sport->port.rs485;
	u32 rs485_delay[2];
	int ret;

	sport->devdata = of_device_get_match_data(&pdev->dev);
	if (!sport->devdata)
		/* no device tree device */
		return 1;

	ret = of_alias_get_id(np, "serial");
	if (ret < 0) {
		dev_err(&pdev->dev, "failed to get alias id, errno %d\n", ret);
		return ret;
	}
	sport->port.line = ret;

	if (of_get_property(np, "uart-has-rtscts", NULL) ||
	    of_get_property(np, "fsl,uart-has-rtscts", NULL) /* deprecated */)
		sport->have_rtscts = 1;

	if (of_get_property(np, "fsl,dte-mode", NULL))
		sport->dte_mode = 1;
=======
	struct imx_port *sport = container_of(t, struct imx_port, trigger_start_tx);
	unsigned long flags;
>>>>>>> c1084c27

	spin_lock_irqsave(&sport->port.lock, flags);
	if (sport->tx_state == WAIT_AFTER_RTS)
		imx_uart_start_tx(&sport->port);
	spin_unlock_irqrestore(&sport->port.lock, flags);

<<<<<<< HEAD
	/* RS-485 properties */
	rs485conf->flags = 0;

	if (of_property_read_bool(np, "rs485-rts-active-high"))
		rs485conf->flags |= SER_RS485_RTS_ON_SEND;
	else
		rs485conf->flags |= SER_RS485_RTS_AFTER_SEND;

	if (of_property_read_u32_array(np, "rs485-rts-delay",
				       rs485_delay, 2) == 0) {
		rs485conf->delay_rts_before_send = rs485_delay[0];
		rs485conf->delay_rts_after_send = rs485_delay[1];
	} else {
		rs485conf->delay_rts_before_send = 0;
		rs485conf->delay_rts_after_send = 0;
	}

	if (of_property_read_bool(np, "rs485-rx-during-tx"))
		rs485conf->flags |= SER_RS485_RX_DURING_TX;

	if (of_property_read_bool(np, "linux,rs485-enabled-at-boot-time"))
		rs485conf->flags |= SER_RS485_ENABLED;

	/*
	 * UART1 on CC6UL SOM with hardware version (HV) < 4 have crossed RX/TX
	 * lines going to the Bluetooth chip. To make the Bluetooth chip work
	 * UART1 (index 0) needs:
	 *  - force DTE mode
	 *  - not use HW flow control
	 *  - use dte-no-flow pinctrl
	 */
	if (of_machine_is_compatible("digi,ccimx6ul") &&
	    sport->port.line == 0) {
		struct device_node *rn;
		const char *hwid_hv;
		unsigned int hv = 0;
		struct pinctrl_state *pins_dte_noflow;
		struct pinctrl *pinctrl;

		rn = of_find_node_by_path("/");
		if (!of_property_read_string(rn, "digi,hwid,hv", &hwid_hv)) {
			if (kstrtoul(hwid_hv, 0, (unsigned long *)&hv))
				dev_warn(&pdev->dev,
					 "Invalid 'digi,hwid,hv'\n");
			if (hv > 0 && hv < 4) {
				dev_info(&pdev->dev,
					 "Forcing DTE mode and no hw-flow on CC6UL with HV=%d",
					 hv);
				sport->dte_mode = 1;
				sport->have_rtscts = 0;
				pinctrl = devm_pinctrl_get(&pdev->dev);
				pins_dte_noflow = pinctrl_lookup_state(pinctrl,
							"dte_noflow");
				if (IS_ERR(pins_dte_noflow))
					dev_warn(&pdev->dev,
						 "could not get 'dte_noflow' pinctrl required for UART1\n");
				else
					pinctrl_select_state(pinctrl,
							     pins_dte_noflow);
			}
		}
	}

	return 0;
}
#else
static inline int imx_uart_probe_dt(struct imx_port *sport,
				    struct platform_device *pdev)
{
	return 1;
=======
	return HRTIMER_NORESTART;
>>>>>>> c1084c27
}

static enum hrtimer_restart imx_trigger_stop_tx(struct hrtimer *t)
{
	struct imx_port *sport = container_of(t, struct imx_port, trigger_stop_tx);
	unsigned long flags;

	spin_lock_irqsave(&sport->port.lock, flags);
	if (sport->tx_state == WAIT_AFTER_SEND)
		imx_uart_stop_tx(&sport->port);
	spin_unlock_irqrestore(&sport->port.lock, flags);

	return HRTIMER_NORESTART;
}

/* Default RX DMA buffer configuration */
#define RX_DMA_PERIODS		16
#define RX_DMA_PERIOD_LEN	(PAGE_SIZE / 4)

static int imx_uart_probe(struct platform_device *pdev)
{
	struct device_node *np = pdev->dev.of_node;
	struct imx_port *sport;
	void __iomem *base;
	u32 dma_buf_conf[2];
	int ret = 0;
	u32 ucr1;
	struct resource *res;
	int txirq, rxirq, rtsirq;

	sport = devm_kzalloc(&pdev->dev, sizeof(*sport), GFP_KERNEL);
	if (!sport)
		return -ENOMEM;

	sport->devdata = of_device_get_match_data(&pdev->dev);

	ret = of_alias_get_id(np, "serial");
	if (ret < 0) {
		dev_err(&pdev->dev, "failed to get alias id, errno %d\n", ret);
		return ret;
	}
	sport->port.line = ret;

	if (of_get_property(np, "uart-has-rtscts", NULL) ||
	    of_get_property(np, "fsl,uart-has-rtscts", NULL) /* deprecated */)
		sport->have_rtscts = 1;

	if (of_get_property(np, "fsl,dte-mode", NULL))
		sport->dte_mode = 1;

	if (of_get_property(np, "rts-gpios", NULL))
		sport->have_rtsgpio = 1;

	if (of_get_property(np, "fsl,inverted-tx", NULL))
		sport->inverted_tx = 1;

	if (of_get_property(np, "fsl,inverted-rx", NULL))
		sport->inverted_rx = 1;

	if (!of_property_read_u32_array(np, "fsl,dma-info", dma_buf_conf, 2)) {
		sport->rx_period_length = dma_buf_conf[0];
		sport->rx_periods = dma_buf_conf[1];
	} else {
		sport->rx_period_length = RX_DMA_PERIOD_LEN;
		sport->rx_periods = RX_DMA_PERIODS;
	}

	if (sport->port.line >= ARRAY_SIZE(imx_uart_ports)) {
		dev_err(&pdev->dev, "serial%d out of range\n",
			sport->port.line);
		return -EINVAL;
	}

	res = platform_get_resource(pdev, IORESOURCE_MEM, 0);
	base = devm_ioremap_resource(&pdev->dev, res);
	if (IS_ERR(base))
		return PTR_ERR(base);

	rxirq = platform_get_irq(pdev, 0);
	if (rxirq < 0)
		return rxirq;
	txirq = platform_get_irq_optional(pdev, 1);
	rtsirq = platform_get_irq_optional(pdev, 2);

	sport->port.dev = &pdev->dev;
	sport->port.mapbase = res->start;
	sport->port.membase = base;
	sport->port.type = PORT_IMX;
	sport->port.iotype = UPIO_MEM;
	sport->port.irq = rxirq;
	sport->port.fifosize = 32;
	sport->port.has_sysrq = IS_ENABLED(CONFIG_SERIAL_IMX_CONSOLE);
	sport->port.ops = &imx_uart_pops;
	sport->port.rs485_config = imx_uart_rs485_config;
	sport->port.flags = UPF_BOOT_AUTOCONF;
	timer_setup(&sport->timer, imx_uart_timeout, 0);

	sport->gpios = mctrl_gpio_init(&sport->port, 0);
	if (IS_ERR(sport->gpios))
		return PTR_ERR(sport->gpios);

	sport->clk_ipg = devm_clk_get(&pdev->dev, "ipg");
	if (IS_ERR(sport->clk_ipg)) {
		ret = PTR_ERR(sport->clk_ipg);
		dev_err(&pdev->dev, "failed to get ipg clk: %d\n", ret);
		return ret;
	}

	sport->clk_per = devm_clk_get(&pdev->dev, "per");
	if (IS_ERR(sport->clk_per)) {
		ret = PTR_ERR(sport->clk_per);
		dev_err(&pdev->dev, "failed to get per clk: %d\n", ret);
		return ret;
	}

	sport->port.uartclk = clk_get_rate(sport->clk_per);
	if (sport->port.uartclk > IMX_MODULE_MAX_CLK_RATE) {
		ret = clk_set_rate(sport->clk_per, IMX_MODULE_MAX_CLK_RATE);
		if (ret < 0) {
			dev_err(&pdev->dev, "clk_set_rate() failed\n");
			return ret;
		}
	}
	sport->port.uartclk = clk_get_rate(sport->clk_per);

	/* For register access, we only need to enable the ipg clock. */
	ret = clk_prepare_enable(sport->clk_ipg);
	if (ret) {
		dev_err(&pdev->dev, "failed to enable per clk: %d\n", ret);
		return ret;
	}

	/* initialize shadow register values */
	sport->ucr1 = readl(sport->port.membase + UCR1);
	sport->ucr2 = readl(sport->port.membase + UCR2);
	sport->ucr3 = readl(sport->port.membase + UCR3);
	sport->ucr4 = readl(sport->port.membase + UCR4);
	sport->ufcr = readl(sport->port.membase + UFCR);

	ret = uart_get_rs485_mode(&sport->port);
	if (ret) {
		clk_disable_unprepare(sport->clk_ipg);
		return ret;
	}

	if (sport->port.rs485.flags & SER_RS485_ENABLED &&
	    (!sport->have_rtscts && !sport->have_rtsgpio))
		dev_err(&pdev->dev, "no RTS control, disabling rs485\n");

	/*
	 * If using the i.MX UART RTS/CTS control then the RTS (CTS_B)
	 * signal cannot be set low during transmission in case the
	 * receiver is off (limitation of the i.MX UART IP).
	 */
	if (sport->port.rs485.flags & SER_RS485_ENABLED &&
	    sport->have_rtscts && !sport->have_rtsgpio &&
	    (!(sport->port.rs485.flags & SER_RS485_RTS_ON_SEND) &&
	     !(sport->port.rs485.flags & SER_RS485_RX_DURING_TX)))
		dev_err(&pdev->dev,
			"low-active RTS not possible when receiver is off, enabling receiver\n");

	imx_uart_rs485_config(&sport->port, &sport->port.rs485);

	/* Disable interrupts before requesting them */
	ucr1 = imx_uart_readl(sport, UCR1);
	ucr1 &= ~(UCR1_ADEN | UCR1_TRDYEN | UCR1_IDEN | UCR1_RRDYEN | UCR1_RTSDEN);
	imx_uart_writel(sport, ucr1, UCR1);

	if (!imx_uart_is_imx1(sport) && sport->dte_mode) {
		/*
		 * The DCEDTE bit changes the direction of DSR, DCD, DTR and RI
		 * and influences if UCR3_RI and UCR3_DCD changes the level of RI
		 * and DCD (when they are outputs) or enables the respective
		 * irqs. So set this bit early, i.e. before requesting irqs.
		 */
		u32 ufcr = imx_uart_readl(sport, UFCR);
		if (!(ufcr & UFCR_DCEDTE))
			imx_uart_writel(sport, ufcr | UFCR_DCEDTE, UFCR);

		/*
		 * Disable UCR3_RI and UCR3_DCD irqs. They are also not
		 * enabled later because they cannot be cleared
		 * (confirmed on i.MX25) which makes them unusable.
		 */
		imx_uart_writel(sport,
				IMX21_UCR3_RXDMUXSEL | UCR3_ADNIMP | UCR3_DSR,
				UCR3);

	} else {
		u32 ucr3 = UCR3_DSR;
		u32 ufcr = imx_uart_readl(sport, UFCR);
		if (ufcr & UFCR_DCEDTE)
			imx_uart_writel(sport, ufcr & ~UFCR_DCEDTE, UFCR);

		if (!imx_uart_is_imx1(sport))
			ucr3 |= IMX21_UCR3_RXDMUXSEL | UCR3_ADNIMP;
		imx_uart_writel(sport, ucr3, UCR3);
	}

	clk_disable_unprepare(sport->clk_ipg);

	hrtimer_init(&sport->trigger_start_tx, CLOCK_MONOTONIC, HRTIMER_MODE_REL);
	hrtimer_init(&sport->trigger_stop_tx, CLOCK_MONOTONIC, HRTIMER_MODE_REL);
	sport->trigger_start_tx.function = imx_trigger_start_tx;
	sport->trigger_stop_tx.function = imx_trigger_stop_tx;

	/*
	 * Allocate the IRQ(s) i.MX1 has three interrupts whereas later
	 * chips only have one interrupt.
	 */
	if (txirq > 0) {
		ret = devm_request_irq(&pdev->dev, rxirq, imx_uart_rxint, 0,
				       dev_name(&pdev->dev), sport);
		if (ret) {
			dev_err(&pdev->dev, "failed to request rx irq: %d\n",
				ret);
			return ret;
		}

		ret = devm_request_irq(&pdev->dev, txirq, imx_uart_txint, 0,
				       dev_name(&pdev->dev), sport);
		if (ret) {
			dev_err(&pdev->dev, "failed to request tx irq: %d\n",
				ret);
			return ret;
		}

		ret = devm_request_irq(&pdev->dev, rtsirq, imx_uart_rtsint, 0,
				       dev_name(&pdev->dev), sport);
		if (ret) {
			dev_err(&pdev->dev, "failed to request rts irq: %d\n",
				ret);
			return ret;
		}
	} else {
		ret = devm_request_irq(&pdev->dev, rxirq, imx_uart_int, 0,
				       dev_name(&pdev->dev), sport);
		if (ret) {
			dev_err(&pdev->dev, "failed to request irq: %d\n", ret);
			return ret;
		}
	}

	imx_uart_ports[sport->port.line] = sport;

	platform_set_drvdata(pdev, sport);

	return uart_add_one_port(&imx_uart_uart_driver, &sport->port);
}

static int imx_uart_remove(struct platform_device *pdev)
{
	struct imx_port *sport = platform_get_drvdata(pdev);

	return uart_remove_one_port(&imx_uart_uart_driver, &sport->port);
}

static void imx_uart_restore_context(struct imx_port *sport)
{
	unsigned long flags;

	spin_lock_irqsave(&sport->port.lock, flags);
	if (!sport->context_saved) {
		spin_unlock_irqrestore(&sport->port.lock, flags);
		return;
	}

	imx_uart_writel(sport, sport->saved_reg[4], UFCR);
	imx_uart_writel(sport, sport->saved_reg[5], UESC);
	imx_uart_writel(sport, sport->saved_reg[6], UTIM);
	imx_uart_writel(sport, sport->saved_reg[7], UBIR);
	imx_uart_writel(sport, sport->saved_reg[8], UBMR);
	imx_uart_writel(sport, sport->saved_reg[9], IMX21_UTS);
	imx_uart_writel(sport, sport->saved_reg[0], UCR1);
	imx_uart_writel(sport, sport->saved_reg[1] | UCR2_SRST, UCR2);
	imx_uart_writel(sport, sport->saved_reg[2], UCR3);
	imx_uart_writel(sport, sport->saved_reg[3], UCR4);
	sport->context_saved = false;
	spin_unlock_irqrestore(&sport->port.lock, flags);
}

static void imx_uart_save_context(struct imx_port *sport)
{
	unsigned long flags;

	/* Save necessary regs */
	spin_lock_irqsave(&sport->port.lock, flags);
	sport->saved_reg[0] = imx_uart_readl(sport, UCR1);
	sport->saved_reg[1] = imx_uart_readl(sport, UCR2);
	sport->saved_reg[2] = imx_uart_readl(sport, UCR3);
	sport->saved_reg[3] = imx_uart_readl(sport, UCR4);
	sport->saved_reg[4] = imx_uart_readl(sport, UFCR);
	sport->saved_reg[5] = imx_uart_readl(sport, UESC);
	sport->saved_reg[6] = imx_uart_readl(sport, UTIM);
	sport->saved_reg[7] = imx_uart_readl(sport, UBIR);
	sport->saved_reg[8] = imx_uart_readl(sport, UBMR);
	sport->saved_reg[9] = imx_uart_readl(sport, IMX21_UTS);
	sport->context_saved = true;
	spin_unlock_irqrestore(&sport->port.lock, flags);
}

static void imx_uart_enable_wakeup(struct imx_port *sport, bool on)
{
	u32 ucr3;

	ucr3 = imx_uart_readl(sport, UCR3);
	if (on) {
		imx_uart_writel(sport, USR1_AWAKE, USR1);
		ucr3 |= UCR3_AWAKEN;
	} else {
		ucr3 &= ~UCR3_AWAKEN;
	}
	imx_uart_writel(sport, ucr3, UCR3);

	if (sport->have_rtscts) {
		u32 ucr1 = imx_uart_readl(sport, UCR1);
		if (on) {
			imx_uart_writel(sport, USR1_RTSD, USR1);
			ucr1 |= UCR1_RTSDEN;
		} else {
			ucr1 &= ~UCR1_RTSDEN;
		}
		imx_uart_writel(sport, ucr1, UCR1);
	}
}

static int imx_uart_suspend_noirq(struct device *dev)
{
	struct imx_port *sport = dev_get_drvdata(dev);

	imx_uart_save_context(sport);

	clk_disable(sport->clk_ipg);

	pinctrl_pm_select_sleep_state(dev);

	return 0;
}

static int imx_uart_resume_noirq(struct device *dev)
{
	struct imx_port *sport = dev_get_drvdata(dev);
	int ret;

	pinctrl_pm_select_default_state(dev);

	ret = clk_enable(sport->clk_ipg);
	if (ret)
		return ret;

	imx_uart_restore_context(sport);

	return 0;
}

static int imx_uart_suspend(struct device *dev)
{
	struct imx_port *sport = dev_get_drvdata(dev);
	int ret;

	uart_suspend_port(&imx_uart_uart_driver, &sport->port);
	disable_irq(sport->port.irq);

	ret = clk_prepare_enable(sport->clk_ipg);
	if (ret)
		return ret;

	/* enable wakeup from i.MX UART */
	imx_uart_enable_wakeup(sport, true);

	return 0;
}

static int imx_uart_resume(struct device *dev)
{
	struct imx_port *sport = dev_get_drvdata(dev);

	/* disable wakeup from i.MX UART */
	imx_uart_enable_wakeup(sport, false);

	uart_resume_port(&imx_uart_uart_driver, &sport->port);
	enable_irq(sport->port.irq);

	clk_disable_unprepare(sport->clk_ipg);

	return 0;
}

static int imx_uart_freeze(struct device *dev)
{
	struct imx_port *sport = dev_get_drvdata(dev);

	uart_suspend_port(&imx_uart_uart_driver, &sport->port);

	return clk_prepare_enable(sport->clk_ipg);
}

static int imx_uart_thaw(struct device *dev)
{
	struct imx_port *sport = dev_get_drvdata(dev);

	uart_resume_port(&imx_uart_uart_driver, &sport->port);

	clk_disable_unprepare(sport->clk_ipg);

	return 0;
}

static const struct dev_pm_ops imx_uart_pm_ops = {
	.suspend_noirq = imx_uart_suspend_noirq,
	.resume_noirq = imx_uart_resume_noirq,
	.freeze_noirq = imx_uart_suspend_noirq,
	.restore_noirq = imx_uart_resume_noirq,
	.suspend = imx_uart_suspend,
	.resume = imx_uart_resume,
	.freeze = imx_uart_freeze,
	.thaw = imx_uart_thaw,
	.restore = imx_uart_thaw,
};

static struct platform_driver imx_uart_platform_driver = {
	.probe = imx_uart_probe,
	.remove = imx_uart_remove,

	.driver = {
		.name = "imx-uart",
		.of_match_table = imx_uart_dt_ids,
		.pm = &imx_uart_pm_ops,
	},
};

static int __init imx_uart_init(void)
{
	int ret = uart_register_driver(&imx_uart_uart_driver);

	if (ret)
		return ret;

	ret = platform_driver_register(&imx_uart_platform_driver);
	if (ret != 0)
		uart_unregister_driver(&imx_uart_uart_driver);

	return ret;
}

static void __exit imx_uart_exit(void)
{
	platform_driver_unregister(&imx_uart_platform_driver);
	uart_unregister_driver(&imx_uart_uart_driver);
}

module_init(imx_uart_init);
module_exit(imx_uart_exit);

MODULE_AUTHOR("Sascha Hauer");
MODULE_DESCRIPTION("IMX generic serial port driver");
MODULE_LICENSE("GPL");
MODULE_ALIAS("platform:imx-uart");<|MERGE_RESOLUTION|>--- conflicted
+++ resolved
@@ -35,10 +35,6 @@
 #include <asm/irq.h>
 #include <linux/busfreq-imx.h>
 #include <linux/pm_qos.h>
-<<<<<<< HEAD
-#include <linux/platform_data/serial-imx.h>
-=======
->>>>>>> c1084c27
 #include <linux/platform_data/dma-imx.h>
 
 #include "serial_mctrl_gpio.h"
@@ -183,15 +179,6 @@
 
 #define UART_NR 8
 #define IMX_MODULE_MAX_CLK_RATE	80000000
-<<<<<<< HEAD
-
-#if defined(CONFIG_ARCH_MXC)
-extern int digi_get_board_version(void);
-#else
-int digi_get_board_version(void) { return 0; }
-#endif
-=======
->>>>>>> c1084c27
 
 /* i.MX21 type uart runs on all i.mx except i.MX1 and i.MX6q */
 enum imx_uart_type {
@@ -253,13 +240,10 @@
 	unsigned int            saved_reg[10];
 	bool			context_saved;
 
-<<<<<<< HEAD
-=======
 	enum imx_tx_state	tx_state;
 	struct hrtimer		trigger_start_tx;
 	struct hrtimer		trigger_stop_tx;
 
->>>>>>> c1084c27
 	struct pm_qos_request   pm_qos_req;
 };
 
@@ -465,27 +449,11 @@
 	ucr1 = imx_uart_readl(sport, UCR1);
 	imx_uart_writel(sport, ucr1 & ~UCR1_TRDYEN, UCR1);
 
-<<<<<<< HEAD
-	/* in rs485 mode disable transmitter if shifter is empty */
-	if (port->rs485.flags & SER_RS485_ENABLED &&
-	    imx_uart_readl(sport, USR2) & USR2_TXDC) {
-		u32 ucr2 = imx_uart_readl(sport, UCR2), ucr4;
-
-		/* Delay after send */
-		if (port->rs485.delay_rts_after_send)
-			mdelay(port->rs485.delay_rts_after_send);
-		if (port->rs485.flags & SER_RS485_RTS_AFTER_SEND)
-			imx_uart_rts_active(sport, &ucr2);
-		else
-			imx_uart_rts_inactive(sport, &ucr2);
-		imx_uart_writel(sport, ucr2, UCR2);
-=======
 	usr2 = imx_uart_readl(sport, USR2);
 	if (!(usr2 & USR2_TXDC)) {
 		/* The shifter is still busy, so retry once TC triggers */
 		return;
 	}
->>>>>>> c1084c27
 
 	ucr4 = imx_uart_readl(sport, UCR4);
 	ucr4 &= ~UCR4_TCEN;
@@ -507,6 +475,9 @@
 			hrtimer_try_to_cancel(&sport->trigger_start_tx);
 
 			ucr2 = imx_uart_readl(sport, UCR2);
+			/* Delay after send */
+			if (port->rs485.delay_rts_after_send)
+				mdelay(port->rs485.delay_rts_after_send);
 			if (port->rs485.flags & SER_RS485_RTS_AFTER_SEND)
 				imx_uart_rts_active(sport, &ucr2);
 			else
@@ -758,17 +729,14 @@
 				ucr4 |= UCR4_TCEN;
 				imx_uart_writel(sport, ucr4, UCR4);
 			}
+			/* Delay before send */
+			if (port->rs485.delay_rts_before_send)
+				mdelay(port->rs485.delay_rts_before_send);
 
 			sport->tx_state = SEND;
 		}
-<<<<<<< HEAD
-		/* Delay before send */
-		if (port->rs485.delay_rts_before_send)
-			mdelay(port->rs485.delay_rts_before_send);
-=======
 	} else {
 		sport->tx_state = SEND;
->>>>>>> c1084c27
 	}
 
 	if (!sport->dma_is_enabled) {
@@ -1005,11 +973,8 @@
 		usr2 &= ~USR2_ORE;
 
 	if (usr1 & (USR1_RRDY | USR1_AGTIM)) {
-<<<<<<< HEAD
-=======
 		imx_uart_writel(sport, USR1_AGTIM, USR1);
 
->>>>>>> c1084c27
 		__imx_uart_rxint(irq, dev_id);
 		ret = IRQ_HANDLED;
 	}
@@ -1339,11 +1304,7 @@
 		sport->dma_chan_tx = NULL;
 	}
 
-<<<<<<< HEAD
-	pm_qos_remove_request(&sport->pm_qos_req);
-=======
 	cpu_latency_qos_remove_request(&sport->pm_qos_req);
->>>>>>> c1084c27
 	release_bus_freq(BUS_FREQ_HIGH);
 }
 
@@ -1355,11 +1316,7 @@
 
 	/* request high bus for DMA mode */
 	request_bus_freq(BUS_FREQ_HIGH);
-<<<<<<< HEAD
-	pm_qos_add_request(&sport->pm_qos_req, PM_QOS_CPU_DMA_LATENCY, 0);
-=======
 	cpu_latency_qos_add_request(&sport->pm_qos_req, 0);
->>>>>>> c1084c27
 
 	/* Prepare for RX : */
 	sport->dma_chan_rx = dma_request_slave_channel(dev, "rx");
@@ -1455,13 +1412,6 @@
 	unsigned long flags;
 	int dma_is_inited = 0;
 	u32 ucr1, ucr2, ucr3, ucr4;
-
-	/* some modem may need reset */
-	if (!tty_port_suspended(tty_port)) {
-		retval = device_reset(sport->port.dev);
-		if (retval && retval != -ENOENT)
-			return retval;
-	}
 
 	/* some modem may need reset */
 	if (!tty_port_suspended(tty_port)) {
@@ -2224,41 +2174,6 @@
 
 #define IMX_CONSOLE	&imx_uart_console
 
-<<<<<<< HEAD
-#ifdef CONFIG_OF
-static void imx_uart_console_early_putchar(struct uart_port *port, int ch)
-{
-	struct imx_port *sport = (struct imx_port *)port;
-
-	while (imx_uart_readl(sport, IMX21_UTS) & UTS_TXFULL)
-		cpu_relax();
-
-	imx_uart_writel(sport, ch, URTX0);
-}
-
-static void imx_uart_console_early_write(struct console *con, const char *s,
-					 unsigned count)
-{
-	struct earlycon_device *dev = con->data;
-
-	uart_console_write(&dev->port, s, count, imx_uart_console_early_putchar);
-}
-
-static int __init
-imx_console_early_setup(struct earlycon_device *dev, const char *opt)
-{
-	if (!dev->port.membase)
-		return -ENODEV;
-
-	dev->con->write = imx_uart_console_early_write;
-
-	return 0;
-}
-OF_EARLYCON_DECLARE(ec_imx21, "fsl,imx21-uart", imx_console_early_setup);
-#endif
-
-=======
->>>>>>> c1084c27
 #else
 #define IMX_CONSOLE	NULL
 #endif
@@ -2275,16 +2190,52 @@
 
 static enum hrtimer_restart imx_trigger_start_tx(struct hrtimer *t)
 {
-<<<<<<< HEAD
+	struct imx_port *sport = container_of(t, struct imx_port, trigger_start_tx);
+	unsigned long flags;
+
+	spin_lock_irqsave(&sport->port.lock, flags);
+	if (sport->tx_state == WAIT_AFTER_RTS)
+		imx_uart_start_tx(&sport->port);
+	spin_unlock_irqrestore(&sport->port.lock, flags);
+
+	return HRTIMER_NORESTART;
+}
+
+static enum hrtimer_restart imx_trigger_stop_tx(struct hrtimer *t)
+{
+	struct imx_port *sport = container_of(t, struct imx_port, trigger_stop_tx);
+	unsigned long flags;
+
+	spin_lock_irqsave(&sport->port.lock, flags);
+	if (sport->tx_state == WAIT_AFTER_SEND)
+		imx_uart_stop_tx(&sport->port);
+	spin_unlock_irqrestore(&sport->port.lock, flags);
+
+	return HRTIMER_NORESTART;
+}
+
+/* Default RX DMA buffer configuration */
+#define RX_DMA_PERIODS		16
+#define RX_DMA_PERIOD_LEN	(PAGE_SIZE / 4)
+
+static int imx_uart_probe(struct platform_device *pdev)
+{
 	struct device_node *np = pdev->dev.of_node;
-	struct serial_rs485 *rs485conf = &sport->port.rs485;
+	struct imx_port *sport;
+	void __iomem *base;
+	u32 dma_buf_conf[2];
+	int ret = 0;
+	u32 ucr1;
+	struct resource *res;
+	int txirq, rxirq, rtsirq;
+	struct serial_rs485 *rs485conf;
 	u32 rs485_delay[2];
-	int ret;
+
+	sport = devm_kzalloc(&pdev->dev, sizeof(*sport), GFP_KERNEL);
+	if (!sport)
+		return -ENOMEM;
 
 	sport->devdata = of_device_get_match_data(&pdev->dev);
-	if (!sport->devdata)
-		/* no device tree device */
-		return 1;
 
 	ret = of_alias_get_id(np, "serial");
 	if (ret < 0) {
@@ -2299,18 +2250,26 @@
 
 	if (of_get_property(np, "fsl,dte-mode", NULL))
 		sport->dte_mode = 1;
-=======
-	struct imx_port *sport = container_of(t, struct imx_port, trigger_start_tx);
-	unsigned long flags;
->>>>>>> c1084c27
-
-	spin_lock_irqsave(&sport->port.lock, flags);
-	if (sport->tx_state == WAIT_AFTER_RTS)
-		imx_uart_start_tx(&sport->port);
-	spin_unlock_irqrestore(&sport->port.lock, flags);
-
-<<<<<<< HEAD
+
+	if (of_get_property(np, "rts-gpios", NULL))
+		sport->have_rtsgpio = 1;
+
+	if (of_get_property(np, "fsl,inverted-tx", NULL))
+		sport->inverted_tx = 1;
+
+	if (of_get_property(np, "fsl,inverted-rx", NULL))
+		sport->inverted_rx = 1;
+
+	if (!of_property_read_u32_array(np, "fsl,dma-info", dma_buf_conf, 2)) {
+		sport->rx_period_length = dma_buf_conf[0];
+		sport->rx_periods = dma_buf_conf[1];
+	} else {
+		sport->rx_period_length = RX_DMA_PERIOD_LEN;
+		sport->rx_periods = RX_DMA_PERIODS;
+	}
+
 	/* RS-485 properties */
+	rs485conf = &sport->port.rs485;
 	rs485conf->flags = 0;
 
 	if (of_property_read_bool(np, "rs485-rts-active-high"))
@@ -2373,83 +2332,6 @@
 		}
 	}
 
-	return 0;
-}
-#else
-static inline int imx_uart_probe_dt(struct imx_port *sport,
-				    struct platform_device *pdev)
-{
-	return 1;
-=======
-	return HRTIMER_NORESTART;
->>>>>>> c1084c27
-}
-
-static enum hrtimer_restart imx_trigger_stop_tx(struct hrtimer *t)
-{
-	struct imx_port *sport = container_of(t, struct imx_port, trigger_stop_tx);
-	unsigned long flags;
-
-	spin_lock_irqsave(&sport->port.lock, flags);
-	if (sport->tx_state == WAIT_AFTER_SEND)
-		imx_uart_stop_tx(&sport->port);
-	spin_unlock_irqrestore(&sport->port.lock, flags);
-
-	return HRTIMER_NORESTART;
-}
-
-/* Default RX DMA buffer configuration */
-#define RX_DMA_PERIODS		16
-#define RX_DMA_PERIOD_LEN	(PAGE_SIZE / 4)
-
-static int imx_uart_probe(struct platform_device *pdev)
-{
-	struct device_node *np = pdev->dev.of_node;
-	struct imx_port *sport;
-	void __iomem *base;
-	u32 dma_buf_conf[2];
-	int ret = 0;
-	u32 ucr1;
-	struct resource *res;
-	int txirq, rxirq, rtsirq;
-
-	sport = devm_kzalloc(&pdev->dev, sizeof(*sport), GFP_KERNEL);
-	if (!sport)
-		return -ENOMEM;
-
-	sport->devdata = of_device_get_match_data(&pdev->dev);
-
-	ret = of_alias_get_id(np, "serial");
-	if (ret < 0) {
-		dev_err(&pdev->dev, "failed to get alias id, errno %d\n", ret);
-		return ret;
-	}
-	sport->port.line = ret;
-
-	if (of_get_property(np, "uart-has-rtscts", NULL) ||
-	    of_get_property(np, "fsl,uart-has-rtscts", NULL) /* deprecated */)
-		sport->have_rtscts = 1;
-
-	if (of_get_property(np, "fsl,dte-mode", NULL))
-		sport->dte_mode = 1;
-
-	if (of_get_property(np, "rts-gpios", NULL))
-		sport->have_rtsgpio = 1;
-
-	if (of_get_property(np, "fsl,inverted-tx", NULL))
-		sport->inverted_tx = 1;
-
-	if (of_get_property(np, "fsl,inverted-rx", NULL))
-		sport->inverted_rx = 1;
-
-	if (!of_property_read_u32_array(np, "fsl,dma-info", dma_buf_conf, 2)) {
-		sport->rx_period_length = dma_buf_conf[0];
-		sport->rx_periods = dma_buf_conf[1];
-	} else {
-		sport->rx_period_length = RX_DMA_PERIOD_LEN;
-		sport->rx_periods = RX_DMA_PERIODS;
-	}
-
 	if (sport->port.line >= ARRAY_SIZE(imx_uart_ports)) {
 		dev_err(&pdev->dev, "serial%d out of range\n",
 			sport->port.line);
