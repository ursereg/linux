// SPDX-License-Identifier: GPL-2.0
/*
 * Freescale QUICC Engine UART device driver
 *
 * Author: Timur Tabi <timur@freescale.com>
 *
 * Copyright 2007 Freescale Semiconductor, Inc.
 *
 * This driver adds support for UART devices via Freescale's QUICC Engine
 * found on some Freescale SOCs.
 *
 * If Soft-UART support is needed but not already present, then this driver
 * will request and upload the "Soft-UART" microcode upon probe.  The
 * filename of the microcode should be fsl_qe_ucode_uart_X_YZ.bin, where "X"
 * is the name of the SOC (e.g. 8323), and YZ is the revision of the SOC,
 * (e.g. "11" for 1.1).
 */

#include <linux/module.h>
#include <linux/serial.h>
#include <linux/serial_core.h>
#include <linux/slab.h>
#include <linux/tty.h>
#include <linux/tty_flip.h>
#include <linux/io.h>
#include <linux/of_address.h>
#include <linux/of_irq.h>
#include <linux/of_platform.h>
#include <linux/dma-mapping.h>

#include <linux/fs_uart_pd.h>
#include <soc/fsl/qe/ucc_slow.h>

#include <linux/firmware.h>
<<<<<<< HEAD
#include <asm/cpm.h>
#include <asm/reg.h>
=======
#include <soc/fsl/cpm.h>

#ifdef CONFIG_PPC32
#include <asm/reg.h> /* mfspr, SPRN_SVR */
#endif
>>>>>>> c1084c27

/*
 * The GUMR flag for Soft UART.  This would normally be defined in qe.h,
 * but Soft-UART is a hack and we want to keep everything related to it in
 * this file.
 */
#define UCC_SLOW_GUMR_H_SUART   	0x00004000      /* Soft-UART */

/*
 * soft_uart is 1 if we need to use Soft-UART mode
 */
static int soft_uart;
/*
 * firmware_loaded is 1 if the firmware has been loaded, 0 otherwise.
 */
static int firmware_loaded;

/* Enable this macro to configure all serial ports in internal loopback
   mode */
/* #define LOOPBACK */

/* The major and minor device numbers are defined in
 * http://www.lanana.org/docs/device-list/devices-2.6+.txt.  For the QE
 * UART, we have major number 204 and minor numbers 46 - 49, which are the
 * same as for the CPM2.  This decision was made because no Freescale part
 * has both a CPM and a QE.
 */
#define SERIAL_QE_MAJOR 204
#define SERIAL_QE_MINOR 46

/* Since we only have minor numbers 46 - 49, there is a hard limit of 4 ports */
#define UCC_MAX_UART    4

/* The number of buffer descriptors for receiving characters. */
#define RX_NUM_FIFO     4

/* The number of buffer descriptors for transmitting characters. */
#define TX_NUM_FIFO     4

/* The maximum size of the character buffer for a single RX BD. */
#define RX_BUF_SIZE     32

/* The maximum size of the character buffer for a single TX BD. */
#define TX_BUF_SIZE     32

/*
 * The number of jiffies to wait after receiving a close command before the
 * device is actually closed.  This allows the last few characters to be
 * sent over the wire.
 */
#define UCC_WAIT_CLOSING 100

struct ucc_uart_pram {
	struct ucc_slow_pram common;
	u8 res1[8];     	/* reserved */
	__be16 maxidl;  	/* Maximum idle chars */
	__be16 idlc;    	/* temp idle counter */
	__be16 brkcr;   	/* Break count register */
	__be16 parec;   	/* receive parity error counter */
	__be16 frmec;   	/* receive framing error counter */
	__be16 nosec;   	/* receive noise counter */
	__be16 brkec;   	/* receive break condition counter */
	__be16 brkln;   	/* last received break length */
	__be16 uaddr[2];	/* UART address character 1 & 2 */
	__be16 rtemp;   	/* Temp storage */
	__be16 toseq;   	/* Transmit out of sequence char */
	__be16 cchars[8];       /* control characters 1-8 */
	__be16 rccm;    	/* receive control character mask */
	__be16 rccr;    	/* receive control character register */
	__be16 rlbc;    	/* receive last break character */
	__be16 res2;    	/* reserved */
	__be32 res3;    	/* reserved, should be cleared */
	u8 res4;		/* reserved, should be cleared */
	u8 res5[3];     	/* reserved, should be cleared */
	__be32 res6;    	/* reserved, should be cleared */
	__be32 res7;    	/* reserved, should be cleared */
	__be32 res8;    	/* reserved, should be cleared */
	__be32 res9;    	/* reserved, should be cleared */
	__be32 res10;   	/* reserved, should be cleared */
	__be32 res11;   	/* reserved, should be cleared */
	__be32 res12;   	/* reserved, should be cleared */
	__be32 res13;   	/* reserved, should be cleared */
/* The rest is for Soft-UART only */
	__be16 supsmr;  	/* 0x90, Shadow UPSMR */
	__be16 res92;   	/* 0x92, reserved, initialize to 0 */
	__be32 rx_state;	/* 0x94, RX state, initialize to 0 */
	__be32 rx_cnt;  	/* 0x98, RX count, initialize to 0 */
	u8 rx_length;   	/* 0x9C, Char length, set to 1+CL+PEN+1+SL */
	u8 rx_bitmark;  	/* 0x9D, reserved, initialize to 0 */
	u8 rx_temp_dlst_qe;     /* 0x9E, reserved, initialize to 0 */
	u8 res14[0xBC - 0x9F];  /* reserved */
	__be32 dump_ptr;	/* 0xBC, Dump pointer */
	__be32 rx_frame_rem;    /* 0xC0, reserved, initialize to 0 */
	u8 rx_frame_rem_size;   /* 0xC4, reserved, initialize to 0 */
	u8 tx_mode;     	/* 0xC5, mode, 0=AHDLC, 1=UART */
	__be16 tx_state;	/* 0xC6, TX state */
	u8 res15[0xD0 - 0xC8];  /* reserved */
	__be32 resD0;   	/* 0xD0, reserved, initialize to 0 */
	u8 resD4;       	/* 0xD4, reserved, initialize to 0 */
	__be16 resD5;   	/* 0xD5, reserved, initialize to 0 */
} __attribute__ ((packed));

/* SUPSMR definitions, for Soft-UART only */
#define UCC_UART_SUPSMR_SL      	0x8000
#define UCC_UART_SUPSMR_RPM_MASK	0x6000
#define UCC_UART_SUPSMR_RPM_ODD 	0x0000
#define UCC_UART_SUPSMR_RPM_LOW 	0x2000
#define UCC_UART_SUPSMR_RPM_EVEN	0x4000
#define UCC_UART_SUPSMR_RPM_HIGH	0x6000
#define UCC_UART_SUPSMR_PEN     	0x1000
#define UCC_UART_SUPSMR_TPM_MASK	0x0C00
#define UCC_UART_SUPSMR_TPM_ODD 	0x0000
#define UCC_UART_SUPSMR_TPM_LOW 	0x0400
#define UCC_UART_SUPSMR_TPM_EVEN	0x0800
#define UCC_UART_SUPSMR_TPM_HIGH	0x0C00
#define UCC_UART_SUPSMR_FRZ     	0x0100
#define UCC_UART_SUPSMR_UM_MASK 	0x00c0
#define UCC_UART_SUPSMR_UM_NORMAL       0x0000
#define UCC_UART_SUPSMR_UM_MAN_MULTI    0x0040
#define UCC_UART_SUPSMR_UM_AUTO_MULTI   0x00c0
#define UCC_UART_SUPSMR_CL_MASK 	0x0030
#define UCC_UART_SUPSMR_CL_8    	0x0030
#define UCC_UART_SUPSMR_CL_7    	0x0020
#define UCC_UART_SUPSMR_CL_6    	0x0010
#define UCC_UART_SUPSMR_CL_5    	0x0000

#define UCC_UART_TX_STATE_AHDLC 	0x00
#define UCC_UART_TX_STATE_UART  	0x01
#define UCC_UART_TX_STATE_X1    	0x00
#define UCC_UART_TX_STATE_X16   	0x80

#define UCC_UART_PRAM_ALIGNMENT 0x100

#define UCC_UART_SIZE_OF_BD     UCC_SLOW_SIZE_OF_BD
#define NUM_CONTROL_CHARS       8

/* Private per-port data structure */
struct uart_qe_port {
	struct uart_port port;
	struct ucc_slow __iomem *uccp;
	struct ucc_uart_pram __iomem *uccup;
	struct ucc_slow_info us_info;
	struct ucc_slow_private *us_private;
	struct device_node *np;
	unsigned int ucc_num;   /* First ucc is 0, not 1 */

	u16 rx_nrfifos;
	u16 rx_fifosize;
	u16 tx_nrfifos;
	u16 tx_fifosize;
	int wait_closing;
	u32 flags;
	struct qe_bd *rx_bd_base;
	struct qe_bd *rx_cur;
	struct qe_bd *tx_bd_base;
	struct qe_bd *tx_cur;
	unsigned char *tx_buf;
	unsigned char *rx_buf;
	void *bd_virt;  	/* virtual address of the BD buffers */
	dma_addr_t bd_dma_addr; /* bus address of the BD buffers */
	unsigned int bd_size;   /* size of BD buffer space */
};

static struct uart_driver ucc_uart_driver = {
	.owner  	= THIS_MODULE,
	.driver_name    = "ucc_uart",
	.dev_name       = "ttyQE",
	.major  	= SERIAL_QE_MAJOR,
	.minor  	= SERIAL_QE_MINOR,
	.nr     	= UCC_MAX_UART,
};

/*
 * Virtual to physical address translation.
 *
 * Given the virtual address for a character buffer, this function returns
 * the physical (DMA) equivalent.
 */
static inline dma_addr_t cpu2qe_addr(void *addr, struct uart_qe_port *qe_port)
{
	if (likely((addr >= qe_port->bd_virt)) &&
	    (addr < (qe_port->bd_virt + qe_port->bd_size)))
		return qe_port->bd_dma_addr + (addr - qe_port->bd_virt);

	/* something nasty happened */
	printk(KERN_ERR "%s: addr=%p\n", __func__, addr);
	BUG();
	return 0;
}

/*
 * Physical to virtual address translation.
 *
 * Given the physical (DMA) address for a character buffer, this function
 * returns the virtual equivalent.
 */
static inline void *qe2cpu_addr(dma_addr_t addr, struct uart_qe_port *qe_port)
{
	/* sanity check */
	if (likely((addr >= qe_port->bd_dma_addr) &&
		   (addr < (qe_port->bd_dma_addr + qe_port->bd_size))))
		return qe_port->bd_virt + (addr - qe_port->bd_dma_addr);

	/* something nasty happened */
	printk(KERN_ERR "%s: addr=%llx\n", __func__, (u64)addr);
	BUG();
	return NULL;
}

/*
 * Return 1 if the QE is done transmitting all buffers for this port
 *
 * This function scans each BD in sequence.  If we find a BD that is not
 * ready (READY=1), then we return 0 indicating that the QE is still sending
 * data.  If we reach the last BD (WRAP=1), then we know we've scanned
 * the entire list, and all BDs are done.
 */
static unsigned int qe_uart_tx_empty(struct uart_port *port)
{
	struct uart_qe_port *qe_port =
		container_of(port, struct uart_qe_port, port);
	struct qe_bd *bdp = qe_port->tx_bd_base;

	while (1) {
		if (ioread16be(&bdp->status) & BD_SC_READY)
			/* This BD is not done, so return "not done" */
			return 0;

		if (ioread16be(&bdp->status) & BD_SC_WRAP)
			/*
			 * This BD is done and it's the last one, so return
			 * "done"
			 */
			return 1;

		bdp++;
	}
}

/*
 * Set the modem control lines
 *
 * Although the QE can control the modem control lines (e.g. CTS), we
 * don't need that support. This function must exist, however, otherwise
 * the kernel will panic.
 */
static void qe_uart_set_mctrl(struct uart_port *port, unsigned int mctrl)
{
}

/*
 * Get the current modem control line status
 *
 * Although the QE can control the modem control lines (e.g. CTS), this
 * driver currently doesn't support that, so we always return Carrier
 * Detect, Data Set Ready, and Clear To Send.
 */
static unsigned int qe_uart_get_mctrl(struct uart_port *port)
{
	return TIOCM_CAR | TIOCM_DSR | TIOCM_CTS;
}

/*
 * Disable the transmit interrupt.
 *
 * Although this function is called "stop_tx", it does not actually stop
 * transmission of data.  Instead, it tells the QE to not generate an
 * interrupt when the UCC is finished sending characters.
 */
static void qe_uart_stop_tx(struct uart_port *port)
{
	struct uart_qe_port *qe_port =
		container_of(port, struct uart_qe_port, port);

	qe_clrbits_be16(&qe_port->uccp->uccm, UCC_UART_UCCE_TX);
}

/*
 * Transmit as many characters to the HW as possible.
 *
 * This function will attempt to stuff of all the characters from the
 * kernel's transmit buffer into TX BDs.
 *
 * A return value of non-zero indicates that it successfully stuffed all
 * characters from the kernel buffer.
 *
 * A return value of zero indicates that there are still characters in the
 * kernel's buffer that have not been transmitted, but there are no more BDs
 * available.  This function should be called again after a BD has been made
 * available.
 */
static int qe_uart_tx_pump(struct uart_qe_port *qe_port)
{
	struct qe_bd *bdp;
	unsigned char *p;
	unsigned int count;
	struct uart_port *port = &qe_port->port;
	struct circ_buf *xmit = &port->state->xmit;

	/* Handle xon/xoff */
	if (port->x_char) {
		/* Pick next descriptor and fill from buffer */
		bdp = qe_port->tx_cur;

		p = qe2cpu_addr(be32_to_cpu(bdp->buf), qe_port);

		*p++ = port->x_char;
		iowrite16be(1, &bdp->length);
		qe_setbits_be16(&bdp->status, BD_SC_READY);
		/* Get next BD. */
		if (ioread16be(&bdp->status) & BD_SC_WRAP)
			bdp = qe_port->tx_bd_base;
		else
			bdp++;
		qe_port->tx_cur = bdp;

		port->icount.tx++;
		port->x_char = 0;
		return 1;
	}

	if (uart_circ_empty(xmit) || uart_tx_stopped(port)) {
		qe_uart_stop_tx(port);
		return 0;
	}

	/* Pick next descriptor and fill from buffer */
	bdp = qe_port->tx_cur;

	while (!(ioread16be(&bdp->status) & BD_SC_READY) &&
	       (xmit->tail != xmit->head)) {
		count = 0;
		p = qe2cpu_addr(be32_to_cpu(bdp->buf), qe_port);
		while (count < qe_port->tx_fifosize) {
			*p++ = xmit->buf[xmit->tail];
			xmit->tail = (xmit->tail + 1) & (UART_XMIT_SIZE - 1);
			port->icount.tx++;
			count++;
			if (xmit->head == xmit->tail)
				break;
		}

		iowrite16be(count, &bdp->length);
		qe_setbits_be16(&bdp->status, BD_SC_READY);

		/* Get next BD. */
		if (ioread16be(&bdp->status) & BD_SC_WRAP)
			bdp = qe_port->tx_bd_base;
		else
			bdp++;
	}
	qe_port->tx_cur = bdp;

	if (uart_circ_chars_pending(xmit) < WAKEUP_CHARS)
		uart_write_wakeup(port);

	if (uart_circ_empty(xmit)) {
		/* The kernel buffer is empty, so turn off TX interrupts.  We
		   don't need to be told when the QE is finished transmitting
		   the data. */
		qe_uart_stop_tx(port);
		return 0;
	}

	return 1;
}

/*
 * Start transmitting data
 *
 * This function will start transmitting any available data, if the port
 * isn't already transmitting data.
 */
static void qe_uart_start_tx(struct uart_port *port)
{
	struct uart_qe_port *qe_port =
		container_of(port, struct uart_qe_port, port);

	/* If we currently are transmitting, then just return */
	if (ioread16be(&qe_port->uccp->uccm) & UCC_UART_UCCE_TX)
		return;

	/* Otherwise, pump the port and start transmission */
	if (qe_uart_tx_pump(qe_port))
		qe_setbits_be16(&qe_port->uccp->uccm, UCC_UART_UCCE_TX);
}

/*
 * Stop transmitting data
 */
static void qe_uart_stop_rx(struct uart_port *port)
{
	struct uart_qe_port *qe_port =
		container_of(port, struct uart_qe_port, port);

	qe_clrbits_be16(&qe_port->uccp->uccm, UCC_UART_UCCE_RX);
}

/* Start or stop sending  break signal
 *
 * This function controls the sending of a break signal.  If break_state=1,
 * then we start sending a break signal.  If break_state=0, then we stop
 * sending the break signal.
 */
static void qe_uart_break_ctl(struct uart_port *port, int break_state)
{
	struct uart_qe_port *qe_port =
		container_of(port, struct uart_qe_port, port);

	if (break_state)
		ucc_slow_stop_tx(qe_port->us_private);
	else
		ucc_slow_restart_tx(qe_port->us_private);
}

/* ISR helper function for receiving character.
 *
 * This function is called by the ISR to handling receiving characters
 */
static void qe_uart_int_rx(struct uart_qe_port *qe_port)
{
	int i;
	unsigned char ch, *cp;
	struct uart_port *port = &qe_port->port;
	struct tty_port *tport = &port->state->port;
	struct qe_bd *bdp;
	u16 status;
	unsigned int flg;

	/* Just loop through the closed BDs and copy the characters into
	 * the buffer.
	 */
	bdp = qe_port->rx_cur;
	while (1) {
		status = ioread16be(&bdp->status);

		/* If this one is empty, then we assume we've read them all */
		if (status & BD_SC_EMPTY)
			break;

		/* get number of characters, and check space in RX buffer */
		i = ioread16be(&bdp->length);

		/* If we don't have enough room in RX buffer for the entire BD,
		 * then we try later, which will be the next RX interrupt.
		 */
		if (tty_buffer_request_room(tport, i) < i) {
			dev_dbg(port->dev, "ucc-uart: no room in RX buffer\n");
			return;
		}

		/* get pointer */
		cp = qe2cpu_addr(be32_to_cpu(bdp->buf), qe_port);

		/* loop through the buffer */
		while (i-- > 0) {
			ch = *cp++;
			port->icount.rx++;
			flg = TTY_NORMAL;

			if (!i && status &
			    (BD_SC_BR | BD_SC_FR | BD_SC_PR | BD_SC_OV))
				goto handle_error;
			if (uart_handle_sysrq_char(port, ch))
				continue;

error_return:
			tty_insert_flip_char(tport, ch, flg);

		}

		/* This BD is ready to be used again. Clear status. get next */
		qe_clrsetbits_be16(&bdp->status,
				   BD_SC_BR | BD_SC_FR | BD_SC_PR | BD_SC_OV | BD_SC_ID,
				   BD_SC_EMPTY);
		if (ioread16be(&bdp->status) & BD_SC_WRAP)
			bdp = qe_port->rx_bd_base;
		else
			bdp++;

	}

	/* Write back buffer pointer */
	qe_port->rx_cur = bdp;

	/* Activate BH processing */
	tty_flip_buffer_push(tport);

	return;

	/* Error processing */

handle_error:
	/* Statistics */
	if (status & BD_SC_BR)
		port->icount.brk++;
	if (status & BD_SC_PR)
		port->icount.parity++;
	if (status & BD_SC_FR)
		port->icount.frame++;
	if (status & BD_SC_OV)
		port->icount.overrun++;

	/* Mask out ignored conditions */
	status &= port->read_status_mask;

	/* Handle the remaining ones */
	if (status & BD_SC_BR)
		flg = TTY_BREAK;
	else if (status & BD_SC_PR)
		flg = TTY_PARITY;
	else if (status & BD_SC_FR)
		flg = TTY_FRAME;

	/* Overrun does not affect the current character ! */
	if (status & BD_SC_OV)
		tty_insert_flip_char(tport, 0, TTY_OVERRUN);
	port->sysrq = 0;
	goto error_return;
}

/* Interrupt handler
 *
 * This interrupt handler is called after a BD is processed.
 */
static irqreturn_t qe_uart_int(int irq, void *data)
{
	struct uart_qe_port *qe_port = (struct uart_qe_port *) data;
	struct ucc_slow __iomem *uccp = qe_port->uccp;
	u16 events;

	/* Clear the interrupts */
	events = ioread16be(&uccp->ucce);
	iowrite16be(events, &uccp->ucce);

	if (events & UCC_UART_UCCE_BRKE)
		uart_handle_break(&qe_port->port);

	if (events & UCC_UART_UCCE_RX)
		qe_uart_int_rx(qe_port);

	if (events & UCC_UART_UCCE_TX)
		qe_uart_tx_pump(qe_port);

	return events ? IRQ_HANDLED : IRQ_NONE;
}

/* Initialize buffer descriptors
 *
 * This function initializes all of the RX and TX buffer descriptors.
 */
static void qe_uart_initbd(struct uart_qe_port *qe_port)
{
	int i;
	void *bd_virt;
	struct qe_bd *bdp;

	/* Set the physical address of the host memory buffers in the buffer
	 * descriptors, and the virtual address for us to work with.
	 */
	bd_virt = qe_port->bd_virt;
	bdp = qe_port->rx_bd_base;
	qe_port->rx_cur = qe_port->rx_bd_base;
	for (i = 0; i < (qe_port->rx_nrfifos - 1); i++) {
		iowrite16be(BD_SC_EMPTY | BD_SC_INTRPT, &bdp->status);
		iowrite32be(cpu2qe_addr(bd_virt, qe_port), &bdp->buf);
		iowrite16be(0, &bdp->length);
		bd_virt += qe_port->rx_fifosize;
		bdp++;
	}

	/* */
	iowrite16be(BD_SC_WRAP | BD_SC_EMPTY | BD_SC_INTRPT, &bdp->status);
	iowrite32be(cpu2qe_addr(bd_virt, qe_port), &bdp->buf);
	iowrite16be(0, &bdp->length);

	/* Set the physical address of the host memory
	 * buffers in the buffer descriptors, and the
	 * virtual address for us to work with.
	 */
	bd_virt = qe_port->bd_virt +
		L1_CACHE_ALIGN(qe_port->rx_nrfifos * qe_port->rx_fifosize);
	qe_port->tx_cur = qe_port->tx_bd_base;
	bdp = qe_port->tx_bd_base;
	for (i = 0; i < (qe_port->tx_nrfifos - 1); i++) {
		iowrite16be(BD_SC_INTRPT, &bdp->status);
		iowrite32be(cpu2qe_addr(bd_virt, qe_port), &bdp->buf);
		iowrite16be(0, &bdp->length);
		bd_virt += qe_port->tx_fifosize;
		bdp++;
	}

	/* Loopback requires the preamble bit to be set on the first TX BD */
#ifdef LOOPBACK
	qe_setbits_be16(&qe_port->tx_cur->status, BD_SC_P);
#endif

	iowrite16be(BD_SC_WRAP | BD_SC_INTRPT, &bdp->status);
	iowrite32be(cpu2qe_addr(bd_virt, qe_port), &bdp->buf);
	iowrite16be(0, &bdp->length);
}

/*
 * Initialize a UCC for UART.
 *
 * This function configures a given UCC to be used as a UART device. Basic
 * UCC initialization is handled in qe_uart_request_port().  This function
 * does all the UART-specific stuff.
 */
static void qe_uart_init_ucc(struct uart_qe_port *qe_port)
{
	u32 cecr_subblock;
	struct ucc_slow __iomem *uccp = qe_port->uccp;
	struct ucc_uart_pram *uccup = qe_port->uccup;

	unsigned int i;

	/* First, disable TX and RX in the UCC */
	ucc_slow_disable(qe_port->us_private, COMM_DIR_RX_AND_TX);

	/* Program the UCC UART parameter RAM */
	iowrite8(UCC_BMR_GBL | UCC_BMR_BO_BE, &uccup->common.rbmr);
	iowrite8(UCC_BMR_GBL | UCC_BMR_BO_BE, &uccup->common.tbmr);
	iowrite16be(qe_port->rx_fifosize, &uccup->common.mrblr);
	iowrite16be(0x10, &uccup->maxidl);
	iowrite16be(1, &uccup->brkcr);
	iowrite16be(0, &uccup->parec);
	iowrite16be(0, &uccup->frmec);
	iowrite16be(0, &uccup->nosec);
	iowrite16be(0, &uccup->brkec);
	iowrite16be(0, &uccup->uaddr[0]);
	iowrite16be(0, &uccup->uaddr[1]);
	iowrite16be(0, &uccup->toseq);
	for (i = 0; i < 8; i++)
		iowrite16be(0xC000, &uccup->cchars[i]);
	iowrite16be(0xc0ff, &uccup->rccm);

	/* Configure the GUMR registers for UART */
	if (soft_uart) {
		/* Soft-UART requires a 1X multiplier for TX */
		qe_clrsetbits_be32(&uccp->gumr_l,
				   UCC_SLOW_GUMR_L_MODE_MASK | UCC_SLOW_GUMR_L_TDCR_MASK | UCC_SLOW_GUMR_L_RDCR_MASK,
				   UCC_SLOW_GUMR_L_MODE_UART | UCC_SLOW_GUMR_L_TDCR_1 | UCC_SLOW_GUMR_L_RDCR_16);

		qe_clrsetbits_be32(&uccp->gumr_h, UCC_SLOW_GUMR_H_RFW,
				   UCC_SLOW_GUMR_H_TRX | UCC_SLOW_GUMR_H_TTX);
	} else {
		qe_clrsetbits_be32(&uccp->gumr_l,
				   UCC_SLOW_GUMR_L_MODE_MASK | UCC_SLOW_GUMR_L_TDCR_MASK | UCC_SLOW_GUMR_L_RDCR_MASK,
				   UCC_SLOW_GUMR_L_MODE_UART | UCC_SLOW_GUMR_L_TDCR_16 | UCC_SLOW_GUMR_L_RDCR_16);

		qe_clrsetbits_be32(&uccp->gumr_h,
				   UCC_SLOW_GUMR_H_TRX | UCC_SLOW_GUMR_H_TTX,
				   UCC_SLOW_GUMR_H_RFW);
	}

#ifdef LOOPBACK
	qe_clrsetbits_be32(&uccp->gumr_l, UCC_SLOW_GUMR_L_DIAG_MASK,
			   UCC_SLOW_GUMR_L_DIAG_LOOP);
	qe_clrsetbits_be32(&uccp->gumr_h,
			   UCC_SLOW_GUMR_H_CTSP | UCC_SLOW_GUMR_H_RSYN,
			   UCC_SLOW_GUMR_H_CDS);
#endif

	/* Disable rx interrupts  and clear all pending events.  */
	iowrite16be(0, &uccp->uccm);
	iowrite16be(0xffff, &uccp->ucce);
	iowrite16be(0x7e7e, &uccp->udsr);

	/* Initialize UPSMR */
	iowrite16be(0, &uccp->upsmr);

	if (soft_uart) {
		iowrite16be(0x30, &uccup->supsmr);
		iowrite16be(0, &uccup->res92);
		iowrite32be(0, &uccup->rx_state);
		iowrite32be(0, &uccup->rx_cnt);
		iowrite8(0, &uccup->rx_bitmark);
		iowrite8(10, &uccup->rx_length);
		iowrite32be(0x4000, &uccup->dump_ptr);
		iowrite8(0, &uccup->rx_temp_dlst_qe);
		iowrite32be(0, &uccup->rx_frame_rem);
		iowrite8(0, &uccup->rx_frame_rem_size);
		/* Soft-UART requires TX to be 1X */
		iowrite8(UCC_UART_TX_STATE_UART | UCC_UART_TX_STATE_X1,
			    &uccup->tx_mode);
		iowrite16be(0, &uccup->tx_state);
		iowrite8(0, &uccup->resD4);
		iowrite16be(0, &uccup->resD5);

		/* Set UART mode.
		 * Enable receive and transmit.
		 */

		/* From the microcode errata:
		 * 1.GUMR_L register, set mode=0010 (QMC).
		 * 2.Set GUMR_H[17] bit. (UART/AHDLC mode).
		 * 3.Set GUMR_H[19:20] (Transparent mode)
		 * 4.Clear GUMR_H[26] (RFW)
		 * ...
		 * 6.Receiver must use 16x over sampling
		 */
		qe_clrsetbits_be32(&uccp->gumr_l,
				   UCC_SLOW_GUMR_L_MODE_MASK | UCC_SLOW_GUMR_L_TDCR_MASK | UCC_SLOW_GUMR_L_RDCR_MASK,
				   UCC_SLOW_GUMR_L_MODE_QMC | UCC_SLOW_GUMR_L_TDCR_16 | UCC_SLOW_GUMR_L_RDCR_16);

		qe_clrsetbits_be32(&uccp->gumr_h,
				   UCC_SLOW_GUMR_H_RFW | UCC_SLOW_GUMR_H_RSYN,
				   UCC_SLOW_GUMR_H_SUART | UCC_SLOW_GUMR_H_TRX | UCC_SLOW_GUMR_H_TTX | UCC_SLOW_GUMR_H_TFL);

#ifdef LOOPBACK
		qe_clrsetbits_be32(&uccp->gumr_l, UCC_SLOW_GUMR_L_DIAG_MASK,
				   UCC_SLOW_GUMR_L_DIAG_LOOP);
		qe_clrbits_be32(&uccp->gumr_h,
				UCC_SLOW_GUMR_H_CTSP | UCC_SLOW_GUMR_H_CDS);
#endif

		cecr_subblock = ucc_slow_get_qe_cr_subblock(qe_port->ucc_num);
		qe_issue_cmd(QE_INIT_TX_RX, cecr_subblock,
			QE_CR_PROTOCOL_UNSPECIFIED, 0);
	} else {
		cecr_subblock = ucc_slow_get_qe_cr_subblock(qe_port->ucc_num);
		qe_issue_cmd(QE_INIT_TX_RX, cecr_subblock,
			QE_CR_PROTOCOL_UART, 0);
	}
}

/*
 * Initialize the port.
 */
static int qe_uart_startup(struct uart_port *port)
{
	struct uart_qe_port *qe_port =
		container_of(port, struct uart_qe_port, port);
	int ret;

	/*
	 * If we're using Soft-UART mode, then we need to make sure the
	 * firmware has been uploaded first.
	 */
	if (soft_uart && !firmware_loaded) {
		dev_err(port->dev, "Soft-UART firmware not uploaded\n");
		return -ENODEV;
	}

	qe_uart_initbd(qe_port);
	qe_uart_init_ucc(qe_port);

	/* Install interrupt handler. */
	ret = request_irq(port->irq, qe_uart_int, IRQF_SHARED, "ucc-uart",
		qe_port);
	if (ret) {
		dev_err(port->dev, "could not claim IRQ %u\n", port->irq);
		return ret;
	}

	/* Startup rx-int */
	qe_setbits_be16(&qe_port->uccp->uccm, UCC_UART_UCCE_RX);
	ucc_slow_enable(qe_port->us_private, COMM_DIR_RX_AND_TX);

	return 0;
}

/*
 * Shutdown the port.
 */
static void qe_uart_shutdown(struct uart_port *port)
{
	struct uart_qe_port *qe_port =
		container_of(port, struct uart_qe_port, port);
	struct ucc_slow __iomem *uccp = qe_port->uccp;
	unsigned int timeout = 20;

	/* Disable RX and TX */

	/* Wait for all the BDs marked sent */
	while (!qe_uart_tx_empty(port)) {
		if (!--timeout) {
			dev_warn(port->dev, "shutdown timeout\n");
			break;
		}
		set_current_state(TASK_UNINTERRUPTIBLE);
		schedule_timeout(2);
	}

	if (qe_port->wait_closing) {
		/* Wait a bit longer */
		set_current_state(TASK_UNINTERRUPTIBLE);
		schedule_timeout(qe_port->wait_closing);
	}

	/* Stop uarts */
	ucc_slow_disable(qe_port->us_private, COMM_DIR_RX_AND_TX);
	qe_clrbits_be16(&uccp->uccm, UCC_UART_UCCE_TX | UCC_UART_UCCE_RX);

	/* Shut them really down and reinit buffer descriptors */
	ucc_slow_graceful_stop_tx(qe_port->us_private);
	qe_uart_initbd(qe_port);

	free_irq(port->irq, qe_port);
}

/*
 * Set the serial port parameters.
 */
static void qe_uart_set_termios(struct uart_port *port,
				struct ktermios *termios, struct ktermios *old)
{
	struct uart_qe_port *qe_port =
		container_of(port, struct uart_qe_port, port);
	struct ucc_slow __iomem *uccp = qe_port->uccp;
	unsigned int baud;
	unsigned long flags;
	u16 upsmr = ioread16be(&uccp->upsmr);
	struct ucc_uart_pram __iomem *uccup = qe_port->uccup;
	u16 supsmr = ioread16be(&uccup->supsmr);
	u8 char_length = 2; /* 1 + CL + PEN + 1 + SL */

	/* Character length programmed into the mode register is the
	 * sum of: 1 start bit, number of data bits, 0 or 1 parity bit,
	 * 1 or 2 stop bits, minus 1.
	 * The value 'bits' counts this for us.
	 */

	/* byte size */
	upsmr &= UCC_UART_UPSMR_CL_MASK;
	supsmr &= UCC_UART_SUPSMR_CL_MASK;

	switch (termios->c_cflag & CSIZE) {
	case CS5:
		upsmr |= UCC_UART_UPSMR_CL_5;
		supsmr |= UCC_UART_SUPSMR_CL_5;
		char_length += 5;
		break;
	case CS6:
		upsmr |= UCC_UART_UPSMR_CL_6;
		supsmr |= UCC_UART_SUPSMR_CL_6;
		char_length += 6;
		break;
	case CS7:
		upsmr |= UCC_UART_UPSMR_CL_7;
		supsmr |= UCC_UART_SUPSMR_CL_7;
		char_length += 7;
		break;
	default:	/* case CS8 */
		upsmr |= UCC_UART_UPSMR_CL_8;
		supsmr |= UCC_UART_SUPSMR_CL_8;
		char_length += 8;
		break;
	}

	/* If CSTOPB is set, we want two stop bits */
	if (termios->c_cflag & CSTOPB) {
		upsmr |= UCC_UART_UPSMR_SL;
		supsmr |= UCC_UART_SUPSMR_SL;
		char_length++;  /* + SL */
	}

	if (termios->c_cflag & PARENB) {
		upsmr |= UCC_UART_UPSMR_PEN;
		supsmr |= UCC_UART_SUPSMR_PEN;
		char_length++;  /* + PEN */

		if (!(termios->c_cflag & PARODD)) {
			upsmr &= ~(UCC_UART_UPSMR_RPM_MASK |
				   UCC_UART_UPSMR_TPM_MASK);
			upsmr |= UCC_UART_UPSMR_RPM_EVEN |
				UCC_UART_UPSMR_TPM_EVEN;
			supsmr &= ~(UCC_UART_SUPSMR_RPM_MASK |
				    UCC_UART_SUPSMR_TPM_MASK);
			supsmr |= UCC_UART_SUPSMR_RPM_EVEN |
				UCC_UART_SUPSMR_TPM_EVEN;
		}
	}

	/*
	 * Set up parity check flag
	 */
	port->read_status_mask = BD_SC_EMPTY | BD_SC_OV;
	if (termios->c_iflag & INPCK)
		port->read_status_mask |= BD_SC_FR | BD_SC_PR;
	if (termios->c_iflag & (IGNBRK | BRKINT | PARMRK))
		port->read_status_mask |= BD_SC_BR;

	/*
	 * Characters to ignore
	 */
	port->ignore_status_mask = 0;
	if (termios->c_iflag & IGNPAR)
		port->ignore_status_mask |= BD_SC_PR | BD_SC_FR;
	if (termios->c_iflag & IGNBRK) {
		port->ignore_status_mask |= BD_SC_BR;
		/*
		 * If we're ignore parity and break indicators, ignore
		 * overruns too.  (For real raw support).
		 */
		if (termios->c_iflag & IGNPAR)
			port->ignore_status_mask |= BD_SC_OV;
	}
	/*
	 * !!! ignore all characters if CREAD is not set
	 */
	if ((termios->c_cflag & CREAD) == 0)
		port->read_status_mask &= ~BD_SC_EMPTY;

	baud = uart_get_baud_rate(port, termios, old, 0, port->uartclk / 16);

	/* Do we really need a spinlock here? */
	spin_lock_irqsave(&port->lock, flags);

	/* Update the per-port timeout. */
	uart_update_timeout(port, termios->c_cflag, baud);

	iowrite16be(upsmr, &uccp->upsmr);
	if (soft_uart) {
		iowrite16be(supsmr, &uccup->supsmr);
		iowrite8(char_length, &uccup->rx_length);

		/* Soft-UART requires a 1X multiplier for TX */
		qe_setbrg(qe_port->us_info.rx_clock, baud, 16);
		qe_setbrg(qe_port->us_info.tx_clock, baud, 1);
	} else {
		qe_setbrg(qe_port->us_info.rx_clock, baud, 16);
		qe_setbrg(qe_port->us_info.tx_clock, baud, 16);
	}

	spin_unlock_irqrestore(&port->lock, flags);
}

/*
 * Return a pointer to a string that describes what kind of port this is.
 */
static const char *qe_uart_type(struct uart_port *port)
{
	return "QE";
}

/*
 * Allocate any memory and I/O resources required by the port.
 */
static int qe_uart_request_port(struct uart_port *port)
{
	int ret;
	struct uart_qe_port *qe_port =
		container_of(port, struct uart_qe_port, port);
	struct ucc_slow_info *us_info = &qe_port->us_info;
	struct ucc_slow_private *uccs;
	unsigned int rx_size, tx_size;
	void *bd_virt;
	dma_addr_t bd_dma_addr = 0;

	ret = ucc_slow_init(us_info, &uccs);
	if (ret) {
		dev_err(port->dev, "could not initialize UCC%u\n",
		       qe_port->ucc_num);
		return ret;
	}

	qe_port->us_private = uccs;
	qe_port->uccp = uccs->us_regs;
	qe_port->uccup = (struct ucc_uart_pram *) uccs->us_pram;
	qe_port->rx_bd_base = uccs->rx_bd;
	qe_port->tx_bd_base = uccs->tx_bd;

	/*
	 * Allocate the transmit and receive data buffers.
	 */

	rx_size = L1_CACHE_ALIGN(qe_port->rx_nrfifos * qe_port->rx_fifosize);
	tx_size = L1_CACHE_ALIGN(qe_port->tx_nrfifos * qe_port->tx_fifosize);

	bd_virt = dma_alloc_coherent(port->dev, rx_size + tx_size, &bd_dma_addr,
		GFP_KERNEL);
	if (!bd_virt) {
		dev_err(port->dev, "could not allocate buffer descriptors\n");
		return -ENOMEM;
	}

	qe_port->bd_virt = bd_virt;
	qe_port->bd_dma_addr = bd_dma_addr;
	qe_port->bd_size = rx_size + tx_size;

	qe_port->rx_buf = bd_virt;
	qe_port->tx_buf = qe_port->rx_buf + rx_size;

	return 0;
}

/*
 * Configure the port.
 *
 * We say we're a CPM-type port because that's mostly true.  Once the device
 * is configured, this driver operates almost identically to the CPM serial
 * driver.
 */
static void qe_uart_config_port(struct uart_port *port, int flags)
{
	if (flags & UART_CONFIG_TYPE) {
		port->type = PORT_CPM;
		qe_uart_request_port(port);
	}
}

/*
 * Release any memory and I/O resources that were allocated in
 * qe_uart_request_port().
 */
static void qe_uart_release_port(struct uart_port *port)
{
	struct uart_qe_port *qe_port =
		container_of(port, struct uart_qe_port, port);
	struct ucc_slow_private *uccs = qe_port->us_private;

	dma_free_coherent(port->dev, qe_port->bd_size, qe_port->bd_virt,
			  qe_port->bd_dma_addr);

	ucc_slow_free(uccs);
}

/*
 * Verify that the data in serial_struct is suitable for this device.
 */
static int qe_uart_verify_port(struct uart_port *port,
			       struct serial_struct *ser)
{
	if (ser->type != PORT_UNKNOWN && ser->type != PORT_CPM)
		return -EINVAL;

	if (ser->irq < 0 || ser->irq >= nr_irqs)
		return -EINVAL;

	if (ser->baud_base < 9600)
		return -EINVAL;

	return 0;
}
/* UART operations
 *
 * Details on these functions can be found in Documentation/driver-api/serial/driver.rst
 */
static const struct uart_ops qe_uart_pops = {
	.tx_empty       = qe_uart_tx_empty,
	.set_mctrl      = qe_uart_set_mctrl,
	.get_mctrl      = qe_uart_get_mctrl,
	.stop_tx	= qe_uart_stop_tx,
	.start_tx       = qe_uart_start_tx,
	.stop_rx	= qe_uart_stop_rx,
	.break_ctl      = qe_uart_break_ctl,
	.startup	= qe_uart_startup,
	.shutdown       = qe_uart_shutdown,
	.set_termios    = qe_uart_set_termios,
	.type   	= qe_uart_type,
	.release_port   = qe_uart_release_port,
	.request_port   = qe_uart_request_port,
	.config_port    = qe_uart_config_port,
	.verify_port    = qe_uart_verify_port,
};


#ifdef CONFIG_PPC32
/*
 * Obtain the SOC model number and revision level
 *
 * This function parses the device tree to obtain the SOC model.  It then
 * reads the SVR register to the revision.
 *
 * The device tree stores the SOC model two different ways.
 *
 * The new way is:
 *
 *      	cpu@0 {
 *      		compatible = "PowerPC,8323";
 *      		device_type = "cpu";
 *      		...
 *
 *
 * The old way is:
 *      	 PowerPC,8323@0 {
 *      		device_type = "cpu";
 *      		...
 *
 * This code first checks the new way, and then the old way.
 */
static unsigned int soc_info(unsigned int *rev_h, unsigned int *rev_l)
{
	struct device_node *np;
	const char *soc_string;
	unsigned int svr;
	unsigned int soc;

	/* Find the CPU node */
	np = of_find_node_by_type(NULL, "cpu");
	if (!np)
		return 0;
	/* Find the compatible property */
	soc_string = of_get_property(np, "compatible", NULL);
	if (!soc_string)
		/* No compatible property, so try the name. */
		soc_string = np->name;

	/* Extract the SOC number from the "PowerPC," string */
	if ((sscanf(soc_string, "PowerPC,%u", &soc) != 1) || !soc)
		return 0;

	/* Get the revision from the SVR */
	svr = mfspr(SPRN_SVR);
	*rev_h = (svr >> 4) & 0xf;
	*rev_l = svr & 0xf;

	return soc;
}

/*
 * requst_firmware_nowait() callback function
 *
 * This function is called by the kernel when a firmware is made available,
 * or if it times out waiting for the firmware.
 */
static void uart_firmware_cont(const struct firmware *fw, void *context)
{
	struct qe_firmware *firmware;
	struct device *dev = context;
	int ret;

	if (!fw) {
		dev_err(dev, "firmware not found\n");
		return;
	}

	firmware = (struct qe_firmware *) fw->data;

	if (firmware->header.length != fw->size) {
		dev_err(dev, "invalid firmware\n");
		goto out;
	}

	ret = qe_upload_firmware(firmware);
	if (ret) {
		dev_err(dev, "could not load firmware\n");
		goto out;
	}

	firmware_loaded = 1;
 out:
	release_firmware(fw);
}

static int soft_uart_init(struct platform_device *ofdev)
{
	struct device_node *np = ofdev->dev.of_node;
	struct qe_firmware_info *qe_fw_info;
	int ret;

	if (of_find_property(np, "soft-uart", NULL)) {
		dev_dbg(&ofdev->dev, "using Soft-UART mode\n");
		soft_uart = 1;
	} else {
		return 0;
	}

	qe_fw_info = qe_get_firmware_info();

	/* Check if the firmware has been uploaded. */
	if (qe_fw_info && strstr(qe_fw_info->id, "Soft-UART")) {
		firmware_loaded = 1;
	} else {
		char filename[32];
		unsigned int soc;
		unsigned int rev_h;
		unsigned int rev_l;

		soc = soc_info(&rev_h, &rev_l);
		if (!soc) {
			dev_err(&ofdev->dev, "unknown CPU model\n");
			return -ENXIO;
		}
		sprintf(filename, "fsl_qe_ucode_uart_%u_%u%u.bin",
			soc, rev_h, rev_l);

		dev_info(&ofdev->dev, "waiting for firmware %s\n",
			 filename);

		/*
		 * We call request_firmware_nowait instead of
		 * request_firmware so that the driver can load and
		 * initialize the ports without holding up the rest of
		 * the kernel.  If hotplug support is enabled in the
		 * kernel, then we use it.
		 */
		ret = request_firmware_nowait(THIS_MODULE,
					      FW_ACTION_UEVENT, filename, &ofdev->dev,
					      GFP_KERNEL, &ofdev->dev, uart_firmware_cont);
		if (ret) {
			dev_err(&ofdev->dev,
				"could not load firmware %s\n",
				filename);
			return ret;
		}
	}
	return 0;
}

#else /* !CONFIG_PPC32 */

static int soft_uart_init(struct platform_device *ofdev)
{
	return 0;
}

#endif


static int ucc_uart_probe(struct platform_device *ofdev)
{
	struct device_node *np = ofdev->dev.of_node;
	const char *sprop;      /* String OF properties */
	struct uart_qe_port *qe_port = NULL;
	struct resource res;
	u32 val;
	int ret;

	/*
	 * Determine if we need Soft-UART mode
	 */
	ret = soft_uart_init(ofdev);
	if (ret)
		return ret;

	qe_port = kzalloc(sizeof(struct uart_qe_port), GFP_KERNEL);
	if (!qe_port) {
		dev_err(&ofdev->dev, "can't allocate QE port structure\n");
		return -ENOMEM;
	}

	/* Search for IRQ and mapbase */
	ret = of_address_to_resource(np, 0, &res);
	if (ret) {
		dev_err(&ofdev->dev, "missing 'reg' property in device tree\n");
		goto out_free;
	}
	if (!res.start) {
		dev_err(&ofdev->dev, "invalid 'reg' property in device tree\n");
		ret = -EINVAL;
		goto out_free;
	}
	qe_port->port.mapbase = res.start;

	/* Get the UCC number (device ID) */
	/* UCCs are numbered 1-7 */
	if (of_property_read_u32(np, "cell-index", &val)) {
		if (of_property_read_u32(np, "device-id", &val)) {
			dev_err(&ofdev->dev, "UCC is unspecified in device tree\n");
			ret = -EINVAL;
			goto out_free;
		}
	}

	if (val < 1 || val > UCC_MAX_NUM) {
		dev_err(&ofdev->dev, "no support for UCC%u\n", val);
		ret = -ENODEV;
		goto out_free;
	}
	qe_port->ucc_num = val - 1;

	/*
	 * In the future, we should not require the BRG to be specified in the
	 * device tree.  If no clock-source is specified, then just pick a BRG
	 * to use.  This requires a new QE library function that manages BRG
	 * assignments.
	 */

	sprop = of_get_property(np, "rx-clock-name", NULL);
	if (!sprop) {
		dev_err(&ofdev->dev, "missing rx-clock-name in device tree\n");
		ret = -ENODEV;
		goto out_free;
	}

	qe_port->us_info.rx_clock = qe_clock_source(sprop);
	if ((qe_port->us_info.rx_clock < QE_BRG1) ||
	    (qe_port->us_info.rx_clock > QE_BRG16)) {
		dev_err(&ofdev->dev, "rx-clock-name must be a BRG for UART\n");
		ret = -ENODEV;
		goto out_free;
	}

#ifdef LOOPBACK
	/* In internal loopback mode, TX and RX must use the same clock */
	qe_port->us_info.tx_clock = qe_port->us_info.rx_clock;
#else
	sprop = of_get_property(np, "tx-clock-name", NULL);
	if (!sprop) {
		dev_err(&ofdev->dev, "missing tx-clock-name in device tree\n");
		ret = -ENODEV;
		goto out_free;
	}
	qe_port->us_info.tx_clock = qe_clock_source(sprop);
#endif
	if ((qe_port->us_info.tx_clock < QE_BRG1) ||
	    (qe_port->us_info.tx_clock > QE_BRG16)) {
		dev_err(&ofdev->dev, "tx-clock-name must be a BRG for UART\n");
		ret = -ENODEV;
		goto out_free;
	}

	/* Get the port number, numbered 0-3 */
	if (of_property_read_u32(np, "port-number", &val)) {
		dev_err(&ofdev->dev, "missing port-number in device tree\n");
		ret = -EINVAL;
		goto out_free;
	}
	qe_port->port.line = val;
	if (qe_port->port.line >= UCC_MAX_UART) {
		dev_err(&ofdev->dev, "port-number must be 0-%u\n",
			UCC_MAX_UART - 1);
		ret = -EINVAL;
		goto out_free;
	}

	qe_port->port.irq = irq_of_parse_and_map(np, 0);
	if (qe_port->port.irq == 0) {
		dev_err(&ofdev->dev, "could not map IRQ for UCC%u\n",
		       qe_port->ucc_num + 1);
		ret = -EINVAL;
		goto out_free;
	}

	/*
	 * Newer device trees have an "fsl,qe" compatible property for the QE
	 * node, but we still need to support older device trees.
	 */
	np = of_find_compatible_node(NULL, NULL, "fsl,qe");
	if (!np) {
		np = of_find_node_by_type(NULL, "qe");
		if (!np) {
			dev_err(&ofdev->dev, "could not find 'qe' node\n");
			ret = -EINVAL;
			goto out_free;
		}
	}

	if (of_property_read_u32(np, "brg-frequency", &val)) {
		dev_err(&ofdev->dev,
		       "missing brg-frequency in device tree\n");
		ret = -EINVAL;
		goto out_np;
	}

	if (val)
		qe_port->port.uartclk = val;
	else {
		if (!IS_ENABLED(CONFIG_PPC32)) {
			dev_err(&ofdev->dev,
				"invalid brg-frequency in device tree\n");
			ret = -EINVAL;
			goto out_np;
		}

		/*
		 * Older versions of U-Boot do not initialize the brg-frequency
		 * property, so in this case we assume the BRG frequency is
		 * half the QE bus frequency.
		 */
		if (of_property_read_u32(np, "bus-frequency", &val)) {
			dev_err(&ofdev->dev,
				"missing QE bus-frequency in device tree\n");
			ret = -EINVAL;
			goto out_np;
		}
		if (val)
			qe_port->port.uartclk = val / 2;
		else {
			dev_err(&ofdev->dev,
				"invalid QE bus-frequency in device tree\n");
			ret = -EINVAL;
			goto out_np;
		}
	}

	spin_lock_init(&qe_port->port.lock);
	qe_port->np = np;
	qe_port->port.dev = &ofdev->dev;
	qe_port->port.ops = &qe_uart_pops;
	qe_port->port.iotype = UPIO_MEM;

	qe_port->tx_nrfifos = TX_NUM_FIFO;
	qe_port->tx_fifosize = TX_BUF_SIZE;
	qe_port->rx_nrfifos = RX_NUM_FIFO;
	qe_port->rx_fifosize = RX_BUF_SIZE;

	qe_port->wait_closing = UCC_WAIT_CLOSING;
	qe_port->port.fifosize = 512;
	qe_port->port.flags = UPF_BOOT_AUTOCONF | UPF_IOREMAP;

	qe_port->us_info.ucc_num = qe_port->ucc_num;
	qe_port->us_info.regs = (phys_addr_t) res.start;
	qe_port->us_info.irq = qe_port->port.irq;

	qe_port->us_info.rx_bd_ring_len = qe_port->rx_nrfifos;
	qe_port->us_info.tx_bd_ring_len = qe_port->tx_nrfifos;

	/* Make sure ucc_slow_init() initializes both TX and RX */
	qe_port->us_info.init_tx = 1;
	qe_port->us_info.init_rx = 1;

	/* Add the port to the uart sub-system.  This will cause
	 * qe_uart_config_port() to be called, so the us_info structure must
	 * be initialized.
	 */
	ret = uart_add_one_port(&ucc_uart_driver, &qe_port->port);
	if (ret) {
		dev_err(&ofdev->dev, "could not add /dev/ttyQE%u\n",
		       qe_port->port.line);
		goto out_np;
	}

	platform_set_drvdata(ofdev, qe_port);

	dev_info(&ofdev->dev, "UCC%u assigned to /dev/ttyQE%u\n",
		qe_port->ucc_num + 1, qe_port->port.line);

	/* Display the mknod command for this device */
	dev_dbg(&ofdev->dev, "mknod command is 'mknod /dev/ttyQE%u c %u %u'\n",
	       qe_port->port.line, SERIAL_QE_MAJOR,
	       SERIAL_QE_MINOR + qe_port->port.line);

	return 0;
out_np:
	of_node_put(np);
out_free:
	kfree(qe_port);
	return ret;
}

static int ucc_uart_remove(struct platform_device *ofdev)
{
	struct uart_qe_port *qe_port = platform_get_drvdata(ofdev);

	dev_info(&ofdev->dev, "removing /dev/ttyQE%u\n", qe_port->port.line);

	uart_remove_one_port(&ucc_uart_driver, &qe_port->port);

	kfree(qe_port);

	return 0;
}

static const struct of_device_id ucc_uart_match[] = {
	{
		.type = "serial",
		.compatible = "ucc_uart",
	},
	{
		.compatible = "fsl,t1040-ucc-uart",
	},
	{},
};
MODULE_DEVICE_TABLE(of, ucc_uart_match);

static struct platform_driver ucc_uart_of_driver = {
	.driver = {
		.name = "ucc_uart",
		.of_match_table    = ucc_uart_match,
	},
	.probe  	= ucc_uart_probe,
	.remove 	= ucc_uart_remove,
};

static int __init ucc_uart_init(void)
{
	int ret;

	printk(KERN_INFO "Freescale QUICC Engine UART device driver\n");
#ifdef LOOPBACK
	printk(KERN_INFO "ucc-uart: Using loopback mode\n");
#endif

	ret = uart_register_driver(&ucc_uart_driver);
	if (ret) {
		printk(KERN_ERR "ucc-uart: could not register UART driver\n");
		return ret;
	}

	ret = platform_driver_register(&ucc_uart_of_driver);
	if (ret) {
		printk(KERN_ERR
		       "ucc-uart: could not register platform driver\n");
		uart_unregister_driver(&ucc_uart_driver);
	}

	return ret;
}

static void __exit ucc_uart_exit(void)
{
	printk(KERN_INFO
	       "Freescale QUICC Engine UART device driver unloading\n");

	platform_driver_unregister(&ucc_uart_of_driver);
	uart_unregister_driver(&ucc_uart_driver);
}

module_init(ucc_uart_init);
module_exit(ucc_uart_exit);

MODULE_DESCRIPTION("Freescale QUICC Engine (QE) UART");
MODULE_AUTHOR("Timur Tabi <timur@freescale.com>");
MODULE_LICENSE("GPL v2");
MODULE_ALIAS_CHARDEV_MAJOR(SERIAL_QE_MAJOR);
<|MERGE_RESOLUTION|>--- conflicted
+++ resolved
@@ -32,16 +32,11 @@
 #include <soc/fsl/qe/ucc_slow.h>
 
 #include <linux/firmware.h>
-<<<<<<< HEAD
-#include <asm/cpm.h>
-#include <asm/reg.h>
-=======
 #include <soc/fsl/cpm.h>
 
 #ifdef CONFIG_PPC32
 #include <asm/reg.h> /* mfspr, SPRN_SVR */
 #endif
->>>>>>> c1084c27
 
 /*
  * The GUMR flag for Soft UART.  This would normally be defined in qe.h,
