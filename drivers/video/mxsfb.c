/*
 * Copyright (C) 2010 Juergen Beisert, Pengutronix
 *
 * This code is based on:
 * Author: Vitaly Wool <vital@embeddedalley.com>
 *
 * Copyright 2008-2014 Freescale Semiconductor, Inc. All Rights Reserved.
 * Copyright 2008 Embedded Alley Solutions, Inc All Rights Reserved.
 *
 * This program is free software; you can redistribute it and/or
 * modify it under the terms of the GNU General Public License
 * as published by the Free Software Foundation; either version 2
 * of the License, or (at your option) any later version.
 * This program is distributed in the hope that it will be useful,
 * but WITHOUT ANY WARRANTY; without even the implied warranty of
 * MERCHANTABILITY or FITNESS FOR A PARTICULAR PURPOSE.  See the
 * GNU General Public License for more details.
 */

#define DRIVER_NAME "mxsfb"

/**
 * @file
 * @brief LCDIF driver for i.MX23 and i.MX28
 *
 * The LCDIF support four modes of operation
 * - MPU interface (to drive smart displays) -> not supported yet
 * - VSYNC interface (like MPU interface plus Vsync) -> not supported yet
 * - Dotclock interface (to drive LC displays with RGB data and sync signals)
 * - DVI (to drive ITU-R BT656)  -> not supported yet
 *
 * This driver depends on a correct setup of the pins used for this purpose
 * (platform specific).
 *
 * For the developer: Don't forget to set the data bus width to the display
 * in the imx_fb_videomode structure. You will else end up with ugly colours.
 * If you fight against jitter you can vary the clock delay. This is a feature
 * of the i.MX28 and you can vary it between 2 ns ... 8 ns in 2 ns steps. Give
 * the required value in the imx_fb_videomode structure.
 */

#include <linux/busfreq-imx6.h>
#include <linux/console.h>
#include <linux/module.h>
#include <linux/kernel.h>
#include <linux/of_device.h>
#include <linux/platform_device.h>
#include <linux/pm_runtime.h>
#include <linux/interrupt.h>
#include <linux/clk.h>
#include <linux/dma-mapping.h>
#include <linux/io.h>
#include <linux/fb.h>
#include <linux/mxcfb.h>
#include <linux/regulator/consumer.h>
#include <video/of_display_timing.h>
#include <video/of_videomode.h>
#include <video/videomode.h>

#define REG_SET	4
#define REG_CLR	8

#define LCDC_CTRL			0x00
#define LCDC_CTRL1			0x10
#define LCDC_V4_CTRL2			0x20
#define LCDC_V3_TRANSFER_COUNT		0x20
#define LCDC_V4_TRANSFER_COUNT		0x30
#define LCDC_V4_CUR_BUF			0x40
#define LCDC_V4_NEXT_BUF		0x50
#define LCDC_V3_CUR_BUF			0x30
#define LCDC_V3_NEXT_BUF		0x40
#define LCDC_TIMING			0x60
#define LCDC_VDCTRL0			0x70
#define LCDC_VDCTRL1			0x80
#define LCDC_VDCTRL2			0x90
#define LCDC_VDCTRL3			0xa0
#define LCDC_VDCTRL4			0xb0
#define LCDC_DVICTRL0			0xc0
#define LCDC_DVICTRL1			0xd0
#define LCDC_DVICTRL2			0xe0
#define LCDC_DVICTRL3			0xf0
#define LCDC_DVICTRL4			0x100
#define LCDC_V4_DATA			0x180
#define LCDC_V3_DATA			0x1b0
#define LCDC_V4_DEBUG0			0x1d0
#define LCDC_V3_DEBUG0			0x1f0

#define CTRL_SFTRST			(1 << 31)
#define CTRL_CLKGATE			(1 << 30)
#define CTRL_BYPASS_COUNT		(1 << 19)
#define CTRL_VSYNC_MODE			(1 << 18)
#define CTRL_DOTCLK_MODE		(1 << 17)
#define CTRL_DATA_SELECT		(1 << 16)
#define CTRL_SET_BUS_WIDTH(x)		(((x) & 0x3) << 10)
#define CTRL_GET_BUS_WIDTH(x)		(((x) >> 10) & 0x3)
#define CTRL_SET_WORD_LENGTH(x)		(((x) & 0x3) << 8)
#define CTRL_GET_WORD_LENGTH(x)		(((x) >> 8) & 0x3)
#define CTRL_MASTER			(1 << 5)
#define CTRL_DF16			(1 << 3)
#define CTRL_DF18			(1 << 2)
#define CTRL_DF24			(1 << 1)
#define CTRL_RUN			(1 << 0)

#define CTRL1_RECOVERY_ON_UNDERFLOW		(1 << 24)
#define CTRL1_FIFO_CLEAR				(1 << 21)
#define CTRL1_SET_BYTE_PACKAGING(x)		(((x) & 0xf) << 16)
#define CTRL1_GET_BYTE_PACKAGING(x)		(((x) >> 16) & 0xf)
#define CTRL1_OVERFLOW_IRQ_EN			(1 << 15)
#define CTRL1_UNDERFLOW_IRQ_EN			(1 << 14)
#define CTRL1_CUR_FRAME_DONE_IRQ_EN		(1 << 13)
#define CTRL1_VSYNC_EDGE_IRQ_EN			(1 << 12)
#define CTRL1_OVERFLOW_IRQ				(1 << 11)
#define CTRL1_UNDERFLOW_IRQ				(1 << 10)
#define CTRL1_CUR_FRAME_DONE_IRQ		(1 << 9)
#define CTRL1_VSYNC_EDGE_IRQ			(1 << 8)

#define TRANSFER_COUNT_SET_VCOUNT(x)	(((x) & 0xffff) << 16)
#define TRANSFER_COUNT_GET_VCOUNT(x)	(((x) >> 16) & 0xffff)
#define TRANSFER_COUNT_SET_HCOUNT(x)	((x) & 0xffff)
#define TRANSFER_COUNT_GET_HCOUNT(x)	((x) & 0xffff)


#define VDCTRL0_ENABLE_PRESENT		(1 << 28)
#define VDCTRL0_VSYNC_ACT_HIGH		(1 << 27)
#define VDCTRL0_HSYNC_ACT_HIGH		(1 << 26)
#define VDCTRL0_DOTCLK_ACT_FALLING	(1 << 25)
#define VDCTRL0_ENABLE_ACT_HIGH		(1 << 24)
#define VDCTRL0_VSYNC_PERIOD_UNIT	(1 << 21)
#define VDCTRL0_VSYNC_PULSE_WIDTH_UNIT	(1 << 20)
#define VDCTRL0_HALF_LINE		(1 << 19)
#define VDCTRL0_HALF_LINE_MODE		(1 << 18)
#define VDCTRL0_SET_VSYNC_PULSE_WIDTH(x) ((x) & 0x3ffff)
#define VDCTRL0_GET_VSYNC_PULSE_WIDTH(x) ((x) & 0x3ffff)

#define VDCTRL2_SET_HSYNC_PERIOD(x)	((x) & 0x3ffff)
#define VDCTRL2_GET_HSYNC_PERIOD(x)	((x) & 0x3ffff)

#define VDCTRL3_MUX_SYNC_SIGNALS	(1 << 29)
#define VDCTRL3_VSYNC_ONLY		(1 << 28)
#define SET_HOR_WAIT_CNT(x)		(((x) & 0xfff) << 16)
#define GET_HOR_WAIT_CNT(x)		(((x) >> 16) & 0xfff)
#define SET_VERT_WAIT_CNT(x)		((x) & 0xffff)
#define GET_VERT_WAIT_CNT(x)		((x) & 0xffff)

#define VDCTRL4_SET_DOTCLK_DLY(x)	(((x) & 0x7) << 29) /* v4 only */
#define VDCTRL4_GET_DOTCLK_DLY(x)	(((x) >> 29) & 0x7) /* v4 only */
#define VDCTRL4_SYNC_SIGNALS_ON		(1 << 18)
#define SET_DOTCLK_H_VALID_DATA_CNT(x)	((x) & 0x3ffff)

#define DEBUG0_HSYNC			(1 < 26)
#define DEBUG0_VSYNC			(1 < 25)

#define MIN_XRES			120
#define MIN_YRES			120

#define RED 0
#define GREEN 1
#define BLUE 2
#define TRANSP 3

#define STMLCDIF_8BIT  1 /** pixel data bus to the display is of 8 bit width */
#define STMLCDIF_16BIT 0 /** pixel data bus to the display is of 16 bit width */
#define STMLCDIF_18BIT 2 /** pixel data bus to the display is of 18 bit width */
#define STMLCDIF_24BIT 3 /** pixel data bus to the display is of 24 bit width */

#define FB_SYNC_OE_LOW_ACT		0x80000000
#define FB_SYNC_CLK_LAT_FALL	0x40000000

enum mxsfb_devtype {
	MXSFB_V3,
	MXSFB_V4,
};

/* CPU dependent register offsets */
struct mxsfb_devdata {
	unsigned transfer_count;
	unsigned cur_buf;
	unsigned next_buf;
	unsigned debug0;
	unsigned hs_wdth_mask;
	unsigned hs_wdth_shift;
	unsigned ipversion;
};

struct mxsfb_info {
	struct fb_info fb_info;
	struct platform_device *pdev;
	struct clk *clk_pix;
	struct clk *clk_axi;
	bool clk_axi_enabled;
	void __iomem *base;	/* registers */
	unsigned allocated_size;
	int enabled;
	unsigned ld_intf_width;
	unsigned dotclk_delay;
	const struct mxsfb_devdata *devdata;
	struct regulator *reg_lcd;
	bool wait4vsync;
	struct completion vsync_complete;
	struct semaphore flip_sem;
	int cur_blank;
	int restore_blank;
};

#define mxsfb_is_v3(host) (host->devdata->ipversion == 3)
#define mxsfb_is_v4(host) (host->devdata->ipversion == 4)

static const struct mxsfb_devdata mxsfb_devdata[] = {
	[MXSFB_V3] = {
		.transfer_count = LCDC_V3_TRANSFER_COUNT,
		.cur_buf = LCDC_V3_CUR_BUF,
		.next_buf = LCDC_V3_NEXT_BUF,
		.debug0 = LCDC_V3_DEBUG0,
		.hs_wdth_mask = 0xff,
		.hs_wdth_shift = 24,
		.ipversion = 3,
	},
	[MXSFB_V4] = {
		.transfer_count = LCDC_V4_TRANSFER_COUNT,
		.cur_buf = LCDC_V4_CUR_BUF,
		.next_buf = LCDC_V4_NEXT_BUF,
		.debug0 = LCDC_V4_DEBUG0,
		.hs_wdth_mask = 0x3fff,
		.hs_wdth_shift = 18,
		.ipversion = 4,
	},
};

#define to_imxfb_host(x) (container_of(x, struct mxsfb_info, fb_info))

static int mxsfb_map_videomem(struct fb_info *info);
static int mxsfb_unmap_videomem(struct fb_info *info);

/* enable lcdif axi clock */
static inline void clk_enable_axi(struct mxsfb_info *host)
{
	if (!host->clk_axi_enabled && host &&
		host->clk_axi && !IS_ERR(host->clk_axi)) {
		clk_prepare_enable(host->clk_axi);
		host->clk_axi_enabled = true;
	}
}

/* disable lcdif axi clock */
static inline void clk_disable_axi(struct mxsfb_info *host)
{
	if (host->clk_axi_enabled && host &&
		host->clk_axi && !IS_ERR(host->clk_axi)) {
		clk_disable_unprepare(host->clk_axi);
		host->clk_axi_enabled = false;
	}
}

/* mask and shift depends on architecture */
static inline u32 set_hsync_pulse_width(struct mxsfb_info *host, unsigned val)
{
	return (val & host->devdata->hs_wdth_mask) <<
		host->devdata->hs_wdth_shift;
}

static inline u32 get_hsync_pulse_width(struct mxsfb_info *host, unsigned val)
{
	return (val >> host->devdata->hs_wdth_shift) &
		host->devdata->hs_wdth_mask;
}

static const struct fb_bitfield def_rgb565[] = {
	[RED] = {
		.offset = 11,
		.length = 5,
	},
	[GREEN] = {
		.offset = 5,
		.length = 6,
	},
	[BLUE] = {
		.offset = 0,
		.length = 5,
	},
	[TRANSP] = {	/* no support for transparency */
		.length = 0,
	}
};

static const struct fb_bitfield def_rgb888[] = {
	[RED] = {
		.offset = 16,
		.length = 8,
	},
	[GREEN] = {
		.offset = 8,
		.length = 8,
	},
	[BLUE] = {
		.offset = 0,
		.length = 8,
	},
	[TRANSP] = {	/* no support for transparency */
		.length = 0,
	}
};

static inline unsigned chan_to_field(unsigned chan, struct fb_bitfield *bf)
{
	chan &= 0xffff;
	chan >>= 16 - bf->length;
	return chan << bf->offset;
}

static irqreturn_t mxsfb_irq_handler(int irq, void *dev_id)
{
	struct mxsfb_info *host = dev_id;
	u32 status_lcd = readl(host->base + LCDC_CTRL1);

	if ((status_lcd & CTRL1_VSYNC_EDGE_IRQ) &&
		host->wait4vsync) {
		writel(CTRL1_VSYNC_EDGE_IRQ_EN,
			     host->base + LCDC_CTRL1 + REG_CLR);
		host->wait4vsync = 0;
		complete(&host->vsync_complete);
	}

	if (status_lcd & CTRL1_CUR_FRAME_DONE_IRQ) {
		writel(CTRL1_CUR_FRAME_DONE_IRQ_EN,
			     host->base + LCDC_CTRL1 + REG_CLR);
		up(&host->flip_sem);
	}

	if (status_lcd & CTRL1_UNDERFLOW_IRQ) {
		writel(CTRL1_UNDERFLOW_IRQ,
			     host->base + LCDC_CTRL1 + REG_CLR);
	}

	if (status_lcd & CTRL1_OVERFLOW_IRQ) {
		writel(CTRL1_OVERFLOW_IRQ,
			     host->base + LCDC_CTRL1 + REG_CLR);
	}
	return IRQ_HANDLED;
}

static int mxsfb_check_var(struct fb_var_screeninfo *var,
		struct fb_info *fb_info)
{
	struct mxsfb_info *host = to_imxfb_host(fb_info);
	const struct fb_bitfield *rgb = NULL;

	if (var->xres < MIN_XRES)
		var->xres = MIN_XRES;
	if (var->yres < MIN_YRES)
		var->yres = MIN_YRES;

	if (var->xres_virtual > var->xres) {
		dev_dbg(fb_info->device, "stride not supported\n");
		return -EINVAL;
	}

	if (var->xres_virtual < var->xres)
		var->xres_virtual = var->xres;
	if (var->yres_virtual < var->yres)
		var->yres_virtual = var->yres;

	switch (var->bits_per_pixel) {
	case 16:
		/* always expect RGB 565 */
		rgb = def_rgb565;
		break;
	case 32:
		switch (host->ld_intf_width) {
		case STMLCDIF_8BIT:
			pr_debug("Unsupported LCD bus width mapping\n");
			break;
		case STMLCDIF_16BIT:
		case STMLCDIF_18BIT:
		case STMLCDIF_24BIT:
			/* real 24 bit */
			rgb = def_rgb888;
			break;
		}
		break;
	default:
		pr_err("Unsupported colour depth: %u\n", var->bits_per_pixel);
		return -EINVAL;
	}

	/*
	 * Copy the RGB parameters for this display
	 * from the machine specific parameters.
	 */
	var->red    = rgb[RED];
	var->green  = rgb[GREEN];
	var->blue   = rgb[BLUE];
	var->transp = rgb[TRANSP];

	return 0;
}

static void mxsfb_enable_controller(struct fb_info *fb_info)
{
	struct mxsfb_info *host = to_imxfb_host(fb_info);
	u32 reg;
	int ret;

	dev_dbg(&host->pdev->dev, "%s\n", __func__);

	if (host->reg_lcd) {
		ret = regulator_enable(host->reg_lcd);
		if (ret) {
			dev_err(&host->pdev->dev,
				"lcd regulator enable failed:	%d\n", ret);
			return;
		}
	}

	pm_runtime_get_sync(&host->pdev->dev);

	clk_enable_axi(host);

	clk_prepare_enable(host->clk_pix);
	clk_set_rate(host->clk_pix, PICOS2KHZ(fb_info->var.pixclock) * 1000U);

	/* Clean soft reset and clock gate bit if it was enabled  */
	writel(CTRL_SFTRST | CTRL_CLKGATE, host->base + LCDC_CTRL + REG_CLR);

	/* if it was disabled, re-enable the mode again */
	writel(CTRL_DOTCLK_MODE, host->base + LCDC_CTRL + REG_SET);

	/* enable the SYNC signals first, then the DMA engine */
	reg = readl(host->base + LCDC_VDCTRL4);
	reg |= VDCTRL4_SYNC_SIGNALS_ON;
	writel(reg, host->base + LCDC_VDCTRL4);

	writel(CTRL_MASTER, host->base + LCDC_CTRL + REG_SET);
	writel(CTRL_RUN, host->base + LCDC_CTRL + REG_SET);

	/* Recovery on underflow */
	writel(CTRL1_RECOVERY_ON_UNDERFLOW, host->base + LCDC_CTRL1 + REG_SET);

	host->enabled = 1;
}

static void mxsfb_disable_controller(struct fb_info *fb_info)
{
	struct mxsfb_info *host = to_imxfb_host(fb_info);
	unsigned loop;
	u32 reg;
	int ret;

	dev_dbg(&host->pdev->dev, "%s\n", __func__);

	clk_enable_axi(host);
	/*
	 * Even if we disable the controller here, it will still continue
	 * until its FIFOs are running out of data
	 */
	writel(CTRL_DOTCLK_MODE, host->base + LCDC_CTRL + REG_CLR);

	loop = 1000;
	while (loop) {
		reg = readl(host->base + LCDC_CTRL);
		if (!(reg & CTRL_RUN))
			break;
		loop--;
	}

	writel(CTRL_MASTER, host->base + LCDC_CTRL + REG_CLR);

	reg = readl(host->base + LCDC_VDCTRL4);
	writel(reg & ~VDCTRL4_SYNC_SIGNALS_ON, host->base + LCDC_VDCTRL4);

	clk_disable_unprepare(host->clk_pix);

	pm_runtime_put_sync_suspend(&host->pdev->dev);

	host->enabled = 0;

	if (host->reg_lcd) {
		ret = regulator_disable(host->reg_lcd);
		if (ret)
			dev_err(&host->pdev->dev,
				"lcd regulator disable failed: %d\n", ret);
	}
}

static int mxsfb_set_par(struct fb_info *fb_info)
{
	struct mxsfb_info *host = to_imxfb_host(fb_info);
	u32 ctrl, vdctrl0, vdctrl4;
	int line_size, fb_size;
	int reenable = 0;

	clk_enable_axi(host);

	dev_dbg(&host->pdev->dev, "%s\n", __func__);
	/*
	 * It seems, you can't re-program the controller if it is still running.
	 * This may lead into shifted pictures (FIFO issue?).
	 * So, first stop the controller and drain its FIFOs
	 */
	if (host->enabled) {
		reenable = 1;
		mxsfb_disable_controller(fb_info);
	}

	sema_init(&host->flip_sem, 1);

	/* clear the FIFOs */
	writel(CTRL1_FIFO_CLEAR, host->base + LCDC_CTRL1 + REG_SET);

	line_size =  fb_info->var.xres * (fb_info->var.bits_per_pixel >> 3);
	fb_info->fix.line_length = line_size;
	fb_size = fb_info->var.yres_virtual * line_size;

	/* Reallocate memory */
	if (!fb_info->fix.smem_start || (fb_size > fb_info->fix.smem_len)) {
		if (fb_info->fix.smem_start)
			mxsfb_unmap_videomem(fb_info);

		if (mxsfb_map_videomem(fb_info) < 0)
			return -ENOMEM;
	}

	ctrl = CTRL_BYPASS_COUNT | CTRL_MASTER |
		CTRL_SET_BUS_WIDTH(host->ld_intf_width);

	switch (fb_info->var.bits_per_pixel) {
	case 16:
		dev_dbg(&host->pdev->dev, "Setting up RGB565 mode\n");
		ctrl |= CTRL_SET_WORD_LENGTH(0);
		writel(CTRL1_SET_BYTE_PACKAGING(0xf), host->base + LCDC_CTRL1);
		break;
	case 32:
		dev_dbg(&host->pdev->dev, "Setting up RGB888/666 mode\n");
		ctrl |= CTRL_SET_WORD_LENGTH(3);
		switch (host->ld_intf_width) {
		case STMLCDIF_8BIT:
			dev_err(&host->pdev->dev,
					"Unsupported LCD bus width mapping\n");
			return -EINVAL;
		case STMLCDIF_16BIT:
		case STMLCDIF_18BIT:
		case STMLCDIF_24BIT:
			/* real 24 bit */
			break;
		}
		/* do not use packed pixels = one pixel per word instead */
		writel(CTRL1_SET_BYTE_PACKAGING(0x7), host->base + LCDC_CTRL1);
		break;
	default:
		dev_err(&host->pdev->dev, "Unhandled color depth of %u\n",
				fb_info->var.bits_per_pixel);
		return -EINVAL;
	}

	writel(ctrl, host->base + LCDC_CTRL);

	writel(TRANSFER_COUNT_SET_VCOUNT(fb_info->var.yres) |
			TRANSFER_COUNT_SET_HCOUNT(fb_info->var.xres),
			host->base + host->devdata->transfer_count);

	vdctrl0 = VDCTRL0_ENABLE_PRESENT |	/* always in DOTCLOCK mode */
		VDCTRL0_VSYNC_PERIOD_UNIT |
		VDCTRL0_VSYNC_PULSE_WIDTH_UNIT |
		VDCTRL0_SET_VSYNC_PULSE_WIDTH(fb_info->var.vsync_len);
	if (fb_info->var.sync & FB_SYNC_HOR_HIGH_ACT)
		vdctrl0 |= VDCTRL0_HSYNC_ACT_HIGH;
	if (fb_info->var.sync & FB_SYNC_VERT_HIGH_ACT)
		vdctrl0 |= VDCTRL0_VSYNC_ACT_HIGH;
	if (!(fb_info->var.sync & FB_SYNC_OE_LOW_ACT))
		vdctrl0 |= VDCTRL0_ENABLE_ACT_HIGH;
	if (fb_info->var.sync & FB_SYNC_CLK_LAT_FALL)
		vdctrl0 |= VDCTRL0_DOTCLK_ACT_FALLING;

	writel(vdctrl0, host->base + LCDC_VDCTRL0);

	/* frame length in lines */
	writel(fb_info->var.upper_margin + fb_info->var.vsync_len +
		fb_info->var.lower_margin + fb_info->var.yres,
		host->base + LCDC_VDCTRL1);

	/* line length in units of clocks or pixels */
	writel(set_hsync_pulse_width(host, fb_info->var.hsync_len) |
		VDCTRL2_SET_HSYNC_PERIOD(fb_info->var.left_margin +
		fb_info->var.hsync_len + fb_info->var.right_margin +
		fb_info->var.xres),
		host->base + LCDC_VDCTRL2);

	writel(SET_HOR_WAIT_CNT(fb_info->var.left_margin +
		fb_info->var.hsync_len) |
		SET_VERT_WAIT_CNT(fb_info->var.upper_margin +
			fb_info->var.vsync_len),
		host->base + LCDC_VDCTRL3);

	vdctrl4 = SET_DOTCLK_H_VALID_DATA_CNT(fb_info->var.xres);
	if (mxsfb_is_v4(host))
		vdctrl4 |= VDCTRL4_SET_DOTCLK_DLY(host->dotclk_delay);
	writel(vdctrl4, host->base + LCDC_VDCTRL4);

	writel(fb_info->fix.smem_start +
			fb_info->fix.line_length * fb_info->var.yoffset,
			host->base + host->devdata->next_buf);

	if (reenable)
		mxsfb_enable_controller(fb_info);

	return 0;
}

static int mxsfb_setcolreg(u_int regno, u_int red, u_int green, u_int blue,
		u_int transp, struct fb_info *fb_info)
{
	unsigned int val;
	int ret = -EINVAL;

	/*
	 * If greyscale is true, then we convert the RGB value
	 * to greyscale no matter what visual we are using.
	 */
	if (fb_info->var.grayscale)
		red = green = blue = (19595 * red + 38470 * green +
					7471 * blue) >> 16;

	switch (fb_info->fix.visual) {
	case FB_VISUAL_TRUECOLOR:
		/*
		 * 12 or 16-bit True Colour.  We encode the RGB value
		 * according to the RGB bitfield information.
		 */
		if (regno < 16) {
			u32 *pal = fb_info->pseudo_palette;

			val  = chan_to_field(red, &fb_info->var.red);
			val |= chan_to_field(green, &fb_info->var.green);
			val |= chan_to_field(blue, &fb_info->var.blue);

			pal[regno] = val;
			ret = 0;
		}
		break;

	case FB_VISUAL_STATIC_PSEUDOCOLOR:
	case FB_VISUAL_PSEUDOCOLOR:
		break;
	}

	return ret;
}

static int mxsfb_wait_for_vsync(struct fb_info *fb_info)
{
	struct mxsfb_info *host = to_imxfb_host(fb_info);
	int ret = 0;

	if (host->cur_blank != FB_BLANK_UNBLANK) {
		dev_err(fb_info->device, "can't wait for VSYNC when fb "
			"is blank\n");
		return -EINVAL;
	}

	init_completion(&host->vsync_complete);

	writel(CTRL1_VSYNC_EDGE_IRQ,
		host->base + LCDC_CTRL1 + REG_CLR);
	host->wait4vsync = 1;
	writel(CTRL1_VSYNC_EDGE_IRQ_EN,
		host->base + LCDC_CTRL1 + REG_SET);
	ret = wait_for_completion_interruptible_timeout(
				&host->vsync_complete, 1 * HZ);
	if (ret == 0) {
		dev_err(fb_info->device,
			"mxs wait for vsync timeout\n");
		host->wait4vsync = 0;
		ret = -ETIME;
	} else if (ret > 0) {
		ret = 0;
	}
	return ret;
}

static int mxsfb_ioctl(struct fb_info *fb_info, unsigned int cmd,
			unsigned long arg)
{
	int ret = -EINVAL;

	switch (cmd) {
	case MXCFB_WAIT_FOR_VSYNC:
		ret = mxsfb_wait_for_vsync(fb_info);
		break;
	default:
		break;
	}
	return ret;
}

static int mxsfb_blank(int blank, struct fb_info *fb_info)
{
	struct mxsfb_info *host = to_imxfb_host(fb_info);

	host->cur_blank = blank;

	switch (blank) {
	case FB_BLANK_POWERDOWN:
	case FB_BLANK_VSYNC_SUSPEND:
	case FB_BLANK_HSYNC_SUSPEND:
	case FB_BLANK_NORMAL:
		if (host->enabled)
			mxsfb_disable_controller(fb_info);

		clk_disable_axi(host);
		break;

	case FB_BLANK_UNBLANK:
		if (!host->enabled)
			mxsfb_enable_controller(fb_info);
		mxsfb_set_par(&host->fb_info);
		break;
	}
	return 0;
}

static int mxsfb_pan_display(struct fb_var_screeninfo *var,
		struct fb_info *fb_info)
{
	struct mxsfb_info *host = to_imxfb_host(fb_info);
	unsigned offset;

	if (host->cur_blank != FB_BLANK_UNBLANK) {
		dev_dbg(fb_info->device, "can't do pan display when fb "
			"is blank\n");
		return -EINVAL;
	}

	if (var->xoffset > 0) {
		dev_dbg(fb_info->device, "x panning not supported\n");
		return -EINVAL;
	}

	if ((var->yoffset + var->yres > var->yres_virtual)) {
		dev_err(fb_info->device, "y panning exceeds\n");
		return -EINVAL;
	}

	clk_enable_axi(host);

	offset = fb_info->fix.line_length * var->yoffset;

	if (down_timeout(&host->flip_sem, HZ / 2)) {
		dev_err(fb_info->device, "timeout when waiting for flip irq\n");
		return -ETIMEDOUT;
	}

	/* update on next VSYNC */
	writel(fb_info->fix.smem_start + offset,
			host->base + host->devdata->next_buf);

	writel(CTRL1_CUR_FRAME_DONE_IRQ,
		host->base + LCDC_CTRL1 + REG_CLR);
	writel(CTRL1_CUR_FRAME_DONE_IRQ_EN,
		host->base + LCDC_CTRL1 + REG_SET);

	return 0;
}

static int mxsfb_mmap(struct fb_info *info, struct vm_area_struct *vma)
{
	u32 len;
	unsigned long offset = vma->vm_pgoff << PAGE_SHIFT;

	if (offset < info->fix.smem_len) {
		/* mapping framebuffer memory */
		len = info->fix.smem_len - offset;
		vma->vm_pgoff = (info->fix.smem_start + offset) >> PAGE_SHIFT;
	} else
		return -EINVAL;

	len = PAGE_ALIGN(len);
	if (vma->vm_end - vma->vm_start > len)
		return -EINVAL;

	/* make buffers bufferable */
	vma->vm_page_prot = pgprot_writecombine(vma->vm_page_prot);

	if (remap_pfn_range(vma, vma->vm_start, vma->vm_pgoff,
			    vma->vm_end - vma->vm_start, vma->vm_page_prot)) {
		dev_dbg(info->device, "mmap remap_pfn_range failed\n");
		return -ENOBUFS;
	}

	return 0;
}

static struct fb_ops mxsfb_ops = {
	.owner = THIS_MODULE,
	.fb_check_var = mxsfb_check_var,
	.fb_set_par = mxsfb_set_par,
	.fb_setcolreg = mxsfb_setcolreg,
	.fb_ioctl = mxsfb_ioctl,
	.fb_blank = mxsfb_blank,
	.fb_pan_display = mxsfb_pan_display,
	.fb_mmap = mxsfb_mmap,
	.fb_fillrect = cfb_fillrect,
	.fb_copyarea = cfb_copyarea,
	.fb_imageblit = cfb_imageblit,
};

static int mxsfb_restore_mode(struct mxsfb_info *host,
			struct fb_videomode *vmode)
{
	struct fb_info *fb_info = &host->fb_info;
	unsigned line_count;
	unsigned period;
	unsigned long pa, fbsize;
	int bits_per_pixel, ofs;
	u32 transfer_count, vdctrl0, vdctrl2, vdctrl3, vdctrl4, ctrl;

	clk_enable_axi(host);

	/* Only restore the mode when the controller is running */
	ctrl = readl(host->base + LCDC_CTRL);
	if (!(ctrl & CTRL_RUN))
		return -EINVAL;

	vdctrl0 = readl(host->base + LCDC_VDCTRL0);
	vdctrl2 = readl(host->base + LCDC_VDCTRL2);
	vdctrl3 = readl(host->base + LCDC_VDCTRL3);
	vdctrl4 = readl(host->base + LCDC_VDCTRL4);

	transfer_count = readl(host->base + host->devdata->transfer_count);

	vmode->xres = TRANSFER_COUNT_GET_HCOUNT(transfer_count);
	vmode->yres = TRANSFER_COUNT_GET_VCOUNT(transfer_count);

	switch (CTRL_GET_WORD_LENGTH(ctrl)) {
	case 0:
		bits_per_pixel = 16;
		break;
	case 3:
		bits_per_pixel = 32;
		break;
	case 1:
	default:
		return -EINVAL;
	}

	fb_info->var.bits_per_pixel = bits_per_pixel;

<<<<<<< HEAD
	vmode->pixclock = KHZ2PICOS(clk_get_rate(host->clk) / 1000U);
	vmode->hsync_len = get_hsync_pulse_width(host, vdctrl2);
	vmode->left_margin = GET_HOR_WAIT_CNT(vdctrl3) - vmode->hsync_len;
	vmode->right_margin = VDCTRL2_GET_HSYNC_PERIOD(vdctrl2) -
		vmode->hsync_len - vmode->left_margin - vmode->xres;
	vmode->vsync_len = VDCTRL0_GET_VSYNC_PULSE_WIDTH(vdctrl0);
=======
	vmode.pixclock = KHZ2PICOS(clk_get_rate(host->clk_pix) / 1000U);
	vmode.hsync_len = get_hsync_pulse_width(host, vdctrl2);
	vmode.left_margin = GET_HOR_WAIT_CNT(vdctrl3) - vmode.hsync_len;
	vmode.right_margin = VDCTRL2_GET_HSYNC_PERIOD(vdctrl2) - vmode.hsync_len -
		vmode.left_margin - vmode.xres;
	vmode.vsync_len = VDCTRL0_GET_VSYNC_PULSE_WIDTH(vdctrl0);
>>>>>>> 8aa3903a
	period = readl(host->base + LCDC_VDCTRL1);
	vmode->upper_margin = GET_VERT_WAIT_CNT(vdctrl3) - vmode->vsync_len;
	vmode->lower_margin = period - vmode->vsync_len -
		vmode->upper_margin - vmode->yres;

	vmode->vmode = FB_VMODE_NONINTERLACED;

	vmode->sync = 0;
	if (vdctrl0 & VDCTRL0_HSYNC_ACT_HIGH)
		vmode->sync |= FB_SYNC_HOR_HIGH_ACT;
	if (vdctrl0 & VDCTRL0_VSYNC_ACT_HIGH)
		vmode->sync |= FB_SYNC_VERT_HIGH_ACT;

	pr_debug("Reconstructed video mode:\n");
	pr_debug("%dx%d, hsync: %u left: %u, right: %u, vsync: %u, upper: %u, lower: %u\n",
		vmode->xres, vmode->yres, vmode->hsync_len, vmode->left_margin,
		vmode->right_margin, vmode->vsync_len, vmode->upper_margin,
		vmode->lower_margin);
	pr_debug("pixclk: %ldkHz\n", PICOS2KHZ(vmode->pixclock));

	host->ld_intf_width = CTRL_GET_BUS_WIDTH(ctrl);
	host->dotclk_delay = VDCTRL4_GET_DOTCLK_DLY(vdctrl4);

	fb_info->fix.line_length = vmode->xres * (bits_per_pixel >> 3);

	pa = readl(host->base + host->devdata->cur_buf);
	fbsize = fb_info->fix.line_length * vmode->yres;
	if (pa < fb_info->fix.smem_start)
		return -EINVAL;
	if (pa + fbsize > fb_info->fix.smem_start + fb_info->fix.smem_len)
		return -EINVAL;
	ofs = pa - fb_info->fix.smem_start;
	if (ofs) {
		memmove(fb_info->screen_base, fb_info->screen_base + ofs, fbsize);
		writel(fb_info->fix.smem_start, host->base + host->devdata->next_buf);
	}

	line_count = fb_info->fix.smem_len / fb_info->fix.line_length;
	fb_info->fix.ypanstep = 1;

	clk_prepare_enable(host->clk_pix);
	host->enabled = 1;

	return 0;
}

static int mxsfb_init_fbinfo_dt(struct mxsfb_info *host,
				struct fb_videomode *vmode)
{
	struct fb_info *fb_info = &host->fb_info;
	struct fb_var_screeninfo *var = &fb_info->var;
	struct device *dev = &host->pdev->dev;
	struct device_node *np = host->pdev->dev.of_node;
	struct device_node *display_np;
	struct videomode vm;
	u32 width;
	int ret;

	display_np = of_parse_phandle(np, "display", 0);
	if (!display_np) {
		dev_err(dev, "failed to find display phandle\n");
		return -ENOENT;
	}

	ret = of_property_read_u32(display_np, "bus-width", &width);
	if (ret < 0) {
		dev_err(dev, "failed to get property bus-width\n");
		goto put_display_node;
	}

	switch (width) {
	case 8:
		host->ld_intf_width = STMLCDIF_8BIT;
		break;
	case 16:
		host->ld_intf_width = STMLCDIF_16BIT;
		break;
	case 18:
		host->ld_intf_width = STMLCDIF_18BIT;
		break;
	case 24:
		host->ld_intf_width = STMLCDIF_24BIT;
		break;
	default:
		dev_err(dev, "invalid bus-width value\n");
		ret = -EINVAL;
		goto put_display_node;
	}

	ret = of_property_read_u32(display_np, "bits-per-pixel",
				   &var->bits_per_pixel);
	if (ret < 0) {
		dev_err(dev, "failed to get property bits-per-pixel\n");
		goto put_display_node;
	}

	ret = of_get_videomode(display_np, &vm, OF_USE_NATIVE_MODE);
	if (ret) {
		dev_err(dev, "failed to get videomode from DT\n");
		goto put_display_node;
	}

	ret = fb_videomode_from_videomode(&vm, vmode);
	if (ret < 0)
		goto put_display_node;

<<<<<<< HEAD
	if (vm.flags & DISPLAY_FLAGS_DE_HIGH)
		host->sync |= MXSFB_SYNC_DATA_ENABLE_HIGH_ACT;
	if (vm.flags & DISPLAY_FLAGS_PIXDATA_NEGEDGE)
		host->sync |= MXSFB_SYNC_DOTCLK_FALLING_ACT;
=======
	for (i = 0; i < of_get_child_count(timings_np); i++) {
		struct videomode vm;
		struct fb_videomode fb_vm;

		ret = videomode_from_timings(timings, &vm, i);
		if (ret < 0)
			goto put_timings_node;
		ret = fb_videomode_from_videomode(&vm, &fb_vm);
		if (ret < 0)
			goto put_timings_node;

		if (!(vm.flags & DISPLAY_FLAGS_DE_HIGH))
			fb_vm.sync |= FB_SYNC_OE_LOW_ACT;
		if (vm.flags & DISPLAY_FLAGS_PIXDATA_NEGEDGE)
			fb_vm.sync |= FB_SYNC_CLK_LAT_FALL;
		fb_add_videomode(&fb_vm, &fb_info->modelist);
	}
>>>>>>> 8aa3903a

put_display_node:
	of_node_put(display_np);
	return ret;
}

static int mxsfb_init_fbinfo(struct mxsfb_info *host,
			struct fb_videomode *vmode)
{
	int ret;
	struct fb_info *fb_info = &host->fb_info;
	struct fb_var_screeninfo *var = &fb_info->var;
<<<<<<< HEAD
	dma_addr_t fb_phys;
	void *fb_virt;
	unsigned fb_size;
=======
	struct fb_modelist *modelist;
	int ret;
>>>>>>> 8aa3903a

	fb_info->fbops = &mxsfb_ops;
	fb_info->flags = FBINFO_FLAG_DEFAULT | FBINFO_READS_FAST;
	strlcpy(fb_info->fix.id, "mxs", sizeof(fb_info->fix.id));
	fb_info->fix.type = FB_TYPE_PACKED_PIXELS;
	fb_info->fix.ypanstep = 1;
	fb_info->fix.visual = FB_VISUAL_TRUECOLOR,
	fb_info->fix.accel = FB_ACCEL_NONE;

	ret = mxsfb_init_fbinfo_dt(host, vmode);
	if (ret)
		return ret;

	/* first video mode in the modelist as default video mode  */
	modelist = list_first_entry(&fb_info->modelist,
			struct fb_modelist, list);
	fb_videomode_to_var(var, &modelist->mode);

	var->nonstd = 0;
	var->activate = FB_ACTIVATE_NOW;
	var->accel_flags = 0;
	var->vmode = FB_VMODE_NONINTERLACED;

	/* init the color fields */
	mxsfb_check_var(var, fb_info);

	fb_info->fix.line_length =
		fb_info->var.xres * (fb_info->var.bits_per_pixel >> 3);

	/* Memory allocation for framebuffer */
	if (mxsfb_map_videomem(fb_info) < 0)
		return -ENOMEM;

<<<<<<< HEAD
	if (mxsfb_restore_mode(host, vmode))
		memset(fb_virt, 0, fb_size);
=======
	if (mxsfb_restore_mode(host))
		memset((char *)fb_info->screen_base, 0, fb_info->fix.smem_len);
>>>>>>> 8aa3903a

	return 0;
}

static void mxsfb_free_videomem(struct mxsfb_info *host)
{
	struct fb_info *fb_info = &host->fb_info;

	mxsfb_unmap_videomem(fb_info);
}

/*!
 * Allocates the DRAM memory for the frame buffer.      This buffer is remapped
 * into a non-cached, non-buffered, memory region to allow palette and pixel
 * writes to occur without flushing the cache.  Once this area is remapped,
 * all virtual memory access to the video memory should occur at the new region.
 *
 * @param       fbi     framebuffer information pointer
 *
 * @return      Error code indicating success or failure
 */
static int mxsfb_map_videomem(struct fb_info *fbi)
{
	if (fbi->fix.smem_len < fbi->var.yres_virtual * fbi->fix.line_length)
		fbi->fix.smem_len = fbi->var.yres_virtual *
				    fbi->fix.line_length;

	fbi->screen_base = dma_alloc_writecombine(fbi->device,
				fbi->fix.smem_len,
				(dma_addr_t *)&fbi->fix.smem_start,
				GFP_DMA | GFP_KERNEL);
	if (fbi->screen_base == 0) {
		dev_err(fbi->device, "Unable to allocate framebuffer memory\n");
		fbi->fix.smem_len = 0;
		fbi->fix.smem_start = 0;
		return -EBUSY;
	}

	dev_dbg(fbi->device, "allocated fb @ paddr=0x%08X, size=%d.\n",
		(uint32_t) fbi->fix.smem_start, fbi->fix.smem_len);

	fbi->screen_size = fbi->fix.smem_len;

	/* Clear the screen */
	memset((char *)fbi->screen_base, 0, fbi->fix.smem_len);

	return 0;
}

/*!
 * De-allocates the DRAM memory for the frame buffer.
 *
 * @param       fbi     framebuffer information pointer
 *
 * @return      Error code indicating success or failure
 */
static int mxsfb_unmap_videomem(struct fb_info *fbi)
{
	dma_free_writecombine(fbi->device, fbi->fix.smem_len,
			      fbi->screen_base, fbi->fix.smem_start);
	fbi->screen_base = 0;
	fbi->fix.smem_start = 0;
	fbi->fix.smem_len = 0;
	return 0;
}

static struct platform_device_id mxsfb_devtype[] = {
	{
		.name = "imx23-fb",
		.driver_data = MXSFB_V3,
	}, {
		.name = "imx28-fb",
		.driver_data = MXSFB_V4,
	}, {
		/* sentinel */
	}
};
MODULE_DEVICE_TABLE(platform, mxsfb_devtype);

static const struct of_device_id mxsfb_dt_ids[] = {
	{ .compatible = "fsl,imx23-lcdif", .data = &mxsfb_devtype[0], },
	{ .compatible = "fsl,imx28-lcdif", .data = &mxsfb_devtype[1], },
	{ /* sentinel */ }
};
MODULE_DEVICE_TABLE(of, mxsfb_dt_ids);

static int mxsfb_probe(struct platform_device *pdev)
{
	const struct of_device_id *of_id =
			of_match_device(mxsfb_dt_ids, &pdev->dev);
	struct resource *res;
	struct mxsfb_info *host;
	struct fb_info *fb_info;
<<<<<<< HEAD
	struct fb_videomode *mode;
=======
	struct pinctrl *pinctrl;
	int irq = platform_get_irq(pdev, 0);
>>>>>>> 8aa3903a
	int ret;

	if (of_id)
		pdev->id_entry = of_id->data;

	fb_info = framebuffer_alloc(sizeof(struct mxsfb_info), &pdev->dev);
	if (!fb_info) {
		dev_err(&pdev->dev, "Failed to allocate fbdev\n");
		return -ENOMEM;
	}

	mode = devm_kzalloc(&pdev->dev, sizeof(struct fb_videomode),
			GFP_KERNEL);
	if (mode == NULL)
		return -ENOMEM;

	host = to_imxfb_host(fb_info);

<<<<<<< HEAD
	res = platform_get_resource(pdev, IORESOURCE_MEM, 0);
=======
	ret = devm_request_irq(&pdev->dev, irq, mxsfb_irq_handler, 0,
			  dev_name(&pdev->dev), host);
	if (ret) {
		dev_err(&pdev->dev, "request_irq (%d) failed with error %d\n",
				irq, ret);
		return -ENODEV;
	}

>>>>>>> 8aa3903a
	host->base = devm_ioremap_resource(&pdev->dev, res);
	if (IS_ERR(host->base)) {
		ret = PTR_ERR(host->base);
		goto fb_release;
	}

	host->pdev = pdev;
	platform_set_drvdata(pdev, host);

	host->devdata = &mxsfb_devdata[pdev->id_entry->driver_data];

<<<<<<< HEAD
	host->clk = devm_clk_get(&host->pdev->dev, NULL);
	if (IS_ERR(host->clk)) {
		ret = PTR_ERR(host->clk);
=======
	pinctrl = devm_pinctrl_get_select_default(&pdev->dev);
	if (IS_ERR(pinctrl)) {
		ret = PTR_ERR(pinctrl);
		goto fb_release;
	}

	host->clk_pix = devm_clk_get(&host->pdev->dev, "pix");
	if (IS_ERR(host->clk_pix)) {
		ret = PTR_ERR(host->clk_pix);
		goto fb_release;
	}

	host->clk_axi = devm_clk_get(&host->pdev->dev, "axi");
	if (IS_ERR(host->clk_axi)) {
		ret = PTR_ERR(host->clk_axi);
>>>>>>> 8aa3903a
		goto fb_release;
	}

	host->reg_lcd = devm_regulator_get(&pdev->dev, "lcd");
	if (IS_ERR(host->reg_lcd))
		host->reg_lcd = NULL;

	fb_info->pseudo_palette = devm_kzalloc(&pdev->dev, sizeof(u32) * 16,
					       GFP_KERNEL);
	if (!fb_info->pseudo_palette) {
		ret = -ENOMEM;
		goto fb_release;
	}

<<<<<<< HEAD
	ret = mxsfb_init_fbinfo(host, mode);
	if (ret != 0)
		goto fb_release;

	fb_videomode_to_var(&fb_info->var, mode);

	/* init the color fields */
	mxsfb_check_var(&fb_info->var, fb_info);
=======
	INIT_LIST_HEAD(&fb_info->modelist);

	pm_runtime_enable(&host->pdev->dev);

	ret = mxsfb_init_fbinfo(host);
	if (ret != 0)
		goto fb_pm_runtime_disable;
>>>>>>> 8aa3903a

	platform_set_drvdata(pdev, fb_info);

	if (!host->enabled) {
		writel(0, host->base + LCDC_CTRL);
		mxsfb_set_par(fb_info);
		mxsfb_enable_controller(fb_info);
	}

	ret = register_framebuffer(fb_info);
	if (ret != 0) {
		dev_err(&pdev->dev, "Failed to register framebuffer\n");
		goto fb_destroy;
	}

	dev_info(&pdev->dev, "initialized\n");

	return 0;

fb_destroy:
	if (host->enabled)
<<<<<<< HEAD
		clk_disable_unprepare(host->clk);
=======
		clk_disable_unprepare(host->clk_pix);
	fb_destroy_modelist(&fb_info->modelist);
fb_pm_runtime_disable:
	pm_runtime_disable(&host->pdev->dev);
>>>>>>> 8aa3903a
fb_release:
	framebuffer_release(fb_info);

	return ret;
}

static int mxsfb_remove(struct platform_device *pdev)
{
	struct fb_info *fb_info = platform_get_drvdata(pdev);
	struct mxsfb_info *host = to_imxfb_host(fb_info);

	if (host->enabled)
		mxsfb_disable_controller(fb_info);

	pm_runtime_disable(&host->pdev->dev);
	unregister_framebuffer(fb_info);
	mxsfb_free_videomem(host);

	framebuffer_release(fb_info);

	return 0;
}

static void mxsfb_shutdown(struct platform_device *pdev)
{
	struct fb_info *fb_info = platform_get_drvdata(pdev);
	struct mxsfb_info *host = to_imxfb_host(fb_info);

	clk_enable_axi(host);
	/*
	 * Force stop the LCD controller as keeping it running during reboot
	 * might interfere with the BootROM's boot mode pads sampling.
	 */
	writel(CTRL_RUN, host->base + LCDC_CTRL + REG_CLR);
	writel(CTRL_MASTER, host->base + LCDC_CTRL + REG_CLR);
	clk_disable_axi(host);
}

#ifdef CONFIG_PM_RUNTIME
static int mxsfb_runtime_suspend(struct device *dev)
{
	release_bus_freq(BUS_FREQ_HIGH);
	dev_dbg(dev, "mxsfb busfreq high release.\n");

	return 0;
}

static int mxsfb_runtime_resume(struct device *dev)
{
	request_bus_freq(BUS_FREQ_HIGH);
	dev_dbg(dev, "mxsfb busfreq high request.\n");

	return 0;
}
#else
#define	mxsfb_runtime_suspend	NULL
#define	mxsfb_runtime_resume	NULL
#endif

#ifdef CONFIG_PM
static int mxsfb_suspend(struct device *pdev)
{
	struct fb_info *fb_info = dev_get_drvdata(pdev);
	struct mxsfb_info *host = to_imxfb_host(fb_info);
	int saved_blank;

	console_lock();
	fb_set_suspend(fb_info, 1);
	saved_blank = host->cur_blank;
	mxsfb_blank(FB_BLANK_POWERDOWN, fb_info);
	host->restore_blank = saved_blank;
	console_unlock();
	return 0;
}

static int mxsfb_resume(struct device *pdev)
{
	struct fb_info *fb_info = dev_get_drvdata(pdev);
	struct mxsfb_info *host = to_imxfb_host(fb_info);

	console_lock();
	mxsfb_blank(host->restore_blank, fb_info);
	fb_set_suspend(fb_info, 0);
	console_unlock();

	return 0;
}
#else
#define	mxsfb_suspend	NULL
#define	mxsfb_resume	NULL
#endif

static const struct dev_pm_ops mxsfb_pm_ops = {
	SET_RUNTIME_PM_OPS(mxsfb_runtime_suspend, mxsfb_runtime_resume, NULL)
	SET_SYSTEM_SLEEP_PM_OPS(mxsfb_suspend, mxsfb_resume)
};

static struct platform_driver mxsfb_driver = {
	.probe = mxsfb_probe,
	.remove = mxsfb_remove,
	.shutdown = mxsfb_shutdown,
	.id_table = mxsfb_devtype,
	.driver = {
		   .name = DRIVER_NAME,
		   .of_match_table = mxsfb_dt_ids,
		   .pm = &mxsfb_pm_ops,
	},
};

module_platform_driver(mxsfb_driver);

MODULE_DESCRIPTION("Freescale mxs framebuffer driver");
MODULE_AUTHOR("Sascha Hauer, Pengutronix");
MODULE_LICENSE("GPL");<|MERGE_RESOLUTION|>--- conflicted
+++ resolved
@@ -843,21 +843,12 @@
 
 	fb_info->var.bits_per_pixel = bits_per_pixel;
 
-<<<<<<< HEAD
 	vmode->pixclock = KHZ2PICOS(clk_get_rate(host->clk) / 1000U);
 	vmode->hsync_len = get_hsync_pulse_width(host, vdctrl2);
 	vmode->left_margin = GET_HOR_WAIT_CNT(vdctrl3) - vmode->hsync_len;
 	vmode->right_margin = VDCTRL2_GET_HSYNC_PERIOD(vdctrl2) -
 		vmode->hsync_len - vmode->left_margin - vmode->xres;
 	vmode->vsync_len = VDCTRL0_GET_VSYNC_PULSE_WIDTH(vdctrl0);
-=======
-	vmode.pixclock = KHZ2PICOS(clk_get_rate(host->clk_pix) / 1000U);
-	vmode.hsync_len = get_hsync_pulse_width(host, vdctrl2);
-	vmode.left_margin = GET_HOR_WAIT_CNT(vdctrl3) - vmode.hsync_len;
-	vmode.right_margin = VDCTRL2_GET_HSYNC_PERIOD(vdctrl2) - vmode.hsync_len -
-		vmode.left_margin - vmode.xres;
-	vmode.vsync_len = VDCTRL0_GET_VSYNC_PULSE_WIDTH(vdctrl0);
->>>>>>> 8aa3903a
 	period = readl(host->base + LCDC_VDCTRL1);
 	vmode->upper_margin = GET_VERT_WAIT_CNT(vdctrl3) - vmode->vsync_len;
 	vmode->lower_margin = period - vmode->vsync_len -
@@ -964,30 +955,10 @@
 	if (ret < 0)
 		goto put_display_node;
 
-<<<<<<< HEAD
 	if (vm.flags & DISPLAY_FLAGS_DE_HIGH)
 		host->sync |= MXSFB_SYNC_DATA_ENABLE_HIGH_ACT;
 	if (vm.flags & DISPLAY_FLAGS_PIXDATA_NEGEDGE)
 		host->sync |= MXSFB_SYNC_DOTCLK_FALLING_ACT;
-=======
-	for (i = 0; i < of_get_child_count(timings_np); i++) {
-		struct videomode vm;
-		struct fb_videomode fb_vm;
-
-		ret = videomode_from_timings(timings, &vm, i);
-		if (ret < 0)
-			goto put_timings_node;
-		ret = fb_videomode_from_videomode(&vm, &fb_vm);
-		if (ret < 0)
-			goto put_timings_node;
-
-		if (!(vm.flags & DISPLAY_FLAGS_DE_HIGH))
-			fb_vm.sync |= FB_SYNC_OE_LOW_ACT;
-		if (vm.flags & DISPLAY_FLAGS_PIXDATA_NEGEDGE)
-			fb_vm.sync |= FB_SYNC_CLK_LAT_FALL;
-		fb_add_videomode(&fb_vm, &fb_info->modelist);
-	}
->>>>>>> 8aa3903a
 
 put_display_node:
 	of_node_put(display_np);
@@ -1000,14 +971,9 @@
 	int ret;
 	struct fb_info *fb_info = &host->fb_info;
 	struct fb_var_screeninfo *var = &fb_info->var;
-<<<<<<< HEAD
 	dma_addr_t fb_phys;
 	void *fb_virt;
 	unsigned fb_size;
-=======
-	struct fb_modelist *modelist;
-	int ret;
->>>>>>> 8aa3903a
 
 	fb_info->fbops = &mxsfb_ops;
 	fb_info->flags = FBINFO_FLAG_DEFAULT | FBINFO_READS_FAST;
@@ -1041,13 +1007,8 @@
 	if (mxsfb_map_videomem(fb_info) < 0)
 		return -ENOMEM;
 
-<<<<<<< HEAD
 	if (mxsfb_restore_mode(host, vmode))
 		memset(fb_virt, 0, fb_size);
-=======
-	if (mxsfb_restore_mode(host))
-		memset((char *)fb_info->screen_base, 0, fb_info->fix.smem_len);
->>>>>>> 8aa3903a
 
 	return 0;
 }
@@ -1141,12 +1102,7 @@
 	struct resource *res;
 	struct mxsfb_info *host;
 	struct fb_info *fb_info;
-<<<<<<< HEAD
 	struct fb_videomode *mode;
-=======
-	struct pinctrl *pinctrl;
-	int irq = platform_get_irq(pdev, 0);
->>>>>>> 8aa3903a
 	int ret;
 
 	if (of_id)
@@ -1165,18 +1121,7 @@
 
 	host = to_imxfb_host(fb_info);
 
-<<<<<<< HEAD
 	res = platform_get_resource(pdev, IORESOURCE_MEM, 0);
-=======
-	ret = devm_request_irq(&pdev->dev, irq, mxsfb_irq_handler, 0,
-			  dev_name(&pdev->dev), host);
-	if (ret) {
-		dev_err(&pdev->dev, "request_irq (%d) failed with error %d\n",
-				irq, ret);
-		return -ENODEV;
-	}
-
->>>>>>> 8aa3903a
 	host->base = devm_ioremap_resource(&pdev->dev, res);
 	if (IS_ERR(host->base)) {
 		ret = PTR_ERR(host->base);
@@ -1188,27 +1133,9 @@
 
 	host->devdata = &mxsfb_devdata[pdev->id_entry->driver_data];
 
-<<<<<<< HEAD
 	host->clk = devm_clk_get(&host->pdev->dev, NULL);
 	if (IS_ERR(host->clk)) {
 		ret = PTR_ERR(host->clk);
-=======
-	pinctrl = devm_pinctrl_get_select_default(&pdev->dev);
-	if (IS_ERR(pinctrl)) {
-		ret = PTR_ERR(pinctrl);
-		goto fb_release;
-	}
-
-	host->clk_pix = devm_clk_get(&host->pdev->dev, "pix");
-	if (IS_ERR(host->clk_pix)) {
-		ret = PTR_ERR(host->clk_pix);
-		goto fb_release;
-	}
-
-	host->clk_axi = devm_clk_get(&host->pdev->dev, "axi");
-	if (IS_ERR(host->clk_axi)) {
-		ret = PTR_ERR(host->clk_axi);
->>>>>>> 8aa3903a
 		goto fb_release;
 	}
 
@@ -1223,7 +1150,6 @@
 		goto fb_release;
 	}
 
-<<<<<<< HEAD
 	ret = mxsfb_init_fbinfo(host, mode);
 	if (ret != 0)
 		goto fb_release;
@@ -1232,15 +1158,6 @@
 
 	/* init the color fields */
 	mxsfb_check_var(&fb_info->var, fb_info);
-=======
-	INIT_LIST_HEAD(&fb_info->modelist);
-
-	pm_runtime_enable(&host->pdev->dev);
-
-	ret = mxsfb_init_fbinfo(host);
-	if (ret != 0)
-		goto fb_pm_runtime_disable;
->>>>>>> 8aa3903a
 
 	platform_set_drvdata(pdev, fb_info);
 
@@ -1262,14 +1179,7 @@
 
 fb_destroy:
 	if (host->enabled)
-<<<<<<< HEAD
 		clk_disable_unprepare(host->clk);
-=======
-		clk_disable_unprepare(host->clk_pix);
-	fb_destroy_modelist(&fb_info->modelist);
-fb_pm_runtime_disable:
-	pm_runtime_disable(&host->pdev->dev);
->>>>>>> 8aa3903a
 fb_release:
 	framebuffer_release(fb_info);
 
