/*
 *  linux/drivers/video/fbcon.c -- Low level frame buffer based console driver
 *
 *	Copyright (C) 1995 Geert Uytterhoeven
 *
 *
 *  This file is based on the original Amiga console driver (amicon.c):
 *
 *	Copyright (C) 1993 Hamish Macdonald
 *			   Greg Harp
 *	Copyright (C) 1994 David Carter [carter@compsci.bristol.ac.uk]
 *
 *	      with work by William Rucklidge (wjr@cs.cornell.edu)
 *			   Geert Uytterhoeven
 *			   Jes Sorensen (jds@kom.auc.dk)
 *			   Martin Apel
 *
 *  and on the original Atari console driver (atacon.c):
 *
 *	Copyright (C) 1993 Bjoern Brauel
 *			   Roman Hodek
 *
 *	      with work by Guenther Kelleter
 *			   Martin Schaller
 *			   Andreas Schwab
 *
 *  Hardware cursor support added by Emmanuel Marty (core@ggi-project.org)
 *  Smart redraw scrolling, arbitrary font width support, 512char font support
 *  and software scrollback added by 
 *                         Jakub Jelinek (jj@ultra.linux.cz)
 *
 *  Random hacking by Martin Mares <mj@ucw.cz>
 *
 *	2001 - Documented with DocBook
 *	- Brad Douglas <brad@neruo.com>
 *
 *  The low level operations for the various display memory organizations are
 *  now in separate source files.
 *
 *  Currently the following organizations are supported:
 *
 *    o afb			Amiga bitplanes
 *    o cfb{2,4,8,16,24,32}	Packed pixels
 *    o ilbm			Amiga interleaved bitplanes
 *    o iplan2p[248]		Atari interleaved bitplanes
 *    o mfb			Monochrome
 *    o vga			VGA characters/attributes
 *
 *  To do:
 *
 *    - Implement 16 plane mode (iplan2p16)
 *
 *
 *  This file is subject to the terms and conditions of the GNU General Public
 *  License.  See the file COPYING in the main directory of this archive for
 *  more details.
 */

#include <linux/module.h>
#include <linux/types.h>
#include <linux/fs.h>
#include <linux/kernel.h>
#include <linux/delay.h>	/* MSch: for IRQ probe */
#include <linux/console.h>
#include <linux/string.h>
#include <linux/kd.h>
#include <linux/slab.h>
#include <linux/fb.h>
#include <linux/fbcon.h>
#include <linux/vt_kern.h>
#include <linux/selection.h>
#include <linux/font.h>
#include <linux/smp.h>
#include <linux/init.h>
#include <linux/interrupt.h>
#include <linux/crc32.h> /* For counting font checksums */
#include <linux/uaccess.h>
#include <asm/fb.h>
#include <asm/irq.h>

#include "fbcon.h"

/*
 * FIXME: Locking
 *
 * - fbcon state itself is protected by the console_lock, and the code does a
 *   pretty good job at making sure that lock is held everywhere it's needed.
 *
 * - access to the registered_fb array is entirely unprotected. This should use
 *   proper object lifetime handling, i.e. get/put_fb_info. This also means
 *   switching from indices to proper pointers for fb_info everywhere.
 *
 * - fbcon doesn't bother with fb_lock/unlock at all. This is buggy, since it
 *   means concurrent access to the same fbdev from both fbcon and userspace
 *   will blow up. To fix this all fbcon calls from fbmem.c need to be moved out
 *   of fb_lock/unlock protected sections, since otherwise we'll recurse and
 *   deadlock eventually. Aside: Due to these deadlock issues the fbdev code in
 *   fbmem.c cannot use locking asserts, and there's lots of callers which get
 *   the rules wrong, e.g. fbsysfs.c entirely missed fb_lock/unlock calls too.
 */

enum {
	FBCON_LOGO_CANSHOW	= -1,	/* the logo can be shown */
	FBCON_LOGO_DRAW		= -2,	/* draw the logo to a console */
	FBCON_LOGO_DONTSHOW	= -3	/* do not show the logo */
};

static struct fbcon_display fb_display[MAX_NR_CONSOLES];

static signed char con2fb_map[MAX_NR_CONSOLES];
static signed char con2fb_map_boot[MAX_NR_CONSOLES];

static int logo_lines;
/* logo_shown is an index to vc_cons when >= 0; otherwise follows FBCON_LOGO
   enums.  */
static int logo_shown = FBCON_LOGO_CANSHOW;
/* console mappings */
static int first_fb_vc;
static int last_fb_vc = MAX_NR_CONSOLES - 1;
static int fbcon_is_default = 1; 
static int primary_device = -1;
static int fbcon_has_console_bind;

#ifdef CONFIG_FRAMEBUFFER_CONSOLE_DETECT_PRIMARY
static int map_override;

static inline void fbcon_map_override(void)
{
	map_override = 1;
}
#else
static inline void fbcon_map_override(void)
{
}
#endif /* CONFIG_FRAMEBUFFER_CONSOLE_DETECT_PRIMARY */

#ifdef CONFIG_FRAMEBUFFER_CONSOLE_DEFERRED_TAKEOVER
static bool deferred_takeover = true;
#else
#define deferred_takeover false
#endif

/* font data */
static char fontname[40];

/* current fb_info */
static int info_idx = -1;

/* console rotation */
static int initial_rotation = -1;
static int fbcon_has_sysfs;
static int margin_color;

static const struct consw fb_con;

#define advance_row(p, delta) (unsigned short *)((unsigned long)(p) + (delta) * vc->vc_size_row)

static int fbcon_cursor_noblink;

#define divides(a, b)	((!(a) || (b)%(a)) ? 0 : 1)

/*
 *  Interface used by the world
 */

static const char *fbcon_startup(void);
static void fbcon_init(struct vc_data *vc, int init);
static void fbcon_deinit(struct vc_data *vc);
static void fbcon_clear(struct vc_data *vc, int sy, int sx, int height,
			int width);
static void fbcon_putc(struct vc_data *vc, int c, int ypos, int xpos);
static void fbcon_putcs(struct vc_data *vc, const unsigned short *s,
			int count, int ypos, int xpos);
static void fbcon_clear_margins(struct vc_data *vc, int bottom_only);
static void fbcon_cursor(struct vc_data *vc, int mode);
static void fbcon_bmove(struct vc_data *vc, int sy, int sx, int dy, int dx,
			int height, int width);
static int fbcon_switch(struct vc_data *vc);
static int fbcon_blank(struct vc_data *vc, int blank, int mode_switch);
static void fbcon_set_palette(struct vc_data *vc, const unsigned char *table);

/*
 *  Internal routines
 */
static __inline__ void ywrap_up(struct vc_data *vc, int count);
static __inline__ void ywrap_down(struct vc_data *vc, int count);
static __inline__ void ypan_up(struct vc_data *vc, int count);
static __inline__ void ypan_down(struct vc_data *vc, int count);
static void fbcon_bmove_rec(struct vc_data *vc, struct fbcon_display *p, int sy, int sx,
			    int dy, int dx, int height, int width, u_int y_break);
static void fbcon_set_disp(struct fb_info *info, struct fb_var_screeninfo *var,
			   int unit);
static void fbcon_redraw_move(struct vc_data *vc, struct fbcon_display *p,
			      int line, int count, int dy);
static void fbcon_modechanged(struct fb_info *info);
static void fbcon_set_all_vcs(struct fb_info *info);
static void fbcon_start(void);
static void fbcon_exit(void);
static struct device *fbcon_device;

#ifdef CONFIG_FRAMEBUFFER_CONSOLE_ROTATION
static inline void fbcon_set_rotation(struct fb_info *info)
{
	struct fbcon_ops *ops = info->fbcon_par;

	if (!(info->flags & FBINFO_MISC_TILEBLITTING) &&
	    ops->p->con_rotate < 4)
		ops->rotate = ops->p->con_rotate;
	else
		ops->rotate = 0;
}

static void fbcon_rotate(struct fb_info *info, u32 rotate)
{
	struct fbcon_ops *ops= info->fbcon_par;
	struct fb_info *fb_info;

	if (!ops || ops->currcon == -1)
		return;

	fb_info = registered_fb[con2fb_map[ops->currcon]];

	if (info == fb_info) {
		struct fbcon_display *p = &fb_display[ops->currcon];

		if (rotate < 4)
			p->con_rotate = rotate;
		else
			p->con_rotate = 0;

		fbcon_modechanged(info);
	}
}

static void fbcon_rotate_all(struct fb_info *info, u32 rotate)
{
	struct fbcon_ops *ops = info->fbcon_par;
	struct vc_data *vc;
	struct fbcon_display *p;
	int i;

	if (!ops || ops->currcon < 0 || rotate > 3)
		return;

	for (i = first_fb_vc; i <= last_fb_vc; i++) {
		vc = vc_cons[i].d;
		if (!vc || vc->vc_mode != KD_TEXT ||
		    registered_fb[con2fb_map[i]] != info)
			continue;

		p = &fb_display[vc->vc_num];
		p->con_rotate = rotate;
	}

	fbcon_set_all_vcs(info);
}
#else
static inline void fbcon_set_rotation(struct fb_info *info)
{
	struct fbcon_ops *ops = info->fbcon_par;

	ops->rotate = FB_ROTATE_UR;
}

static void fbcon_rotate(struct fb_info *info, u32 rotate)
{
	return;
}

static void fbcon_rotate_all(struct fb_info *info, u32 rotate)
{
	return;
}
#endif /* CONFIG_FRAMEBUFFER_CONSOLE_ROTATION */

static int fbcon_get_rotate(struct fb_info *info)
{
	struct fbcon_ops *ops = info->fbcon_par;

	return (ops) ? ops->rotate : 0;
}

static inline int fbcon_is_inactive(struct vc_data *vc, struct fb_info *info)
{
	struct fbcon_ops *ops = info->fbcon_par;

	return (info->state != FBINFO_STATE_RUNNING ||
		vc->vc_mode != KD_TEXT || ops->graphics);
}

static int get_color(struct vc_data *vc, struct fb_info *info,
	      u16 c, int is_fg)
{
	int depth = fb_get_color_depth(&info->var, &info->fix);
	int color = 0;

	if (console_blanked) {
		unsigned short charmask = vc->vc_hi_font_mask ? 0x1ff : 0xff;

		c = vc->vc_video_erase_char & charmask;
	}

	if (depth != 1)
		color = (is_fg) ? attr_fgcol((vc->vc_hi_font_mask) ? 9 : 8, c)
			: attr_bgcol((vc->vc_hi_font_mask) ? 13 : 12, c);

	switch (depth) {
	case 1:
	{
		int col = mono_col(info);
		/* 0 or 1 */
		int fg = (info->fix.visual != FB_VISUAL_MONO01) ? col : 0;
		int bg = (info->fix.visual != FB_VISUAL_MONO01) ? 0 : col;

		if (console_blanked)
			fg = bg;

		color = (is_fg) ? fg : bg;
		break;
	}
	case 2:
		/*
		 * Scale down 16-colors to 4 colors. Default 4-color palette
		 * is grayscale. However, simply dividing the values by 4
		 * will not work, as colors 1, 2 and 3 will be scaled-down
		 * to zero rendering them invisible.  So empirically convert
		 * colors to a sane 4-level grayscale.
		 */
		switch (color) {
		case 0:
			color = 0; /* black */
			break;
		case 1 ... 6:
			color = 2; /* white */
			break;
		case 7 ... 8:
			color = 1; /* gray */
			break;
		default:
			color = 3; /* intense white */
			break;
		}
		break;
	case 3:
		/*
		 * Last 8 entries of default 16-color palette is a more intense
		 * version of the first 8 (i.e., same chrominance, different
		 * luminance).
		 */
		color &= 7;
		break;
	}


	return color;
}

static void fb_flashcursor(struct work_struct *work)
{
	struct fb_info *info = container_of(work, struct fb_info, queue);
	struct fbcon_ops *ops = info->fbcon_par;
	struct vc_data *vc = NULL;
	int c;
	int mode;
	int ret;

	/* FIXME: we should sort out the unbind locking instead */
	/* instead we just fail to flash the cursor if we can't get
	 * the lock instead of blocking fbcon deinit */
	ret = console_trylock();
	if (ret == 0)
		return;

	if (ops && ops->currcon != -1)
		vc = vc_cons[ops->currcon].d;

	if (!vc || !con_is_visible(vc) ||
 	    registered_fb[con2fb_map[vc->vc_num]] != info ||
	    vc->vc_deccm != 1) {
		console_unlock();
		return;
	}

	c = scr_readw((u16 *) vc->vc_pos);
	mode = (!ops->cursor_flash || ops->cursor_state.enable) ?
		CM_ERASE : CM_DRAW;
	ops->cursor(vc, info, mode, get_color(vc, info, c, 1),
		    get_color(vc, info, c, 0));
	console_unlock();
}

static void cursor_timer_handler(struct timer_list *t)
{
	struct fbcon_ops *ops = from_timer(ops, t, cursor_timer);
	struct fb_info *info = ops->info;

	queue_work(system_power_efficient_wq, &info->queue);
	mod_timer(&ops->cursor_timer, jiffies + ops->cur_blink_jiffies);
}

static void fbcon_add_cursor_timer(struct fb_info *info)
{
	struct fbcon_ops *ops = info->fbcon_par;

	if ((!info->queue.func || info->queue.func == fb_flashcursor) &&
	    !(ops->flags & FBCON_FLAGS_CURSOR_TIMER) &&
	    !fbcon_cursor_noblink) {
		if (!info->queue.func)
			INIT_WORK(&info->queue, fb_flashcursor);

		timer_setup(&ops->cursor_timer, cursor_timer_handler, 0);
		mod_timer(&ops->cursor_timer, jiffies + ops->cur_blink_jiffies);
		ops->flags |= FBCON_FLAGS_CURSOR_TIMER;
	}
}

static void fbcon_del_cursor_timer(struct fb_info *info)
{
	struct fbcon_ops *ops = info->fbcon_par;

	if (info->queue.func == fb_flashcursor &&
	    ops->flags & FBCON_FLAGS_CURSOR_TIMER) {
		del_timer_sync(&ops->cursor_timer);
		ops->flags &= ~FBCON_FLAGS_CURSOR_TIMER;
	}
}

#ifndef MODULE
static int __init fb_console_setup(char *this_opt)
{
	char *options;
	int i, j;

	if (!this_opt || !*this_opt)
		return 1;

	while ((options = strsep(&this_opt, ",")) != NULL) {
		if (!strncmp(options, "font:", 5)) {
			strlcpy(fontname, options + 5, sizeof(fontname));
			continue;
		}
		
		if (!strncmp(options, "scrollback:", 11)) {
			pr_warn("Ignoring scrollback size option\n");
			continue;
		}
		
		if (!strncmp(options, "map:", 4)) {
			options += 4;
			if (*options) {
				for (i = 0, j = 0; i < MAX_NR_CONSOLES; i++) {
					if (!options[j])
						j = 0;
					con2fb_map_boot[i] =
						(options[j++]-'0') % FB_MAX;
				}

				fbcon_map_override();
			}
			continue;
		}

		if (!strncmp(options, "vc:", 3)) {
			options += 3;
			if (*options)
				first_fb_vc = simple_strtoul(options, &options, 10) - 1;
			if (first_fb_vc < 0)
				first_fb_vc = 0;
			if (*options++ == '-')
				last_fb_vc = simple_strtoul(options, &options, 10) - 1;
			fbcon_is_default = 0; 
			continue;
		}

		if (!strncmp(options, "rotate:", 7)) {
			options += 7;
			if (*options)
				initial_rotation = simple_strtoul(options, &options, 0);
			if (initial_rotation > 3)
				initial_rotation = 0;
			continue;
		}

		if (!strncmp(options, "margin:", 7)) {
			options += 7;
			if (*options)
				margin_color = simple_strtoul(options, &options, 0);
			continue;
		}
#ifdef CONFIG_FRAMEBUFFER_CONSOLE_DEFERRED_TAKEOVER
		if (!strcmp(options, "nodefer")) {
			deferred_takeover = false;
			continue;
		}
#endif

		if (!strncmp(options, "logo-pos:", 9)) {
			options += 9;
			if (!strcmp(options, "center"))
				fb_center_logo = true;
			continue;
		}

		if (!strncmp(options, "logo-count:", 11)) {
			options += 11;
			if (*options)
				fb_logo_count = simple_strtol(options, &options, 0);
			continue;
		}
	}
	return 1;
}

__setup("fbcon=", fb_console_setup);
#endif

static int search_fb_in_map(int idx)
{
	int i, retval = 0;

	for (i = first_fb_vc; i <= last_fb_vc; i++) {
		if (con2fb_map[i] == idx)
			retval = 1;
	}
	return retval;
}

static int search_for_mapped_con(void)
{
	int i, retval = 0;

	for (i = first_fb_vc; i <= last_fb_vc; i++) {
		if (con2fb_map[i] != -1)
			retval = 1;
	}
	return retval;
}

static int do_fbcon_takeover(int show_logo)
{
	int err, i;

	if (!num_registered_fb)
		return -ENODEV;

	if (!show_logo)
		logo_shown = FBCON_LOGO_DONTSHOW;

	for (i = first_fb_vc; i <= last_fb_vc; i++)
		con2fb_map[i] = info_idx;

	err = do_take_over_console(&fb_con, first_fb_vc, last_fb_vc,
				fbcon_is_default);

	if (err) {
		for (i = first_fb_vc; i <= last_fb_vc; i++)
			con2fb_map[i] = -1;
		info_idx = -1;
	} else {
		fbcon_has_console_bind = 1;
	}

	return err;
}

#ifdef MODULE
static void fbcon_prepare_logo(struct vc_data *vc, struct fb_info *info,
			       int cols, int rows, int new_cols, int new_rows)
{
	logo_shown = FBCON_LOGO_DONTSHOW;
}
#else
static void fbcon_prepare_logo(struct vc_data *vc, struct fb_info *info,
			       int cols, int rows, int new_cols, int new_rows)
{
	/* Need to make room for the logo */
	struct fbcon_ops *ops = info->fbcon_par;
	int cnt, erase = vc->vc_video_erase_char, step;
	unsigned short *save = NULL, *r, *q;
	int logo_height;

	if (info->fbops->owner) {
		logo_shown = FBCON_LOGO_DONTSHOW;
		return;
	}

	/*
	 * remove underline attribute from erase character
	 * if black and white framebuffer.
	 */
	if (fb_get_color_depth(&info->var, &info->fix) == 1)
		erase &= ~0x400;
	logo_height = fb_prepare_logo(info, ops->rotate);

	logo_lines = DIV_ROUND_UP(logo_height, vc->vc_font.height);
	q = (unsigned short *) (vc->vc_origin +
				vc->vc_size_row * rows);
	step = logo_lines * cols;
	for (r = q - logo_lines * cols; r < q; r++)
		if (scr_readw(r) != vc->vc_video_erase_char)
			break;
	if (r != q && new_rows >= rows + logo_lines) {
		save = kmalloc(array3_size(logo_lines, new_cols, 2),
			       GFP_KERNEL);
		if (save) {
			int i = cols < new_cols ? cols : new_cols;
			scr_memsetw(save, erase, array3_size(logo_lines, new_cols, 2));
			r = q - step;
			for (cnt = 0; cnt < logo_lines; cnt++, r += i)
				scr_memcpyw(save + cnt * new_cols, r, 2 * i);
			r = q;
		}
	}
	if (r == q) {
		/* We can scroll screen down */
		r = q - step - cols;
		for (cnt = rows - logo_lines; cnt > 0; cnt--) {
			scr_memcpyw(r + step, r, vc->vc_size_row);
			r -= cols;
		}
		if (!save) {
			int lines;
			if (vc->state.y + logo_lines >= rows)
				lines = rows - vc->state.y - 1;
			else
				lines = logo_lines;
			vc->state.y += lines;
			vc->vc_pos += lines * vc->vc_size_row;
		}
	}
	scr_memsetw((unsigned short *) vc->vc_origin,
		    erase,
		    vc->vc_size_row * logo_lines);

	if (con_is_visible(vc) && vc->vc_mode == KD_TEXT) {
		fbcon_clear_margins(vc, 0);
		update_screen(vc);
	}

	if (save) {
		q = (unsigned short *) (vc->vc_origin +
					vc->vc_size_row *
					rows);
		scr_memcpyw(q, save, array3_size(logo_lines, new_cols, 2));
		vc->state.y += logo_lines;
		vc->vc_pos += logo_lines * vc->vc_size_row;
		kfree(save);
	}

	if (logo_shown == FBCON_LOGO_DONTSHOW)
		return;

	if (logo_lines > vc->vc_bottom) {
		logo_shown = FBCON_LOGO_CANSHOW;
		printk(KERN_INFO
		       "fbcon_init: disable boot-logo (boot-logo bigger than screen).\n");
	} else {
		logo_shown = FBCON_LOGO_DRAW;
		vc->vc_top = logo_lines;
	}
}
#endif /* MODULE */

#ifdef CONFIG_FB_TILEBLITTING
static void set_blitting_type(struct vc_data *vc, struct fb_info *info)
{
	struct fbcon_ops *ops = info->fbcon_par;

	ops->p = &fb_display[vc->vc_num];

	if ((info->flags & FBINFO_MISC_TILEBLITTING))
		fbcon_set_tileops(vc, info);
	else {
		fbcon_set_rotation(info);
		fbcon_set_bitops(ops);
	}
}

static int fbcon_invalid_charcount(struct fb_info *info, unsigned charcount)
{
	int err = 0;

	if (info->flags & FBINFO_MISC_TILEBLITTING &&
	    info->tileops->fb_get_tilemax(info) < charcount)
		err = 1;

	return err;
}
#else
static void set_blitting_type(struct vc_data *vc, struct fb_info *info)
{
	struct fbcon_ops *ops = info->fbcon_par;

	info->flags &= ~FBINFO_MISC_TILEBLITTING;
	ops->p = &fb_display[vc->vc_num];
	fbcon_set_rotation(info);
	fbcon_set_bitops(ops);
}

static int fbcon_invalid_charcount(struct fb_info *info, unsigned charcount)
{
	return 0;
}

#endif /* CONFIG_MISC_TILEBLITTING */


static int con2fb_acquire_newinfo(struct vc_data *vc, struct fb_info *info,
				  int unit, int oldidx)
{
	struct fbcon_ops *ops = NULL;
	int err = 0;

	if (!try_module_get(info->fbops->owner))
		err = -ENODEV;

	if (!err && info->fbops->fb_open &&
	    info->fbops->fb_open(info, 0))
		err = -ENODEV;

	if (!err) {
		ops = kzalloc(sizeof(struct fbcon_ops), GFP_KERNEL);
		if (!ops)
			err = -ENOMEM;
	}

	if (!err) {
		ops->cur_blink_jiffies = HZ / 5;
		ops->info = info;
		info->fbcon_par = ops;

		if (vc)
			set_blitting_type(vc, info);
	}

	if (err) {
		con2fb_map[unit] = oldidx;
		module_put(info->fbops->owner);
	}

	return err;
}

static int con2fb_release_oldinfo(struct vc_data *vc, struct fb_info *oldinfo,
				  struct fb_info *newinfo, int unit,
				  int oldidx, int found)
{
	struct fbcon_ops *ops = oldinfo->fbcon_par;
	int err = 0, ret;

	if (oldinfo->fbops->fb_release &&
	    oldinfo->fbops->fb_release(oldinfo, 0)) {
		con2fb_map[unit] = oldidx;
		if (!found && newinfo->fbops->fb_release)
			newinfo->fbops->fb_release(newinfo, 0);
		if (!found)
			module_put(newinfo->fbops->owner);
		err = -ENODEV;
	}

	if (!err) {
		fbcon_del_cursor_timer(oldinfo);
		kfree(ops->cursor_state.mask);
		kfree(ops->cursor_data);
		kfree(ops->cursor_src);
		kfree(ops->fontbuffer);
		kfree(oldinfo->fbcon_par);
		oldinfo->fbcon_par = NULL;
		module_put(oldinfo->fbops->owner);
		/*
		  If oldinfo and newinfo are driving the same hardware,
		  the fb_release() method of oldinfo may attempt to
		  restore the hardware state.  This will leave the
		  newinfo in an undefined state. Thus, a call to
		  fb_set_par() may be needed for the newinfo.
		*/
		if (newinfo && newinfo->fbops->fb_set_par) {
			ret = newinfo->fbops->fb_set_par(newinfo);

			if (ret)
				printk(KERN_ERR "con2fb_release_oldinfo: "
					"detected unhandled fb_set_par error, "
					"error code %d\n", ret);
		}
	}

	return err;
}

static void con2fb_init_display(struct vc_data *vc, struct fb_info *info,
				int unit, int show_logo)
{
	struct fbcon_ops *ops = info->fbcon_par;
	int ret;

	ops->currcon = fg_console;

	if (info->fbops->fb_set_par && !(ops->flags & FBCON_FLAGS_INIT)) {
		ret = info->fbops->fb_set_par(info);

		if (ret)
			printk(KERN_ERR "con2fb_init_display: detected "
				"unhandled fb_set_par error, "
				"error code %d\n", ret);
	}

	ops->flags |= FBCON_FLAGS_INIT;
	ops->graphics = 0;
	fbcon_set_disp(info, &info->var, unit);

	if (show_logo) {
		struct vc_data *fg_vc = vc_cons[fg_console].d;
		struct fb_info *fg_info =
			registered_fb[con2fb_map[fg_console]];

		fbcon_prepare_logo(fg_vc, fg_info, fg_vc->vc_cols,
				   fg_vc->vc_rows, fg_vc->vc_cols,
				   fg_vc->vc_rows);
	}

	update_screen(vc_cons[fg_console].d);
}

/**
 *	set_con2fb_map - map console to frame buffer device
 *	@unit: virtual console number to map
 *	@newidx: frame buffer index to map virtual console to
 *      @user: user request
 *
 *	Maps a virtual console @unit to a frame buffer device
 *	@newidx.
 *
 *	This should be called with the console lock held.
 */
static int set_con2fb_map(int unit, int newidx, int user)
{
	struct vc_data *vc = vc_cons[unit].d;
	int oldidx = con2fb_map[unit];
	struct fb_info *info = registered_fb[newidx];
	struct fb_info *oldinfo = NULL;
	int found, err = 0;

	WARN_CONSOLE_UNLOCKED();

	if (oldidx == newidx)
		return 0;

	if (!info)
		return -EINVAL;

	if (!search_for_mapped_con() || !con_is_bound(&fb_con)) {
		info_idx = newidx;
		return do_fbcon_takeover(0);
	}

	if (oldidx != -1)
		oldinfo = registered_fb[oldidx];

	found = search_fb_in_map(newidx);

	con2fb_map[unit] = newidx;
	if (!err && !found)
		err = con2fb_acquire_newinfo(vc, info, unit, oldidx);

	/*
	 * If old fb is not mapped to any of the consoles,
	 * fbcon should release it.
	 */
	if (!err && oldinfo && !search_fb_in_map(oldidx))
		err = con2fb_release_oldinfo(vc, oldinfo, info, unit, oldidx,
					     found);

	if (!err) {
		int show_logo = (fg_console == 0 && !user &&
				 logo_shown != FBCON_LOGO_DONTSHOW);

		if (!found)
			fbcon_add_cursor_timer(info);
		con2fb_map_boot[unit] = newidx;
		con2fb_init_display(vc, info, unit, show_logo);
	}

	if (!search_fb_in_map(info_idx))
		info_idx = newidx;

	return err;
}

/*
 *  Low Level Operations
 */
/* NOTE: fbcon cannot be __init: it may be called from do_take_over_console later */
static int var_to_display(struct fbcon_display *disp,
			  struct fb_var_screeninfo *var,
			  struct fb_info *info)
{
	disp->xres_virtual = var->xres_virtual;
	disp->yres_virtual = var->yres_virtual;
	disp->bits_per_pixel = var->bits_per_pixel;
	disp->grayscale = var->grayscale;
	disp->nonstd = var->nonstd;
	disp->accel_flags = var->accel_flags;
	disp->height = var->height;
	disp->width = var->width;
	disp->red = var->red;
	disp->green = var->green;
	disp->blue = var->blue;
	disp->transp = var->transp;
	disp->rotate = var->rotate;
	disp->mode = fb_match_mode(var, &info->modelist);
	if (disp->mode == NULL)
		/* This should not happen */
		return -EINVAL;
	return 0;
}

static void display_to_var(struct fb_var_screeninfo *var,
			   struct fbcon_display *disp)
{
	fb_videomode_to_var(var, disp->mode);
	var->xres_virtual = disp->xres_virtual;
	var->yres_virtual = disp->yres_virtual;
	var->bits_per_pixel = disp->bits_per_pixel;
	var->grayscale = disp->grayscale;
	var->nonstd = disp->nonstd;
	var->accel_flags = disp->accel_flags;
	var->height = disp->height;
	var->width = disp->width;
	var->red = disp->red;
	var->green = disp->green;
	var->blue = disp->blue;
	var->transp = disp->transp;
	var->rotate = disp->rotate;
}

static const char *fbcon_startup(void)
{
	const char *display_desc = "frame buffer device";
	struct fbcon_display *p = &fb_display[fg_console];
	struct vc_data *vc = vc_cons[fg_console].d;
	const struct font_desc *font = NULL;
	struct module *owner;
	struct fb_info *info = NULL;
	struct fbcon_ops *ops;
	int rows, cols;

	/*
	 *  If num_registered_fb is zero, this is a call for the dummy part.
	 *  The frame buffer devices weren't initialized yet.
	 */
	if (!num_registered_fb || info_idx == -1)
		return display_desc;
	/*
	 * Instead of blindly using registered_fb[0], we use info_idx, set by
	 * fb_console_init();
	 */
	info = registered_fb[info_idx];
	if (!info)
		return NULL;
	
	owner = info->fbops->owner;
	if (!try_module_get(owner))
		return NULL;
	if (info->fbops->fb_open && info->fbops->fb_open(info, 0)) {
		module_put(owner);
		return NULL;
	}

	ops = kzalloc(sizeof(struct fbcon_ops), GFP_KERNEL);
	if (!ops) {
		module_put(owner);
		return NULL;
	}

	ops->currcon = -1;
	ops->graphics = 1;
	ops->cur_rotate = -1;
	ops->cur_blink_jiffies = HZ / 5;
	ops->info = info;
	info->fbcon_par = ops;

	p->con_rotate = initial_rotation;
	if (p->con_rotate == -1)
		p->con_rotate = info->fbcon_rotate_hint;
	if (p->con_rotate == -1)
		p->con_rotate = FB_ROTATE_UR;

	set_blitting_type(vc, info);

	/* Setup default font */
	if (!p->fontdata && !vc->vc_font.data) {
		if (!fontname[0] || !(font = find_font(fontname)))
			font = get_default_font(info->var.xres,
						info->var.yres,
						info->pixmap.blit_x,
						info->pixmap.blit_y);
		vc->vc_font.width = font->width;
		vc->vc_font.height = font->height;
		vc->vc_font.data = (void *)(p->fontdata = font->data);
		vc->vc_font.charcount = font->charcount;
	} else {
		p->fontdata = vc->vc_font.data;
	}

	cols = FBCON_SWAP(ops->rotate, info->var.xres, info->var.yres);
	rows = FBCON_SWAP(ops->rotate, info->var.yres, info->var.xres);
	cols /= vc->vc_font.width;
	rows /= vc->vc_font.height;
	vc_resize(vc, cols, rows);

	pr_debug("mode:   %s\n", info->fix.id);
	pr_debug("visual: %d\n", info->fix.visual);
	pr_debug("res:    %dx%d-%d\n", info->var.xres,
		 info->var.yres,
		 info->var.bits_per_pixel);

	fbcon_add_cursor_timer(info);
	return display_desc;
}

static void fbcon_init(struct vc_data *vc, int init)
{
	struct fb_info *info;
	struct fbcon_ops *ops;
	struct vc_data **default_mode = vc->vc_display_fg;
	struct vc_data *svc = *default_mode;
	struct fbcon_display *t, *p = &fb_display[vc->vc_num];
	int logo = 1, new_rows, new_cols, rows, cols;
	int ret;

	if (WARN_ON(info_idx == -1))
	    return;

	if (con2fb_map[vc->vc_num] == -1)
		con2fb_map[vc->vc_num] = info_idx;

	info = registered_fb[con2fb_map[vc->vc_num]];

	if (logo_shown < 0 && console_loglevel <= CONSOLE_LOGLEVEL_QUIET)
		logo_shown = FBCON_LOGO_DONTSHOW;

	if (vc != svc || logo_shown == FBCON_LOGO_DONTSHOW ||
	    (info->fix.type == FB_TYPE_TEXT))
		logo = 0;

	if (var_to_display(p, &info->var, info))
		return;

	if (!info->fbcon_par)
		con2fb_acquire_newinfo(vc, info, vc->vc_num, -1);

	/* If we are not the first console on this
	   fb, copy the font from that console */
	t = &fb_display[fg_console];
	if (!p->fontdata) {
		if (t->fontdata) {
			struct vc_data *fvc = vc_cons[fg_console].d;

			vc->vc_font.data = (void *)(p->fontdata =
						    fvc->vc_font.data);
			vc->vc_font.width = fvc->vc_font.width;
			vc->vc_font.height = fvc->vc_font.height;
			vc->vc_font.charcount = fvc->vc_font.charcount;
			p->userfont = t->userfont;

			if (p->userfont)
				REFCOUNT(p->fontdata)++;
		} else {
			const struct font_desc *font = NULL;

			if (!fontname[0] || !(font = find_font(fontname)))
				font = get_default_font(info->var.xres,
							info->var.yres,
							info->pixmap.blit_x,
							info->pixmap.blit_y);
			vc->vc_font.width = font->width;
			vc->vc_font.height = font->height;
			vc->vc_font.data = (void *)(p->fontdata = font->data);
			vc->vc_font.charcount = font->charcount;
		}
	}

	vc->vc_can_do_color = (fb_get_color_depth(&info->var, &info->fix)!=1);
	vc->vc_complement_mask = vc->vc_can_do_color ? 0x7700 : 0x0800;
	if (vc->vc_font.charcount == 256) {
		vc->vc_hi_font_mask = 0;
	} else {
		vc->vc_hi_font_mask = 0x100;
		if (vc->vc_can_do_color)
			vc->vc_complement_mask <<= 1;
	}

	if (!*svc->vc_uni_pagedir_loc)
		con_set_default_unimap(svc);
	if (!*vc->vc_uni_pagedir_loc)
		con_copy_unimap(vc, svc);

	ops = info->fbcon_par;
	ops->cur_blink_jiffies = msecs_to_jiffies(vc->vc_cur_blink_ms);

	p->con_rotate = initial_rotation;
	if (p->con_rotate == -1)
		p->con_rotate = info->fbcon_rotate_hint;
	if (p->con_rotate == -1)
		p->con_rotate = FB_ROTATE_UR;

	set_blitting_type(vc, info);

	cols = vc->vc_cols;
	rows = vc->vc_rows;
	new_cols = FBCON_SWAP(ops->rotate, info->var.xres, info->var.yres);
	new_rows = FBCON_SWAP(ops->rotate, info->var.yres, info->var.xres);
	new_cols /= vc->vc_font.width;
	new_rows /= vc->vc_font.height;

	/*
	 * We must always set the mode. The mode of the previous console
	 * driver could be in the same resolution but we are using different
	 * hardware so we have to initialize the hardware.
	 *
	 * We need to do it in fbcon_init() to prevent screen corruption.
	 */
	if (con_is_visible(vc) && vc->vc_mode == KD_TEXT) {
		if (info->fbops->fb_set_par &&
		    !(ops->flags & FBCON_FLAGS_INIT)) {
			ret = info->fbops->fb_set_par(info);

			if (ret)
				printk(KERN_ERR "fbcon_init: detected "
					"unhandled fb_set_par error, "
					"error code %d\n", ret);
		}

		ops->flags |= FBCON_FLAGS_INIT;
	}

	ops->graphics = 0;

	/*
	 * No more hw acceleration for fbcon.
	 *
	 * FIXME: Garbage collect all the now dead code after sufficient time
	 * has passed.
	 */
	p->scrollmode = SCROLL_REDRAW;

	/*
	 *  ++guenther: console.c:vc_allocate() relies on initializing
	 *  vc_{cols,rows}, but we must not set those if we are only
	 *  resizing the console.
	 */
	if (init) {
		vc->vc_cols = new_cols;
		vc->vc_rows = new_rows;
	} else
		vc_resize(vc, new_cols, new_rows);

	if (logo)
		fbcon_prepare_logo(vc, info, cols, rows, new_cols, new_rows);

	if (ops->rotate_font && ops->rotate_font(info, vc)) {
		ops->rotate = FB_ROTATE_UR;
		set_blitting_type(vc, info);
	}

	ops->p = &fb_display[fg_console];
}

static void fbcon_free_font(struct fbcon_display *p, bool freefont)
{
	if (freefont && p->userfont && p->fontdata && (--REFCOUNT(p->fontdata) == 0))
		kfree(p->fontdata - FONT_EXTRA_WORDS * sizeof(int));
	p->fontdata = NULL;
	p->userfont = 0;
}

static void set_vc_hi_font(struct vc_data *vc, bool set);

static void fbcon_deinit(struct vc_data *vc)
{
	struct fbcon_display *p = &fb_display[vc->vc_num];
	struct fb_info *info;
	struct fbcon_ops *ops;
	int idx;
	bool free_font = true;

	idx = con2fb_map[vc->vc_num];

	if (idx == -1)
		goto finished;

	info = registered_fb[idx];

	if (!info)
		goto finished;

	if (info->flags & FBINFO_MISC_FIRMWARE)
		free_font = false;
	ops = info->fbcon_par;

	if (!ops)
		goto finished;

	if (con_is_visible(vc))
		fbcon_del_cursor_timer(info);

	ops->flags &= ~FBCON_FLAGS_INIT;
finished:

	fbcon_free_font(p, free_font);
	if (free_font)
		vc->vc_font.data = NULL;

	if (vc->vc_hi_font_mask && vc->vc_screenbuf)
		set_vc_hi_font(vc, false);

	if (!con_is_bound(&fb_con))
		fbcon_exit();

	if (vc->vc_num == logo_shown)
		logo_shown = FBCON_LOGO_CANSHOW;

	return;
}

/* ====================================================================== */

/*  fbcon_XXX routines - interface used by the world
 *
 *  This system is now divided into two levels because of complications
 *  caused by hardware scrolling. Top level functions:
 *
 *	fbcon_bmove(), fbcon_clear(), fbcon_putc(), fbcon_clear_margins()
 *
 *  handles y values in range [0, scr_height-1] that correspond to real
 *  screen positions. y_wrap shift means that first line of bitmap may be
 *  anywhere on this display. These functions convert lineoffsets to
 *  bitmap offsets and deal with the wrap-around case by splitting blits.
 *
 *	fbcon_bmove_physical_8()    -- These functions fast implementations
 *	fbcon_clear_physical_8()    -- of original fbcon_XXX fns.
 *	fbcon_putc_physical_8()	    -- (font width != 8) may be added later
 *
 *  WARNING:
 *
 *  At the moment fbcon_putc() cannot blit across vertical wrap boundary
 *  Implies should only really hardware scroll in rows. Only reason for
 *  restriction is simplicity & efficiency at the moment.
 */

static void fbcon_clear(struct vc_data *vc, int sy, int sx, int height,
			int width)
{
	struct fb_info *info = registered_fb[con2fb_map[vc->vc_num]];
	struct fbcon_ops *ops = info->fbcon_par;

	struct fbcon_display *p = &fb_display[vc->vc_num];
	u_int y_break;

	if (fbcon_is_inactive(vc, info))
		return;

	if (!height || !width)
		return;

	if (sy < vc->vc_top && vc->vc_top == logo_lines) {
		vc->vc_top = 0;
		/*
		 * If the font dimensions are not an integral of the display
		 * dimensions then the ops->clear below won't end up clearing
		 * the margins.  Call clear_margins here in case the logo
		 * bitmap stretched into the margin area.
		 */
		fbcon_clear_margins(vc, 0);
	}

	/* Split blits that cross physical y_wrap boundary */

	y_break = p->vrows - p->yscroll;
	if (sy < y_break && sy + height - 1 >= y_break) {
		u_int b = y_break - sy;
		ops->clear(vc, info, real_y(p, sy), sx, b, width);
		ops->clear(vc, info, real_y(p, sy + b), sx, height - b,
				 width);
	} else
		ops->clear(vc, info, real_y(p, sy), sx, height, width);
}

static void fbcon_putcs(struct vc_data *vc, const unsigned short *s,
			int count, int ypos, int xpos)
{
	struct fb_info *info = registered_fb[con2fb_map[vc->vc_num]];
	struct fbcon_display *p = &fb_display[vc->vc_num];
	struct fbcon_ops *ops = info->fbcon_par;

	if (!fbcon_is_inactive(vc, info))
		ops->putcs(vc, info, s, count, real_y(p, ypos), xpos,
			   get_color(vc, info, scr_readw(s), 1),
			   get_color(vc, info, scr_readw(s), 0));
}

static void fbcon_putc(struct vc_data *vc, int c, int ypos, int xpos)
{
	unsigned short chr;

	scr_writew(c, &chr);
	fbcon_putcs(vc, &chr, 1, ypos, xpos);
}

static void fbcon_clear_margins(struct vc_data *vc, int bottom_only)
{
	struct fb_info *info = registered_fb[con2fb_map[vc->vc_num]];
	struct fbcon_ops *ops = info->fbcon_par;

	if (!fbcon_is_inactive(vc, info))
		ops->clear_margins(vc, info, margin_color, bottom_only);
}

static void fbcon_cursor(struct vc_data *vc, int mode)
{
	struct fb_info *info = registered_fb[con2fb_map[vc->vc_num]];
	struct fbcon_ops *ops = info->fbcon_par;
 	int c = scr_readw((u16 *) vc->vc_pos);

	ops->cur_blink_jiffies = msecs_to_jiffies(vc->vc_cur_blink_ms);

	if (fbcon_is_inactive(vc, info) || vc->vc_deccm != 1)
		return;

	if (vc->vc_cursor_type & CUR_SW)
		fbcon_del_cursor_timer(info);
	else
		fbcon_add_cursor_timer(info);

	ops->cursor_flash = (mode == CM_ERASE) ? 0 : 1;

<<<<<<< HEAD
=======
	if (!ops->cursor)
		return;

>>>>>>> c1084c27
	ops->cursor(vc, info, mode, get_color(vc, info, c, 1),
		    get_color(vc, info, c, 0));
}

static int scrollback_phys_max = 0;
static int scrollback_max = 0;
static int scrollback_current = 0;

static void fbcon_set_disp(struct fb_info *info, struct fb_var_screeninfo *var,
			   int unit)
{
	struct fbcon_display *p, *t;
	struct vc_data **default_mode, *vc;
	struct vc_data *svc;
	struct fbcon_ops *ops = info->fbcon_par;
	int rows, cols;

	p = &fb_display[unit];

	if (var_to_display(p, var, info))
		return;

	vc = vc_cons[unit].d;

	if (!vc)
		return;

	default_mode = vc->vc_display_fg;
	svc = *default_mode;
	t = &fb_display[svc->vc_num];

	if (!vc->vc_font.data) {
		vc->vc_font.data = (void *)(p->fontdata = t->fontdata);
		vc->vc_font.width = (*default_mode)->vc_font.width;
		vc->vc_font.height = (*default_mode)->vc_font.height;
		vc->vc_font.charcount = (*default_mode)->vc_font.charcount;
		p->userfont = t->userfont;
		if (p->userfont)
			REFCOUNT(p->fontdata)++;
	}

	var->activate = FB_ACTIVATE_NOW;
	info->var.activate = var->activate;
	var->yoffset = info->var.yoffset;
	var->xoffset = info->var.xoffset;
	fb_set_var(info, var);
	ops->var = info->var;
	vc->vc_can_do_color = (fb_get_color_depth(&info->var, &info->fix)!=1);
	vc->vc_complement_mask = vc->vc_can_do_color ? 0x7700 : 0x0800;
	if (vc->vc_font.charcount == 256) {
		vc->vc_hi_font_mask = 0;
	} else {
		vc->vc_hi_font_mask = 0x100;
		if (vc->vc_can_do_color)
			vc->vc_complement_mask <<= 1;
	}

	if (!*svc->vc_uni_pagedir_loc)
		con_set_default_unimap(svc);
	if (!*vc->vc_uni_pagedir_loc)
		con_copy_unimap(vc, svc);

	cols = FBCON_SWAP(ops->rotate, info->var.xres, info->var.yres);
	rows = FBCON_SWAP(ops->rotate, info->var.yres, info->var.xres);
	cols /= vc->vc_font.width;
	rows /= vc->vc_font.height;
	vc_resize(vc, cols, rows);

	if (con_is_visible(vc)) {
		update_screen(vc);
	}
}

static __inline__ void ywrap_up(struct vc_data *vc, int count)
{
	struct fb_info *info = registered_fb[con2fb_map[vc->vc_num]];
	struct fbcon_ops *ops = info->fbcon_par;
	struct fbcon_display *p = &fb_display[vc->vc_num];
	
	p->yscroll += count;
	if (p->yscroll >= p->vrows)	/* Deal with wrap */
		p->yscroll -= p->vrows;
	ops->var.xoffset = 0;
	ops->var.yoffset = p->yscroll * vc->vc_font.height;
	ops->var.vmode |= FB_VMODE_YWRAP;
	ops->update_start(info);
	scrollback_max += count;
	if (scrollback_max > scrollback_phys_max)
		scrollback_max = scrollback_phys_max;
	scrollback_current = 0;
}

static __inline__ void ywrap_down(struct vc_data *vc, int count)
{
	struct fb_info *info = registered_fb[con2fb_map[vc->vc_num]];
	struct fbcon_ops *ops = info->fbcon_par;
	struct fbcon_display *p = &fb_display[vc->vc_num];
	
	p->yscroll -= count;
	if (p->yscroll < 0)	/* Deal with wrap */
		p->yscroll += p->vrows;
	ops->var.xoffset = 0;
	ops->var.yoffset = p->yscroll * vc->vc_font.height;
	ops->var.vmode |= FB_VMODE_YWRAP;
	ops->update_start(info);
	scrollback_max -= count;
	if (scrollback_max < 0)
		scrollback_max = 0;
	scrollback_current = 0;
}

static __inline__ void ypan_up(struct vc_data *vc, int count)
{
	struct fb_info *info = registered_fb[con2fb_map[vc->vc_num]];
	struct fbcon_display *p = &fb_display[vc->vc_num];
	struct fbcon_ops *ops = info->fbcon_par;

	p->yscroll += count;
	if (p->yscroll > p->vrows - vc->vc_rows) {
		ops->bmove(vc, info, p->vrows - vc->vc_rows,
			    0, 0, 0, vc->vc_rows, vc->vc_cols);
		p->yscroll -= p->vrows - vc->vc_rows;
	}

	ops->var.xoffset = 0;
	ops->var.yoffset = p->yscroll * vc->vc_font.height;
	ops->var.vmode &= ~FB_VMODE_YWRAP;
	ops->update_start(info);
	fbcon_clear_margins(vc, 1);
	scrollback_max += count;
	if (scrollback_max > scrollback_phys_max)
		scrollback_max = scrollback_phys_max;
	scrollback_current = 0;
}

static __inline__ void ypan_up_redraw(struct vc_data *vc, int t, int count)
{
	struct fb_info *info = registered_fb[con2fb_map[vc->vc_num]];
	struct fbcon_ops *ops = info->fbcon_par;
	struct fbcon_display *p = &fb_display[vc->vc_num];

	p->yscroll += count;

	if (p->yscroll > p->vrows - vc->vc_rows) {
		p->yscroll -= p->vrows - vc->vc_rows;
		fbcon_redraw_move(vc, p, t + count, vc->vc_rows - count, t);
	}

	ops->var.xoffset = 0;
	ops->var.yoffset = p->yscroll * vc->vc_font.height;
	ops->var.vmode &= ~FB_VMODE_YWRAP;
	ops->update_start(info);
	fbcon_clear_margins(vc, 1);
	scrollback_max += count;
	if (scrollback_max > scrollback_phys_max)
		scrollback_max = scrollback_phys_max;
	scrollback_current = 0;
}

static __inline__ void ypan_down(struct vc_data *vc, int count)
{
	struct fb_info *info = registered_fb[con2fb_map[vc->vc_num]];
	struct fbcon_display *p = &fb_display[vc->vc_num];
	struct fbcon_ops *ops = info->fbcon_par;
	
	p->yscroll -= count;
	if (p->yscroll < 0) {
		ops->bmove(vc, info, 0, 0, p->vrows - vc->vc_rows,
			    0, vc->vc_rows, vc->vc_cols);
		p->yscroll += p->vrows - vc->vc_rows;
	}

	ops->var.xoffset = 0;
	ops->var.yoffset = p->yscroll * vc->vc_font.height;
	ops->var.vmode &= ~FB_VMODE_YWRAP;
	ops->update_start(info);
	fbcon_clear_margins(vc, 1);
	scrollback_max -= count;
	if (scrollback_max < 0)
		scrollback_max = 0;
	scrollback_current = 0;
}

static __inline__ void ypan_down_redraw(struct vc_data *vc, int t, int count)
{
	struct fb_info *info = registered_fb[con2fb_map[vc->vc_num]];
	struct fbcon_ops *ops = info->fbcon_par;
	struct fbcon_display *p = &fb_display[vc->vc_num];

	p->yscroll -= count;

	if (p->yscroll < 0) {
		p->yscroll += p->vrows - vc->vc_rows;
		fbcon_redraw_move(vc, p, t, vc->vc_rows - count, t + count);
	}

	ops->var.xoffset = 0;
	ops->var.yoffset = p->yscroll * vc->vc_font.height;
	ops->var.vmode &= ~FB_VMODE_YWRAP;
	ops->update_start(info);
	fbcon_clear_margins(vc, 1);
	scrollback_max -= count;
	if (scrollback_max < 0)
		scrollback_max = 0;
	scrollback_current = 0;
}

static void fbcon_redraw_move(struct vc_data *vc, struct fbcon_display *p,
			      int line, int count, int dy)
{
	unsigned short *s = (unsigned short *)
		(vc->vc_origin + vc->vc_size_row * line);

	while (count--) {
		unsigned short *start = s;
		unsigned short *le = advance_row(s, 1);
		unsigned short c;
		int x = 0;
		unsigned short attr = 1;

		do {
			c = scr_readw(s);
			if (attr != (c & 0xff00)) {
				attr = c & 0xff00;
				if (s > start) {
					fbcon_putcs(vc, start, s - start,
						    dy, x);
					x += s - start;
					start = s;
				}
			}
			console_conditional_schedule();
			s++;
		} while (s < le);
		if (s > start)
			fbcon_putcs(vc, start, s - start, dy, x);
		console_conditional_schedule();
		dy++;
	}
}

static void fbcon_redraw_blit(struct vc_data *vc, struct fb_info *info,
			struct fbcon_display *p, int line, int count, int ycount)
{
	int offset = ycount * vc->vc_cols;
	unsigned short *d = (unsigned short *)
	    (vc->vc_origin + vc->vc_size_row * line);
	unsigned short *s = d + offset;
	struct fbcon_ops *ops = info->fbcon_par;

	while (count--) {
		unsigned short *start = s;
		unsigned short *le = advance_row(s, 1);
		unsigned short c;
		int x = 0;

		do {
			c = scr_readw(s);

			if (c == scr_readw(d)) {
				if (s > start) {
					ops->bmove(vc, info, line + ycount, x,
						   line, x, 1, s-start);
					x += s - start + 1;
					start = s + 1;
				} else {
					x++;
					start++;
				}
			}

			scr_writew(c, d);
			console_conditional_schedule();
			s++;
			d++;
		} while (s < le);
		if (s > start)
			ops->bmove(vc, info, line + ycount, x, line, x, 1,
				   s-start);
		console_conditional_schedule();
		if (ycount > 0)
			line++;
		else {
			line--;
			/* NOTE: We subtract two lines from these pointers */
			s -= vc->vc_size_row;
			d -= vc->vc_size_row;
		}
	}
}

static void fbcon_redraw(struct vc_data *vc, struct fbcon_display *p,
			 int line, int count, int offset)
{
	unsigned short *d = (unsigned short *)
	    (vc->vc_origin + vc->vc_size_row * line);
	unsigned short *s = d + offset;

	while (count--) {
		unsigned short *start = s;
		unsigned short *le = advance_row(s, 1);
		unsigned short c;
		int x = 0;
		unsigned short attr = 1;

		do {
			c = scr_readw(s);
			if (attr != (c & 0xff00)) {
				attr = c & 0xff00;
				if (s > start) {
					fbcon_putcs(vc, start, s - start,
						    line, x);
					x += s - start;
					start = s;
				}
			}
			if (c == scr_readw(d)) {
				if (s > start) {
					fbcon_putcs(vc, start, s - start,
						     line, x);
					x += s - start + 1;
					start = s + 1;
				} else {
					x++;
					start++;
				}
			}
			scr_writew(c, d);
			console_conditional_schedule();
			s++;
			d++;
		} while (s < le);
		if (s > start)
			fbcon_putcs(vc, start, s - start, line, x);
		console_conditional_schedule();
		if (offset > 0)
			line++;
		else {
			line--;
			/* NOTE: We subtract two lines from these pointers */
			s -= vc->vc_size_row;
			d -= vc->vc_size_row;
		}
	}
}

static bool fbcon_scroll(struct vc_data *vc, unsigned int t, unsigned int b,
		enum con_scroll dir, unsigned int count)
{
	struct fb_info *info = registered_fb[con2fb_map[vc->vc_num]];
	struct fbcon_display *p = &fb_display[vc->vc_num];
	int scroll_partial = info->flags & FBINFO_PARTIAL_PAN_OK;

	if (fbcon_is_inactive(vc, info))
		return true;

	fbcon_cursor(vc, CM_ERASE);

	/*
	 * ++Geert: Only use ywrap/ypan if the console is in text mode
	 * ++Andrew: Only use ypan on hardware text mode when scrolling the
	 *           whole screen (prevents flicker).
	 */

	switch (dir) {
	case SM_UP:
		if (count > vc->vc_rows)	/* Maximum realistic size */
			count = vc->vc_rows;
		if (logo_shown >= 0)
			goto redraw_up;
		switch (p->scrollmode) {
		case SCROLL_MOVE:
			fbcon_redraw_blit(vc, info, p, t, b - t - count,
				     count);
			fbcon_clear(vc, b - count, 0, count, vc->vc_cols);
			scr_memsetw((unsigned short *) (vc->vc_origin +
							vc->vc_size_row *
							(b - count)),
				    vc->vc_video_erase_char,
				    vc->vc_size_row * count);
			return true;

		case SCROLL_WRAP_MOVE:
			if (b - t - count > 3 * vc->vc_rows >> 2) {
				if (t > 0)
					fbcon_bmove(vc, 0, 0, count, 0, t,
						    vc->vc_cols);
				ywrap_up(vc, count);
				if (vc->vc_rows - b > 0)
					fbcon_bmove(vc, b - count, 0, b, 0,
						    vc->vc_rows - b,
						    vc->vc_cols);
			} else if (info->flags & FBINFO_READS_FAST)
				fbcon_bmove(vc, t + count, 0, t, 0,
					    b - t - count, vc->vc_cols);
			else
				goto redraw_up;
			fbcon_clear(vc, b - count, 0, count, vc->vc_cols);
			break;

		case SCROLL_PAN_REDRAW:
			if ((p->yscroll + count <=
			     2 * (p->vrows - vc->vc_rows))
			    && ((!scroll_partial && (b - t == vc->vc_rows))
				|| (scroll_partial
				    && (b - t - count >
					3 * vc->vc_rows >> 2)))) {
				if (t > 0)
					fbcon_redraw_move(vc, p, 0, t, count);
				ypan_up_redraw(vc, t, count);
				if (vc->vc_rows - b > 0)
					fbcon_redraw_move(vc, p, b,
							  vc->vc_rows - b, b);
			} else
				fbcon_redraw_move(vc, p, t + count, b - t - count, t);
			fbcon_clear(vc, b - count, 0, count, vc->vc_cols);
			break;

		case SCROLL_PAN_MOVE:
			if ((p->yscroll + count <=
			     2 * (p->vrows - vc->vc_rows))
			    && ((!scroll_partial && (b - t == vc->vc_rows))
				|| (scroll_partial
				    && (b - t - count >
					3 * vc->vc_rows >> 2)))) {
				if (t > 0)
					fbcon_bmove(vc, 0, 0, count, 0, t,
						    vc->vc_cols);
				ypan_up(vc, count);
				if (vc->vc_rows - b > 0)
					fbcon_bmove(vc, b - count, 0, b, 0,
						    vc->vc_rows - b,
						    vc->vc_cols);
			} else if (info->flags & FBINFO_READS_FAST)
				fbcon_bmove(vc, t + count, 0, t, 0,
					    b - t - count, vc->vc_cols);
			else
				goto redraw_up;
			fbcon_clear(vc, b - count, 0, count, vc->vc_cols);
			break;

		case SCROLL_REDRAW:
		      redraw_up:
			fbcon_redraw(vc, p, t, b - t - count,
				     count * vc->vc_cols);
			fbcon_clear(vc, b - count, 0, count, vc->vc_cols);
			scr_memsetw((unsigned short *) (vc->vc_origin +
							vc->vc_size_row *
							(b - count)),
				    vc->vc_video_erase_char,
				    vc->vc_size_row * count);
			return true;
		}
		break;

	case SM_DOWN:
		if (count > vc->vc_rows)	/* Maximum realistic size */
			count = vc->vc_rows;
		if (logo_shown >= 0)
			goto redraw_down;
		switch (p->scrollmode) {
		case SCROLL_MOVE:
			fbcon_redraw_blit(vc, info, p, b - 1, b - t - count,
				     -count);
			fbcon_clear(vc, t, 0, count, vc->vc_cols);
			scr_memsetw((unsigned short *) (vc->vc_origin +
							vc->vc_size_row *
							t),
				    vc->vc_video_erase_char,
				    vc->vc_size_row * count);
			return true;

		case SCROLL_WRAP_MOVE:
			if (b - t - count > 3 * vc->vc_rows >> 2) {
				if (vc->vc_rows - b > 0)
					fbcon_bmove(vc, b, 0, b - count, 0,
						    vc->vc_rows - b,
						    vc->vc_cols);
				ywrap_down(vc, count);
				if (t > 0)
					fbcon_bmove(vc, count, 0, 0, 0, t,
						    vc->vc_cols);
			} else if (info->flags & FBINFO_READS_FAST)
				fbcon_bmove(vc, t, 0, t + count, 0,
					    b - t - count, vc->vc_cols);
			else
				goto redraw_down;
			fbcon_clear(vc, t, 0, count, vc->vc_cols);
			break;

		case SCROLL_PAN_MOVE:
			if ((count - p->yscroll <= p->vrows - vc->vc_rows)
			    && ((!scroll_partial && (b - t == vc->vc_rows))
				|| (scroll_partial
				    && (b - t - count >
					3 * vc->vc_rows >> 2)))) {
				if (vc->vc_rows - b > 0)
					fbcon_bmove(vc, b, 0, b - count, 0,
						    vc->vc_rows - b,
						    vc->vc_cols);
				ypan_down(vc, count);
				if (t > 0)
					fbcon_bmove(vc, count, 0, 0, 0, t,
						    vc->vc_cols);
			} else if (info->flags & FBINFO_READS_FAST)
				fbcon_bmove(vc, t, 0, t + count, 0,
					    b - t - count, vc->vc_cols);
			else
				goto redraw_down;
			fbcon_clear(vc, t, 0, count, vc->vc_cols);
			break;

		case SCROLL_PAN_REDRAW:
			if ((count - p->yscroll <= p->vrows - vc->vc_rows)
			    && ((!scroll_partial && (b - t == vc->vc_rows))
				|| (scroll_partial
				    && (b - t - count >
					3 * vc->vc_rows >> 2)))) {
				if (vc->vc_rows - b > 0)
					fbcon_redraw_move(vc, p, b, vc->vc_rows - b,
							  b - count);
				ypan_down_redraw(vc, t, count);
				if (t > 0)
					fbcon_redraw_move(vc, p, count, t, 0);
			} else
				fbcon_redraw_move(vc, p, t, b - t - count, t + count);
			fbcon_clear(vc, t, 0, count, vc->vc_cols);
			break;

		case SCROLL_REDRAW:
		      redraw_down:
			fbcon_redraw(vc, p, b - 1, b - t - count,
				     -count * vc->vc_cols);
			fbcon_clear(vc, t, 0, count, vc->vc_cols);
			scr_memsetw((unsigned short *) (vc->vc_origin +
							vc->vc_size_row *
							t),
				    vc->vc_video_erase_char,
				    vc->vc_size_row * count);
			return true;
		}
	}
	return false;
}


static void fbcon_bmove(struct vc_data *vc, int sy, int sx, int dy, int dx,
			int height, int width)
{
	struct fb_info *info = registered_fb[con2fb_map[vc->vc_num]];
	struct fbcon_display *p = &fb_display[vc->vc_num];
	
	if (fbcon_is_inactive(vc, info))
		return;

	if (!width || !height)
		return;

	/*  Split blits that cross physical y_wrap case.
	 *  Pathological case involves 4 blits, better to use recursive
	 *  code rather than unrolled case
	 *
	 *  Recursive invocations don't need to erase the cursor over and
	 *  over again, so we use fbcon_bmove_rec()
	 */
	fbcon_bmove_rec(vc, p, sy, sx, dy, dx, height, width,
			p->vrows - p->yscroll);
}

static void fbcon_bmove_rec(struct vc_data *vc, struct fbcon_display *p, int sy, int sx,
			    int dy, int dx, int height, int width, u_int y_break)
{
	struct fb_info *info = registered_fb[con2fb_map[vc->vc_num]];
	struct fbcon_ops *ops = info->fbcon_par;
	u_int b;

	if (sy < y_break && sy + height > y_break) {
		b = y_break - sy;
		if (dy < sy) {	/* Avoid trashing self */
			fbcon_bmove_rec(vc, p, sy, sx, dy, dx, b, width,
					y_break);
			fbcon_bmove_rec(vc, p, sy + b, sx, dy + b, dx,
					height - b, width, y_break);
		} else {
			fbcon_bmove_rec(vc, p, sy + b, sx, dy + b, dx,
					height - b, width, y_break);
			fbcon_bmove_rec(vc, p, sy, sx, dy, dx, b, width,
					y_break);
		}
		return;
	}

	if (dy < y_break && dy + height > y_break) {
		b = y_break - dy;
		if (dy < sy) {	/* Avoid trashing self */
			fbcon_bmove_rec(vc, p, sy, sx, dy, dx, b, width,
					y_break);
			fbcon_bmove_rec(vc, p, sy + b, sx, dy + b, dx,
					height - b, width, y_break);
		} else {
			fbcon_bmove_rec(vc, p, sy + b, sx, dy + b, dx,
					height - b, width, y_break);
			fbcon_bmove_rec(vc, p, sy, sx, dy, dx, b, width,
					y_break);
		}
		return;
	}
	ops->bmove(vc, info, real_y(p, sy), sx, real_y(p, dy), dx,
		   height, width);
}

static void updatescrollmode(struct fbcon_display *p,
					struct fb_info *info,
					struct vc_data *vc)
{
	struct fbcon_ops *ops = info->fbcon_par;
	int fh = vc->vc_font.height;
	int yres = FBCON_SWAP(ops->rotate, info->var.yres, info->var.xres);
	int vyres = FBCON_SWAP(ops->rotate, info->var.yres_virtual,
				   info->var.xres_virtual);

	p->vrows = vyres/fh;
	if (yres > (fh * (vc->vc_rows + 1)))
		p->vrows -= (yres - (fh * vc->vc_rows)) / fh;
	if ((yres % fh) && (vyres % fh < yres % fh))
		p->vrows--;
}

#define PITCH(w) (((w) + 7) >> 3)
#define CALC_FONTSZ(h, p, c) ((h) * (p) * (c)) /* size = height * pitch * charcount */

static int fbcon_resize(struct vc_data *vc, unsigned int width, 
			unsigned int height, unsigned int user)
{
	struct fb_info *info = registered_fb[con2fb_map[vc->vc_num]];
	struct fbcon_ops *ops = info->fbcon_par;
	struct fbcon_display *p = &fb_display[vc->vc_num];
	struct fb_var_screeninfo var = info->var;
	int x_diff, y_diff, virt_w, virt_h, virt_fw, virt_fh;

	if (p->userfont && FNTSIZE(vc->vc_font.data)) {
		int size;
		int pitch = PITCH(vc->vc_font.width);

		/*
		 * If user font, ensure that a possible change to user font
		 * height or width will not allow a font data out-of-bounds access.
		 * NOTE: must use original charcount in calculation as font
		 * charcount can change and cannot be used to determine the
		 * font data allocated size.
		 */
		if (pitch <= 0)
			return -EINVAL;
<<<<<<< HEAD
		size = CALC_FONTSZ(vc->vc_font.height, pitch, FNTCHARCNT(vc->vc_font.data));
=======
		size = CALC_FONTSZ(vc->vc_font.height, pitch, vc->vc_font.charcount);
>>>>>>> c1084c27
		if (size > FNTSIZE(vc->vc_font.data))
			return -EINVAL;
	}

	virt_w = FBCON_SWAP(ops->rotate, width, height);
	virt_h = FBCON_SWAP(ops->rotate, height, width);
	virt_fw = FBCON_SWAP(ops->rotate, vc->vc_font.width,
				 vc->vc_font.height);
	virt_fh = FBCON_SWAP(ops->rotate, vc->vc_font.height,
				 vc->vc_font.width);
	var.xres = virt_w * virt_fw;
	var.yres = virt_h * virt_fh;
	x_diff = info->var.xres - var.xres;
	y_diff = info->var.yres - var.yres;
	if (x_diff < 0 || x_diff > virt_fw ||
	    y_diff < 0 || y_diff > virt_fh) {
		const struct fb_videomode *mode;

		pr_debug("attempting resize %ix%i\n", var.xres, var.yres);
		mode = fb_find_best_mode(&var, &info->modelist);
		if (mode == NULL)
			return -EINVAL;
		display_to_var(&var, p);
		fb_videomode_to_var(&var, mode);

		if (virt_w > var.xres/virt_fw || virt_h > var.yres/virt_fh)
			return -EINVAL;

		pr_debug("resize now %ix%i\n", var.xres, var.yres);
		if (con_is_visible(vc) && vc->vc_mode == KD_TEXT) {
			var.activate = FB_ACTIVATE_NOW |
				FB_ACTIVATE_FORCE;
			fb_set_var(info, &var);
		}
		var_to_display(p, &info->var, info);
		ops->var = info->var;
	}
	updatescrollmode(p, info, vc);
	return 0;
}

static int fbcon_switch(struct vc_data *vc)
{
	struct fb_info *info, *old_info = NULL;
	struct fbcon_ops *ops;
	struct fbcon_display *p = &fb_display[vc->vc_num];
	struct fb_var_screeninfo var;
	int i, ret, prev_console;

	info = registered_fb[con2fb_map[vc->vc_num]];
	ops = info->fbcon_par;

	if (logo_shown >= 0) {
		struct vc_data *conp2 = vc_cons[logo_shown].d;

		if (conp2->vc_top == logo_lines
		    && conp2->vc_bottom == conp2->vc_rows)
			conp2->vc_top = 0;
		logo_shown = FBCON_LOGO_CANSHOW;
	}

	prev_console = ops->currcon;
	if (prev_console != -1)
		old_info = registered_fb[con2fb_map[prev_console]];
	/*
	 * FIXME: If we have multiple fbdev's loaded, we need to
	 * update all info->currcon.  Perhaps, we can place this
	 * in a centralized structure, but this might break some
	 * drivers.
	 *
	 * info->currcon = vc->vc_num;
	 */
	for_each_registered_fb(i) {
		if (registered_fb[i]->fbcon_par) {
			struct fbcon_ops *o = registered_fb[i]->fbcon_par;

			o->currcon = vc->vc_num;
		}
	}
	memset(&var, 0, sizeof(struct fb_var_screeninfo));
	display_to_var(&var, p);
	var.activate = FB_ACTIVATE_NOW;

	/*
	 * make sure we don't unnecessarily trip the memcmp()
	 * in fb_set_var()
	 */
	info->var.activate = var.activate;
	var.vmode |= info->var.vmode & ~FB_VMODE_MASK;
	fb_set_var(info, &var);
	ops->var = info->var;

	if (old_info != NULL && (old_info != info ||
				 info->flags & FBINFO_MISC_ALWAYS_SETPAR)) {
		if (info->fbops->fb_set_par) {
			ret = info->fbops->fb_set_par(info);

			if (ret)
				printk(KERN_ERR "fbcon_switch: detected "
					"unhandled fb_set_par error, "
					"error code %d\n", ret);
		}

		if (old_info != info)
			fbcon_del_cursor_timer(old_info);
	}

	if (fbcon_is_inactive(vc, info) ||
	    ops->blank_state != FB_BLANK_UNBLANK)
		fbcon_del_cursor_timer(info);
	else
		fbcon_add_cursor_timer(info);

	set_blitting_type(vc, info);
	ops->cursor_reset = 1;

	if (ops->rotate_font && ops->rotate_font(info, vc)) {
		ops->rotate = FB_ROTATE_UR;
		set_blitting_type(vc, info);
	}

	vc->vc_can_do_color = (fb_get_color_depth(&info->var, &info->fix)!=1);
	vc->vc_complement_mask = vc->vc_can_do_color ? 0x7700 : 0x0800;

	if (vc->vc_font.charcount > 256)
		vc->vc_complement_mask <<= 1;

	updatescrollmode(p, info, vc);

	switch (p->scrollmode) {
	case SCROLL_WRAP_MOVE:
		scrollback_phys_max = p->vrows - vc->vc_rows;
		break;
	case SCROLL_PAN_MOVE:
	case SCROLL_PAN_REDRAW:
		scrollback_phys_max = p->vrows - 2 * vc->vc_rows;
		if (scrollback_phys_max < 0)
			scrollback_phys_max = 0;
		break;
	default:
		scrollback_phys_max = 0;
		break;
	}

	scrollback_max = 0;
	scrollback_current = 0;

	if (!fbcon_is_inactive(vc, info)) {
	    ops->var.xoffset = ops->var.yoffset = p->yscroll = 0;
	    ops->update_start(info);
	}

	fbcon_set_palette(vc, color_table); 	
	fbcon_clear_margins(vc, 0);

	if (logo_shown == FBCON_LOGO_DRAW) {

		logo_shown = fg_console;
		/* This is protected above by initmem_freed */
		fb_show_logo(info, ops->rotate);
		update_region(vc,
			      vc->vc_origin + vc->vc_size_row * vc->vc_top,
			      vc->vc_size_row * (vc->vc_bottom -
						 vc->vc_top) / 2);
		return 0;
	}
	return 1;
}

static void fbcon_generic_blank(struct vc_data *vc, struct fb_info *info,
				int blank)
{
	if (blank) {
		unsigned short charmask = vc->vc_hi_font_mask ?
			0x1ff : 0xff;
		unsigned short oldc;

		oldc = vc->vc_video_erase_char;
		vc->vc_video_erase_char &= charmask;
		fbcon_clear(vc, 0, 0, vc->vc_rows, vc->vc_cols);
		vc->vc_video_erase_char = oldc;
	}
}

static int fbcon_blank(struct vc_data *vc, int blank, int mode_switch)
{
	struct fb_info *info = registered_fb[con2fb_map[vc->vc_num]];
	struct fbcon_ops *ops = info->fbcon_par;

	if (mode_switch) {
		struct fb_var_screeninfo var = info->var;

		ops->graphics = 1;

		if (!blank) {
			var.activate = FB_ACTIVATE_NOW | FB_ACTIVATE_FORCE |
				FB_ACTIVATE_KD_TEXT;
			fb_set_var(info, &var);
			ops->graphics = 0;
			ops->var = info->var;
		}
	}

 	if (!fbcon_is_inactive(vc, info)) {
		if (ops->blank_state != blank) {
			ops->blank_state = blank;
			fbcon_cursor(vc, blank ? CM_ERASE : CM_DRAW);
			ops->cursor_flash = (!blank);

			if (fb_blank(info, blank))
				fbcon_generic_blank(vc, info, blank);
		}

		if (!blank)
			update_screen(vc);
	}

	if (mode_switch || fbcon_is_inactive(vc, info) ||
	    ops->blank_state != FB_BLANK_UNBLANK)
		fbcon_del_cursor_timer(info);
	else
		fbcon_add_cursor_timer(info);

	return 0;
}

static int fbcon_debug_enter(struct vc_data *vc)
{
	struct fb_info *info = registered_fb[con2fb_map[vc->vc_num]];
	struct fbcon_ops *ops = info->fbcon_par;

	ops->save_graphics = ops->graphics;
	ops->graphics = 0;
	if (info->fbops->fb_debug_enter)
		info->fbops->fb_debug_enter(info);
	fbcon_set_palette(vc, color_table);
	return 0;
}

static int fbcon_debug_leave(struct vc_data *vc)
{
	struct fb_info *info = registered_fb[con2fb_map[vc->vc_num]];
	struct fbcon_ops *ops = info->fbcon_par;

	ops->graphics = ops->save_graphics;
	if (info->fbops->fb_debug_leave)
		info->fbops->fb_debug_leave(info);
	return 0;
}

static int fbcon_get_font(struct vc_data *vc, struct console_font *font)
{
	u8 *fontdata = vc->vc_font.data;
	u8 *data = font->data;
	int i, j;

	font->width = vc->vc_font.width;
	font->height = vc->vc_font.height;
	font->charcount = vc->vc_hi_font_mask ? 512 : 256;
	if (!font->data)
		return 0;

	if (font->width <= 8) {
		j = vc->vc_font.height;
		if (font->charcount * j > FNTSIZE(fontdata))
			return -EINVAL;

		for (i = 0; i < font->charcount; i++) {
			memcpy(data, fontdata, j);
			memset(data + j, 0, 32 - j);
			data += 32;
			fontdata += j;
		}
	} else if (font->width <= 16) {
		j = vc->vc_font.height * 2;
		if (font->charcount * j > FNTSIZE(fontdata))
			return -EINVAL;

		for (i = 0; i < font->charcount; i++) {
			memcpy(data, fontdata, j);
			memset(data + j, 0, 64 - j);
			data += 64;
			fontdata += j;
		}
	} else if (font->width <= 24) {
		if (font->charcount * (vc->vc_font.height * sizeof(u32)) > FNTSIZE(fontdata))
			return -EINVAL;

		for (i = 0; i < font->charcount; i++) {
			for (j = 0; j < vc->vc_font.height; j++) {
				*data++ = fontdata[0];
				*data++ = fontdata[1];
				*data++ = fontdata[2];
				fontdata += sizeof(u32);
			}
			memset(data, 0, 3 * (32 - j));
			data += 3 * (32 - j);
		}
	} else {
		j = vc->vc_font.height * 4;
		if (font->charcount * j > FNTSIZE(fontdata))
			return -EINVAL;

		for (i = 0; i < font->charcount; i++) {
			memcpy(data, fontdata, j);
			memset(data + j, 0, 128 - j);
			data += 128;
			fontdata += j;
		}
	}
	return 0;
}

/* set/clear vc_hi_font_mask and update vc attrs accordingly */
static void set_vc_hi_font(struct vc_data *vc, bool set)
{
	if (!set) {
		vc->vc_hi_font_mask = 0;
		if (vc->vc_can_do_color) {
			vc->vc_complement_mask >>= 1;
			vc->vc_s_complement_mask >>= 1;
		}
			
		/* ++Edmund: reorder the attribute bits */
		if (vc->vc_can_do_color) {
			unsigned short *cp =
			    (unsigned short *) vc->vc_origin;
			int count = vc->vc_screenbuf_size / 2;
			unsigned short c;
			for (; count > 0; count--, cp++) {
				c = scr_readw(cp);
				scr_writew(((c & 0xfe00) >> 1) |
					   (c & 0xff), cp);
			}
			c = vc->vc_video_erase_char;
			vc->vc_video_erase_char =
			    ((c & 0xfe00) >> 1) | (c & 0xff);
			vc->vc_attr >>= 1;
		}
	} else {
		vc->vc_hi_font_mask = 0x100;
		if (vc->vc_can_do_color) {
			vc->vc_complement_mask <<= 1;
			vc->vc_s_complement_mask <<= 1;
		}
			
		/* ++Edmund: reorder the attribute bits */
		{
			unsigned short *cp =
			    (unsigned short *) vc->vc_origin;
			int count = vc->vc_screenbuf_size / 2;
			unsigned short c;
			for (; count > 0; count--, cp++) {
				unsigned short newc;
				c = scr_readw(cp);
				if (vc->vc_can_do_color)
					newc =
					    ((c & 0xff00) << 1) | (c &
								   0xff);
				else
					newc = c & ~0x100;
				scr_writew(newc, cp);
			}
			c = vc->vc_video_erase_char;
			if (vc->vc_can_do_color) {
				vc->vc_video_erase_char =
				    ((c & 0xff00) << 1) | (c & 0xff);
				vc->vc_attr <<= 1;
			} else
				vc->vc_video_erase_char = c & ~0x100;
		}
	}
}

static int fbcon_do_set_font(struct vc_data *vc, int w, int h, int charcount,
			     const u8 * data, int userfont)
{
	struct fb_info *info = registered_fb[con2fb_map[vc->vc_num]];
	struct fbcon_ops *ops = info->fbcon_par;
	struct fbcon_display *p = &fb_display[vc->vc_num];
	int resize;
	char *old_data = NULL;

	resize = (w != vc->vc_font.width) || (h != vc->vc_font.height);
	if (p->userfont)
		old_data = vc->vc_font.data;
	vc->vc_font.data = (void *)(p->fontdata = data);
	if ((p->userfont = userfont))
		REFCOUNT(data)++;
	vc->vc_font.width = w;
	vc->vc_font.height = h;
	vc->vc_font.charcount = charcount;
	if (vc->vc_hi_font_mask && charcount == 256)
		set_vc_hi_font(vc, false);
	else if (!vc->vc_hi_font_mask && charcount == 512)
		set_vc_hi_font(vc, true);

	if (resize) {
		int cols, rows;

		cols = FBCON_SWAP(ops->rotate, info->var.xres, info->var.yres);
		rows = FBCON_SWAP(ops->rotate, info->var.yres, info->var.xres);
		cols /= w;
		rows /= h;
		vc_resize(vc, cols, rows);
	} else if (con_is_visible(vc)
		   && vc->vc_mode == KD_TEXT) {
		fbcon_clear_margins(vc, 0);
		update_screen(vc);
	}

	if (old_data && (--REFCOUNT(old_data) == 0))
		kfree(old_data - FONT_EXTRA_WORDS * sizeof(int));
	return 0;
}

/*
 *  User asked to set font; we are guaranteed that
 *	a) width and height are in range 1..32
 *	b) charcount does not exceed 512
 *  but lets not assume that, since someone might someday want to use larger
 *  fonts. And charcount of 512 is small for unicode support.
 *
 *  However, user space gives the font in 32 rows , regardless of
 *  actual font height. So a new API is needed if support for larger fonts
 *  is ever implemented.
 */

static int fbcon_set_font(struct vc_data *vc, struct console_font *font,
			  unsigned int flags)
{
	struct fb_info *info = registered_fb[con2fb_map[vc->vc_num]];
	unsigned charcount = font->charcount;
	int w = font->width;
	int h = font->height;
	int size;
	int i, csum;
	u8 *new_data, *data = font->data;
	int pitch = PITCH(font->width);

	/* Is there a reason why fbconsole couldn't handle any charcount >256?
	 * If not this check should be changed to charcount < 256 */
	if (charcount != 256 && charcount != 512)
		return -EINVAL;

	/* Make sure drawing engine can handle the font */
	if (!(info->pixmap.blit_x & (1 << (font->width - 1))) ||
	    !(info->pixmap.blit_y & (1 << (font->height - 1))))
		return -EINVAL;

	/* Make sure driver can handle the font length */
	if (fbcon_invalid_charcount(info, charcount))
		return -EINVAL;

	size = CALC_FONTSZ(h, pitch, charcount);

	new_data = kmalloc(FONT_EXTRA_WORDS * sizeof(int) + size, GFP_USER);

	if (!new_data)
		return -ENOMEM;

	memset(new_data, 0, FONT_EXTRA_WORDS * sizeof(int));

	new_data += FONT_EXTRA_WORDS * sizeof(int);
	FNTSIZE(new_data) = size;
	REFCOUNT(new_data) = 0;	/* usage counter */
	for (i=0; i< charcount; i++) {
		memcpy(new_data + i*h*pitch, data +  i*32*pitch, h*pitch);
	}

	/* Since linux has a nice crc32 function use it for counting font
	 * checksums. */
	csum = crc32(0, new_data, size);

	FNTSUM(new_data) = csum;
	/* Check if the same font is on some other console already */
	for (i = first_fb_vc; i <= last_fb_vc; i++) {
		struct vc_data *tmp = vc_cons[i].d;
		
		if (fb_display[i].userfont &&
		    fb_display[i].fontdata &&
		    FNTSUM(fb_display[i].fontdata) == csum &&
		    FNTSIZE(fb_display[i].fontdata) == size &&
		    tmp->vc_font.width == w &&
		    !memcmp(fb_display[i].fontdata, new_data, size)) {
			kfree(new_data - FONT_EXTRA_WORDS * sizeof(int));
			new_data = (u8 *)fb_display[i].fontdata;
			break;
		}
	}
	return fbcon_do_set_font(vc, font->width, font->height, charcount, new_data, 1);
}

static int fbcon_set_def_font(struct vc_data *vc, struct console_font *font, char *name)
{
	struct fb_info *info = registered_fb[con2fb_map[vc->vc_num]];
	const struct font_desc *f;

	if (!name)
		f = get_default_font(info->var.xres, info->var.yres,
				     info->pixmap.blit_x, info->pixmap.blit_y);
	else if (!(f = find_font(name)))
		return -ENOENT;

	font->width = f->width;
	font->height = f->height;
	return fbcon_do_set_font(vc, f->width, f->height, f->charcount, f->data, 0);
}

static u16 palette_red[16];
static u16 palette_green[16];
static u16 palette_blue[16];

static struct fb_cmap palette_cmap = {
	0, 16, palette_red, palette_green, palette_blue, NULL
};

static void fbcon_set_palette(struct vc_data *vc, const unsigned char *table)
{
	struct fb_info *info = registered_fb[con2fb_map[vc->vc_num]];
	int i, j, k, depth;
	u8 val;

	if (fbcon_is_inactive(vc, info))
		return;

	if (!con_is_visible(vc))
		return;

	depth = fb_get_color_depth(&info->var, &info->fix);
	if (depth > 3) {
		for (i = j = 0; i < 16; i++) {
			k = table[i];
			val = vc->vc_palette[j++];
			palette_red[k] = (val << 8) | val;
			val = vc->vc_palette[j++];
			palette_green[k] = (val << 8) | val;
			val = vc->vc_palette[j++];
			palette_blue[k] = (val << 8) | val;
		}
		palette_cmap.len = 16;
		palette_cmap.start = 0;
	/*
	 * If framebuffer is capable of less than 16 colors,
	 * use default palette of fbcon.
	 */
	} else
		fb_copy_cmap(fb_default_cmap(1 << depth), &palette_cmap);

	fb_set_cmap(&palette_cmap, info);
}

static u16 *fbcon_screen_pos(const struct vc_data *vc, int offset)
{
	return (u16 *) (vc->vc_origin + offset);
}

static unsigned long fbcon_getxy(struct vc_data *vc, unsigned long pos,
				 int *px, int *py)
{
	unsigned long ret;
	int x, y;

	if (pos >= vc->vc_origin && pos < vc->vc_scr_end) {
		unsigned long offset = (pos - vc->vc_origin) / 2;

		x = offset % vc->vc_cols;
		y = offset / vc->vc_cols;
		ret = pos + (vc->vc_cols - x) * 2;
	} else {
		/* Should not happen */
		x = y = 0;
		ret = vc->vc_origin;
	}
	if (px)
		*px = x;
	if (py)
		*py = y;
	return ret;
}

/* As we might be inside of softback, we may work with non-contiguous buffer,
   that's why we have to use a separate routine. */
static void fbcon_invert_region(struct vc_data *vc, u16 * p, int cnt)
{
	while (cnt--) {
		u16 a = scr_readw(p);
		if (!vc->vc_can_do_color)
			a ^= 0x0800;
		else if (vc->vc_hi_font_mask == 0x100)
			a = ((a) & 0x11ff) | (((a) & 0xe000) >> 4) |
			    (((a) & 0x0e00) << 4);
		else
			a = ((a) & 0x88ff) | (((a) & 0x7000) >> 4) |
			    (((a) & 0x0700) << 4);
		scr_writew(a, p++);
	}
<<<<<<< HEAD
}

static int fbcon_set_origin(struct vc_data *vc)
{
	return 0;
=======
>>>>>>> c1084c27
}

void fbcon_suspended(struct fb_info *info)
{
	struct vc_data *vc = NULL;
	struct fbcon_ops *ops = info->fbcon_par;

	if (!ops || ops->currcon < 0)
		return;
	vc = vc_cons[ops->currcon].d;

	/* Clear cursor, restore saved data */
	fbcon_cursor(vc, CM_ERASE);
}

void fbcon_resumed(struct fb_info *info)
{
	struct vc_data *vc;
	struct fbcon_ops *ops = info->fbcon_par;

	if (!ops || ops->currcon < 0)
		return;
	vc = vc_cons[ops->currcon].d;

	update_screen(vc);
}

static void fbcon_modechanged(struct fb_info *info)
{
	struct fbcon_ops *ops = info->fbcon_par;
	struct vc_data *vc;
	struct fbcon_display *p;
	int rows, cols;

	if (!ops || ops->currcon < 0)
		return;
	vc = vc_cons[ops->currcon].d;
	if (vc->vc_mode != KD_TEXT ||
	    registered_fb[con2fb_map[ops->currcon]] != info)
		return;

	p = &fb_display[vc->vc_num];
	set_blitting_type(vc, info);

	if (con_is_visible(vc)) {
		var_to_display(p, &info->var, info);
		cols = FBCON_SWAP(ops->rotate, info->var.xres, info->var.yres);
		rows = FBCON_SWAP(ops->rotate, info->var.yres, info->var.xres);
		cols /= vc->vc_font.width;
		rows /= vc->vc_font.height;
		vc_resize(vc, cols, rows);
		updatescrollmode(p, info, vc);
		scrollback_max = 0;
		scrollback_current = 0;

		if (!fbcon_is_inactive(vc, info)) {
		    ops->var.xoffset = ops->var.yoffset = p->yscroll = 0;
		    ops->update_start(info);
		}

		fbcon_set_palette(vc, color_table);
		update_screen(vc);
	}
}

static void fbcon_set_all_vcs(struct fb_info *info)
{
	struct fbcon_ops *ops = info->fbcon_par;
	struct vc_data *vc;
	struct fbcon_display *p;
	int i, rows, cols, fg = -1;

	if (!ops || ops->currcon < 0)
		return;

	for (i = first_fb_vc; i <= last_fb_vc; i++) {
		vc = vc_cons[i].d;
		if (!vc || vc->vc_mode != KD_TEXT ||
		    registered_fb[con2fb_map[i]] != info)
			continue;

		if (con_is_visible(vc)) {
			fg = i;
			continue;
		}

		p = &fb_display[vc->vc_num];
		set_blitting_type(vc, info);
		var_to_display(p, &info->var, info);
		cols = FBCON_SWAP(ops->rotate, info->var.xres, info->var.yres);
		rows = FBCON_SWAP(ops->rotate, info->var.yres, info->var.xres);
		cols /= vc->vc_font.width;
		rows /= vc->vc_font.height;
		vc_resize(vc, cols, rows);
	}

	if (fg != -1)
		fbcon_modechanged(info);
}


void fbcon_update_vcs(struct fb_info *info, bool all)
{
	if (all)
		fbcon_set_all_vcs(info);
	else
		fbcon_modechanged(info);
}
EXPORT_SYMBOL(fbcon_update_vcs);

int fbcon_mode_deleted(struct fb_info *info,
		       struct fb_videomode *mode)
{
	struct fb_info *fb_info;
	struct fbcon_display *p;
	int i, j, found = 0;

	/* before deletion, ensure that mode is not in use */
	for (i = first_fb_vc; i <= last_fb_vc; i++) {
		j = con2fb_map[i];
		if (j == -1)
			continue;
		fb_info = registered_fb[j];
		if (fb_info != info)
			continue;
		p = &fb_display[i];
		if (!p || !p->mode)
			continue;
		if (fb_mode_is_equal(p->mode, mode)) {
			found = 1;
			break;
		}
	}
	return found;
}

#ifdef CONFIG_VT_HW_CONSOLE_BINDING
static void fbcon_unbind(void)
{
	int ret;

	ret = do_unbind_con_driver(&fb_con, first_fb_vc, last_fb_vc,
				fbcon_is_default);

	if (!ret)
		fbcon_has_console_bind = 0;
}
#else
static inline void fbcon_unbind(void) {}
#endif /* CONFIG_VT_HW_CONSOLE_BINDING */

/* called with console_lock held */
void fbcon_fb_unbind(struct fb_info *info)
{
	int i, new_idx = -1, ret = 0;
	int idx = info->node;

	WARN_CONSOLE_UNLOCKED();

	if (!fbcon_has_console_bind)
		return;

	for (i = first_fb_vc; i <= last_fb_vc; i++) {
		if (con2fb_map[i] != idx &&
		    con2fb_map[i] != -1) {
			new_idx = con2fb_map[i];
			break;
		}
	}

	if (new_idx != -1) {
		for (i = first_fb_vc; i <= last_fb_vc; i++) {
			if (con2fb_map[i] == idx)
				set_con2fb_map(i, new_idx, 0);
		}
	} else {
		struct fb_info *info = registered_fb[idx];

		/* This is sort of like set_con2fb_map, except it maps
		 * the consoles to no device and then releases the
		 * oldinfo to free memory and cancel the cursor blink
		 * timer. I can imagine this just becoming part of
		 * set_con2fb_map where new_idx is -1
		 */
		for (i = first_fb_vc; i <= last_fb_vc; i++) {
			if (con2fb_map[i] == idx) {
				con2fb_map[i] = -1;
				if (!search_fb_in_map(idx)) {
					ret = con2fb_release_oldinfo(vc_cons[i].d,
								     info, NULL, i,
								     idx, 0);
					if (ret) {
						con2fb_map[i] = idx;
						return;
					}
				}
			}
		}
		fbcon_unbind();
	}
}

/* called with console_lock held */
void fbcon_fb_unregistered(struct fb_info *info)
{
	int i, idx;

	WARN_CONSOLE_UNLOCKED();

	if (deferred_takeover)
		return;

	idx = info->node;
	for (i = first_fb_vc; i <= last_fb_vc; i++) {
		if (con2fb_map[i] == idx)
			con2fb_map[i] = -1;
	}

	if (idx == info_idx) {
		info_idx = -1;

		for_each_registered_fb(i) {
			info_idx = i;
			break;
		}
	}

	if (info_idx != -1) {
		for (i = first_fb_vc; i <= last_fb_vc; i++) {
			if (con2fb_map[i] == -1)
				con2fb_map[i] = info_idx;
		}
	}

	if (primary_device == idx)
		primary_device = -1;

	if (!num_registered_fb)
		do_unregister_con_driver(&fb_con);
}

void fbcon_remap_all(struct fb_info *info)
{
	int i, idx = info->node;

	console_lock();
	if (deferred_takeover) {
		for (i = first_fb_vc; i <= last_fb_vc; i++)
			con2fb_map_boot[i] = idx;
		fbcon_map_override();
		console_unlock();
		return;
	}

	for (i = first_fb_vc; i <= last_fb_vc; i++)
		set_con2fb_map(i, idx, 0);

	if (con_is_bound(&fb_con)) {
		printk(KERN_INFO "fbcon: Remapping primary device, "
		       "fb%i, to tty %i-%i\n", idx,
		       first_fb_vc + 1, last_fb_vc + 1);
		info_idx = idx;
	}
	console_unlock();
}

#ifdef CONFIG_FRAMEBUFFER_CONSOLE_DETECT_PRIMARY
static void fbcon_select_primary(struct fb_info *info)
{
	if (!map_override && primary_device == -1 &&
	    fb_is_primary_device(info)) {
		int i;

		printk(KERN_INFO "fbcon: %s (fb%i) is primary device\n",
		       info->fix.id, info->node);
		primary_device = info->node;

		for (i = first_fb_vc; i <= last_fb_vc; i++)
			con2fb_map_boot[i] = primary_device;

		if (con_is_bound(&fb_con)) {
			printk(KERN_INFO "fbcon: Remapping primary device, "
			       "fb%i, to tty %i-%i\n", info->node,
			       first_fb_vc + 1, last_fb_vc + 1);
			info_idx = primary_device;
		}
	}

}
#else
static inline void fbcon_select_primary(struct fb_info *info)
{
	return;
}
#endif /* CONFIG_FRAMEBUFFER_DETECT_PRIMARY */

/* called with console_lock held */
int fbcon_fb_registered(struct fb_info *info)
{
	int ret = 0, i, idx;

	WARN_CONSOLE_UNLOCKED();

	idx = info->node;
	fbcon_select_primary(info);

	if (deferred_takeover) {
		pr_info("fbcon: Deferring console take-over\n");
		return 0;
	}

	if (info_idx == -1) {
		for (i = first_fb_vc; i <= last_fb_vc; i++) {
			if (con2fb_map_boot[i] == idx) {
				info_idx = idx;
				break;
			}
		}

		if (info_idx != -1)
			ret = do_fbcon_takeover(1);
	} else {
		for (i = first_fb_vc; i <= last_fb_vc; i++) {
			if (con2fb_map_boot[i] == idx)
				set_con2fb_map(i, idx, 0);
		}
	}

	return ret;
}

void fbcon_fb_blanked(struct fb_info *info, int blank)
{
	struct fbcon_ops *ops = info->fbcon_par;
	struct vc_data *vc;

	if (!ops || ops->currcon < 0)
		return;

	vc = vc_cons[ops->currcon].d;
	if (vc->vc_mode != KD_TEXT ||
			registered_fb[con2fb_map[ops->currcon]] != info)
		return;

	if (con_is_visible(vc)) {
		if (blank)
			do_blank_screen(0);
		else
			do_unblank_screen(0);
	}
	ops->blank_state = blank;
}

void fbcon_new_modelist(struct fb_info *info)
{
	int i;
	struct vc_data *vc;
	struct fb_var_screeninfo var;
	const struct fb_videomode *mode;

	for (i = first_fb_vc; i <= last_fb_vc; i++) {
		if (registered_fb[con2fb_map[i]] != info)
			continue;
		if (!fb_display[i].mode)
			continue;
		vc = vc_cons[i].d;
		display_to_var(&var, &fb_display[i]);
		mode = fb_find_nearest_mode(fb_display[i].mode,
					    &info->modelist);
		fb_videomode_to_var(&var, mode);
		fbcon_set_disp(info, &var, vc->vc_num);
	}
}

void fbcon_get_requirement(struct fb_info *info,
			   struct fb_blit_caps *caps)
{
	struct vc_data *vc;

	if (caps->flags) {
		int i, charcnt;

		for (i = first_fb_vc; i <= last_fb_vc; i++) {
			vc = vc_cons[i].d;
			if (vc && vc->vc_mode == KD_TEXT &&
			    info->node == con2fb_map[i]) {
				caps->x |= 1 << (vc->vc_font.width - 1);
				caps->y |= 1 << (vc->vc_font.height - 1);
				charcnt = vc->vc_font.charcount;
				if (caps->len < charcnt)
					caps->len = charcnt;
			}
		}
	} else {
		vc = vc_cons[fg_console].d;

		if (vc && vc->vc_mode == KD_TEXT &&
		    info->node == con2fb_map[fg_console]) {
			caps->x = 1 << (vc->vc_font.width - 1);
			caps->y = 1 << (vc->vc_font.height - 1);
			caps->len = vc->vc_font.charcount;
		}
	}
}

int fbcon_set_con2fb_map_ioctl(void __user *argp)
{
	struct fb_con2fbmap con2fb;
	int ret;

	if (copy_from_user(&con2fb, argp, sizeof(con2fb)))
		return -EFAULT;
	if (con2fb.console < 1 || con2fb.console > MAX_NR_CONSOLES)
		return -EINVAL;
	if (con2fb.framebuffer >= FB_MAX)
		return -EINVAL;
	if (!registered_fb[con2fb.framebuffer])
		request_module("fb%d", con2fb.framebuffer);
	if (!registered_fb[con2fb.framebuffer]) {
		return -EINVAL;
	}

	console_lock();
	ret = set_con2fb_map(con2fb.console - 1,
			     con2fb.framebuffer, 1);
	console_unlock();

	return ret;
}

int fbcon_get_con2fb_map_ioctl(void __user *argp)
{
	struct fb_con2fbmap con2fb;

	if (copy_from_user(&con2fb, argp, sizeof(con2fb)))
		return -EFAULT;
	if (con2fb.console < 1 || con2fb.console > MAX_NR_CONSOLES)
		return -EINVAL;

	console_lock();
	con2fb.framebuffer = con2fb_map[con2fb.console - 1];
	console_unlock();

	return copy_to_user(argp, &con2fb, sizeof(con2fb)) ? -EFAULT : 0;
}

/*
 *  The console `switch' structure for the frame buffer based console
 */

static const struct consw fb_con = {
	.owner			= THIS_MODULE,
	.con_startup 		= fbcon_startup,
	.con_init 		= fbcon_init,
	.con_deinit 		= fbcon_deinit,
	.con_clear 		= fbcon_clear,
	.con_putc 		= fbcon_putc,
	.con_putcs 		= fbcon_putcs,
	.con_cursor 		= fbcon_cursor,
	.con_scroll 		= fbcon_scroll,
	.con_switch 		= fbcon_switch,
	.con_blank 		= fbcon_blank,
	.con_font_set 		= fbcon_set_font,
	.con_font_get 		= fbcon_get_font,
	.con_font_default	= fbcon_set_def_font,
	.con_set_palette 	= fbcon_set_palette,
<<<<<<< HEAD
	.con_set_origin 	= fbcon_set_origin,
=======
>>>>>>> c1084c27
	.con_invert_region 	= fbcon_invert_region,
	.con_screen_pos 	= fbcon_screen_pos,
	.con_getxy 		= fbcon_getxy,
	.con_resize             = fbcon_resize,
	.con_debug_enter	= fbcon_debug_enter,
	.con_debug_leave	= fbcon_debug_leave,
};

static ssize_t store_rotate(struct device *device,
			    struct device_attribute *attr, const char *buf,
			    size_t count)
{
	struct fb_info *info;
	int rotate, idx;
	char **last = NULL;

	console_lock();
	idx = con2fb_map[fg_console];

	if (idx == -1 || registered_fb[idx] == NULL)
		goto err;

	info = registered_fb[idx];
	rotate = simple_strtoul(buf, last, 0);
	fbcon_rotate(info, rotate);
err:
	console_unlock();
	return count;
}

static ssize_t store_rotate_all(struct device *device,
				struct device_attribute *attr,const char *buf,
				size_t count)
{
	struct fb_info *info;
	int rotate, idx;
	char **last = NULL;

	console_lock();
	idx = con2fb_map[fg_console];

	if (idx == -1 || registered_fb[idx] == NULL)
		goto err;

	info = registered_fb[idx];
	rotate = simple_strtoul(buf, last, 0);
	fbcon_rotate_all(info, rotate);
err:
	console_unlock();
	return count;
}

static ssize_t show_rotate(struct device *device,
			   struct device_attribute *attr,char *buf)
{
	struct fb_info *info;
	int rotate = 0, idx;

	console_lock();
	idx = con2fb_map[fg_console];

	if (idx == -1 || registered_fb[idx] == NULL)
		goto err;

	info = registered_fb[idx];
	rotate = fbcon_get_rotate(info);
err:
	console_unlock();
	return snprintf(buf, PAGE_SIZE, "%d\n", rotate);
}

static ssize_t show_cursor_blink(struct device *device,
				 struct device_attribute *attr, char *buf)
{
	struct fb_info *info;
	struct fbcon_ops *ops;
	int idx, blink = -1;

	console_lock();
	idx = con2fb_map[fg_console];

	if (idx == -1 || registered_fb[idx] == NULL)
		goto err;

	info = registered_fb[idx];
	ops = info->fbcon_par;

	if (!ops)
		goto err;

	blink = (ops->flags & FBCON_FLAGS_CURSOR_TIMER) ? 1 : 0;
err:
	console_unlock();
	return snprintf(buf, PAGE_SIZE, "%d\n", blink);
}

static ssize_t store_cursor_blink(struct device *device,
				  struct device_attribute *attr,
				  const char *buf, size_t count)
{
	struct fb_info *info;
	int blink, idx;
	char **last = NULL;

	console_lock();
	idx = con2fb_map[fg_console];

	if (idx == -1 || registered_fb[idx] == NULL)
		goto err;

	info = registered_fb[idx];

	if (!info->fbcon_par)
		goto err;

	blink = simple_strtoul(buf, last, 0);

	if (blink) {
		fbcon_cursor_noblink = 0;
		fbcon_add_cursor_timer(info);
	} else {
		fbcon_cursor_noblink = 1;
		fbcon_del_cursor_timer(info);
	}

err:
	console_unlock();
	return count;
}

static struct device_attribute device_attrs[] = {
	__ATTR(rotate, S_IRUGO|S_IWUSR, show_rotate, store_rotate),
	__ATTR(rotate_all, S_IWUSR, NULL, store_rotate_all),
	__ATTR(cursor_blink, S_IRUGO|S_IWUSR, show_cursor_blink,
	       store_cursor_blink),
};

static int fbcon_init_device(void)
{
	int i, error = 0;

	fbcon_has_sysfs = 1;

	for (i = 0; i < ARRAY_SIZE(device_attrs); i++) {
		error = device_create_file(fbcon_device, &device_attrs[i]);

		if (error)
			break;
	}

	if (error) {
		while (--i >= 0)
			device_remove_file(fbcon_device, &device_attrs[i]);

		fbcon_has_sysfs = 0;
	}

	return 0;
}

#ifdef CONFIG_FRAMEBUFFER_CONSOLE_DEFERRED_TAKEOVER
static void fbcon_register_existing_fbs(struct work_struct *work)
{
	int i;

	console_lock();

	for_each_registered_fb(i)
		fbcon_fb_registered(registered_fb[i]);

	console_unlock();
}

static struct notifier_block fbcon_output_nb;
static DECLARE_WORK(fbcon_deferred_takeover_work, fbcon_register_existing_fbs);

static int fbcon_output_notifier(struct notifier_block *nb,
				 unsigned long action, void *data)
{
	WARN_CONSOLE_UNLOCKED();

	pr_info("fbcon: Taking over console\n");

	dummycon_unregister_output_notifier(&fbcon_output_nb);
	deferred_takeover = false;
	logo_shown = FBCON_LOGO_DONTSHOW;

	/* We may get called in atomic context */
	schedule_work(&fbcon_deferred_takeover_work);

	return NOTIFY_OK;
}
#endif

static void fbcon_start(void)
{
	WARN_CONSOLE_UNLOCKED();

#ifdef CONFIG_FRAMEBUFFER_CONSOLE_DEFERRED_TAKEOVER
	if (conswitchp != &dummy_con)
		deferred_takeover = false;

	if (deferred_takeover) {
		fbcon_output_nb.notifier_call = fbcon_output_notifier;
		dummycon_register_output_notifier(&fbcon_output_nb);
		return;
	}
#endif

	if (num_registered_fb) {
		int i;

		for_each_registered_fb(i) {
			info_idx = i;
			break;
		}

		do_fbcon_takeover(0);
	}
}

static void fbcon_exit(void)
{
	struct fb_info *info;
	int i, j, mapped;

#ifdef CONFIG_FRAMEBUFFER_CONSOLE_DEFERRED_TAKEOVER
	if (deferred_takeover) {
		dummycon_unregister_output_notifier(&fbcon_output_nb);
		deferred_takeover = false;
	}
#endif

	for_each_registered_fb(i) {
		int pending = 0;

		mapped = 0;
		info = registered_fb[i];

		if (info->queue.func)
			pending = cancel_work_sync(&info->queue);
		pr_debug("fbcon: %s pending work\n", (pending ? "canceled" : "no"));

		for (j = first_fb_vc; j <= last_fb_vc; j++) {
			if (con2fb_map[j] == i) {
				mapped = 1;
				con2fb_map[j] = -1;
			}
		}

		if (mapped) {
			if (info->fbops->fb_release)
				info->fbops->fb_release(info, 0);
			module_put(info->fbops->owner);

			if (info->fbcon_par) {
				struct fbcon_ops *ops = info->fbcon_par;

				fbcon_del_cursor_timer(info);
				kfree(ops->cursor_src);
				kfree(ops->cursor_state.mask);
				kfree(info->fbcon_par);
				info->fbcon_par = NULL;
			}

			if (info->queue.func == fb_flashcursor)
				info->queue.func = NULL;
		}
	}
}

void __init fb_console_init(void)
{
	int i;

	console_lock();
	fbcon_device = device_create(fb_class, NULL, MKDEV(0, 0), NULL,
				     "fbcon");

	if (IS_ERR(fbcon_device)) {
		printk(KERN_WARNING "Unable to create device "
		       "for fbcon; errno = %ld\n",
		       PTR_ERR(fbcon_device));
		fbcon_device = NULL;
	} else
		fbcon_init_device();

	for (i = 0; i < MAX_NR_CONSOLES; i++)
		con2fb_map[i] = -1;

	fbcon_start();
	console_unlock();
}

#ifdef MODULE

static void __exit fbcon_deinit_device(void)
{
	int i;

	if (fbcon_has_sysfs) {
		for (i = 0; i < ARRAY_SIZE(device_attrs); i++)
			device_remove_file(fbcon_device, &device_attrs[i]);

		fbcon_has_sysfs = 0;
	}
}

void __exit fb_console_exit(void)
{
	console_lock();
	fbcon_deinit_device();
	device_destroy(fb_class, MKDEV(0, 0));
	fbcon_exit();
	do_unregister_con_driver(&fb_con);
	console_unlock();
}	
#endif<|MERGE_RESOLUTION|>--- conflicted
+++ resolved
@@ -591,7 +591,6 @@
 	if (fb_get_color_depth(&info->var, &info->fix) == 1)
 		erase &= ~0x400;
 	logo_height = fb_prepare_logo(info, ops->rotate);
-
 	logo_lines = DIV_ROUND_UP(logo_height, vc->vc_font.height);
 	q = (unsigned short *) (vc->vc_origin +
 				vc->vc_size_row * rows);
@@ -1334,12 +1333,9 @@
 
 	ops->cursor_flash = (mode == CM_ERASE) ? 0 : 1;
 
-<<<<<<< HEAD
-=======
 	if (!ops->cursor)
 		return;
 
->>>>>>> c1084c27
 	ops->cursor(vc, info, mode, get_color(vc, info, c, 1),
 		    get_color(vc, info, c, 0));
 }
@@ -1993,11 +1989,7 @@
 		 */
 		if (pitch <= 0)
 			return -EINVAL;
-<<<<<<< HEAD
-		size = CALC_FONTSZ(vc->vc_font.height, pitch, FNTCHARCNT(vc->vc_font.data));
-=======
 		size = CALC_FONTSZ(vc->vc_font.height, pitch, vc->vc_font.charcount);
->>>>>>> c1084c27
 		if (size > FNTSIZE(vc->vc_font.data))
 			return -EINVAL;
 	}
@@ -2595,14 +2587,6 @@
 			    (((a) & 0x0700) << 4);
 		scr_writew(a, p++);
 	}
-<<<<<<< HEAD
-}
-
-static int fbcon_set_origin(struct vc_data *vc)
-{
-	return 0;
-=======
->>>>>>> c1084c27
 }
 
 void fbcon_suspended(struct fb_info *info)
@@ -3069,10 +3053,6 @@
 	.con_font_get 		= fbcon_get_font,
 	.con_font_default	= fbcon_set_def_font,
 	.con_set_palette 	= fbcon_set_palette,
-<<<<<<< HEAD
-	.con_set_origin 	= fbcon_set_origin,
-=======
->>>>>>> c1084c27
 	.con_invert_region 	= fbcon_invert_region,
 	.con_screen_pos 	= fbcon_screen_pos,
 	.con_getxy 		= fbcon_getxy,
