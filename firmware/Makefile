--- conflicted
+++ resolved
@@ -62,11 +62,7 @@
 				   radeon/RV770_pfp.bin radeon/RV770_me.bin \
 				   radeon/RV730_pfp.bin radeon/RV730_me.bin \
 				   radeon/RV710_pfp.bin radeon/RV710_me.bin
-<<<<<<< HEAD
-fw-shipped-$(CONFIG_IMX_SDMA) += imx/sdma/sdma-imx6q.bin
-=======
 fw-shipped-$(CONFIG_IMX_SDMA) += imx/sdma/sdma-imx6q.bin imx/sdma/sdma-imx7d.bin
->>>>>>> 9ea9577d
 fw-shipped-$(CONFIG_DVB_AV7110) += av7110/bootcode.bin
 fw-shipped-$(CONFIG_DVB_TTUSB_BUDGET) += ttusb-budget/dspbootcode.bin
 fw-shipped-$(CONFIG_E100) += e100/d101m_ucode.bin e100/d101s_ucode.bin \
@@ -141,10 +137,6 @@
 fw-shipped-$(CONFIG_USB_VICAM) += vicam/firmware.fw
 fw-shipped-$(CONFIG_VIDEO_CPIA2) += cpia2/stv0672_vp4.bin
 fw-shipped-$(CONFIG_YAM) += yam/1200.bin yam/9600.bin
-fw-shipped-$(CONFIG_FB_MXC_EINK_PANEL) += imx/epdc_E60_V110.fw \
-                imx/epdc_E60_V220.fw \
-                imx/epdc_E97_V110.fw \
-                imx/epdc_E060SCM.fw
 
 fw-shipped-all := $(fw-shipped-y) $(fw-shipped-m) $(fw-shipped-)
 
@@ -220,8 +212,6 @@
 $(obj)/%: $(obj)/%.ihex | $(objtree)/$(obj)/$$(dir %)
 	$(call cmd,ihex)
 
-.NOTPARALLEL: $(obj)/%
-
 # Don't depend on ihex2fw if we're installing and it already exists.
 # Putting it after | in the dependencies doesn't seem sufficient when
 # we're installing after a cross-compile, because ihex2fw has dependencies
