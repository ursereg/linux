// SPDX-License-Identifier: (GPL-2.0-only OR BSD-2-Clause)
/* Copyright (C) 2019 Facebook */

#include <errno.h>
#include <fcntl.h>
#include <linux/err.h>
#include <stdbool.h>
#include <stdio.h>
#include <string.h>
#include <unistd.h>
#include <bpf/bpf.h>
#include <bpf/btf.h>
#include <bpf/libbpf.h>
#include <linux/btf.h>
#include <linux/hashtable.h>
#include <sys/types.h>
#include <sys/stat.h>

#include "json_writer.h"
#include "main.h"

static const char * const btf_kind_str[NR_BTF_KINDS] = {
	[BTF_KIND_UNKN]		= "UNKNOWN",
	[BTF_KIND_INT]		= "INT",
	[BTF_KIND_PTR]		= "PTR",
	[BTF_KIND_ARRAY]	= "ARRAY",
	[BTF_KIND_STRUCT]	= "STRUCT",
	[BTF_KIND_UNION]	= "UNION",
	[BTF_KIND_ENUM]		= "ENUM",
	[BTF_KIND_FWD]		= "FWD",
	[BTF_KIND_TYPEDEF]	= "TYPEDEF",
	[BTF_KIND_VOLATILE]	= "VOLATILE",
	[BTF_KIND_CONST]	= "CONST",
	[BTF_KIND_RESTRICT]	= "RESTRICT",
	[BTF_KIND_FUNC]		= "FUNC",
	[BTF_KIND_FUNC_PROTO]	= "FUNC_PROTO",
	[BTF_KIND_VAR]		= "VAR",
	[BTF_KIND_DATASEC]	= "DATASEC",
	[BTF_KIND_FLOAT]	= "FLOAT",
};

struct btf_attach_table {
	DECLARE_HASHTABLE(table, 16);
};

struct btf_attach_point {
	__u32 obj_id;
	__u32 btf_id;
	struct hlist_node hash;
};

static const char *btf_int_enc_str(__u8 encoding)
{
	switch (encoding) {
	case 0:
		return "(none)";
	case BTF_INT_SIGNED:
		return "SIGNED";
	case BTF_INT_CHAR:
		return "CHAR";
	case BTF_INT_BOOL:
		return "BOOL";
	default:
		return "UNKN";
	}
}

static const char *btf_var_linkage_str(__u32 linkage)
{
	switch (linkage) {
	case BTF_VAR_STATIC:
		return "static";
	case BTF_VAR_GLOBAL_ALLOCATED:
		return "global";
	case BTF_VAR_GLOBAL_EXTERN:
		return "extern";
	default:
		return "(unknown)";
	}
}

static const char *btf_func_linkage_str(const struct btf_type *t)
{
	switch (btf_vlen(t)) {
	case BTF_FUNC_STATIC:
		return "static";
	case BTF_FUNC_GLOBAL:
		return "global";
	case BTF_FUNC_EXTERN:
		return "extern";
	default:
		return "(unknown)";
	}
}

static const char *btf_str(const struct btf *btf, __u32 off)
{
	if (!off)
		return "(anon)";
	return btf__name_by_offset(btf, off) ? : "(invalid)";
}

static int btf_kind_safe(int kind)
{
	return kind <= BTF_KIND_MAX ? kind : BTF_KIND_UNKN;
}

static int dump_btf_type(const struct btf *btf, __u32 id,
			 const struct btf_type *t)
{
	json_writer_t *w = json_wtr;
	int kind = btf_kind(t);

	if (json_output) {
		jsonw_start_object(w);
		jsonw_uint_field(w, "id", id);
		jsonw_string_field(w, "kind", btf_kind_str[btf_kind_safe(kind)]);
		jsonw_string_field(w, "name", btf_str(btf, t->name_off));
	} else {
		printf("[%u] %s '%s'", id, btf_kind_str[btf_kind_safe(kind)],
		       btf_str(btf, t->name_off));
	}

	switch (kind) {
	case BTF_KIND_INT: {
		__u32 v = *(__u32 *)(t + 1);
		const char *enc;

		enc = btf_int_enc_str(BTF_INT_ENCODING(v));

		if (json_output) {
			jsonw_uint_field(w, "size", t->size);
			jsonw_uint_field(w, "bits_offset", BTF_INT_OFFSET(v));
			jsonw_uint_field(w, "nr_bits", BTF_INT_BITS(v));
			jsonw_string_field(w, "encoding", enc);
		} else {
			printf(" size=%u bits_offset=%u nr_bits=%u encoding=%s",
			       t->size, BTF_INT_OFFSET(v), BTF_INT_BITS(v),
			       enc);
		}
		break;
	}
	case BTF_KIND_PTR:
	case BTF_KIND_CONST:
	case BTF_KIND_VOLATILE:
	case BTF_KIND_RESTRICT:
	case BTF_KIND_TYPEDEF:
		if (json_output)
			jsonw_uint_field(w, "type_id", t->type);
		else
			printf(" type_id=%u", t->type);
		break;
	case BTF_KIND_ARRAY: {
		const struct btf_array *arr = (const void *)(t + 1);

		if (json_output) {
			jsonw_uint_field(w, "type_id", arr->type);
			jsonw_uint_field(w, "index_type_id", arr->index_type);
			jsonw_uint_field(w, "nr_elems", arr->nelems);
		} else {
			printf(" type_id=%u index_type_id=%u nr_elems=%u",
			       arr->type, arr->index_type, arr->nelems);
		}
		break;
	}
	case BTF_KIND_STRUCT:
	case BTF_KIND_UNION: {
		const struct btf_member *m = (const void *)(t + 1);
		__u16 vlen = BTF_INFO_VLEN(t->info);
		int i;

		if (json_output) {
			jsonw_uint_field(w, "size", t->size);
			jsonw_uint_field(w, "vlen", vlen);
			jsonw_name(w, "members");
			jsonw_start_array(w);
		} else {
			printf(" size=%u vlen=%u", t->size, vlen);
		}
		for (i = 0; i < vlen; i++, m++) {
			const char *name = btf_str(btf, m->name_off);
			__u32 bit_off, bit_sz;

			if (BTF_INFO_KFLAG(t->info)) {
				bit_off = BTF_MEMBER_BIT_OFFSET(m->offset);
				bit_sz = BTF_MEMBER_BITFIELD_SIZE(m->offset);
			} else {
				bit_off = m->offset;
				bit_sz = 0;
			}

			if (json_output) {
				jsonw_start_object(w);
				jsonw_string_field(w, "name", name);
				jsonw_uint_field(w, "type_id", m->type);
				jsonw_uint_field(w, "bits_offset", bit_off);
				if (bit_sz) {
					jsonw_uint_field(w, "bitfield_size",
							 bit_sz);
				}
				jsonw_end_object(w);
			} else {
				printf("\n\t'%s' type_id=%u bits_offset=%u",
				       name, m->type, bit_off);
				if (bit_sz)
					printf(" bitfield_size=%u", bit_sz);
			}
		}
		if (json_output)
			jsonw_end_array(w);
		break;
	}
	case BTF_KIND_ENUM: {
		const struct btf_enum *v = (const void *)(t + 1);
		__u16 vlen = BTF_INFO_VLEN(t->info);
		int i;

		if (json_output) {
			jsonw_uint_field(w, "size", t->size);
			jsonw_uint_field(w, "vlen", vlen);
			jsonw_name(w, "values");
			jsonw_start_array(w);
		} else {
			printf(" size=%u vlen=%u", t->size, vlen);
		}
		for (i = 0; i < vlen; i++, v++) {
			const char *name = btf_str(btf, v->name_off);

			if (json_output) {
				jsonw_start_object(w);
				jsonw_string_field(w, "name", name);
				jsonw_uint_field(w, "val", v->val);
				jsonw_end_object(w);
			} else {
				printf("\n\t'%s' val=%u", name, v->val);
			}
		}
		if (json_output)
			jsonw_end_array(w);
		break;
	}
	case BTF_KIND_FWD: {
		const char *fwd_kind = BTF_INFO_KFLAG(t->info) ? "union"
							       : "struct";

		if (json_output)
			jsonw_string_field(w, "fwd_kind", fwd_kind);
		else
			printf(" fwd_kind=%s", fwd_kind);
		break;
	}
	case BTF_KIND_FUNC: {
		const char *linkage = btf_func_linkage_str(t);

		if (json_output) {
			jsonw_uint_field(w, "type_id", t->type);
			jsonw_string_field(w, "linkage", linkage);
		} else {
			printf(" type_id=%u linkage=%s", t->type, linkage);
		}
		break;
	}
	case BTF_KIND_FUNC_PROTO: {
		const struct btf_param *p = (const void *)(t + 1);
		__u16 vlen = BTF_INFO_VLEN(t->info);
		int i;

		if (json_output) {
			jsonw_uint_field(w, "ret_type_id", t->type);
			jsonw_uint_field(w, "vlen", vlen);
			jsonw_name(w, "params");
			jsonw_start_array(w);
		} else {
			printf(" ret_type_id=%u vlen=%u", t->type, vlen);
		}
		for (i = 0; i < vlen; i++, p++) {
			const char *name = btf_str(btf, p->name_off);

			if (json_output) {
				jsonw_start_object(w);
				jsonw_string_field(w, "name", name);
				jsonw_uint_field(w, "type_id", p->type);
				jsonw_end_object(w);
			} else {
				printf("\n\t'%s' type_id=%u", name, p->type);
			}
		}
		if (json_output)
			jsonw_end_array(w);
		break;
	}
	case BTF_KIND_VAR: {
		const struct btf_var *v = (const void *)(t + 1);
		const char *linkage;

		linkage = btf_var_linkage_str(v->linkage);

		if (json_output) {
			jsonw_uint_field(w, "type_id", t->type);
			jsonw_string_field(w, "linkage", linkage);
		} else {
			printf(" type_id=%u, linkage=%s", t->type, linkage);
		}
		break;
	}
	case BTF_KIND_DATASEC: {
		const struct btf_var_secinfo *v = (const void *)(t + 1);
		const struct btf_type *vt;
		__u16 vlen = BTF_INFO_VLEN(t->info);
		int i;

		if (json_output) {
			jsonw_uint_field(w, "size", t->size);
			jsonw_uint_field(w, "vlen", vlen);
			jsonw_name(w, "vars");
			jsonw_start_array(w);
		} else {
			printf(" size=%u vlen=%u", t->size, vlen);
		}
		for (i = 0; i < vlen; i++, v++) {
			if (json_output) {
				jsonw_start_object(w);
				jsonw_uint_field(w, "type_id", v->type);
				jsonw_uint_field(w, "offset", v->offset);
				jsonw_uint_field(w, "size", v->size);
				jsonw_end_object(w);
			} else {
				printf("\n\ttype_id=%u offset=%u size=%u",
				       v->type, v->offset, v->size);

				if (v->type <= btf__get_nr_types(btf)) {
					vt = btf__type_by_id(btf, v->type);
					printf(" (%s '%s')",
					       btf_kind_str[btf_kind_safe(btf_kind(vt))],
					       btf_str(btf, vt->name_off));
				}
			}
		}
		if (json_output)
			jsonw_end_array(w);
		break;
	}
	case BTF_KIND_FLOAT: {
		if (json_output)
			jsonw_uint_field(w, "size", t->size);
		else
			printf(" size=%u", t->size);
		break;
	}
	default:
		break;
	}

	if (json_output)
		jsonw_end_object(json_wtr);
	else
		printf("\n");

	return 0;
}

static int dump_btf_raw(const struct btf *btf,
			__u32 *root_type_ids, int root_type_cnt)
{
	const struct btf_type *t;
	int i;

	if (json_output) {
		jsonw_start_object(json_wtr);
		jsonw_name(json_wtr, "types");
		jsonw_start_array(json_wtr);
	}

	if (root_type_cnt) {
		for (i = 0; i < root_type_cnt; i++) {
			t = btf__type_by_id(btf, root_type_ids[i]);
			dump_btf_type(btf, root_type_ids[i], t);
		}
	} else {
		const struct btf *base;
		int cnt = btf__get_nr_types(btf);
		int start_id = 1;

		base = btf__base_btf(btf);
		if (base)
			start_id = btf__get_nr_types(base) + 1;

		for (i = start_id; i <= cnt; i++) {
			t = btf__type_by_id(btf, i);
			dump_btf_type(btf, i, t);
		}
	}

	if (json_output) {
		jsonw_end_array(json_wtr);
		jsonw_end_object(json_wtr);
	}
	return 0;
}

static void __printf(2, 0) btf_dump_printf(void *ctx,
					   const char *fmt, va_list args)
{
	vfprintf(stdout, fmt, args);
}

static int dump_btf_c(const struct btf *btf,
		      __u32 *root_type_ids, int root_type_cnt)
{
	struct btf_dump *d;
	int err = 0, i;

	d = btf_dump__new(btf, NULL, NULL, btf_dump_printf);
	if (IS_ERR(d))
		return PTR_ERR(d);

	printf("#ifndef __VMLINUX_H__\n");
	printf("#define __VMLINUX_H__\n");
	printf("\n");
	printf("#ifndef BPF_NO_PRESERVE_ACCESS_INDEX\n");
	printf("#pragma clang attribute push (__attribute__((preserve_access_index)), apply_to = record)\n");
	printf("#endif\n\n");

	if (root_type_cnt) {
		for (i = 0; i < root_type_cnt; i++) {
			err = btf_dump__dump_type(d, root_type_ids[i]);
			if (err)
				goto done;
		}
	} else {
		int cnt = btf__get_nr_types(btf);

		for (i = 1; i <= cnt; i++) {
			err = btf_dump__dump_type(d, i);
			if (err)
				goto done;
		}
	}

	printf("#ifndef BPF_NO_PRESERVE_ACCESS_INDEX\n");
	printf("#pragma clang attribute pop\n");
	printf("#endif\n");
	printf("\n");
	printf("#endif /* __VMLINUX_H__ */\n");

done:
	btf_dump__free(d);
	return err;
}

static int do_dump(int argc, char **argv)
{
	struct btf *btf = NULL, *base = NULL;
	__u32 root_type_ids[2];
	int root_type_cnt = 0;
	bool dump_c = false;
	__u32 btf_id = -1;
	const char *src;
	int fd = -1;
	int err;

	if (!REQ_ARGS(2)) {
		usage();
		return -1;
	}
	src = GET_ARG();
	if (is_prefix(src, "map")) {
		struct bpf_map_info info = {};
		__u32 len = sizeof(info);

		if (!REQ_ARGS(2)) {
			usage();
			return -1;
		}

		fd = map_parse_fd_and_info(&argc, &argv, &info, &len);
		if (fd < 0)
			return -1;

		btf_id = info.btf_id;
		if (argc && is_prefix(*argv, "key")) {
			root_type_ids[root_type_cnt++] = info.btf_key_type_id;
			NEXT_ARG();
		} else if (argc && is_prefix(*argv, "value")) {
			root_type_ids[root_type_cnt++] = info.btf_value_type_id;
			NEXT_ARG();
		} else if (argc && is_prefix(*argv, "all")) {
			NEXT_ARG();
		} else if (argc && is_prefix(*argv, "kv")) {
			root_type_ids[root_type_cnt++] = info.btf_key_type_id;
			root_type_ids[root_type_cnt++] = info.btf_value_type_id;
			NEXT_ARG();
		} else {
			root_type_ids[root_type_cnt++] = info.btf_key_type_id;
			root_type_ids[root_type_cnt++] = info.btf_value_type_id;
		}
	} else if (is_prefix(src, "prog")) {
		struct bpf_prog_info info = {};
		__u32 len = sizeof(info);

		if (!REQ_ARGS(2)) {
			usage();
			return -1;
		}

		fd = prog_parse_fd(&argc, &argv);
		if (fd < 0)
			return -1;

		err = bpf_obj_get_info_by_fd(fd, &info, &len);
		if (err) {
			p_err("can't get prog info: %s", strerror(errno));
			goto done;
		}

		btf_id = info.btf_id;
	} else if (is_prefix(src, "id")) {
		char *endptr;

		btf_id = strtoul(*argv, &endptr, 0);
		if (*endptr) {
			p_err("can't parse %s as ID", *argv);
			return -1;
		}
		NEXT_ARG();
	} else if (is_prefix(src, "file")) {
		const char sysfs_prefix[] = "/sys/kernel/btf/";
		const char sysfs_vmlinux[] = "/sys/kernel/btf/vmlinux";

		if (!base_btf &&
		    strncmp(*argv, sysfs_prefix, sizeof(sysfs_prefix) - 1) == 0 &&
		    strcmp(*argv, sysfs_vmlinux) != 0) {
			base = btf__parse(sysfs_vmlinux, NULL);
			if (libbpf_get_error(base)) {
				p_err("failed to parse vmlinux BTF at '%s': %ld\n",
				      sysfs_vmlinux, libbpf_get_error(base));
				base = NULL;
			}
		}

		btf = btf__parse_split(*argv, base ?: base_btf);
		if (IS_ERR(btf)) {
			err = -PTR_ERR(btf);
			btf = NULL;
			p_err("failed to load BTF from %s: %s",
			      *argv, strerror(err));
			goto done;
		}
		NEXT_ARG();
	} else {
		err = -1;
		p_err("unrecognized BTF source specifier: '%s'", src);
		goto done;
	}

	while (argc) {
		if (is_prefix(*argv, "format")) {
			NEXT_ARG();
			if (argc < 1) {
				p_err("expecting value for 'format' option\n");
				err = -EINVAL;
				goto done;
			}
			if (strcmp(*argv, "c") == 0) {
				dump_c = true;
			} else if (strcmp(*argv, "raw") == 0) {
				dump_c = false;
			} else {
				p_err("unrecognized format specifier: '%s', possible values: raw, c",
				      *argv);
				err = -EINVAL;
				goto done;
			}
			NEXT_ARG();
		} else {
			p_err("unrecognized option: '%s'", *argv);
			err = -EINVAL;
			goto done;
		}
	}

	if (!btf) {
		btf = btf__load_from_kernel_by_id_split(btf_id, base_btf);
		err = libbpf_get_error(btf);
		if (err) {
			p_err("get btf by id (%u): %s", btf_id, strerror(err));
			goto done;
		}
<<<<<<< HEAD
		if (!btf) {
			err = -ENOENT;
			p_err("can't find btf with ID (%u)", btf_id);
			goto done;
		}
=======
>>>>>>> c1084c27
	}

	if (dump_c) {
		if (json_output) {
			p_err("JSON output for C-syntax dump is not supported");
			err = -ENOTSUP;
			goto done;
		}
		err = dump_btf_c(btf, root_type_ids, root_type_cnt);
	} else {
		err = dump_btf_raw(btf, root_type_ids, root_type_cnt);
	}

done:
	close(fd);
	btf__free(btf);
	btf__free(base);
	return err;
}

static int btf_parse_fd(int *argc, char ***argv)
{
	unsigned int id;
	char *endptr;
	int fd;

	if (!is_prefix(*argv[0], "id")) {
		p_err("expected 'id', got: '%s'?", **argv);
		return -1;
	}
	NEXT_ARGP();

	id = strtoul(**argv, &endptr, 0);
	if (*endptr) {
		p_err("can't parse %s as ID", **argv);
		return -1;
	}
	NEXT_ARGP();

	fd = bpf_btf_get_fd_by_id(id);
	if (fd < 0)
		p_err("can't get BTF object by id (%u): %s",
		      id, strerror(errno));

	return fd;
}

static void delete_btf_table(struct btf_attach_table *tab)
{
	struct btf_attach_point *obj;
	struct hlist_node *tmp;

	unsigned int bkt;

	hash_for_each_safe(tab->table, bkt, tmp, obj, hash) {
		hash_del(&obj->hash);
		free(obj);
	}
}

static int
build_btf_type_table(struct btf_attach_table *tab, enum bpf_obj_type type,
		     void *info, __u32 *len)
{
	static const char * const names[] = {
		[BPF_OBJ_UNKNOWN]	= "unknown",
		[BPF_OBJ_PROG]		= "prog",
		[BPF_OBJ_MAP]		= "map",
	};
	struct btf_attach_point *obj_node;
	__u32 btf_id, id = 0;
	int err;
	int fd;

	while (true) {
		switch (type) {
		case BPF_OBJ_PROG:
			err = bpf_prog_get_next_id(id, &id);
			break;
		case BPF_OBJ_MAP:
			err = bpf_map_get_next_id(id, &id);
			break;
		default:
			err = -1;
			p_err("unexpected object type: %d", type);
			goto err_free;
		}
		if (err) {
			if (errno == ENOENT) {
				err = 0;
				break;
			}
			p_err("can't get next %s: %s%s", names[type],
			      strerror(errno),
			      errno == EINVAL ? " -- kernel too old?" : "");
			goto err_free;
		}

		switch (type) {
		case BPF_OBJ_PROG:
			fd = bpf_prog_get_fd_by_id(id);
			break;
		case BPF_OBJ_MAP:
			fd = bpf_map_get_fd_by_id(id);
			break;
		default:
			err = -1;
			p_err("unexpected object type: %d", type);
			goto err_free;
		}
		if (fd < 0) {
			if (errno == ENOENT)
				continue;
			p_err("can't get %s by id (%u): %s", names[type], id,
			      strerror(errno));
			err = -1;
			goto err_free;
		}

		memset(info, 0, *len);
		err = bpf_obj_get_info_by_fd(fd, info, len);
		close(fd);
		if (err) {
			p_err("can't get %s info: %s", names[type],
			      strerror(errno));
			goto err_free;
		}

		switch (type) {
		case BPF_OBJ_PROG:
			btf_id = ((struct bpf_prog_info *)info)->btf_id;
			break;
		case BPF_OBJ_MAP:
			btf_id = ((struct bpf_map_info *)info)->btf_id;
			break;
		default:
			err = -1;
			p_err("unexpected object type: %d", type);
			goto err_free;
		}
		if (!btf_id)
			continue;

		obj_node = calloc(1, sizeof(*obj_node));
		if (!obj_node) {
			p_err("failed to allocate memory: %s", strerror(errno));
			err = -ENOMEM;
			goto err_free;
		}

		obj_node->obj_id = id;
		obj_node->btf_id = btf_id;
		hash_add(tab->table, &obj_node->hash, obj_node->btf_id);
	}

	return 0;

err_free:
	delete_btf_table(tab);
	return err;
}

static int
build_btf_tables(struct btf_attach_table *btf_prog_table,
		 struct btf_attach_table *btf_map_table)
{
	struct bpf_prog_info prog_info;
	__u32 prog_len = sizeof(prog_info);
	struct bpf_map_info map_info;
	__u32 map_len = sizeof(map_info);
	int err = 0;

	err = build_btf_type_table(btf_prog_table, BPF_OBJ_PROG, &prog_info,
				   &prog_len);
	if (err)
		return err;

	err = build_btf_type_table(btf_map_table, BPF_OBJ_MAP, &map_info,
				   &map_len);
	if (err) {
		delete_btf_table(btf_prog_table);
		return err;
	}

	return 0;
}

static void
show_btf_plain(struct bpf_btf_info *info, int fd,
	       struct btf_attach_table *btf_prog_table,
	       struct btf_attach_table *btf_map_table)
{
	struct btf_attach_point *obj;
	const char *name = u64_to_ptr(info->name);
	int n;

	printf("%u: ", info->id);
	if (info->kernel_btf)
		printf("name [%s]  ", name);
	else if (name && name[0])
		printf("name %s  ", name);
	else
		printf("name <anon>  ");
	printf("size %uB", info->btf_size);

	n = 0;
	hash_for_each_possible(btf_prog_table->table, obj, hash, info->id) {
		if (obj->btf_id == info->id)
			printf("%s%u", n++ == 0 ? "  prog_ids " : ",",
			       obj->obj_id);
	}

	n = 0;
	hash_for_each_possible(btf_map_table->table, obj, hash, info->id) {
		if (obj->btf_id == info->id)
			printf("%s%u", n++ == 0 ? "  map_ids " : ",",
			       obj->obj_id);
	}
	emit_obj_refs_plain(&refs_table, info->id, "\n\tpids ");

	printf("\n");
}

static void
show_btf_json(struct bpf_btf_info *info, int fd,
	      struct btf_attach_table *btf_prog_table,
	      struct btf_attach_table *btf_map_table)
{
	struct btf_attach_point *obj;
	const char *name = u64_to_ptr(info->name);

	jsonw_start_object(json_wtr);	/* btf object */
	jsonw_uint_field(json_wtr, "id", info->id);
	jsonw_uint_field(json_wtr, "size", info->btf_size);

	jsonw_name(json_wtr, "prog_ids");
	jsonw_start_array(json_wtr);	/* prog_ids */
	hash_for_each_possible(btf_prog_table->table, obj, hash,
			       info->id) {
		if (obj->btf_id == info->id)
			jsonw_uint(json_wtr, obj->obj_id);
	}
	jsonw_end_array(json_wtr);	/* prog_ids */

	jsonw_name(json_wtr, "map_ids");
	jsonw_start_array(json_wtr);	/* map_ids */
	hash_for_each_possible(btf_map_table->table, obj, hash,
			       info->id) {
		if (obj->btf_id == info->id)
			jsonw_uint(json_wtr, obj->obj_id);
	}
	jsonw_end_array(json_wtr);	/* map_ids */

	emit_obj_refs_json(&refs_table, info->id, json_wtr); /* pids */

	jsonw_bool_field(json_wtr, "kernel", info->kernel_btf);

	if (name && name[0])
		jsonw_string_field(json_wtr, "name", name);

	jsonw_end_object(json_wtr);	/* btf object */
}

static int
show_btf(int fd, struct btf_attach_table *btf_prog_table,
	 struct btf_attach_table *btf_map_table)
{
	struct bpf_btf_info info;
	__u32 len = sizeof(info);
	char name[64];
	int err;

	memset(&info, 0, sizeof(info));
	err = bpf_obj_get_info_by_fd(fd, &info, &len);
	if (err) {
		p_err("can't get BTF object info: %s", strerror(errno));
		return -1;
	}
	/* if kernel support emitting BTF object name, pass name pointer */
	if (info.name_len) {
		memset(&info, 0, sizeof(info));
		info.name_len = sizeof(name);
		info.name = ptr_to_u64(name);
		len = sizeof(info);

		err = bpf_obj_get_info_by_fd(fd, &info, &len);
		if (err) {
			p_err("can't get BTF object info: %s", strerror(errno));
			return -1;
		}
	}

	if (json_output)
		show_btf_json(&info, fd, btf_prog_table, btf_map_table);
	else
		show_btf_plain(&info, fd, btf_prog_table, btf_map_table);

	return 0;
}

static int do_show(int argc, char **argv)
{
	struct btf_attach_table btf_prog_table;
	struct btf_attach_table btf_map_table;
	int err, fd = -1;
	__u32 id = 0;

	if (argc == 2) {
		fd = btf_parse_fd(&argc, &argv);
		if (fd < 0)
			return -1;
	}

	if (argc) {
		if (fd >= 0)
			close(fd);
		return BAD_ARG();
	}

	hash_init(btf_prog_table.table);
	hash_init(btf_map_table.table);
	err = build_btf_tables(&btf_prog_table, &btf_map_table);
	if (err) {
		if (fd >= 0)
			close(fd);
		return err;
	}
	build_obj_refs_table(&refs_table, BPF_OBJ_BTF);

	if (fd >= 0) {
		err = show_btf(fd, &btf_prog_table, &btf_map_table);
		close(fd);
		goto exit_free;
	}

	if (json_output)
		jsonw_start_array(json_wtr);	/* root array */

	while (true) {
		err = bpf_btf_get_next_id(id, &id);
		if (err) {
			if (errno == ENOENT) {
				err = 0;
				break;
			}
			p_err("can't get next BTF object: %s%s",
			      strerror(errno),
			      errno == EINVAL ? " -- kernel too old?" : "");
			err = -1;
			break;
		}

		fd = bpf_btf_get_fd_by_id(id);
		if (fd < 0) {
			if (errno == ENOENT)
				continue;
			p_err("can't get BTF object by id (%u): %s",
			      id, strerror(errno));
			err = -1;
			break;
		}

		err = show_btf(fd, &btf_prog_table, &btf_map_table);
		close(fd);
		if (err)
			break;
	}

	if (json_output)
		jsonw_end_array(json_wtr);	/* root array */

exit_free:
	delete_btf_table(&btf_prog_table);
	delete_btf_table(&btf_map_table);
	delete_obj_refs_table(&refs_table);

	return err;
}

static int do_help(int argc, char **argv)
{
	if (json_output) {
		jsonw_null(json_wtr);
		return 0;
	}

	fprintf(stderr,
		"Usage: %1$s %2$s { show | list } [id BTF_ID]\n"
		"       %1$s %2$s dump BTF_SRC [format FORMAT]\n"
		"       %1$s %2$s help\n"
		"\n"
		"       BTF_SRC := { id BTF_ID | prog PROG | map MAP [{key | value | kv | all}] | file FILE }\n"
		"       FORMAT  := { raw | c }\n"
		"       " HELP_SPEC_MAP "\n"
		"       " HELP_SPEC_PROGRAM "\n"
		"       " HELP_SPEC_OPTIONS " |\n"
		"                    {-B|--base-btf} }\n"
		"",
		bin_name, "btf");

	return 0;
}

static const struct cmd cmds[] = {
	{ "show",	do_show },
	{ "list",	do_show },
	{ "help",	do_help },
	{ "dump",	do_dump },
	{ 0 }
};

int do_btf(int argc, char **argv)
{
	return cmd_select(cmds, argc, argv, do_help);
}<|MERGE_RESOLUTION|>--- conflicted
+++ resolved
@@ -586,14 +586,6 @@
 			p_err("get btf by id (%u): %s", btf_id, strerror(err));
 			goto done;
 		}
-<<<<<<< HEAD
-		if (!btf) {
-			err = -ENOENT;
-			p_err("can't find btf with ID (%u)", btf_id);
-			goto done;
-		}
-=======
->>>>>>> c1084c27
 	}
 
 	if (dump_c) {
