--- conflicted
+++ resolved
@@ -149,13 +149,7 @@
 				global.bytes_received = skops->bytes_received;
 				global.bytes_acked = skops->bytes_acked;
 			}
-<<<<<<< HEAD
-			g.num_close_events++;
-			bpf_map_update_elem(&global_map, &key, &g,
-					    BPF_ANY);
-=======
 			global.num_close_events++;
->>>>>>> c1084c27
 		}
 		break;
 	case BPF_SOCK_OPS_TCP_LISTEN_CB:
