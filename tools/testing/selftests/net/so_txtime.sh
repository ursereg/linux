--- conflicted
+++ resolved
@@ -3,34 +3,6 @@
 #
 # Regression tests for the SO_TXTIME interface
 
-<<<<<<< HEAD
-# Run in network namespace
-if [[ $# -eq 0 ]]; then
-	if ! ./in_netns.sh $0 __subprocess; then
-		# test is time sensitive, can be flaky
-		echo "test failed: retry once"
-		./in_netns.sh $0 __subprocess
-	fi
-
-	exit $?
-fi
-
-set -e
-
-tc qdisc add dev lo root fq
-./so_txtime -4 -6 -c mono a,-1 a,-1
-./so_txtime -4 -6 -c mono a,0 a,0
-./so_txtime -4 -6 -c mono a,10 a,10
-./so_txtime -4 -6 -c mono a,10,b,20 a,10,b,20
-./so_txtime -4 -6 -c mono a,20,b,10 b,20,a,20
-
-if tc qdisc replace dev lo root etf clockid CLOCK_TAI delta 400000; then
-	! ./so_txtime -4 -6 -c tai a,-1 a,-1
-	! ./so_txtime -4 -6 -c tai a,0 a,0
-	./so_txtime -4 -6 -c tai a,10 a,10
-	./so_txtime -4 -6 -c tai a,10,b,20 a,10,b,20
-	./so_txtime -4 -6 -c tai a,20,b,10 b,10,a,20
-=======
 set -e
 
 readonly DEV="veth0"
@@ -110,7 +82,6 @@
 	do_test 6 tai a,10 a,10
 	do_test 4 tai a,10,b,20 a,10,b,20
 	do_test 6 tai a,20,b,10 b,10,a,20
->>>>>>> c1084c27
 else
 	echo "tc ($(tc -V)) does not support qdisc etf. skipping"
 fi
