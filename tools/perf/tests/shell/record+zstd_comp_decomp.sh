--- conflicted
+++ resolved
@@ -12,11 +12,7 @@
 
 collect_z_record() {
 	echo "Collecting compressed record file:"
-<<<<<<< HEAD
-	[[ "$(uname -m)" != s390x ]] && gflag='-g'
-=======
 	[ "$(uname -m)" != s390x ] && gflag='-g'
->>>>>>> c1084c27
 	$perf_tool record -o $trace_file $gflag -z -F 5000 -- \
 		dd count=500 if=/dev/urandom of=/dev/null
 }
