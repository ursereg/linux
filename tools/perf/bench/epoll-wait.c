--- conflicted
+++ resolved
@@ -518,12 +518,8 @@
 		qsort(worker, nthreads, sizeof(struct worker), cmpworker);
 
 	for (i = 0; i < nthreads; i++) {
-<<<<<<< HEAD
-		unsigned long t = worker[i].ops / bench__runtime.tv_sec;
-=======
 		unsigned long t = bench__runtime.tv_sec > 0 ?
 			worker[i].ops / bench__runtime.tv_sec : 0;
->>>>>>> c1084c27
 
 		update_stats(&throughput_stats, t);
 
