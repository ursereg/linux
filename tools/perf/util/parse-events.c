--- conflicted
+++ resolved
@@ -1601,15 +1601,6 @@
 	if (get_config_terms(head_config, &config_terms))
 		return -ENOMEM;
 
-<<<<<<< HEAD
-	if (perf_pmu__config(pmu, &attr, head_config, parse_state->error)) {
-		struct perf_evsel_config_term *pos, *tmp;
-
-		list_for_each_entry_safe(pos, tmp, &config_terms, list) {
-			list_del_init(&pos->list);
-			free(pos);
-		}
-=======
 	/*
 	 * When using default config, record which bits of attr->config were
 	 * changed by the user.
@@ -1624,26 +1615,12 @@
 
 	if (!parse_state->fake_pmu && perf_pmu__config(pmu, &attr, head_config, parse_state->error)) {
 		free_config_terms(&config_terms);
->>>>>>> c1084c27
 		return -EINVAL;
 	}
 
 	evsel = __add_event(list, &parse_state->idx, &attr, true,
 			    get_config_name(head_config), pmu,
 			    &config_terms, auto_merge_stats, NULL);
-<<<<<<< HEAD
-	if (evsel) {
-		evsel->unit = info.unit;
-		evsel->scale = info.scale;
-		evsel->per_pkg = info.per_pkg;
-		evsel->snapshot = info.snapshot;
-		evsel->metric_expr = info.metric_expr;
-		evsel->metric_name = info.metric_name;
-		evsel->pmu_name = name ? strdup(name) : NULL;
-		evsel->use_uncore_alias = use_uncore_alias;
-		evsel->percore = config_term_percore(&evsel->config_terms);
-	}
-=======
 	if (!evsel)
 		return -ENOMEM;
 
@@ -1656,7 +1633,6 @@
 
 	if (parse_state->fake_pmu)
 		return 0;
->>>>>>> c1084c27
 
 	evsel->unit = info.unit;
 	evsel->scale = info.scale;
@@ -2303,20 +2279,12 @@
 	/*
 	 * Add list to the evlist even with errors to allow callers to clean up.
 	 */
-<<<<<<< HEAD
-	perf_evlist__splice_list_tail(evlist, &parse_state.list);
-=======
 	evlist__splice_list_tail(evlist, &parse_state.list);
->>>>>>> c1084c27
 
 	if (!ret) {
 		struct evsel *last;
 
-<<<<<<< HEAD
-		evlist->nr_groups += parse_state.nr_groups;
-=======
 		evlist->core.nr_groups += parse_state.nr_groups;
->>>>>>> c1084c27
 		last = evlist__last(evlist);
 		last->cmdline_group_boundary = true;
 
