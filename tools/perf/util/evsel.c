// SPDX-License-Identifier: GPL-2.0-only
/*
 * Copyright (C) 2011, Red Hat Inc, Arnaldo Carvalho de Melo <acme@redhat.com>
 *
 * Parts came from builtin-{top,stat,record}.c, see those files for further
 * copyright notes.
 */

#include <byteswap.h>
#include <errno.h>
#include <inttypes.h>
#include <linux/bitops.h>
#include <api/fs/fs.h>
#include <api/fs/tracing_path.h>
#include <traceevent/event-parse.h>
#include <linux/hw_breakpoint.h>
#include <linux/perf_event.h>
#include <linux/compiler.h>
#include <linux/err.h>
#include <linux/zalloc.h>
#include <sys/ioctl.h>
#include <sys/resource.h>
#include <sys/types.h>
#include <dirent.h>
#include <stdlib.h>
#include <perf/evsel.h>
#include "asm/bug.h"
#include "bpf_counter.h"
#include "callchain.h"
#include "cgroup.h"
#include "counts.h"
#include "event.h"
#include "evsel.h"
#include "util/env.h"
#include "util/evsel_config.h"
#include "util/evsel_fprintf.h"
#include "evlist.h"
#include <perf/cpumap.h>
#include "thread_map.h"
#include "target.h"
#include "perf_regs.h"
#include "record.h"
#include "debug.h"
#include "trace-event.h"
#include "stat.h"
#include "string2.h"
#include "memswap.h"
#include "util.h"
#include "hashmap.h"
#include "pmu-hybrid.h"
#include "../perf-sys.h"
#include "util/parse-branch-options.h"
#include <internal/xyarray.h>
#include <internal/lib.h>

#include <linux/ctype.h>

struct perf_missing_features perf_missing_features;

static clockid_t clockid;

static int evsel__no_extra_init(struct evsel *evsel __maybe_unused)
{
	return 0;
}

void __weak test_attr__ready(void) { }

static void evsel__no_extra_fini(struct evsel *evsel __maybe_unused)
{
}

static struct {
	size_t	size;
	int	(*init)(struct evsel *evsel);
	void	(*fini)(struct evsel *evsel);
} perf_evsel__object = {
	.size = sizeof(struct evsel),
	.init = evsel__no_extra_init,
	.fini = evsel__no_extra_fini,
};

int evsel__object_config(size_t object_size, int (*init)(struct evsel *evsel),
			 void (*fini)(struct evsel *evsel))
{

	if (object_size == 0)
		goto set_methods;

	if (perf_evsel__object.size > object_size)
		return -EINVAL;

	perf_evsel__object.size = object_size;

set_methods:
	if (init != NULL)
		perf_evsel__object.init = init;

	if (fini != NULL)
		perf_evsel__object.fini = fini;

	return 0;
}

#define FD(e, x, y) (*(int *)xyarray__entry(e->core.fd, x, y))

int __evsel__sample_size(u64 sample_type)
{
	u64 mask = sample_type & PERF_SAMPLE_MASK;
	int size = 0;
	int i;

	for (i = 0; i < 64; i++) {
		if (mask & (1ULL << i))
			size++;
	}

	size *= sizeof(u64);

	return size;
}

/**
 * __perf_evsel__calc_id_pos - calculate id_pos.
 * @sample_type: sample type
 *
 * This function returns the position of the event id (PERF_SAMPLE_ID or
 * PERF_SAMPLE_IDENTIFIER) in a sample event i.e. in the array of struct
 * perf_record_sample.
 */
static int __perf_evsel__calc_id_pos(u64 sample_type)
{
	int idx = 0;

	if (sample_type & PERF_SAMPLE_IDENTIFIER)
		return 0;

	if (!(sample_type & PERF_SAMPLE_ID))
		return -1;

	if (sample_type & PERF_SAMPLE_IP)
		idx += 1;

	if (sample_type & PERF_SAMPLE_TID)
		idx += 1;

	if (sample_type & PERF_SAMPLE_TIME)
		idx += 1;

	if (sample_type & PERF_SAMPLE_ADDR)
		idx += 1;

	return idx;
}

/**
 * __perf_evsel__calc_is_pos - calculate is_pos.
 * @sample_type: sample type
 *
 * This function returns the position (counting backwards) of the event id
 * (PERF_SAMPLE_ID or PERF_SAMPLE_IDENTIFIER) in a non-sample event i.e. if
 * sample_id_all is used there is an id sample appended to non-sample events.
 */
static int __perf_evsel__calc_is_pos(u64 sample_type)
{
	int idx = 1;

	if (sample_type & PERF_SAMPLE_IDENTIFIER)
		return 1;

	if (!(sample_type & PERF_SAMPLE_ID))
		return -1;

	if (sample_type & PERF_SAMPLE_CPU)
		idx += 1;

	if (sample_type & PERF_SAMPLE_STREAM_ID)
		idx += 1;

	return idx;
}

void evsel__calc_id_pos(struct evsel *evsel)
{
	evsel->id_pos = __perf_evsel__calc_id_pos(evsel->core.attr.sample_type);
	evsel->is_pos = __perf_evsel__calc_is_pos(evsel->core.attr.sample_type);
}

void __evsel__set_sample_bit(struct evsel *evsel,
				  enum perf_event_sample_format bit)
{
	if (!(evsel->core.attr.sample_type & bit)) {
		evsel->core.attr.sample_type |= bit;
		evsel->sample_size += sizeof(u64);
		evsel__calc_id_pos(evsel);
	}
}

void __evsel__reset_sample_bit(struct evsel *evsel,
				    enum perf_event_sample_format bit)
{
	if (evsel->core.attr.sample_type & bit) {
		evsel->core.attr.sample_type &= ~bit;
		evsel->sample_size -= sizeof(u64);
		evsel__calc_id_pos(evsel);
	}
}

void evsel__set_sample_id(struct evsel *evsel,
			       bool can_sample_identifier)
{
	if (can_sample_identifier) {
		evsel__reset_sample_bit(evsel, ID);
		evsel__set_sample_bit(evsel, IDENTIFIER);
	} else {
		evsel__set_sample_bit(evsel, ID);
	}
	evsel->core.attr.read_format |= PERF_FORMAT_ID;
}

/**
 * evsel__is_function_event - Return whether given evsel is a function
 * trace event
 *
 * @evsel - evsel selector to be tested
 *
 * Return %true if event is function trace event
 */
bool evsel__is_function_event(struct evsel *evsel)
{
#define FUNCTION_EVENT "ftrace:function"

	return evsel->name &&
	       !strncmp(FUNCTION_EVENT, evsel->name, sizeof(FUNCTION_EVENT));

#undef FUNCTION_EVENT
}

void evsel__init(struct evsel *evsel,
		 struct perf_event_attr *attr, int idx)
{
	perf_evsel__init(&evsel->core, attr, idx);
	evsel->tracking	   = !idx;
	evsel->unit	   = "";
	evsel->scale	   = 1.0;
	evsel->max_events  = ULONG_MAX;
	evsel->evlist	   = NULL;
	evsel->bpf_obj	   = NULL;
	evsel->bpf_fd	   = -1;
	INIT_LIST_HEAD(&evsel->config_terms);
	INIT_LIST_HEAD(&evsel->bpf_counter_list);
	perf_evsel__object.init(evsel);
	evsel->sample_size = __evsel__sample_size(attr->sample_type);
	evsel__calc_id_pos(evsel);
	evsel->cmdline_group_boundary = false;
	evsel->metric_expr   = NULL;
	evsel->metric_name   = NULL;
	evsel->metric_events = NULL;
	evsel->per_pkg_mask  = NULL;
	evsel->collect_stat  = false;
	evsel->pmu_name      = NULL;
}

struct evsel *evsel__new_idx(struct perf_event_attr *attr, int idx)
{
	struct evsel *evsel = zalloc(perf_evsel__object.size);

	if (!evsel)
		return NULL;
	evsel__init(evsel, attr, idx);

	if (evsel__is_bpf_output(evsel)) {
		evsel->core.attr.sample_type |= (PERF_SAMPLE_RAW | PERF_SAMPLE_TIME |
					    PERF_SAMPLE_CPU | PERF_SAMPLE_PERIOD),
		evsel->core.attr.sample_period = 1;
	}

	if (evsel__is_clock(evsel)) {
		/*
		 * The evsel->unit points to static alias->unit
		 * so it's ok to use static string in here.
		 */
		static const char *unit = "msec";

		evsel->unit = unit;
		evsel->scale = 1e-6;
	}

	return evsel;
}

static bool perf_event_can_profile_kernel(void)
{
	return perf_event_paranoid_check(1);
}

struct evsel *evsel__new_cycles(bool precise, __u32 type, __u64 config)
{
	struct perf_event_attr attr = {
		.type	= type,
		.config	= config,
		.exclude_kernel	= !perf_event_can_profile_kernel(),
	};
	struct evsel *evsel;

	event_attr_init(&attr);

	if (!precise)
		goto new_event;

	/*
	 * Now let the usual logic to set up the perf_event_attr defaults
	 * to kick in when we return and before perf_evsel__open() is called.
	 */
new_event:
	evsel = evsel__new(&attr);
	if (evsel == NULL)
		goto out;

	evsel->precise_max = true;

	/* use asprintf() because free(evsel) assumes name is allocated */
	if (asprintf(&evsel->name, "cycles%s%s%.*s",
		     (attr.precise_ip || attr.exclude_kernel) ? ":" : "",
		     attr.exclude_kernel ? "u" : "",
		     attr.precise_ip ? attr.precise_ip + 1 : 0, "ppp") < 0)
		goto error_free;
out:
	return evsel;
error_free:
	evsel__delete(evsel);
	evsel = NULL;
	goto out;
}

int copy_config_terms(struct list_head *dst, struct list_head *src)
{
	struct evsel_config_term *pos, *tmp;

	list_for_each_entry(pos, src, list) {
		tmp = malloc(sizeof(*tmp));
		if (tmp == NULL)
			return -ENOMEM;

		*tmp = *pos;
		if (tmp->free_str) {
			tmp->val.str = strdup(pos->val.str);
			if (tmp->val.str == NULL) {
				free(tmp);
				return -ENOMEM;
			}
		}
		list_add_tail(&tmp->list, dst);
	}
	return 0;
}

static int evsel__copy_config_terms(struct evsel *dst, struct evsel *src)
{
	return copy_config_terms(&dst->config_terms, &src->config_terms);
}

/**
 * evsel__clone - create a new evsel copied from @orig
 * @orig: original evsel
 *
 * The assumption is that @orig is not configured nor opened yet.
 * So we only care about the attributes that can be set while it's parsed.
 */
struct evsel *evsel__clone(struct evsel *orig)
{
	struct evsel *evsel;

	BUG_ON(orig->core.fd);
	BUG_ON(orig->counts);
	BUG_ON(orig->priv);
	BUG_ON(orig->per_pkg_mask);

	/* cannot handle BPF objects for now */
	if (orig->bpf_obj)
		return NULL;

	evsel = evsel__new(&orig->core.attr);
	if (evsel == NULL)
		return NULL;

	evsel->core.cpus = perf_cpu_map__get(orig->core.cpus);
	evsel->core.own_cpus = perf_cpu_map__get(orig->core.own_cpus);
	evsel->core.threads = perf_thread_map__get(orig->core.threads);
	evsel->core.nr_members = orig->core.nr_members;
	evsel->core.system_wide = orig->core.system_wide;

	if (orig->name) {
		evsel->name = strdup(orig->name);
		if (evsel->name == NULL)
			goto out_err;
	}
	if (orig->group_name) {
		evsel->group_name = strdup(orig->group_name);
		if (evsel->group_name == NULL)
			goto out_err;
	}
	if (orig->pmu_name) {
		evsel->pmu_name = strdup(orig->pmu_name);
		if (evsel->pmu_name == NULL)
			goto out_err;
	}
	if (orig->filter) {
		evsel->filter = strdup(orig->filter);
		if (evsel->filter == NULL)
			goto out_err;
	}
	evsel->cgrp = cgroup__get(orig->cgrp);
	evsel->tp_format = orig->tp_format;
	evsel->handler = orig->handler;
	evsel->core.leader = orig->core.leader;

	evsel->max_events = orig->max_events;
	evsel->tool_event = orig->tool_event;
	evsel->unit = orig->unit;
	evsel->scale = orig->scale;
	evsel->snapshot = orig->snapshot;
	evsel->per_pkg = orig->per_pkg;
	evsel->percore = orig->percore;
	evsel->precise_max = orig->precise_max;
	evsel->use_uncore_alias = orig->use_uncore_alias;
	evsel->is_libpfm_event = orig->is_libpfm_event;

	evsel->exclude_GH = orig->exclude_GH;
	evsel->sample_read = orig->sample_read;
	evsel->auto_merge_stats = orig->auto_merge_stats;
	evsel->collect_stat = orig->collect_stat;
	evsel->weak_group = orig->weak_group;
	evsel->use_config_name = orig->use_config_name;

	if (evsel__copy_config_terms(evsel, orig) < 0)
		goto out_err;

	return evsel;

out_err:
	evsel__delete(evsel);
	return NULL;
}

/*
 * Returns pointer with encoded error via <linux/err.h> interface.
 */
struct evsel *evsel__newtp_idx(const char *sys, const char *name, int idx)
{
	struct evsel *evsel = zalloc(perf_evsel__object.size);
	int err = -ENOMEM;

	if (evsel == NULL) {
		goto out_err;
	} else {
		struct perf_event_attr attr = {
			.type	       = PERF_TYPE_TRACEPOINT,
			.sample_type   = (PERF_SAMPLE_RAW | PERF_SAMPLE_TIME |
					  PERF_SAMPLE_CPU | PERF_SAMPLE_PERIOD),
		};

		if (asprintf(&evsel->name, "%s:%s", sys, name) < 0)
			goto out_free;

		evsel->tp_format = trace_event__tp_format(sys, name);
		if (IS_ERR(evsel->tp_format)) {
			err = PTR_ERR(evsel->tp_format);
			goto out_free;
		}

		event_attr_init(&attr);
		attr.config = evsel->tp_format->id;
		attr.sample_period = 1;
		evsel__init(evsel, &attr, idx);
	}

	return evsel;

out_free:
	zfree(&evsel->name);
	free(evsel);
out_err:
	return ERR_PTR(err);
}

const char *evsel__hw_names[PERF_COUNT_HW_MAX] = {
	"cycles",
	"instructions",
	"cache-references",
	"cache-misses",
	"branches",
	"branch-misses",
	"bus-cycles",
	"stalled-cycles-frontend",
	"stalled-cycles-backend",
	"ref-cycles",
};

char *evsel__bpf_counter_events;

bool evsel__match_bpf_counter_events(const char *name)
{
	int name_len;
	bool match;
	char *ptr;

	if (!evsel__bpf_counter_events)
		return false;

	ptr = strstr(evsel__bpf_counter_events, name);
	name_len = strlen(name);

	/* check name matches a full token in evsel__bpf_counter_events */
	match = (ptr != NULL) &&
		((ptr == evsel__bpf_counter_events) || (*(ptr - 1) == ',')) &&
		((*(ptr + name_len) == ',') || (*(ptr + name_len) == '\0'));

	return match;
}

static const char *__evsel__hw_name(u64 config)
{
	if (config < PERF_COUNT_HW_MAX && evsel__hw_names[config])
		return evsel__hw_names[config];

	return "unknown-hardware";
}

static int evsel__add_modifiers(struct evsel *evsel, char *bf, size_t size)
{
	int colon = 0, r = 0;
	struct perf_event_attr *attr = &evsel->core.attr;
	bool exclude_guest_default = false;

#define MOD_PRINT(context, mod)	do {					\
		if (!attr->exclude_##context) {				\
			if (!colon) colon = ++r;			\
			r += scnprintf(bf + r, size - r, "%c", mod);	\
		} } while(0)

	if (attr->exclude_kernel || attr->exclude_user || attr->exclude_hv) {
		MOD_PRINT(kernel, 'k');
		MOD_PRINT(user, 'u');
		MOD_PRINT(hv, 'h');
		exclude_guest_default = true;
	}

	if (attr->precise_ip) {
		if (!colon)
			colon = ++r;
		r += scnprintf(bf + r, size - r, "%.*s", attr->precise_ip, "ppp");
		exclude_guest_default = true;
	}

	if (attr->exclude_host || attr->exclude_guest == exclude_guest_default) {
		MOD_PRINT(host, 'H');
		MOD_PRINT(guest, 'G');
	}
#undef MOD_PRINT
	if (colon)
		bf[colon - 1] = ':';
	return r;
}

static int evsel__hw_name(struct evsel *evsel, char *bf, size_t size)
{
	int r = scnprintf(bf, size, "%s", __evsel__hw_name(evsel->core.attr.config));
	return r + evsel__add_modifiers(evsel, bf + r, size - r);
}

const char *evsel__sw_names[PERF_COUNT_SW_MAX] = {
	"cpu-clock",
	"task-clock",
	"page-faults",
	"context-switches",
	"cpu-migrations",
	"minor-faults",
	"major-faults",
	"alignment-faults",
	"emulation-faults",
	"dummy",
};

static const char *__evsel__sw_name(u64 config)
{
	if (config < PERF_COUNT_SW_MAX && evsel__sw_names[config])
		return evsel__sw_names[config];
	return "unknown-software";
}

static int evsel__sw_name(struct evsel *evsel, char *bf, size_t size)
{
	int r = scnprintf(bf, size, "%s", __evsel__sw_name(evsel->core.attr.config));
	return r + evsel__add_modifiers(evsel, bf + r, size - r);
}

static int __evsel__bp_name(char *bf, size_t size, u64 addr, u64 type)
{
	int r;

	r = scnprintf(bf, size, "mem:0x%" PRIx64 ":", addr);

	if (type & HW_BREAKPOINT_R)
		r += scnprintf(bf + r, size - r, "r");

	if (type & HW_BREAKPOINT_W)
		r += scnprintf(bf + r, size - r, "w");

	if (type & HW_BREAKPOINT_X)
		r += scnprintf(bf + r, size - r, "x");

	return r;
}

static int evsel__bp_name(struct evsel *evsel, char *bf, size_t size)
{
	struct perf_event_attr *attr = &evsel->core.attr;
	int r = __evsel__bp_name(bf, size, attr->bp_addr, attr->bp_type);
	return r + evsel__add_modifiers(evsel, bf + r, size - r);
}

const char *evsel__hw_cache[PERF_COUNT_HW_CACHE_MAX][EVSEL__MAX_ALIASES] = {
 { "L1-dcache",	"l1-d",		"l1d",		"L1-data",		},
 { "L1-icache",	"l1-i",		"l1i",		"L1-instruction",	},
 { "LLC",	"L2",							},
 { "dTLB",	"d-tlb",	"Data-TLB",				},
 { "iTLB",	"i-tlb",	"Instruction-TLB",			},
 { "branch",	"branches",	"bpu",		"btb",		"bpc",	},
 { "node",								},
};

const char *evsel__hw_cache_op[PERF_COUNT_HW_CACHE_OP_MAX][EVSEL__MAX_ALIASES] = {
 { "load",	"loads",	"read",					},
 { "store",	"stores",	"write",				},
 { "prefetch",	"prefetches",	"speculative-read", "speculative-load",	},
};

const char *evsel__hw_cache_result[PERF_COUNT_HW_CACHE_RESULT_MAX][EVSEL__MAX_ALIASES] = {
 { "refs",	"Reference",	"ops",		"access",		},
 { "misses",	"miss",							},
};

#define C(x)		PERF_COUNT_HW_CACHE_##x
#define CACHE_READ	(1 << C(OP_READ))
#define CACHE_WRITE	(1 << C(OP_WRITE))
#define CACHE_PREFETCH	(1 << C(OP_PREFETCH))
#define COP(x)		(1 << x)

/*
 * cache operation stat
 * L1I : Read and prefetch only
 * ITLB and BPU : Read-only
 */
static unsigned long evsel__hw_cache_stat[C(MAX)] = {
 [C(L1D)]	= (CACHE_READ | CACHE_WRITE | CACHE_PREFETCH),
 [C(L1I)]	= (CACHE_READ | CACHE_PREFETCH),
 [C(LL)]	= (CACHE_READ | CACHE_WRITE | CACHE_PREFETCH),
 [C(DTLB)]	= (CACHE_READ | CACHE_WRITE | CACHE_PREFETCH),
 [C(ITLB)]	= (CACHE_READ),
 [C(BPU)]	= (CACHE_READ),
 [C(NODE)]	= (CACHE_READ | CACHE_WRITE | CACHE_PREFETCH),
};

bool evsel__is_cache_op_valid(u8 type, u8 op)
{
	if (evsel__hw_cache_stat[type] & COP(op))
		return true;	/* valid */
	else
		return false;	/* invalid */
}

int __evsel__hw_cache_type_op_res_name(u8 type, u8 op, u8 result, char *bf, size_t size)
{
	if (result) {
		return scnprintf(bf, size, "%s-%s-%s", evsel__hw_cache[type][0],
				 evsel__hw_cache_op[op][0],
				 evsel__hw_cache_result[result][0]);
	}

	return scnprintf(bf, size, "%s-%s", evsel__hw_cache[type][0],
			 evsel__hw_cache_op[op][1]);
}

static int __evsel__hw_cache_name(u64 config, char *bf, size_t size)
{
	u8 op, result, type = (config >>  0) & 0xff;
	const char *err = "unknown-ext-hardware-cache-type";

	if (type >= PERF_COUNT_HW_CACHE_MAX)
		goto out_err;

	op = (config >>  8) & 0xff;
	err = "unknown-ext-hardware-cache-op";
	if (op >= PERF_COUNT_HW_CACHE_OP_MAX)
		goto out_err;

	result = (config >> 16) & 0xff;
	err = "unknown-ext-hardware-cache-result";
	if (result >= PERF_COUNT_HW_CACHE_RESULT_MAX)
		goto out_err;

	err = "invalid-cache";
	if (!evsel__is_cache_op_valid(type, op))
		goto out_err;

	return __evsel__hw_cache_type_op_res_name(type, op, result, bf, size);
out_err:
	return scnprintf(bf, size, "%s", err);
}

static int evsel__hw_cache_name(struct evsel *evsel, char *bf, size_t size)
{
	int ret = __evsel__hw_cache_name(evsel->core.attr.config, bf, size);
	return ret + evsel__add_modifiers(evsel, bf + ret, size - ret);
}

static int evsel__raw_name(struct evsel *evsel, char *bf, size_t size)
{
	int ret = scnprintf(bf, size, "raw 0x%" PRIx64, evsel->core.attr.config);
	return ret + evsel__add_modifiers(evsel, bf + ret, size - ret);
}

static int evsel__tool_name(char *bf, size_t size)
{
	int ret = scnprintf(bf, size, "duration_time");
	return ret;
}

const char *evsel__name(struct evsel *evsel)
{
	char bf[128];

	if (!evsel)
		goto out_unknown;

	if (evsel->name)
		return evsel->name;

	switch (evsel->core.attr.type) {
	case PERF_TYPE_RAW:
		evsel__raw_name(evsel, bf, sizeof(bf));
		break;

	case PERF_TYPE_HARDWARE:
		evsel__hw_name(evsel, bf, sizeof(bf));
		break;

	case PERF_TYPE_HW_CACHE:
		evsel__hw_cache_name(evsel, bf, sizeof(bf));
		break;

	case PERF_TYPE_SOFTWARE:
		if (evsel->tool_event)
			evsel__tool_name(bf, sizeof(bf));
		else
			evsel__sw_name(evsel, bf, sizeof(bf));
		break;

	case PERF_TYPE_TRACEPOINT:
		scnprintf(bf, sizeof(bf), "%s", "unknown tracepoint");
		break;

	case PERF_TYPE_BREAKPOINT:
		evsel__bp_name(evsel, bf, sizeof(bf));
		break;

	default:
		scnprintf(bf, sizeof(bf), "unknown attr type: %d",
			  evsel->core.attr.type);
		break;
	}

	evsel->name = strdup(bf);

	if (evsel->name)
		return evsel->name;
out_unknown:
	return "unknown";
}

const char *evsel__group_name(struct evsel *evsel)
{
	return evsel->group_name ?: "anon group";
}

/*
 * Returns the group details for the specified leader,
 * with following rules.
 *
 *  For record -e '{cycles,instructions}'
 *    'anon group { cycles:u, instructions:u }'
 *
 *  For record -e 'cycles,instructions' and report --group
 *    'cycles:u, instructions:u'
 */
int evsel__group_desc(struct evsel *evsel, char *buf, size_t size)
{
	int ret = 0;
	struct evsel *pos;
	const char *group_name = evsel__group_name(evsel);

	if (!evsel->forced_leader)
		ret = scnprintf(buf, size, "%s { ", group_name);

	ret += scnprintf(buf + ret, size - ret, "%s", evsel__name(evsel));

	for_each_group_member(pos, evsel)
		ret += scnprintf(buf + ret, size - ret, ", %s", evsel__name(pos));

	if (!evsel->forced_leader)
		ret += scnprintf(buf + ret, size - ret, " }");

	return ret;
}

static void __evsel__config_callchain(struct evsel *evsel, struct record_opts *opts,
				      struct callchain_param *param)
{
	bool function = evsel__is_function_event(evsel);
	struct perf_event_attr *attr = &evsel->core.attr;

	evsel__set_sample_bit(evsel, CALLCHAIN);

	attr->sample_max_stack = param->max_stack;

	if (opts->kernel_callchains)
		attr->exclude_callchain_user = 1;
	if (opts->user_callchains)
		attr->exclude_callchain_kernel = 1;
	if (param->record_mode == CALLCHAIN_LBR) {
		if (!opts->branch_stack) {
			if (attr->exclude_user) {
				pr_warning("LBR callstack option is only available "
					   "to get user callchain information. "
					   "Falling back to framepointers.\n");
			} else {
				evsel__set_sample_bit(evsel, BRANCH_STACK);
				attr->branch_sample_type = PERF_SAMPLE_BRANCH_USER |
							PERF_SAMPLE_BRANCH_CALL_STACK |
							PERF_SAMPLE_BRANCH_NO_CYCLES |
							PERF_SAMPLE_BRANCH_NO_FLAGS |
							PERF_SAMPLE_BRANCH_HW_INDEX;
			}
		} else
			 pr_warning("Cannot use LBR callstack with branch stack. "
				    "Falling back to framepointers.\n");
	}

	if (param->record_mode == CALLCHAIN_DWARF) {
		if (!function) {
			evsel__set_sample_bit(evsel, REGS_USER);
			evsel__set_sample_bit(evsel, STACK_USER);
			if (opts->sample_user_regs && DWARF_MINIMAL_REGS != PERF_REGS_MASK) {
				attr->sample_regs_user |= DWARF_MINIMAL_REGS;
				pr_warning("WARNING: The use of --call-graph=dwarf may require all the user registers, "
					   "specifying a subset with --user-regs may render DWARF unwinding unreliable, "
					   "so the minimal registers set (IP, SP) is explicitly forced.\n");
			} else {
				attr->sample_regs_user |= PERF_REGS_MASK;
			}
			attr->sample_stack_user = param->dump_size;
			attr->exclude_callchain_user = 1;
		} else {
			pr_info("Cannot use DWARF unwind for function trace event,"
				" falling back to framepointers.\n");
		}
	}

	if (function) {
		pr_info("Disabling user space callchains for function trace event.\n");
		attr->exclude_callchain_user = 1;
	}
}

void evsel__config_callchain(struct evsel *evsel, struct record_opts *opts,
			     struct callchain_param *param)
{
	if (param->enabled)
		return __evsel__config_callchain(evsel, opts, param);
}

static void evsel__reset_callgraph(struct evsel *evsel, struct callchain_param *param)
{
	struct perf_event_attr *attr = &evsel->core.attr;

	evsel__reset_sample_bit(evsel, CALLCHAIN);
	if (param->record_mode == CALLCHAIN_LBR) {
		evsel__reset_sample_bit(evsel, BRANCH_STACK);
		attr->branch_sample_type &= ~(PERF_SAMPLE_BRANCH_USER |
					      PERF_SAMPLE_BRANCH_CALL_STACK |
					      PERF_SAMPLE_BRANCH_HW_INDEX);
	}
	if (param->record_mode == CALLCHAIN_DWARF) {
		evsel__reset_sample_bit(evsel, REGS_USER);
		evsel__reset_sample_bit(evsel, STACK_USER);
	}
}

static void evsel__apply_config_terms(struct evsel *evsel,
				      struct record_opts *opts, bool track)
{
	struct evsel_config_term *term;
	struct list_head *config_terms = &evsel->config_terms;
	struct perf_event_attr *attr = &evsel->core.attr;
	/* callgraph default */
	struct callchain_param param = {
		.record_mode = callchain_param.record_mode,
	};
	u32 dump_size = 0;
	int max_stack = 0;
	const char *callgraph_buf = NULL;

	list_for_each_entry(term, config_terms, list) {
		switch (term->type) {
		case EVSEL__CONFIG_TERM_PERIOD:
			if (!(term->weak && opts->user_interval != ULLONG_MAX)) {
				attr->sample_period = term->val.period;
				attr->freq = 0;
				evsel__reset_sample_bit(evsel, PERIOD);
			}
			break;
		case EVSEL__CONFIG_TERM_FREQ:
			if (!(term->weak && opts->user_freq != UINT_MAX)) {
				attr->sample_freq = term->val.freq;
				attr->freq = 1;
				evsel__set_sample_bit(evsel, PERIOD);
			}
			break;
		case EVSEL__CONFIG_TERM_TIME:
			if (term->val.time)
				evsel__set_sample_bit(evsel, TIME);
			else
				evsel__reset_sample_bit(evsel, TIME);
			break;
		case EVSEL__CONFIG_TERM_CALLGRAPH:
			callgraph_buf = term->val.str;
			break;
		case EVSEL__CONFIG_TERM_BRANCH:
			if (term->val.str && strcmp(term->val.str, "no")) {
				evsel__set_sample_bit(evsel, BRANCH_STACK);
				parse_branch_str(term->val.str,
						 &attr->branch_sample_type);
			} else
				evsel__reset_sample_bit(evsel, BRANCH_STACK);
			break;
		case EVSEL__CONFIG_TERM_STACK_USER:
			dump_size = term->val.stack_user;
			break;
		case EVSEL__CONFIG_TERM_MAX_STACK:
			max_stack = term->val.max_stack;
			break;
		case EVSEL__CONFIG_TERM_MAX_EVENTS:
			evsel->max_events = term->val.max_events;
			break;
		case EVSEL__CONFIG_TERM_INHERIT:
			/*
			 * attr->inherit should has already been set by
			 * evsel__config. If user explicitly set
			 * inherit using config terms, override global
			 * opt->no_inherit setting.
			 */
			attr->inherit = term->val.inherit ? 1 : 0;
			break;
		case EVSEL__CONFIG_TERM_OVERWRITE:
			attr->write_backward = term->val.overwrite ? 1 : 0;
			break;
		case EVSEL__CONFIG_TERM_DRV_CFG:
			break;
		case EVSEL__CONFIG_TERM_PERCORE:
			break;
		case EVSEL__CONFIG_TERM_AUX_OUTPUT:
			attr->aux_output = term->val.aux_output ? 1 : 0;
			break;
		case EVSEL__CONFIG_TERM_AUX_SAMPLE_SIZE:
			/* Already applied by auxtrace */
			break;
		case EVSEL__CONFIG_TERM_CFG_CHG:
			break;
		default:
			break;
		}
	}

	/* User explicitly set per-event callgraph, clear the old setting and reset. */
	if ((callgraph_buf != NULL) || (dump_size > 0) || max_stack) {
		bool sample_address = false;

		if (max_stack) {
			param.max_stack = max_stack;
			if (callgraph_buf == NULL)
				callgraph_buf = "fp";
		}

		/* parse callgraph parameters */
		if (callgraph_buf != NULL) {
			if (!strcmp(callgraph_buf, "no")) {
				param.enabled = false;
				param.record_mode = CALLCHAIN_NONE;
			} else {
				param.enabled = true;
				if (parse_callchain_record(callgraph_buf, &param)) {
					pr_err("per-event callgraph setting for %s failed. "
					       "Apply callgraph global setting for it\n",
					       evsel->name);
					return;
				}
				if (param.record_mode == CALLCHAIN_DWARF)
					sample_address = true;
			}
		}
		if (dump_size > 0) {
			dump_size = round_up(dump_size, sizeof(u64));
			param.dump_size = dump_size;
		}

		/* If global callgraph set, clear it */
		if (callchain_param.enabled)
			evsel__reset_callgraph(evsel, &callchain_param);

		/* set perf-event callgraph */
		if (param.enabled) {
			if (sample_address) {
				evsel__set_sample_bit(evsel, ADDR);
				evsel__set_sample_bit(evsel, DATA_SRC);
				evsel->core.attr.mmap_data = track;
			}
			evsel__config_callchain(evsel, opts, &param);
		}
	}
}

struct evsel_config_term *__evsel__get_config_term(struct evsel *evsel, enum evsel_term_type type)
{
	struct evsel_config_term *term, *found_term = NULL;

	list_for_each_entry(term, &evsel->config_terms, list) {
		if (term->type == type)
			found_term = term;
	}

	return found_term;
}

void __weak arch_evsel__set_sample_weight(struct evsel *evsel)
{
	evsel__set_sample_bit(evsel, WEIGHT);
}

/*
 * The enable_on_exec/disabled value strategy:
 *
 *  1) For any type of traced program:
 *    - all independent events and group leaders are disabled
 *    - all group members are enabled
 *
 *     Group members are ruled by group leaders. They need to
 *     be enabled, because the group scheduling relies on that.
 *
 *  2) For traced programs executed by perf:
 *     - all independent events and group leaders have
 *       enable_on_exec set
 *     - we don't specifically enable or disable any event during
 *       the record command
 *
 *     Independent events and group leaders are initially disabled
 *     and get enabled by exec. Group members are ruled by group
 *     leaders as stated in 1).
 *
 *  3) For traced programs attached by perf (pid/tid):
 *     - we specifically enable or disable all events during
 *       the record command
 *
 *     When attaching events to already running traced we
 *     enable/disable events specifically, as there's no
 *     initial traced exec call.
 */
void evsel__config(struct evsel *evsel, struct record_opts *opts,
		   struct callchain_param *callchain)
{
	struct evsel *leader = evsel__leader(evsel);
	struct perf_event_attr *attr = &evsel->core.attr;
	int track = evsel->tracking;
	bool per_cpu = opts->target.default_per_cpu && !opts->target.per_thread;

	attr->sample_id_all = perf_missing_features.sample_id_all ? 0 : 1;
	attr->inherit	    = !opts->no_inherit;
	attr->write_backward = opts->overwrite ? 1 : 0;

	evsel__set_sample_bit(evsel, IP);
	evsel__set_sample_bit(evsel, TID);

	if (evsel->sample_read) {
		evsel__set_sample_bit(evsel, READ);

		/*
		 * We need ID even in case of single event, because
		 * PERF_SAMPLE_READ process ID specific data.
		 */
		evsel__set_sample_id(evsel, false);

		/*
		 * Apply group format only if we belong to group
		 * with more than one members.
		 */
		if (leader->core.nr_members > 1) {
			attr->read_format |= PERF_FORMAT_GROUP;
			attr->inherit = 0;
		}
	}

	/*
	 * We default some events to have a default interval. But keep
	 * it a weak assumption overridable by the user.
	 */
	if (!attr->sample_period) {
		if (opts->freq) {
			attr->freq		= 1;
			attr->sample_freq	= opts->freq;
		} else {
			attr->sample_period = opts->default_interval;
		}
	}
	/*
	 * If attr->freq was set (here or earlier), ask for period
	 * to be sampled.
	 */
	if (attr->freq)
		evsel__set_sample_bit(evsel, PERIOD);

	if (opts->no_samples)
		attr->sample_freq = 0;

	if (opts->inherit_stat) {
		evsel->core.attr.read_format |=
			PERF_FORMAT_TOTAL_TIME_ENABLED |
			PERF_FORMAT_TOTAL_TIME_RUNNING |
			PERF_FORMAT_ID;
		attr->inherit_stat = 1;
	}

	if (opts->sample_address) {
		evsel__set_sample_bit(evsel, ADDR);
		attr->mmap_data = track;
	}

	/*
	 * We don't allow user space callchains for  function trace
	 * event, due to issues with page faults while tracing page
	 * fault handler and its overall trickiness nature.
	 */
	if (evsel__is_function_event(evsel))
		evsel->core.attr.exclude_callchain_user = 1;

	if (callchain && callchain->enabled && !evsel->no_aux_samples)
		evsel__config_callchain(evsel, opts, callchain);

<<<<<<< HEAD
	if (opts->sample_intr_regs && !evsel->no_aux_samples) {
=======
	if (opts->sample_intr_regs && !evsel->no_aux_samples &&
	    !evsel__is_dummy_event(evsel)) {
>>>>>>> c1084c27
		attr->sample_regs_intr = opts->sample_intr_regs;
		evsel__set_sample_bit(evsel, REGS_INTR);
	}

<<<<<<< HEAD
	if (opts->sample_user_regs && !evsel->no_aux_samples) {
=======
	if (opts->sample_user_regs && !evsel->no_aux_samples &&
	    !evsel__is_dummy_event(evsel)) {
>>>>>>> c1084c27
		attr->sample_regs_user |= opts->sample_user_regs;
		evsel__set_sample_bit(evsel, REGS_USER);
	}

	if (target__has_cpu(&opts->target) || opts->sample_cpu)
		evsel__set_sample_bit(evsel, CPU);

	/*
	 * When the user explicitly disabled time don't force it here.
	 */
	if (opts->sample_time &&
	    (!perf_missing_features.sample_id_all &&
	    (!opts->no_inherit || target__has_cpu(&opts->target) || per_cpu ||
	     opts->sample_time_set)))
		evsel__set_sample_bit(evsel, TIME);

	if (opts->raw_samples && !evsel->no_aux_samples) {
		evsel__set_sample_bit(evsel, TIME);
		evsel__set_sample_bit(evsel, RAW);
		evsel__set_sample_bit(evsel, CPU);
	}

	if (opts->sample_address)
		evsel__set_sample_bit(evsel, DATA_SRC);

	if (opts->sample_phys_addr)
		evsel__set_sample_bit(evsel, PHYS_ADDR);

	if (opts->no_buffering) {
		attr->watermark = 0;
		attr->wakeup_events = 1;
	}
	if (opts->branch_stack && !evsel->no_aux_samples) {
		evsel__set_sample_bit(evsel, BRANCH_STACK);
		attr->branch_sample_type = opts->branch_stack;
	}

	if (opts->sample_weight)
		arch_evsel__set_sample_weight(evsel);

	attr->task     = track;
	attr->mmap     = track;
	attr->mmap2    = track && !perf_missing_features.mmap2;
	attr->comm     = track;
	attr->build_id = track && opts->build_id;

	/*
	 * ksymbol is tracked separately with text poke because it needs to be
	 * system wide and enabled immediately.
	 */
	if (!opts->text_poke)
		attr->ksymbol = track && !perf_missing_features.ksymbol;
	attr->bpf_event = track && !opts->no_bpf_event && !perf_missing_features.bpf;

	if (opts->record_namespaces)
		attr->namespaces  = track;

	if (opts->record_cgroup) {
		attr->cgroup = track && !perf_missing_features.cgroup;
		evsel__set_sample_bit(evsel, CGROUP);
	}

	if (opts->sample_data_page_size)
		evsel__set_sample_bit(evsel, DATA_PAGE_SIZE);

	if (opts->sample_code_page_size)
		evsel__set_sample_bit(evsel, CODE_PAGE_SIZE);

	if (opts->record_switch_events)
		attr->context_switch = track;

	if (opts->sample_transaction)
		evsel__set_sample_bit(evsel, TRANSACTION);

	if (opts->running_time) {
		evsel->core.attr.read_format |=
			PERF_FORMAT_TOTAL_TIME_ENABLED |
			PERF_FORMAT_TOTAL_TIME_RUNNING;
	}

	/*
	 * XXX see the function comment above
	 *
	 * Disabling only independent events or group leaders,
	 * keeping group members enabled.
	 */
	if (evsel__is_group_leader(evsel))
		attr->disabled = 1;

	/*
	 * Setting enable_on_exec for independent events and
	 * group leaders for traced executed by perf.
	 */
	if (target__none(&opts->target) && evsel__is_group_leader(evsel) &&
	    !opts->initial_delay)
		attr->enable_on_exec = 1;

	if (evsel->immediate) {
		attr->disabled = 0;
		attr->enable_on_exec = 0;
	}

	clockid = opts->clockid;
	if (opts->use_clockid) {
		attr->use_clockid = 1;
		attr->clockid = opts->clockid;
	}

	if (evsel->precise_max)
		attr->precise_ip = 3;

	if (opts->all_user) {
		attr->exclude_kernel = 1;
		attr->exclude_user   = 0;
	}

	if (opts->all_kernel) {
		attr->exclude_kernel = 0;
		attr->exclude_user   = 1;
	}

	if (evsel->core.own_cpus || evsel->unit)
		evsel->core.attr.read_format |= PERF_FORMAT_ID;

	/*
	 * Apply event specific term settings,
	 * it overloads any global configuration.
	 */
	evsel__apply_config_terms(evsel, opts, track);

	evsel->ignore_missing_thread = opts->ignore_missing_thread;

	/* The --period option takes the precedence. */
	if (opts->period_set) {
		if (opts->period)
			evsel__set_sample_bit(evsel, PERIOD);
		else
			evsel__reset_sample_bit(evsel, PERIOD);
	}

	/*
	 * A dummy event never triggers any actual counter and therefore
	 * cannot be used with branch_stack.
	 *
	 * For initial_delay, a dummy event is added implicitly.
	 * The software event will trigger -EOPNOTSUPP error out,
	 * if BRANCH_STACK bit is set.
	 */
	if (evsel__is_dummy_event(evsel))
		evsel__reset_sample_bit(evsel, BRANCH_STACK);
}

int evsel__set_filter(struct evsel *evsel, const char *filter)
{
	char *new_filter = strdup(filter);

	if (new_filter != NULL) {
		free(evsel->filter);
		evsel->filter = new_filter;
		return 0;
	}

	return -1;
}

static int evsel__append_filter(struct evsel *evsel, const char *fmt, const char *filter)
{
	char *new_filter;

	if (evsel->filter == NULL)
		return evsel__set_filter(evsel, filter);

	if (asprintf(&new_filter, fmt, evsel->filter, filter) > 0) {
		free(evsel->filter);
		evsel->filter = new_filter;
		return 0;
	}

	return -1;
}

int evsel__append_tp_filter(struct evsel *evsel, const char *filter)
{
	return evsel__append_filter(evsel, "(%s) && (%s)", filter);
}

int evsel__append_addr_filter(struct evsel *evsel, const char *filter)
{
	return evsel__append_filter(evsel, "%s,%s", filter);
}

/* Caller has to clear disabled after going through all CPUs. */
int evsel__enable_cpu(struct evsel *evsel, int cpu)
{
	return perf_evsel__enable_cpu(&evsel->core, cpu);
}

int evsel__enable(struct evsel *evsel)
{
	int err = perf_evsel__enable(&evsel->core);

	if (!err)
		evsel->disabled = false;
	return err;
}

/* Caller has to set disabled after going through all CPUs. */
int evsel__disable_cpu(struct evsel *evsel, int cpu)
{
	return perf_evsel__disable_cpu(&evsel->core, cpu);
}

int evsel__disable(struct evsel *evsel)
{
	int err = perf_evsel__disable(&evsel->core);
	/*
	 * We mark it disabled here so that tools that disable a event can
	 * ignore events after they disable it. I.e. the ring buffer may have
	 * already a few more events queued up before the kernel got the stop
	 * request.
	 */
	if (!err)
		evsel->disabled = true;

	return err;
}

void free_config_terms(struct list_head *config_terms)
{
	struct evsel_config_term *term, *h;

	list_for_each_entry_safe(term, h, config_terms, list) {
		list_del_init(&term->list);
		if (term->free_str)
			zfree(&term->val.str);
		free(term);
	}
}

static void evsel__free_config_terms(struct evsel *evsel)
{
	free_config_terms(&evsel->config_terms);
}

void evsel__exit(struct evsel *evsel)
{
	assert(list_empty(&evsel->core.node));
	assert(evsel->evlist == NULL);
	bpf_counter__destroy(evsel);
	evsel__free_counts(evsel);
	perf_evsel__free_fd(&evsel->core);
	perf_evsel__free_id(&evsel->core);
	evsel__free_config_terms(evsel);
	cgroup__put(evsel->cgrp);
	perf_cpu_map__put(evsel->core.cpus);
	perf_cpu_map__put(evsel->core.own_cpus);
	perf_thread_map__put(evsel->core.threads);
	zfree(&evsel->group_name);
	zfree(&evsel->name);
	zfree(&evsel->pmu_name);
<<<<<<< HEAD
	zfree(&evsel->per_pkg_mask);
=======
	evsel__zero_per_pkg(evsel);
	hashmap__free(evsel->per_pkg_mask);
	evsel->per_pkg_mask = NULL;
>>>>>>> c1084c27
	zfree(&evsel->metric_events);
	perf_evsel__object.fini(evsel);
}

void evsel__delete(struct evsel *evsel)
{
	evsel__exit(evsel);
	free(evsel);
}

void evsel__compute_deltas(struct evsel *evsel, int cpu, int thread,
			   struct perf_counts_values *count)
{
	struct perf_counts_values tmp;

	if (!evsel->prev_raw_counts)
		return;

	if (cpu == -1) {
		tmp = evsel->prev_raw_counts->aggr;
		evsel->prev_raw_counts->aggr = *count;
	} else {
		tmp = *perf_counts(evsel->prev_raw_counts, cpu, thread);
		*perf_counts(evsel->prev_raw_counts, cpu, thread) = *count;
	}

	count->val = count->val - tmp.val;
	count->ena = count->ena - tmp.ena;
	count->run = count->run - tmp.run;
}

void perf_counts_values__scale(struct perf_counts_values *count,
			       bool scale, s8 *pscaled)
{
	s8 scaled = 0;

	if (scale) {
		if (count->run == 0) {
			scaled = -1;
			count->val = 0;
		} else if (count->run < count->ena) {
			scaled = 1;
			count->val = (u64)((double) count->val * count->ena / count->run);
		}
	}

	if (pscaled)
		*pscaled = scaled;
}

static int evsel__read_one(struct evsel *evsel, int cpu, int thread)
{
	struct perf_counts_values *count = perf_counts(evsel->counts, cpu, thread);

	return perf_evsel__read(&evsel->core, cpu, thread, count);
}

static void evsel__set_count(struct evsel *counter, int cpu, int thread, u64 val, u64 ena, u64 run)
{
	struct perf_counts_values *count;

	count = perf_counts(counter->counts, cpu, thread);

	count->val    = val;
	count->ena    = ena;
	count->run    = run;

	perf_counts__set_loaded(counter->counts, cpu, thread, true);
}

static int evsel__process_group_data(struct evsel *leader, int cpu, int thread, u64 *data)
{
	u64 read_format = leader->core.attr.read_format;
	struct sample_read_value *v;
	u64 nr, ena = 0, run = 0, i;

	nr = *data++;

	if (nr != (u64) leader->core.nr_members)
		return -EINVAL;

	if (read_format & PERF_FORMAT_TOTAL_TIME_ENABLED)
		ena = *data++;

	if (read_format & PERF_FORMAT_TOTAL_TIME_RUNNING)
		run = *data++;

	v = (struct sample_read_value *) data;

	evsel__set_count(leader, cpu, thread, v[0].value, ena, run);

	for (i = 1; i < nr; i++) {
		struct evsel *counter;

		counter = evlist__id2evsel(leader->evlist, v[i].id);
		if (!counter)
			return -EINVAL;

		evsel__set_count(counter, cpu, thread, v[i].value, ena, run);
	}

	return 0;
}

static int evsel__read_group(struct evsel *leader, int cpu, int thread)
{
	struct perf_stat_evsel *ps = leader->stats;
	u64 read_format = leader->core.attr.read_format;
	int size = perf_evsel__read_size(&leader->core);
	u64 *data = ps->group_data;

	if (!(read_format & PERF_FORMAT_ID))
		return -EINVAL;

	if (!evsel__is_group_leader(leader))
		return -EINVAL;

	if (!data) {
		data = zalloc(size);
		if (!data)
			return -ENOMEM;

		ps->group_data = data;
	}

	if (FD(leader, cpu, thread) < 0)
		return -EINVAL;

	if (readn(FD(leader, cpu, thread), data, size) <= 0)
		return -errno;

	return evsel__process_group_data(leader, cpu, thread, data);
}

int evsel__read_counter(struct evsel *evsel, int cpu, int thread)
{
	u64 read_format = evsel->core.attr.read_format;

	if (read_format & PERF_FORMAT_GROUP)
		return evsel__read_group(evsel, cpu, thread);

	return evsel__read_one(evsel, cpu, thread);
}

int __evsel__read_on_cpu(struct evsel *evsel, int cpu, int thread, bool scale)
{
	struct perf_counts_values count;
	size_t nv = scale ? 3 : 1;

	if (FD(evsel, cpu, thread) < 0)
		return -EINVAL;

	if (evsel->counts == NULL && evsel__alloc_counts(evsel, cpu + 1, thread + 1) < 0)
		return -ENOMEM;

	if (readn(FD(evsel, cpu, thread), &count, nv * sizeof(u64)) <= 0)
		return -errno;

	evsel__compute_deltas(evsel, cpu, thread, &count);
	perf_counts_values__scale(&count, scale, NULL);
	*perf_counts(evsel->counts, cpu, thread) = count;
	return 0;
}

static int evsel__match_other_cpu(struct evsel *evsel, struct evsel *other,
				  int cpu)
{
	int cpuid;

	cpuid = perf_cpu_map__cpu(evsel->core.cpus, cpu);
	return perf_cpu_map__idx(other->core.cpus, cpuid);
}

static int evsel__hybrid_group_cpu(struct evsel *evsel, int cpu)
{
	struct evsel *leader = evsel__leader(evsel);

	if ((evsel__is_hybrid(evsel) && !evsel__is_hybrid(leader)) ||
	    (!evsel__is_hybrid(evsel) && evsel__is_hybrid(leader))) {
		return evsel__match_other_cpu(evsel, leader, cpu);
	}

	return cpu;
}

static int get_group_fd(struct evsel *evsel, int cpu, int thread)
{
	struct evsel *leader = evsel__leader(evsel);
	int fd;

	if (evsel__is_group_leader(evsel))
		return -1;

	/*
	 * Leader must be already processed/open,
	 * if not it's a bug.
	 */
	BUG_ON(!leader->core.fd);

	cpu = evsel__hybrid_group_cpu(evsel, cpu);
	if (cpu == -1)
		return -1;

	fd = FD(leader, cpu, thread);
	BUG_ON(fd == -1);

	return fd;
}

static void evsel__remove_fd(struct evsel *pos, int nr_cpus, int nr_threads, int thread_idx)
{
	for (int cpu = 0; cpu < nr_cpus; cpu++)
		for (int thread = thread_idx; thread < nr_threads - 1; thread++)
			FD(pos, cpu, thread) = FD(pos, cpu, thread + 1);
}

static int update_fds(struct evsel *evsel,
		      int nr_cpus, int cpu_idx,
		      int nr_threads, int thread_idx)
{
	struct evsel *pos;

	if (cpu_idx >= nr_cpus || thread_idx >= nr_threads)
		return -EINVAL;

	evlist__for_each_entry(evsel->evlist, pos) {
		nr_cpus = pos != evsel ? nr_cpus : cpu_idx;

		evsel__remove_fd(pos, nr_cpus, nr_threads, thread_idx);

		/*
		 * Since fds for next evsel has not been created,
		 * there is no need to iterate whole event list.
		 */
		if (pos == evsel)
			break;
	}
	return 0;
}

bool evsel__ignore_missing_thread(struct evsel *evsel,
				  int nr_cpus, int cpu,
				  struct perf_thread_map *threads,
				  int thread, int err)
{
	pid_t ignore_pid = perf_thread_map__pid(threads, thread);

	if (!evsel->ignore_missing_thread)
		return false;

	/* The system wide setup does not work with threads. */
	if (evsel->core.system_wide)
		return false;

	/* The -ESRCH is perf event syscall errno for pid's not found. */
	if (err != -ESRCH)
		return false;

	/* If there's only one thread, let it fail. */
	if (threads->nr == 1)
		return false;

	/*
	 * We should remove fd for missing_thread first
	 * because thread_map__remove() will decrease threads->nr.
	 */
	if (update_fds(evsel, nr_cpus, cpu, threads->nr, thread))
		return false;

	if (thread_map__remove(threads, thread))
		return false;

	pr_warning("WARNING: Ignored open failure for pid %d\n",
		   ignore_pid);
	return true;
}

static int __open_attr__fprintf(FILE *fp, const char *name, const char *val,
				void *priv __maybe_unused)
{
	return fprintf(fp, "  %-32s %s\n", name, val);
}

static void display_attr(struct perf_event_attr *attr)
{
	if (verbose >= 2 || debug_peo_args) {
		fprintf(stderr, "%.60s\n", graph_dotted_line);
		fprintf(stderr, "perf_event_attr:\n");
		perf_event_attr__fprintf(stderr, attr, __open_attr__fprintf, NULL);
		fprintf(stderr, "%.60s\n", graph_dotted_line);
	}
}

bool evsel__precise_ip_fallback(struct evsel *evsel)
{
	/* Do not try less precise if not requested. */
	if (!evsel->precise_max)
		return false;

	/*
	 * We tried all the precise_ip values, and it's
	 * still failing, so leave it to standard fallback.
	 */
	if (!evsel->core.attr.precise_ip) {
		evsel->core.attr.precise_ip = evsel->precise_ip_original;
		return false;
	}

	if (!evsel->precise_ip_original)
		evsel->precise_ip_original = evsel->core.attr.precise_ip;

	evsel->core.attr.precise_ip--;
	pr_debug2_peo("decreasing precise_ip by one (%d)\n", evsel->core.attr.precise_ip);
	display_attr(&evsel->core.attr);
	return true;
}

static struct perf_cpu_map *empty_cpu_map;
static struct perf_thread_map *empty_thread_map;

static int __evsel__prepare_open(struct evsel *evsel, struct perf_cpu_map *cpus,
		struct perf_thread_map *threads)
{
	int nthreads;

	if ((perf_missing_features.write_backward && evsel->core.attr.write_backward) ||
	    (perf_missing_features.aux_output     && evsel->core.attr.aux_output))
		return -EINVAL;

	if (cpus == NULL) {
		if (empty_cpu_map == NULL) {
			empty_cpu_map = perf_cpu_map__dummy_new();
			if (empty_cpu_map == NULL)
				return -ENOMEM;
		}

		cpus = empty_cpu_map;
	}

	if (threads == NULL) {
		if (empty_thread_map == NULL) {
			empty_thread_map = thread_map__new_by_tid(-1);
			if (empty_thread_map == NULL)
				return -ENOMEM;
		}

		threads = empty_thread_map;
	}

	if (evsel->core.system_wide)
		nthreads = 1;
	else
		nthreads = threads->nr;

	if (evsel->core.fd == NULL &&
	    perf_evsel__alloc_fd(&evsel->core, cpus->nr, nthreads) < 0)
		return -ENOMEM;

	evsel->open_flags = PERF_FLAG_FD_CLOEXEC;
	if (evsel->cgrp)
		evsel->open_flags |= PERF_FLAG_PID_CGROUP;

	return 0;
}

static void evsel__disable_missing_features(struct evsel *evsel)
{
	if (perf_missing_features.weight_struct) {
		evsel__set_sample_bit(evsel, WEIGHT);
		evsel__reset_sample_bit(evsel, WEIGHT_STRUCT);
	}
	if (perf_missing_features.clockid_wrong)
		evsel->core.attr.clockid = CLOCK_MONOTONIC; /* should always work */
	if (perf_missing_features.clockid) {
		evsel->core.attr.use_clockid = 0;
		evsel->core.attr.clockid = 0;
	}
	if (perf_missing_features.cloexec)
		evsel->open_flags &= ~(unsigned long)PERF_FLAG_FD_CLOEXEC;
	if (perf_missing_features.mmap2)
		evsel->core.attr.mmap2 = 0;
	if (perf_missing_features.exclude_guest)
		evsel->core.attr.exclude_guest = evsel->core.attr.exclude_host = 0;
	if (perf_missing_features.lbr_flags)
		evsel->core.attr.branch_sample_type &= ~(PERF_SAMPLE_BRANCH_NO_FLAGS |
				     PERF_SAMPLE_BRANCH_NO_CYCLES);
	if (perf_missing_features.group_read && evsel->core.attr.inherit)
		evsel->core.attr.read_format &= ~(PERF_FORMAT_GROUP|PERF_FORMAT_ID);
	if (perf_missing_features.ksymbol)
		evsel->core.attr.ksymbol = 0;
	if (perf_missing_features.bpf)
		evsel->core.attr.bpf_event = 0;
	if (perf_missing_features.branch_hw_idx)
		evsel->core.attr.branch_sample_type &= ~PERF_SAMPLE_BRANCH_HW_INDEX;
	if (perf_missing_features.sample_id_all)
		evsel->core.attr.sample_id_all = 0;
}

int evsel__prepare_open(struct evsel *evsel, struct perf_cpu_map *cpus,
			struct perf_thread_map *threads)
{
	int err;

	err = __evsel__prepare_open(evsel, cpus, threads);
	if (err)
		return err;

	evsel__disable_missing_features(evsel);

	return err;
}

bool evsel__detect_missing_features(struct evsel *evsel)
{
	/*
	 * Must probe features in the order they were added to the
	 * perf_event_attr interface.
	 */
	if (!perf_missing_features.weight_struct &&
	    (evsel->core.attr.sample_type & PERF_SAMPLE_WEIGHT_STRUCT)) {
		perf_missing_features.weight_struct = true;
		pr_debug2("switching off weight struct support\n");
		return true;
	} else if (!perf_missing_features.code_page_size &&
	    (evsel->core.attr.sample_type & PERF_SAMPLE_CODE_PAGE_SIZE)) {
		perf_missing_features.code_page_size = true;
		pr_debug2_peo("Kernel has no PERF_SAMPLE_CODE_PAGE_SIZE support, bailing out\n");
		return false;
	} else if (!perf_missing_features.data_page_size &&
	    (evsel->core.attr.sample_type & PERF_SAMPLE_DATA_PAGE_SIZE)) {
		perf_missing_features.data_page_size = true;
		pr_debug2_peo("Kernel has no PERF_SAMPLE_DATA_PAGE_SIZE support, bailing out\n");
		return false;
	} else if (!perf_missing_features.cgroup && evsel->core.attr.cgroup) {
		perf_missing_features.cgroup = true;
		pr_debug2_peo("Kernel has no cgroup sampling support, bailing out\n");
		return false;
	} else if (!perf_missing_features.branch_hw_idx &&
	    (evsel->core.attr.branch_sample_type & PERF_SAMPLE_BRANCH_HW_INDEX)) {
		perf_missing_features.branch_hw_idx = true;
		pr_debug2("switching off branch HW index support\n");
		return true;
	} else if (!perf_missing_features.aux_output && evsel->core.attr.aux_output) {
		perf_missing_features.aux_output = true;
		pr_debug2_peo("Kernel has no attr.aux_output support, bailing out\n");
		return false;
	} else if (!perf_missing_features.bpf && evsel->core.attr.bpf_event) {
		perf_missing_features.bpf = true;
		pr_debug2_peo("switching off bpf_event\n");
		return true;
	} else if (!perf_missing_features.ksymbol && evsel->core.attr.ksymbol) {
		perf_missing_features.ksymbol = true;
		pr_debug2_peo("switching off ksymbol\n");
		return true;
	} else if (!perf_missing_features.write_backward && evsel->core.attr.write_backward) {
		perf_missing_features.write_backward = true;
		pr_debug2_peo("switching off write_backward\n");
		return false;
	} else if (!perf_missing_features.clockid_wrong && evsel->core.attr.use_clockid) {
		perf_missing_features.clockid_wrong = true;
		pr_debug2_peo("switching off clockid\n");
		return true;
	} else if (!perf_missing_features.clockid && evsel->core.attr.use_clockid) {
		perf_missing_features.clockid = true;
		pr_debug2_peo("switching off use_clockid\n");
		return true;
	} else if (!perf_missing_features.cloexec && (evsel->open_flags & PERF_FLAG_FD_CLOEXEC)) {
		perf_missing_features.cloexec = true;
		pr_debug2_peo("switching off cloexec flag\n");
		return true;
	} else if (!perf_missing_features.mmap2 && evsel->core.attr.mmap2) {
		perf_missing_features.mmap2 = true;
		pr_debug2_peo("switching off mmap2\n");
		return true;
	} else if (!perf_missing_features.exclude_guest &&
		   (evsel->core.attr.exclude_guest || evsel->core.attr.exclude_host)) {
		perf_missing_features.exclude_guest = true;
		pr_debug2_peo("switching off exclude_guest, exclude_host\n");
		return true;
	} else if (!perf_missing_features.sample_id_all) {
		perf_missing_features.sample_id_all = true;
		pr_debug2_peo("switching off sample_id_all\n");
		return true;
	} else if (!perf_missing_features.lbr_flags &&
			(evsel->core.attr.branch_sample_type &
			 (PERF_SAMPLE_BRANCH_NO_CYCLES |
			  PERF_SAMPLE_BRANCH_NO_FLAGS))) {
		perf_missing_features.lbr_flags = true;
		pr_debug2_peo("switching off branch sample type no (cycles/flags)\n");
		return true;
	} else if (!perf_missing_features.group_read &&
		    evsel->core.attr.inherit &&
		   (evsel->core.attr.read_format & PERF_FORMAT_GROUP) &&
		   evsel__is_group_leader(evsel)) {
		perf_missing_features.group_read = true;
		pr_debug2_peo("switching off group read\n");
		return true;
	} else {
		return false;
	}
}

bool evsel__increase_rlimit(enum rlimit_action *set_rlimit)
{
	int old_errno;
	struct rlimit l;

	if (*set_rlimit < INCREASED_MAX) {
		old_errno = errno;

		if (getrlimit(RLIMIT_NOFILE, &l) == 0) {
			if (*set_rlimit == NO_CHANGE) {
				l.rlim_cur = l.rlim_max;
			} else {
				l.rlim_cur = l.rlim_max + 1000;
				l.rlim_max = l.rlim_cur;
			}
			if (setrlimit(RLIMIT_NOFILE, &l) == 0) {
				(*set_rlimit) += 1;
				errno = old_errno;
				return true;
			}
		}
		errno = old_errno;
	}

	return false;
}

static int evsel__open_cpu(struct evsel *evsel, struct perf_cpu_map *cpus,
		struct perf_thread_map *threads,
		int start_cpu, int end_cpu)
{
	int cpu, thread, nthreads;
	int pid = -1, err, old_errno;
	enum rlimit_action set_rlimit = NO_CHANGE;

	err = __evsel__prepare_open(evsel, cpus, threads);
	if (err)
		return err;

	if (cpus == NULL)
		cpus = empty_cpu_map;

	if (threads == NULL)
		threads = empty_thread_map;

	if (evsel->core.system_wide)
		nthreads = 1;
	else
		nthreads = threads->nr;

	if (evsel->cgrp)
		pid = evsel->cgrp->fd;

fallback_missing_features:
	evsel__disable_missing_features(evsel);

	display_attr(&evsel->core.attr);

	for (cpu = start_cpu; cpu < end_cpu; cpu++) {

		for (thread = 0; thread < nthreads; thread++) {
			int fd, group_fd;
retry_open:
			if (thread >= nthreads)
				break;

			if (!evsel->cgrp && !evsel->core.system_wide)
				pid = perf_thread_map__pid(threads, thread);

			group_fd = get_group_fd(evsel, cpu, thread);

			test_attr__ready();

			pr_debug2_peo("sys_perf_event_open: pid %d  cpu %d  group_fd %d  flags %#lx",
				pid, cpus->map[cpu], group_fd, evsel->open_flags);

			fd = sys_perf_event_open(&evsel->core.attr, pid, cpus->map[cpu],
						group_fd, evsel->open_flags);

			FD(evsel, cpu, thread) = fd;

			if (fd < 0) {
				err = -errno;

				pr_debug2_peo("\nsys_perf_event_open failed, error %d\n",
					  err);
				goto try_fallback;
			}

			bpf_counter__install_pe(evsel, cpu, fd);

			if (unlikely(test_attr__enabled)) {
				test_attr__open(&evsel->core.attr, pid, cpus->map[cpu],
						fd, group_fd, evsel->open_flags);
			}

			pr_debug2_peo(" = %d\n", fd);

			if (evsel->bpf_fd >= 0) {
				int evt_fd = fd;
				int bpf_fd = evsel->bpf_fd;

				err = ioctl(evt_fd,
					    PERF_EVENT_IOC_SET_BPF,
					    bpf_fd);
				if (err && errno != EEXIST) {
					pr_err("failed to attach bpf fd %d: %s\n",
					       bpf_fd, strerror(errno));
					err = -EINVAL;
					goto out_close;
				}
			}

			set_rlimit = NO_CHANGE;

			/*
			 * If we succeeded but had to kill clockid, fail and
			 * have evsel__open_strerror() print us a nice error.
			 */
			if (perf_missing_features.clockid ||
			    perf_missing_features.clockid_wrong) {
				err = -EINVAL;
				goto out_close;
			}
		}
	}

	return 0;

try_fallback:
	if (evsel__precise_ip_fallback(evsel))
		goto retry_open;

	if (evsel__ignore_missing_thread(evsel, cpus->nr, cpu, threads, thread, err)) {
		/* We just removed 1 thread, so lower the upper nthreads limit. */
		nthreads--;

		/* ... and pretend like nothing have happened. */
		err = 0;
		goto retry_open;
	}
	/*
	 * perf stat needs between 5 and 22 fds per CPU. When we run out
	 * of them try to increase the limits.
	 */
	if (err == -EMFILE && evsel__increase_rlimit(&set_rlimit))
		goto retry_open;

	if (err != -EINVAL || cpu > 0 || thread > 0)
		goto out_close;

	if (evsel__detect_missing_features(evsel))
		goto fallback_missing_features;
out_close:
	if (err)
		threads->err_thread = thread;

	old_errno = errno;
	do {
		while (--thread >= 0) {
			if (FD(evsel, cpu, thread) >= 0)
				close(FD(evsel, cpu, thread));
			FD(evsel, cpu, thread) = -1;
		}
		thread = nthreads;
	} while (--cpu >= 0);
	errno = old_errno;
	return err;
}

int evsel__open(struct evsel *evsel, struct perf_cpu_map *cpus,
		struct perf_thread_map *threads)
{
	return evsel__open_cpu(evsel, cpus, threads, 0, cpus ? cpus->nr : 1);
}

void evsel__close(struct evsel *evsel)
{
	perf_evsel__close(&evsel->core);
	perf_evsel__free_id(&evsel->core);
}

int evsel__open_per_cpu(struct evsel *evsel, struct perf_cpu_map *cpus, int cpu)
{
	if (cpu == -1)
		return evsel__open_cpu(evsel, cpus, NULL, 0,
					cpus ? cpus->nr : 1);

	return evsel__open_cpu(evsel, cpus, NULL, cpu, cpu + 1);
}

int evsel__open_per_thread(struct evsel *evsel, struct perf_thread_map *threads)
{
	return evsel__open(evsel, NULL, threads);
}

static int perf_evsel__parse_id_sample(const struct evsel *evsel,
				       const union perf_event *event,
				       struct perf_sample *sample)
{
	u64 type = evsel->core.attr.sample_type;
	const __u64 *array = event->sample.array;
	bool swapped = evsel->needs_swap;
	union u64_swap u;

	array += ((event->header.size -
		   sizeof(event->header)) / sizeof(u64)) - 1;

	if (type & PERF_SAMPLE_IDENTIFIER) {
		sample->id = *array;
		array--;
	}

	if (type & PERF_SAMPLE_CPU) {
		u.val64 = *array;
		if (swapped) {
			/* undo swap of u64, then swap on individual u32s */
			u.val64 = bswap_64(u.val64);
			u.val32[0] = bswap_32(u.val32[0]);
		}

		sample->cpu = u.val32[0];
		array--;
	}

	if (type & PERF_SAMPLE_STREAM_ID) {
		sample->stream_id = *array;
		array--;
	}

	if (type & PERF_SAMPLE_ID) {
		sample->id = *array;
		array--;
	}

	if (type & PERF_SAMPLE_TIME) {
		sample->time = *array;
		array--;
	}

	if (type & PERF_SAMPLE_TID) {
		u.val64 = *array;
		if (swapped) {
			/* undo swap of u64, then swap on individual u32s */
			u.val64 = bswap_64(u.val64);
			u.val32[0] = bswap_32(u.val32[0]);
			u.val32[1] = bswap_32(u.val32[1]);
		}

		sample->pid = u.val32[0];
		sample->tid = u.val32[1];
		array--;
	}

	return 0;
}

static inline bool overflow(const void *endp, u16 max_size, const void *offset,
			    u64 size)
{
	return size > max_size || offset + size > endp;
}

#define OVERFLOW_CHECK(offset, size, max_size)				\
	do {								\
		if (overflow(endp, (max_size), (offset), (size)))	\
			return -EFAULT;					\
	} while (0)

#define OVERFLOW_CHECK_u64(offset) \
	OVERFLOW_CHECK(offset, sizeof(u64), sizeof(u64))

static int
perf_event__check_size(union perf_event *event, unsigned int sample_size)
{
	/*
	 * The evsel's sample_size is based on PERF_SAMPLE_MASK which includes
	 * up to PERF_SAMPLE_PERIOD.  After that overflow() must be used to
	 * check the format does not go past the end of the event.
	 */
	if (sample_size + sizeof(event->header) > event->header.size)
		return -EFAULT;

	return 0;
}

void __weak arch_perf_parse_sample_weight(struct perf_sample *data,
					  const __u64 *array,
					  u64 type __maybe_unused)
{
	data->weight = *array;
}

int evsel__parse_sample(struct evsel *evsel, union perf_event *event,
			struct perf_sample *data)
{
	u64 type = evsel->core.attr.sample_type;
	bool swapped = evsel->needs_swap;
	const __u64 *array;
	u16 max_size = event->header.size;
	const void *endp = (void *)event + max_size;
	u64 sz;

	/*
	 * used for cross-endian analysis. See git commit 65014ab3
	 * for why this goofiness is needed.
	 */
	union u64_swap u;

	memset(data, 0, sizeof(*data));
	data->cpu = data->pid = data->tid = -1;
	data->stream_id = data->id = data->time = -1ULL;
	data->period = evsel->core.attr.sample_period;
	data->cpumode = event->header.misc & PERF_RECORD_MISC_CPUMODE_MASK;
	data->misc    = event->header.misc;
	data->id = -1ULL;
	data->data_src = PERF_MEM_DATA_SRC_NONE;

	if (event->header.type != PERF_RECORD_SAMPLE) {
		if (!evsel->core.attr.sample_id_all)
			return 0;
		return perf_evsel__parse_id_sample(evsel, event, data);
	}

	array = event->sample.array;

	if (perf_event__check_size(event, evsel->sample_size))
		return -EFAULT;

	if (type & PERF_SAMPLE_IDENTIFIER) {
		data->id = *array;
		array++;
	}

	if (type & PERF_SAMPLE_IP) {
		data->ip = *array;
		array++;
	}

	if (type & PERF_SAMPLE_TID) {
		u.val64 = *array;
		if (swapped) {
			/* undo swap of u64, then swap on individual u32s */
			u.val64 = bswap_64(u.val64);
			u.val32[0] = bswap_32(u.val32[0]);
			u.val32[1] = bswap_32(u.val32[1]);
		}

		data->pid = u.val32[0];
		data->tid = u.val32[1];
		array++;
	}

	if (type & PERF_SAMPLE_TIME) {
		data->time = *array;
		array++;
	}

	if (type & PERF_SAMPLE_ADDR) {
		data->addr = *array;
		array++;
	}

	if (type & PERF_SAMPLE_ID) {
		data->id = *array;
		array++;
	}

	if (type & PERF_SAMPLE_STREAM_ID) {
		data->stream_id = *array;
		array++;
	}

	if (type & PERF_SAMPLE_CPU) {

		u.val64 = *array;
		if (swapped) {
			/* undo swap of u64, then swap on individual u32s */
			u.val64 = bswap_64(u.val64);
			u.val32[0] = bswap_32(u.val32[0]);
		}

		data->cpu = u.val32[0];
		array++;
	}

	if (type & PERF_SAMPLE_PERIOD) {
		data->period = *array;
		array++;
	}

	if (type & PERF_SAMPLE_READ) {
		u64 read_format = evsel->core.attr.read_format;

		OVERFLOW_CHECK_u64(array);
		if (read_format & PERF_FORMAT_GROUP)
			data->read.group.nr = *array;
		else
			data->read.one.value = *array;

		array++;

		if (read_format & PERF_FORMAT_TOTAL_TIME_ENABLED) {
			OVERFLOW_CHECK_u64(array);
			data->read.time_enabled = *array;
			array++;
		}

		if (read_format & PERF_FORMAT_TOTAL_TIME_RUNNING) {
			OVERFLOW_CHECK_u64(array);
			data->read.time_running = *array;
			array++;
		}

		/* PERF_FORMAT_ID is forced for PERF_SAMPLE_READ */
		if (read_format & PERF_FORMAT_GROUP) {
			const u64 max_group_nr = UINT64_MAX /
					sizeof(struct sample_read_value);

			if (data->read.group.nr > max_group_nr)
				return -EFAULT;
			sz = data->read.group.nr *
			     sizeof(struct sample_read_value);
			OVERFLOW_CHECK(array, sz, max_size);
			data->read.group.values =
					(struct sample_read_value *)array;
			array = (void *)array + sz;
		} else {
			OVERFLOW_CHECK_u64(array);
			data->read.one.id = *array;
			array++;
		}
	}

	if (type & PERF_SAMPLE_CALLCHAIN) {
		const u64 max_callchain_nr = UINT64_MAX / sizeof(u64);

		OVERFLOW_CHECK_u64(array);
		data->callchain = (struct ip_callchain *)array++;
		if (data->callchain->nr > max_callchain_nr)
			return -EFAULT;
		sz = data->callchain->nr * sizeof(u64);
		OVERFLOW_CHECK(array, sz, max_size);
		array = (void *)array + sz;
	}

	if (type & PERF_SAMPLE_RAW) {
		OVERFLOW_CHECK_u64(array);
		u.val64 = *array;

		/*
		 * Undo swap of u64, then swap on individual u32s,
		 * get the size of the raw area and undo all of the
		 * swap. The pevent interface handles endianness by
		 * itself.
		 */
		if (swapped) {
			u.val64 = bswap_64(u.val64);
			u.val32[0] = bswap_32(u.val32[0]);
			u.val32[1] = bswap_32(u.val32[1]);
		}
		data->raw_size = u.val32[0];

		/*
		 * The raw data is aligned on 64bits including the
		 * u32 size, so it's safe to use mem_bswap_64.
		 */
		if (swapped)
			mem_bswap_64((void *) array, data->raw_size);

		array = (void *)array + sizeof(u32);

		OVERFLOW_CHECK(array, data->raw_size, max_size);
		data->raw_data = (void *)array;
		array = (void *)array + data->raw_size;
	}

	if (type & PERF_SAMPLE_BRANCH_STACK) {
		const u64 max_branch_nr = UINT64_MAX /
					  sizeof(struct branch_entry);

		OVERFLOW_CHECK_u64(array);
		data->branch_stack = (struct branch_stack *)array++;

		if (data->branch_stack->nr > max_branch_nr)
			return -EFAULT;

		sz = data->branch_stack->nr * sizeof(struct branch_entry);
		if (evsel__has_branch_hw_idx(evsel))
			sz += sizeof(u64);
		else
			data->no_hw_idx = true;
		OVERFLOW_CHECK(array, sz, max_size);
		array = (void *)array + sz;
	}

	if (type & PERF_SAMPLE_REGS_USER) {
		OVERFLOW_CHECK_u64(array);
		data->user_regs.abi = *array;
		array++;

		if (data->user_regs.abi) {
			u64 mask = evsel->core.attr.sample_regs_user;

			sz = hweight64(mask) * sizeof(u64);
			OVERFLOW_CHECK(array, sz, max_size);
			data->user_regs.mask = mask;
			data->user_regs.regs = (u64 *)array;
			array = (void *)array + sz;
		}
	}

	if (type & PERF_SAMPLE_STACK_USER) {
		OVERFLOW_CHECK_u64(array);
		sz = *array++;

		data->user_stack.offset = ((char *)(array - 1)
					  - (char *) event);

		if (!sz) {
			data->user_stack.size = 0;
		} else {
			OVERFLOW_CHECK(array, sz, max_size);
			data->user_stack.data = (char *)array;
			array = (void *)array + sz;
			OVERFLOW_CHECK_u64(array);
			data->user_stack.size = *array++;
			if (WARN_ONCE(data->user_stack.size > sz,
				      "user stack dump failure\n"))
				return -EFAULT;
		}
	}

	if (type & PERF_SAMPLE_WEIGHT_TYPE) {
		OVERFLOW_CHECK_u64(array);
		arch_perf_parse_sample_weight(data, array, type);
		array++;
	}

	if (type & PERF_SAMPLE_DATA_SRC) {
		OVERFLOW_CHECK_u64(array);
		data->data_src = *array;
		array++;
	}

	if (type & PERF_SAMPLE_TRANSACTION) {
		OVERFLOW_CHECK_u64(array);
		data->transaction = *array;
		array++;
	}

	data->intr_regs.abi = PERF_SAMPLE_REGS_ABI_NONE;
	if (type & PERF_SAMPLE_REGS_INTR) {
		OVERFLOW_CHECK_u64(array);
		data->intr_regs.abi = *array;
		array++;

		if (data->intr_regs.abi != PERF_SAMPLE_REGS_ABI_NONE) {
			u64 mask = evsel->core.attr.sample_regs_intr;

			sz = hweight64(mask) * sizeof(u64);
			OVERFLOW_CHECK(array, sz, max_size);
			data->intr_regs.mask = mask;
			data->intr_regs.regs = (u64 *)array;
			array = (void *)array + sz;
		}
	}

	data->phys_addr = 0;
	if (type & PERF_SAMPLE_PHYS_ADDR) {
		data->phys_addr = *array;
		array++;
	}

	data->cgroup = 0;
	if (type & PERF_SAMPLE_CGROUP) {
		data->cgroup = *array;
		array++;
	}

	data->data_page_size = 0;
	if (type & PERF_SAMPLE_DATA_PAGE_SIZE) {
		data->data_page_size = *array;
		array++;
	}

	data->code_page_size = 0;
	if (type & PERF_SAMPLE_CODE_PAGE_SIZE) {
		data->code_page_size = *array;
		array++;
	}

	if (type & PERF_SAMPLE_AUX) {
		OVERFLOW_CHECK_u64(array);
		sz = *array++;

		OVERFLOW_CHECK(array, sz, max_size);
		/* Undo swap of data */
		if (swapped)
			mem_bswap_64((char *)array, sz);
		data->aux_sample.size = sz;
		data->aux_sample.data = (char *)array;
		array = (void *)array + sz;
	}

	return 0;
}

int evsel__parse_sample_timestamp(struct evsel *evsel, union perf_event *event,
				  u64 *timestamp)
{
	u64 type = evsel->core.attr.sample_type;
	const __u64 *array;

	if (!(type & PERF_SAMPLE_TIME))
		return -1;

	if (event->header.type != PERF_RECORD_SAMPLE) {
		struct perf_sample data = {
			.time = -1ULL,
		};

		if (!evsel->core.attr.sample_id_all)
			return -1;
		if (perf_evsel__parse_id_sample(evsel, event, &data))
			return -1;

		*timestamp = data.time;
		return 0;
	}

	array = event->sample.array;

	if (perf_event__check_size(event, evsel->sample_size))
		return -EFAULT;

	if (type & PERF_SAMPLE_IDENTIFIER)
		array++;

	if (type & PERF_SAMPLE_IP)
		array++;

	if (type & PERF_SAMPLE_TID)
		array++;

	if (type & PERF_SAMPLE_TIME)
		*timestamp = *array;

	return 0;
}

struct tep_format_field *evsel__field(struct evsel *evsel, const char *name)
{
	return tep_find_field(evsel->tp_format, name);
}

void *evsel__rawptr(struct evsel *evsel, struct perf_sample *sample, const char *name)
{
	struct tep_format_field *field = evsel__field(evsel, name);
	int offset;

	if (!field)
		return NULL;

	offset = field->offset;

	if (field->flags & TEP_FIELD_IS_DYNAMIC) {
		offset = *(int *)(sample->raw_data + field->offset);
		offset &= 0xffff;
	}

	return sample->raw_data + offset;
}

u64 format_field__intval(struct tep_format_field *field, struct perf_sample *sample,
			 bool needs_swap)
{
	u64 value;
	void *ptr = sample->raw_data + field->offset;

	switch (field->size) {
	case 1:
		return *(u8 *)ptr;
	case 2:
		value = *(u16 *)ptr;
		break;
	case 4:
		value = *(u32 *)ptr;
		break;
	case 8:
		memcpy(&value, ptr, sizeof(u64));
		break;
	default:
		return 0;
	}

	if (!needs_swap)
		return value;

	switch (field->size) {
	case 2:
		return bswap_16(value);
	case 4:
		return bswap_32(value);
	case 8:
		return bswap_64(value);
	default:
		return 0;
	}

	return 0;
}

u64 evsel__intval(struct evsel *evsel, struct perf_sample *sample, const char *name)
{
	struct tep_format_field *field = evsel__field(evsel, name);

	if (!field)
		return 0;

	return field ? format_field__intval(field, sample, evsel->needs_swap) : 0;
}

bool evsel__fallback(struct evsel *evsel, int err, char *msg, size_t msgsize)
{
	int paranoid;

	if ((err == ENOENT || err == ENXIO || err == ENODEV) &&
	    evsel->core.attr.type   == PERF_TYPE_HARDWARE &&
	    evsel->core.attr.config == PERF_COUNT_HW_CPU_CYCLES) {
		/*
		 * If it's cycles then fall back to hrtimer based
		 * cpu-clock-tick sw counter, which is always available even if
		 * no PMU support.
		 *
		 * PPC returns ENXIO until 2.6.37 (behavior changed with commit
		 * b0a873e).
		 */
		scnprintf(msg, msgsize, "%s",
"The cycles event is not supported, trying to fall back to cpu-clock-ticks");

		evsel->core.attr.type   = PERF_TYPE_SOFTWARE;
		evsel->core.attr.config = PERF_COUNT_SW_CPU_CLOCK;

		zfree(&evsel->name);
		return true;
	} else if (err == EACCES && !evsel->core.attr.exclude_kernel &&
		   (paranoid = perf_event_paranoid()) > 1) {
		const char *name = evsel__name(evsel);
		char *new_name;
		const char *sep = ":";

		/* If event has exclude user then don't exclude kernel. */
		if (evsel->core.attr.exclude_user)
			return false;

		/* Is there already the separator in the name. */
		if (strchr(name, '/') ||
		    (strchr(name, ':') && !evsel->is_libpfm_event))
			sep = "";

		if (asprintf(&new_name, "%s%su", name, sep) < 0)
			return false;

		if (evsel->name)
			free(evsel->name);
		evsel->name = new_name;
		scnprintf(msg, msgsize, "kernel.perf_event_paranoid=%d, trying "
			  "to fall back to excluding kernel and hypervisor "
			  " samples", paranoid);
		evsel->core.attr.exclude_kernel = 1;
		evsel->core.attr.exclude_hv     = 1;

		return true;
	}

	return false;
}

static bool find_process(const char *name)
{
	size_t len = strlen(name);
	DIR *dir;
	struct dirent *d;
	int ret = -1;

	dir = opendir(procfs__mountpoint());
	if (!dir)
		return false;

	/* Walk through the directory. */
	while (ret && (d = readdir(dir)) != NULL) {
		char path[PATH_MAX];
		char *data;
		size_t size;

		if ((d->d_type != DT_DIR) ||
		     !strcmp(".", d->d_name) ||
		     !strcmp("..", d->d_name))
			continue;

		scnprintf(path, sizeof(path), "%s/%s/comm",
			  procfs__mountpoint(), d->d_name);

		if (filename__read_str(path, &data, &size))
			continue;

		ret = strncmp(name, data, len);
		free(data);
	}

	closedir(dir);
	return ret ? false : true;
}

int evsel__open_strerror(struct evsel *evsel, struct target *target,
			 int err, char *msg, size_t size)
{
	char sbuf[STRERR_BUFSIZE];
	int printed = 0, enforced = 0;

	switch (err) {
	case EPERM:
	case EACCES:
		printed += scnprintf(msg + printed, size - printed,
			"Access to performance monitoring and observability operations is limited.\n");

		if (!sysfs__read_int("fs/selinux/enforce", &enforced)) {
			if (enforced) {
				printed += scnprintf(msg + printed, size - printed,
					"Enforced MAC policy settings (SELinux) can limit access to performance\n"
					"monitoring and observability operations. Inspect system audit records for\n"
					"more perf_event access control information and adjusting the policy.\n");
			}
		}

		if (err == EPERM)
			printed += scnprintf(msg, size,
				"No permission to enable %s event.\n\n", evsel__name(evsel));

		return scnprintf(msg + printed, size - printed,
		 "Consider adjusting /proc/sys/kernel/perf_event_paranoid setting to open\n"
		 "access to performance monitoring and observability operations for processes\n"
		 "without CAP_PERFMON, CAP_SYS_PTRACE or CAP_SYS_ADMIN Linux capability.\n"
		 "More information can be found at 'Perf events and tool security' document:\n"
		 "https://www.kernel.org/doc/html/latest/admin-guide/perf-security.html\n"
		 "perf_event_paranoid setting is %d:\n"
		 "  -1: Allow use of (almost) all events by all users\n"
		 "      Ignore mlock limit after perf_event_mlock_kb without CAP_IPC_LOCK\n"
		 ">= 0: Disallow raw and ftrace function tracepoint access\n"
		 ">= 1: Disallow CPU event access\n"
		 ">= 2: Disallow kernel profiling\n"
		 "To make the adjusted perf_event_paranoid setting permanent preserve it\n"
		 "in /etc/sysctl.conf (e.g. kernel.perf_event_paranoid = <setting>)",
		 perf_event_paranoid());
	case ENOENT:
		return scnprintf(msg, size, "The %s event is not supported.", evsel__name(evsel));
	case EMFILE:
		return scnprintf(msg, size, "%s",
			 "Too many events are opened.\n"
			 "Probably the maximum number of open file descriptors has been reached.\n"
			 "Hint: Try again after reducing the number of events.\n"
			 "Hint: Try increasing the limit with 'ulimit -n <limit>'");
	case ENOMEM:
		if (evsel__has_callchain(evsel) &&
		    access("/proc/sys/kernel/perf_event_max_stack", F_OK) == 0)
			return scnprintf(msg, size,
					 "Not enough memory to setup event with callchain.\n"
					 "Hint: Try tweaking /proc/sys/kernel/perf_event_max_stack\n"
					 "Hint: Current value: %d", sysctl__max_stack());
		break;
	case ENODEV:
		if (target->cpu_list)
			return scnprintf(msg, size, "%s",
	 "No such device - did you specify an out-of-range profile CPU?");
		break;
	case EOPNOTSUPP:
		if (evsel->core.attr.aux_output)
			return scnprintf(msg, size,
	"%s: PMU Hardware doesn't support 'aux_output' feature",
					 evsel__name(evsel));
		if (evsel->core.attr.sample_period != 0)
			return scnprintf(msg, size,
	"%s: PMU Hardware doesn't support sampling/overflow-interrupts. Try 'perf stat'",
					 evsel__name(evsel));
		if (evsel->core.attr.precise_ip)
			return scnprintf(msg, size, "%s",
	"\'precise\' request may not be supported. Try removing 'p' modifier.");
#if defined(__i386__) || defined(__x86_64__)
		if (evsel->core.attr.type == PERF_TYPE_HARDWARE)
			return scnprintf(msg, size, "%s",
	"No hardware sampling interrupt available.\n");
#endif
		break;
	case EBUSY:
		if (find_process("oprofiled"))
			return scnprintf(msg, size,
	"The PMU counters are busy/taken by another profiler.\n"
	"We found oprofile daemon running, please stop it and try again.");
		break;
	case EINVAL:
		if (evsel->core.attr.sample_type & PERF_SAMPLE_CODE_PAGE_SIZE && perf_missing_features.code_page_size)
			return scnprintf(msg, size, "Asking for the code page size isn't supported by this kernel.");
		if (evsel->core.attr.sample_type & PERF_SAMPLE_DATA_PAGE_SIZE && perf_missing_features.data_page_size)
			return scnprintf(msg, size, "Asking for the data page size isn't supported by this kernel.");
		if (evsel->core.attr.write_backward && perf_missing_features.write_backward)
			return scnprintf(msg, size, "Reading from overwrite event is not supported by this kernel.");
		if (perf_missing_features.clockid)
			return scnprintf(msg, size, "clockid feature not supported.");
		if (perf_missing_features.clockid_wrong)
			return scnprintf(msg, size, "wrong clockid (%d).", clockid);
		if (perf_missing_features.aux_output)
			return scnprintf(msg, size, "The 'aux_output' feature is not supported, update the kernel.");
		break;
	case ENODATA:
		return scnprintf(msg, size, "Cannot collect data source with the load latency event alone. "
				 "Please add an auxiliary event in front of the load latency event.");
	default:
		break;
	}

	return scnprintf(msg, size,
	"The sys_perf_event_open() syscall returned with %d (%s) for event (%s).\n"
	"/bin/dmesg | grep -i perf may provide additional information.\n",
			 err, str_error_r(err, sbuf, sizeof(sbuf)), evsel__name(evsel));
}

struct perf_env *evsel__env(struct evsel *evsel)
{
	if (evsel && evsel->evlist)
		return evsel->evlist->env;
	return &perf_env;
}

static int store_evsel_ids(struct evsel *evsel, struct evlist *evlist)
{
	int cpu, thread;

	for (cpu = 0; cpu < xyarray__max_x(evsel->core.fd); cpu++) {
		for (thread = 0; thread < xyarray__max_y(evsel->core.fd);
		     thread++) {
			int fd = FD(evsel, cpu, thread);

			if (perf_evlist__id_add_fd(&evlist->core, &evsel->core,
						   cpu, thread, fd) < 0)
				return -1;
		}
	}

	return 0;
}

int evsel__store_ids(struct evsel *evsel, struct evlist *evlist)
{
	struct perf_cpu_map *cpus = evsel->core.cpus;
	struct perf_thread_map *threads = evsel->core.threads;

	if (perf_evsel__alloc_id(&evsel->core, cpus->nr, threads->nr))
		return -ENOMEM;

	return store_evsel_ids(evsel, evlist);
}

void evsel__zero_per_pkg(struct evsel *evsel)
{
	struct hashmap_entry *cur;
	size_t bkt;

	if (evsel->per_pkg_mask) {
		hashmap__for_each_entry(evsel->per_pkg_mask, cur, bkt)
			free((char *)cur->key);

		hashmap__clear(evsel->per_pkg_mask);
	}
}

bool evsel__is_hybrid(struct evsel *evsel)
{
	return evsel->pmu_name && perf_pmu__is_hybrid(evsel->pmu_name);
}

struct evsel *evsel__leader(struct evsel *evsel)
{
	return container_of(evsel->core.leader, struct evsel, core);
}

bool evsel__has_leader(struct evsel *evsel, struct evsel *leader)
{
	return evsel->core.leader == &leader->core;
}

bool evsel__is_leader(struct evsel *evsel)
{
	return evsel__has_leader(evsel, evsel);
}

void evsel__set_leader(struct evsel *evsel, struct evsel *leader)
{
	evsel->core.leader = &leader->core;
}<|MERGE_RESOLUTION|>--- conflicted
+++ resolved
@@ -1155,22 +1155,14 @@
 	if (callchain && callchain->enabled && !evsel->no_aux_samples)
 		evsel__config_callchain(evsel, opts, callchain);
 
-<<<<<<< HEAD
-	if (opts->sample_intr_regs && !evsel->no_aux_samples) {
-=======
 	if (opts->sample_intr_regs && !evsel->no_aux_samples &&
 	    !evsel__is_dummy_event(evsel)) {
->>>>>>> c1084c27
 		attr->sample_regs_intr = opts->sample_intr_regs;
 		evsel__set_sample_bit(evsel, REGS_INTR);
 	}
 
-<<<<<<< HEAD
-	if (opts->sample_user_regs && !evsel->no_aux_samples) {
-=======
 	if (opts->sample_user_regs && !evsel->no_aux_samples &&
 	    !evsel__is_dummy_event(evsel)) {
->>>>>>> c1084c27
 		attr->sample_regs_user |= opts->sample_user_regs;
 		evsel__set_sample_bit(evsel, REGS_USER);
 	}
@@ -1431,13 +1423,9 @@
 	zfree(&evsel->group_name);
 	zfree(&evsel->name);
 	zfree(&evsel->pmu_name);
-<<<<<<< HEAD
-	zfree(&evsel->per_pkg_mask);
-=======
 	evsel__zero_per_pkg(evsel);
 	hashmap__free(evsel->per_pkg_mask);
 	evsel->per_pkg_mask = NULL;
->>>>>>> c1084c27
 	zfree(&evsel->metric_events);
 	perf_evsel__object.fini(evsel);
 }
