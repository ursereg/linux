#include <errno.h>
#include <inttypes.h>
#include <asm/bug.h>
#include <linux/bitmap.h>
#include <linux/kernel.h>
#include <linux/zalloc.h>
#include "debug.h"
#include "env.h"
#include "mem2node.h"

struct phys_entry {
	struct rb_node	rb_node;
	u64	start;
	u64	end;
	u64	node;
};

static void phys_entry__insert(struct phys_entry *entry, struct rb_root *root)
{
	struct rb_node **p = &root->rb_node;
	struct rb_node *parent = NULL;
	struct phys_entry *e;

	while (*p != NULL) {
		parent = *p;
		e = rb_entry(parent, struct phys_entry, rb_node);

		if (entry->start < e->start)
			p = &(*p)->rb_left;
		else
			p = &(*p)->rb_right;
	}

	rb_link_node(&entry->rb_node, parent, p);
	rb_insert_color(&entry->rb_node, root);
}

static void
phys_entry__init(struct phys_entry *entry, u64 start, u64 bsize, u64 node)
{
	entry->start = start;
	entry->end   = start + bsize;
	entry->node  = node;
	RB_CLEAR_NODE(&entry->rb_node);
}

int mem2node__init(struct mem2node *map, struct perf_env *env)
{
	struct memory_node *n, *nodes = &env->memory_nodes[0];
	struct phys_entry *entries, *tmp_entries;
	u64 bsize = env->memory_bsize;
	int i, j = 0, max = 0;

	memset(map, 0x0, sizeof(*map));
	map->root = RB_ROOT;

	for (i = 0; i < env->nr_memory_nodes; i++) {
		n = &nodes[i];
		max += bitmap_weight(n->set, n->size);
	}

	entries = zalloc(sizeof(*entries) * max);
	if (!entries)
		return -ENOMEM;

	for (i = 0; i < env->nr_memory_nodes; i++) {
		u64 bit;

		n = &nodes[i];

		for (bit = 0; bit < n->size; bit++) {
			u64 start;

			if (!test_bit(bit, n->set))
				continue;

			start = bit * bsize;

			/*
			 * Merge nearby areas, we walk in order
			 * through the bitmap, so no need to sort.
			 */
			if (j > 0) {
				struct phys_entry *prev = &entries[j - 1];

				if ((prev->end == start) &&
				    (prev->node == n->node)) {
					prev->end += bsize;
					continue;
				}
			}

			phys_entry__init(&entries[j++], start, bsize, n->node);
		}
	}

	/* Cut unused entries, due to merging. */
	tmp_entries = realloc(entries, sizeof(*entries) * j);
<<<<<<< HEAD
	if (tmp_entries || WARN_ON_ONCE(j == 0))
=======
	if (tmp_entries ||
	    WARN_ONCE(j == 0, "No memory nodes, is CONFIG_MEMORY_HOTPLUG enabled?\n"))
>>>>>>> c1084c27
		entries = tmp_entries;

	for (i = 0; i < j; i++) {
		pr_debug("mem2node %03" PRIu64 " [0x%016" PRIx64 "-0x%016" PRIx64 "]\n",
			 entries[i].node, entries[i].start, entries[i].end);

		phys_entry__insert(&entries[i], &map->root);
	}

	map->entries = entries;
	return 0;
}

void mem2node__exit(struct mem2node *map)
{
	zfree(&map->entries);
}

int mem2node__node(struct mem2node *map, u64 addr)
{
	struct rb_node **p, *parent = NULL;
	struct phys_entry *entry;

	p = &map->root.rb_node;
	while (*p != NULL) {
		parent = *p;
		entry = rb_entry(parent, struct phys_entry, rb_node);
		if (addr < entry->start)
			p = &(*p)->rb_left;
		else if (addr >= entry->end)
			p = &(*p)->rb_right;
		else
			goto out;
	}

	entry = NULL;
out:
	return entry ? (int) entry->node : -1;
}<|MERGE_RESOLUTION|>--- conflicted
+++ resolved
@@ -96,12 +96,8 @@
 
 	/* Cut unused entries, due to merging. */
 	tmp_entries = realloc(entries, sizeof(*entries) * j);
-<<<<<<< HEAD
-	if (tmp_entries || WARN_ON_ONCE(j == 0))
-=======
 	if (tmp_entries ||
 	    WARN_ONCE(j == 0, "No memory nodes, is CONFIG_MEMORY_HOTPLUG enabled?\n"))
->>>>>>> c1084c27
 		entries = tmp_entries;
 
 	for (i = 0; i < j; i++) {
