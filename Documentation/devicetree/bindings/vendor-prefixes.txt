--- conflicted
+++ resolved
@@ -41,11 +41,8 @@
 cavium	Cavium, Inc.
 cdns	Cadence Design Systems Inc.
 chipidea	Chipidea, Inc
-<<<<<<< HEAD
-=======
 chipone		ChipOne
 chipspark	ChipSPARK
->>>>>>> 33e8bb5d
 chrp	Common Hardware Reference Platform
 chunghwa	Chunghwa Picture Tubes Ltd.
 cirrus	Cirrus Logic, Inc.
@@ -57,19 +54,13 @@
 crystalfontz	Crystalfontz America, Inc.
 dallas	Maxim Integrated Products (formerly Dallas Semiconductor)
 davicom	DAVICOM Semiconductor, Inc.
-digi    Digi International
 denx	Denx Software Engineering
-<<<<<<< HEAD
-dlg     Dialog Semiconductor
-eeti    EGalax_eMPIA Technology, Inc.
-=======
 digi	Digi International Inc.
 digilent	Diglent, Inc.
 dlg	Dialog Semiconductor
 dlink	D-Link Corporation
 dmo	Data Modul AG
 ebv	EBV Elektronik
->>>>>>> 33e8bb5d
 edt	Emerging Display Technologies
 elan	Elan Microelectronic Corp.
 emmicro	EM Microelectronic
@@ -149,13 +140,9 @@
 nvidia	NVIDIA
 nxp	NXP Semiconductors
 onnn	ON Semiconductor Corp.
-<<<<<<< HEAD
-ovti    Omnivision
-=======
 opencores	OpenCores.org
 ortustech	Ortus Technology Co., Ltd.
 ovti	OmniVision Technologies
->>>>>>> 33e8bb5d
 panasonic	Panasonic Corporation
 parade	Parade Technologies Inc.
 pericom	Pericom Technology Inc.
@@ -207,7 +194,6 @@
 tlm	Trusted Logic Mobility
 toradex	Toradex AG
 toshiba	Toshiba Corporation
-touchrev Touch Revolution
 toumaz	Toumaz
 truly	Truly Semiconductors Limited
 usi	Universal Scientific Industrial Co., Ltd.
