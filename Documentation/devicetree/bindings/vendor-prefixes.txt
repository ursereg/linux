Device tree binding vendor prefix registry.  Keep list in alphabetical order.

This isn't an exhaustive list, but you should add new prefixes to it before
using them to avoid name-space collisions.

active-semi	Active-Semi International Inc
ad	Avionic Design GmbH
adi	Analog Devices, Inc.
aeroflexgaisler	Aeroflex Gaisler AB
ak	Asahi Kasei Corp.
allwinner	Allwinner Technology Co., Ltd.
altr	Altera Corp.
amcc	Applied Micro Circuits Corporation (APM, formally AMCC)
amstaos	AMS-Taos Inc.
apm	Applied Micro Circuits Corporation (APM)
arm	ARM Ltd.
atmel	Atmel Corporation
auo	AU Optronics Corporation
avago	Avago Technologies
bosch	Bosch Sensortec GmbH
brcm	Broadcom Corporation
capella	Capella Microsystems, Inc
cavium	Cavium, Inc.
cdns	Cadence Design Systems Inc.
chipidea	Chipidea, Inc
chrp	Common Hardware Reference Platform
chunghwa	Chunghwa Picture Tubes Ltd.
cirrus	Cirrus Logic, Inc.
cortina	Cortina Systems, Inc.
dallas	Maxim Integrated Products (formerly Dallas Semiconductor)
davicom	DAVICOM Semiconductor, Inc.
digi    Digi International
denx	Denx Software Engineering
<<<<<<< HEAD
dlg     Dialog Semiconductor
=======
>>>>>>> 9ea9577d
eeti    EGalax_eMPIA Technology, Inc.
edt	Emerging Display Technologies
emmicro	EM Microelectronic
epfl	Ecole Polytechnique Fédérale de Lausanne
epson	Seiko Epson Corp.
est	ESTeem Wireless Modems
fsl	Freescale Semiconductor
GEFanuc	GE Fanuc Intelligent Platforms Embedded Systems, Inc.
gef	GE Fanuc Intelligent Platforms Embedded Systems, Inc.
gmt	Global Mixed-mode Technology, Inc.
gumstix	Gumstix, Inc.
haoyu	Haoyu Microelectronic Co. Ltd.
hisilicon	Hisilicon Limited.
honeywell	Honeywell
hp	Hewlett Packard
ibm	International Business Machines (IBM)
idt	Integrated Device Technologies, Inc.
img	Imagination Technologies Ltd.
intercontrol	Inter Control Group
isl	Intersil
karo	Ka-Ro electronics GmbH
lg	LG Corporation
linux	Linux-specific binding
lsi	LSI Corp. (LSI Logic)
marvell	Marvell Technology Group Ltd.
maxim	Maxim Integrated Products
microchip	Microchip Technology Inc.
mosaixtech	Mosaix Technologies, Inc.
national	National Semiconductor
neonode		Neonode Inc.
nintendo	Nintendo
nvidia	NVIDIA
nxp	NXP Semiconductors
onnn	ON Semiconductor Corp.
ovti    Omnivision
panasonic	Panasonic Corporation
phytec	PHYTEC Messtechnik GmbH
picochip	Picochip Ltd
powervr	PowerVR (deprecated, use img)
qca	Qualcomm Atheros, Inc.
qcom	Qualcomm Technologies, Inc
ralink	Mediatek/Ralink Technology Corp.
ramtron	Ramtron International
realtek Realtek Semiconductor Corp.
renesas	Renesas Electronics Corporation
rockchip	Fuzhou Rockchip Electronics Co., Ltd
samsung	Samsung Semiconductor
sbs	Smart Battery System
schindler	Schindler
sil	Silicon Image
silabs	Silicon Laboratories
simtek
sirf	SiRF Technology, Inc.
snps 	Synopsys, Inc.
spansion	Spansion Inc.
st	STMicroelectronics
ste	ST-Ericsson
stericsson	ST-Ericsson
ti	Texas Instruments
tlm	Trusted Logic Mobility
toshiba	Toshiba Corporation
touchrev Touch Revolution
toumaz	Toumaz
v3	V3 Semiconductor
via	VIA Technologies, Inc.
winbond Winbond Electronics corp.
wlf	Wolfson Microelectronics
wm	Wondermedia Technologies, Inc.
xlnx	Xilinx<|MERGE_RESOLUTION|>--- conflicted
+++ resolved
@@ -29,12 +29,7 @@
 cortina	Cortina Systems, Inc.
 dallas	Maxim Integrated Products (formerly Dallas Semiconductor)
 davicom	DAVICOM Semiconductor, Inc.
-digi    Digi International
 denx	Denx Software Engineering
-<<<<<<< HEAD
-dlg     Dialog Semiconductor
-=======
->>>>>>> 9ea9577d
 eeti    EGalax_eMPIA Technology, Inc.
 edt	Emerging Display Technologies
 emmicro	EM Microelectronic
@@ -69,7 +64,6 @@
 nvidia	NVIDIA
 nxp	NXP Semiconductors
 onnn	ON Semiconductor Corp.
-ovti    Omnivision
 panasonic	Panasonic Corporation
 phytec	PHYTEC Messtechnik GmbH
 picochip	Picochip Ltd
@@ -96,7 +90,6 @@
 ti	Texas Instruments
 tlm	Trusted Logic Mobility
 toshiba	Toshiba Corporation
-touchrev Touch Revolution
 toumaz	Toumaz
 v3	V3 Semiconductor
 via	VIA Technologies, Inc.
