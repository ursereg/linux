* Freescale Fast Ethernet Controller (FEC)

Required properties:
- compatible : Should be "fsl,<soc>-fec"
- reg : Address and length of the register set for the device
- interrupts : Should contain fec interrupt
- phy-mode : String, operation mode of the PHY interface.
  Supported values are: "mii", "gmii", "sgmii", "tbi", "rmii",
  "rgmii", "rgmii-id", "rgmii-rxid", "rgmii-txid", "rtbi", "smii".

Optional properties:
- local-mac-address : 6 bytes, mac address
- phy-reset-gpios : Should specify the gpio for phy reset
- phy-reset-duration : Reset duration in milliseconds.  Should present
  only if property "phy-reset-gpios" is available.  Missing the property
  will have the duration be 1 millisecond.  Numbers greater than 1000 are
  invalid and 1 millisecond will be used instead.
- phy-supply : regulator that powers the Ethernet PHY.
- phy-handle : phandle to the PHY device connected to this device.
- fixed-link : Assume a fixed link. See fixed-link.txt in the same directory.
  Use instead of phy-handle.
- fsl,num-tx-queues : The property is valid for enet-avb IP, which supports
  hw multi queues. Should specify the tx queue number, otherwise set tx queue
  number to 1.
- fsl,num-rx-queues : The property is valid for enet-avb IP, which supports
  hw multi queues. Should specify the rx queue number, otherwise set rx queue
  number to 1.
- fsl,magic-packet : If present, indicates that the hardware supports waking
  up via magic packet.
- fsl,wakeup_irq : The property define the wakeup irq index in enet irq source.
- stop-mode : If present, indicates soc need to set gpr bit to request stop
  mode.

Optional subnodes:
- mdio : specifies the mdio bus in the FEC, used as a container for phy nodes
  according to phy.txt in the same directory
<<<<<<< HEAD

Digi properties:
- digi,gpio-link-led : Should specify the GPIO to use for link LED
- digi,gpio-act-led : Should specify the GPIO to use for activity LED
=======
>>>>>>> 9ea9577d

Example:

ethernet@83fec000 {
	compatible = "fsl,imx51-fec", "fsl,imx27-fec";
	reg = <0x83fec000 0x4000>;
	interrupts = <87>;
	phy-mode = "mii";
	phy-reset-gpios = <&gpio2 14 0>; /* GPIO2_14 */
	local-mac-address = [00 04 9F 01 1B B9];
	phy-supply = <&reg_fec_supply>;
};

Example with phy specified:

ethernet@83fec000 {
	compatible = "fsl,imx51-fec", "fsl,imx27-fec";
	reg = <0x83fec000 0x4000>;
	interrupts = <87>;
	phy-mode = "mii";
	phy-reset-gpios = <&gpio2 14 0>; /* GPIO2_14 */
	local-mac-address = [00 04 9F 01 1B B9];
	phy-supply = <&reg_fec_supply>;
	phy-handle = <&ethphy>;
	mdio {
		ethphy: ethernet-phy@6 {
			compatible = "ethernet-phy-ieee802.3-c22";
			reg = <6>;
			max-speed = <100>;
		};
	};
};<|MERGE_RESOLUTION|>--- conflicted
+++ resolved
@@ -34,13 +34,6 @@
 Optional subnodes:
 - mdio : specifies the mdio bus in the FEC, used as a container for phy nodes
   according to phy.txt in the same directory
-<<<<<<< HEAD
-
-Digi properties:
-- digi,gpio-link-led : Should specify the GPIO to use for link LED
-- digi,gpio-act-led : Should specify the GPIO to use for activity LED
-=======
->>>>>>> 9ea9577d
 
 Example:
 
