--- conflicted
+++ resolved
@@ -15,6 +15,7 @@
 Optional properties:
 
 - clock-frequency : The oscillator frequency driving the flexcan device
+
 - xceiver-supply: Regulator that powers the CAN transceiver
 - stop-mode: register bits of stop mode control, the format is
   <&gpr req_gpr req_bit ack_gpr ack_bit>.
@@ -26,10 +27,6 @@
 - trx_en_gpio : enable gpio
 - trx_stby_gpio : standby gpio
 - trx_nerr_gpio : NERR gpio
-<<<<<<< HEAD
-- trx_wakeup_gpio : local wakeup gpio
-=======
->>>>>>> 33e8bb5d
 
 Example:
 
