* Freescale i.MX ci13xxx usb controllers

Required properties:
- compatible: Should be "fsl,imx27-usb"
- reg: Should contain registers location and length
- interrupts: Should contain controller interrupt
- fsl,usbphy: phandle of usb phy that connects to the port

Recommended properies:
- phy_type: the type of the phy connected to the core. Should be one
  of "utmi", "utmi_wide", "ulpi", "serial" or "hsic". Without this
  property the PORTSC register won't be touched
- dr_mode: One of "host", "peripheral" or "otg". Defaults to "otg"

Optional properties:
- fsl,usbmisc: phandler of non-core register device, with one argument
  that indicate usb controller index
- vbus-supply: regulator for vbus
- disable-over-current: disable over current detect
- external-vbus-divider: enables off-chip resistor divider for Vbus
<<<<<<< HEAD
- imx6-usb-charger-detection: enable imx6 usb charger detect function,
=======
- imx-usb-charger-detection: enable imx usb charger detect function,
>>>>>>> 9ea9577d
  only set it when the user wants SoC usb charger detection capabilities.
  If the user wants to use charger IC's usb charger detection capabilities,
  please do not set it.
- fsl,anatop: phandle for anatop module, anatop module is only existed
  at imx6 SoC series.
- pinctrl-names: for names of hsic pin group
- pinctrl-0: hsic "idle" pin group
- pinctrl-1: hsic "active" pin group
- osc-clkgate-delay: the delay between powering up the xtal 24MHz clock
  and release the clock to the digital logic inside the analog block,
  0 <= osc-clkgate-delay <= 7.
- maximum-speed: limit the maximum connection speed to "full-speed".
- tpl-support: TPL (Targeted Peripheral List) feature for targeted hosts
<<<<<<< HEAD
=======
- phy-clkgate-delay-us: the delay time(us) between putting phy into low power
  mode and gate phy clock.
>>>>>>> 9ea9577d

Examples:
usb@02184000 { /* USB OTG */
	compatible = "fsl,imx6q-usb", "fsl,imx27-usb";
	reg = <0x02184000 0x200>;
	interrupts = <0 43 0x04>;
	fsl,usbphy = <&usbphy1>;
	fsl,usbmisc = <&usbmisc 0>;
	disable-over-current;
	external-vbus-divider;
<<<<<<< HEAD
	imx6-usb-charger-detection;
=======
	imx-usb-charger-detection;
>>>>>>> 9ea9577d
	fsl,anatop = <&anatop>;
	pinctrl-names = "idle", "active";
	pinctrl-0 = <&pinctrl_usbh2_1>;
	pinctrl-1 = <&pinctrl_usbh2_2>;
	osc-clkgate-delay = <0x3>;
	maximum-speed = "full-speed";
	tpl-support;
<<<<<<< HEAD
=======
	phy-clkgate-delay-us = <400>;
>>>>>>> 9ea9577d
};<|MERGE_RESOLUTION|>--- conflicted
+++ resolved
@@ -18,11 +18,7 @@
 - vbus-supply: regulator for vbus
 - disable-over-current: disable over current detect
 - external-vbus-divider: enables off-chip resistor divider for Vbus
-<<<<<<< HEAD
-- imx6-usb-charger-detection: enable imx6 usb charger detect function,
-=======
 - imx-usb-charger-detection: enable imx usb charger detect function,
->>>>>>> 9ea9577d
   only set it when the user wants SoC usb charger detection capabilities.
   If the user wants to use charger IC's usb charger detection capabilities,
   please do not set it.
@@ -36,11 +32,8 @@
   0 <= osc-clkgate-delay <= 7.
 - maximum-speed: limit the maximum connection speed to "full-speed".
 - tpl-support: TPL (Targeted Peripheral List) feature for targeted hosts
-<<<<<<< HEAD
-=======
 - phy-clkgate-delay-us: the delay time(us) between putting phy into low power
   mode and gate phy clock.
->>>>>>> 9ea9577d
 
 Examples:
 usb@02184000 { /* USB OTG */
@@ -51,11 +44,7 @@
 	fsl,usbmisc = <&usbmisc 0>;
 	disable-over-current;
 	external-vbus-divider;
-<<<<<<< HEAD
-	imx6-usb-charger-detection;
-=======
 	imx-usb-charger-detection;
->>>>>>> 9ea9577d
 	fsl,anatop = <&anatop>;
 	pinctrl-names = "idle", "active";
 	pinctrl-0 = <&pinctrl_usbh2_1>;
@@ -63,8 +52,5 @@
 	osc-clkgate-delay = <0x3>;
 	maximum-speed = "full-speed";
 	tpl-support;
-<<<<<<< HEAD
-=======
 	phy-clkgate-delay-us = <400>;
->>>>>>> 9ea9577d
 };