* Freescale i.MX ci13xxx usb controllers

Required properties:
- compatible: Should be "fsl,imx27-usb"
- reg: Should contain registers location and length
- interrupts: Should contain controller interrupt
- fsl,usbphy: phandle of usb phy that connects to the port

Recommended properies:
- phy_type: the type of the phy connected to the core. Should be one
  of "utmi", "utmi_wide", "ulpi", "serial" or "hsic". Without this
  property the PORTSC register won't be touched
- dr_mode: One of "host", "peripheral" or "otg". Defaults to "otg"

Optional properties:
- fsl,usbmisc: phandler of non-core register device, with one argument
  that indicate usb controller index
- vbus-supply: regulator for vbus
- disable-over-current: disable over current detect
- external-vbus-divider: enables off-chip resistor divider for Vbus
<<<<<<< HEAD
- imx-usb-charger-detection: enable imx usb charger detect function,
=======
- imx6-usb-charger-detection: enable imx6 usb charger detect function,
>>>>>>> 33e8bb5d
  only set it when the user wants SoC usb charger detection capabilities.
  If the user wants to use charger IC's usb charger detection capabilities,
  please do not set it.
- fsl,anatop: phandle for anatop module, anatop module is only existed
  at imx6 SoC series.
- pinctrl-names: for names of hsic pin group
- pinctrl-0: hsic "idle" pin group
- pinctrl-1: hsic "active" pin group
- osc-clkgate-delay: the delay between powering up the xtal 24MHz clock
  and release the clock to the digital logic inside the analog block,
  0 <= osc-clkgate-delay <= 7.
- maximum-speed: limit the maximum connection speed to "full-speed".
- tpl-support: TPL (Targeted Peripheral List) feature for targeted hosts
- phy-clkgate-delay-us: the delay time(us) between putting phy into low power
  mode and gate phy clock.

Examples:
usb@02184000 { /* USB OTG */
	compatible = "fsl,imx6q-usb", "fsl,imx27-usb";
	reg = <0x02184000 0x200>;
	interrupts = <0 43 0x04>;
	fsl,usbphy = <&usbphy1>;
	fsl,usbmisc = <&usbmisc 0>;
	disable-over-current;
	external-vbus-divider;
<<<<<<< HEAD
	imx-usb-charger-detection;
=======
	imx6-usb-charger-detection;
>>>>>>> 33e8bb5d
	fsl,anatop = <&anatop>;
	pinctrl-names = "idle", "active";
	pinctrl-0 = <&pinctrl_usbh2_1>;
	pinctrl-1 = <&pinctrl_usbh2_2>;
	osc-clkgate-delay = <0x3>;
	maximum-speed = "full-speed";
	tpl-support;
	phy-clkgate-delay-us = <400>;
};<|MERGE_RESOLUTION|>--- conflicted
+++ resolved
@@ -18,11 +18,7 @@
 - vbus-supply: regulator for vbus
 - disable-over-current: disable over current detect
 - external-vbus-divider: enables off-chip resistor divider for Vbus
-<<<<<<< HEAD
-- imx-usb-charger-detection: enable imx usb charger detect function,
-=======
 - imx6-usb-charger-detection: enable imx6 usb charger detect function,
->>>>>>> 33e8bb5d
   only set it when the user wants SoC usb charger detection capabilities.
   If the user wants to use charger IC's usb charger detection capabilities,
   please do not set it.
@@ -48,11 +44,7 @@
 	fsl,usbmisc = <&usbmisc 0>;
 	disable-over-current;
 	external-vbus-divider;
-<<<<<<< HEAD
-	imx-usb-charger-detection;
-=======
 	imx6-usb-charger-detection;
->>>>>>> 33e8bb5d
 	fsl,anatop = <&anatop>;
 	pinctrl-names = "idle", "active";
 	pinctrl-0 = <&pinctrl_usbh2_1>;
