* Freescale MXS USB Phy Device

Required properties:
- compatible: should contain:
	* "fsl,imx23-usbphy" for imx23 and imx28
	* "fsl,imx6q-usbphy" for imx6dq and imx6dl
	* "fsl,imx6sl-usbphy" for imx6sl
	* "fsl,vf610-usbphy" for Vybrid vf610
	* "fsl,imx6sx-usbphy" for imx6sx
<<<<<<< HEAD
=======
	* "fsl,imx6ul-usbphy" for imx6ul
>>>>>>> 9ea9577d
  "fsl,imx23-usbphy" is still a fallback for other strings
- reg: Should contain registers location and length
- interrupts: Should contain phy interrupt
- fsl,anatop: phandle for anatop register, it is only for imx6 SoC series
<<<<<<< HEAD
=======

Optional properties:
- tx-d-cal: Try to adjust this value to improve signal quality, and pass
  USB Certification, the value is from 0x0 to 0xf, and the register offset
  is 0x10 (USBPHY_TX).
>>>>>>> 9ea9577d

Example:
usbphy1: usbphy@020c9000 {
	compatible = "fsl,imx6q-usbphy", "fsl,imx23-usbphy";
	reg = <0x020c9000 0x1000>;
	interrupts = <0 44 0x04>;
	fsl,anatop = <&anatop>;
<<<<<<< HEAD
=======
	tx-d-cal = <0x5>;
>>>>>>> 9ea9577d
};<|MERGE_RESOLUTION|>--- conflicted
+++ resolved
@@ -7,22 +7,16 @@
 	* "fsl,imx6sl-usbphy" for imx6sl
 	* "fsl,vf610-usbphy" for Vybrid vf610
 	* "fsl,imx6sx-usbphy" for imx6sx
-<<<<<<< HEAD
-=======
 	* "fsl,imx6ul-usbphy" for imx6ul
->>>>>>> 9ea9577d
   "fsl,imx23-usbphy" is still a fallback for other strings
 - reg: Should contain registers location and length
 - interrupts: Should contain phy interrupt
 - fsl,anatop: phandle for anatop register, it is only for imx6 SoC series
-<<<<<<< HEAD
-=======
 
 Optional properties:
 - tx-d-cal: Try to adjust this value to improve signal quality, and pass
   USB Certification, the value is from 0x0 to 0xf, and the register offset
   is 0x10 (USBPHY_TX).
->>>>>>> 9ea9577d
 
 Example:
 usbphy1: usbphy@020c9000 {
@@ -30,8 +24,5 @@
 	reg = <0x020c9000 0x1000>;
 	interrupts = <0 44 0x04>;
 	fsl,anatop = <&anatop>;
-<<<<<<< HEAD
-=======
 	tx-d-cal = <0x5>;
->>>>>>> 9ea9577d
 };