--- conflicted
+++ resolved
@@ -1,10 +1,6 @@
 * Freescale MXS USB Phy Device
 
 Required properties:
-<<<<<<< HEAD
-- compatible: "fsl,imx23-usbphy" for imx23 and imx28, "fsl,imx6q-usbphy"
-for imx6dq and imx6dl, "fsl,imx6sl-usbphy" for imx6sl
-=======
 - compatible: should contain:
 	* "fsl,imx23-usbphy" for imx23 and imx28
 	* "fsl,imx6q-usbphy" for imx6dq and imx6dl
@@ -12,7 +8,6 @@
 	* "fsl,vf610-usbphy" for Vybrid vf610
 	* "fsl,imx6sx-usbphy" for imx6sx
   "fsl,imx23-usbphy" is still a fallback for other strings
->>>>>>> 825dd90e
 - reg: Should contain registers location and length
 - interrupts: Should contain phy interrupt
 - fsl,anatop: phandle for anatop register, it is only for imx6 SoC series
