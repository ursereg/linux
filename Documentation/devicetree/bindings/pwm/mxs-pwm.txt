Freescale MXS PWM controller

Required properties:
- compatible: should be "fsl,imx23-pwm"
- reg: physical base address and length of the controller's registers
<<<<<<< HEAD
- #pwm-cells: should be 2. See pwm.txt in this directory for a description of
  the cells format.
=======
- #pwm-cells: should be 3.  The first cell specifies the per-chip index
  of the PWM to use; the second cell is the period in nanoseconds; the third
  cell encodes the polarity of PWM output. Set bit 0 of the third in PWM
  specifier to 1 for inverse polarity & set to 0 for normal polarity.
>>>>>>> 8aa3903a
- fsl,pwm-number: the number of PWM devices

Example:

pwm: pwm@80064000 {
	compatible = "fsl,imx28-pwm", "fsl,imx23-pwm";
	reg = <0x80064000 0x2000>;
	#pwm-cells = <3>;
	fsl,pwm-number = <8>;
};<|MERGE_RESOLUTION|>--- conflicted
+++ resolved
@@ -3,15 +3,10 @@
 Required properties:
 - compatible: should be "fsl,imx23-pwm"
 - reg: physical base address and length of the controller's registers
-<<<<<<< HEAD
-- #pwm-cells: should be 2. See pwm.txt in this directory for a description of
-  the cells format.
-=======
 - #pwm-cells: should be 3.  The first cell specifies the per-chip index
   of the PWM to use; the second cell is the period in nanoseconds; the third
   cell encodes the polarity of PWM output. Set bit 0 of the third in PWM
   specifier to 1 for inverse polarity & set to 0 for normal polarity.
->>>>>>> 8aa3903a
 - fsl,pwm-number: the number of PWM devices
 
 Example:
