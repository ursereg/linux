--- conflicted
+++ resolved
@@ -66,13 +66,6 @@
   capture. If this property is absent, using the default value of audio buffer
   size.
 
-<<<<<<< HEAD
-- fsl,dma-buffer-size: It specify the audio buffer size of playback and
-  capture. If this property is absent, using the default value of audio buffer
-  size.
-
-=======
->>>>>>> b63f3f52
 Child 'codec' node required properties:
 - compatible:       Compatible list, contains the name of the codec
 
