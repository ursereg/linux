--- conflicted
+++ resolved
@@ -20,15 +20,9 @@
 	- pcie-phy-supply: regulator used to power the PCIe PHY
 
 Optional properties:
-<<<<<<< HEAD
-- reset-gpio: GPIO used for reset line
-- power-on-gpio: GPIO used for power on line
-- power-on-delay-ms: Delay after power-on-gpio request (power off)
-=======
 - power-on-delay-ms: Delay after power-on-gpio request (power off)
 - power-on-gpio: GPIO used for power on line
 - reset-gpio: GPIO used for reset line
->>>>>>> 20e87327
 
 Example:
 
