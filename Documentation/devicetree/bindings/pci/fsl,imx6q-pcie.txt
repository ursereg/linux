--- conflicted
+++ resolved
@@ -14,8 +14,6 @@
 	- "fsl,imx8qm-pcie"
 	- "fsl,imx8qxp-pcie"
 	- "fsl,imx8mp-pcie"
-<<<<<<< HEAD
-=======
 	- "fsl,imx6q-pcie-ep"
 	- "fsl,imx6sx-pcie-ep",
 	- "fsl,imx6qp-pcie-ep"
@@ -25,7 +23,6 @@
 	- "fsl,imx8qm-pcie-ep"
 	- "fsl,imx8qxp-pcie-ep"
 	- "fsl,imx8mp-pcie-ep"
->>>>>>> ea790475
 - reg: base address and length of the PCIe controller
 - interrupts: A list of interrupt outputs of the controller. Must contain an
   entry for each entry in the interrupt-names property.
