// SPDX-License-Identifier: GPL-2.0-only
/*
 * Access kernel or user memory without faulting.
 */
#include <linux/export.h>
#include <linux/mm.h>
#include <linux/uaccess.h>

bool __weak copy_from_kernel_nofault_allowed(const void *unsafe_src,
		size_t size)
{
	return true;
}

#ifdef HAVE_GET_KERNEL_NOFAULT

#define copy_from_kernel_nofault_loop(dst, src, len, type, err_label)	\
	while (len >= sizeof(type)) {					\
		__get_kernel_nofault(dst, src, type, err_label);		\
		dst += sizeof(type);					\
		src += sizeof(type);					\
		len -= sizeof(type);					\
	}

long copy_from_kernel_nofault(void *dst, const void *src, size_t size)
{
	unsigned long align = 0;

	if (!IS_ENABLED(CONFIG_HAVE_EFFICIENT_UNALIGNED_ACCESS))
		align = (unsigned long)dst | (unsigned long)src;

	if (!copy_from_kernel_nofault_allowed(src, size))
		return -ERANGE;

	pagefault_disable();
	if (!(align & 7))
		copy_from_kernel_nofault_loop(dst, src, size, u64, Efault);
	if (!(align & 3))
		copy_from_kernel_nofault_loop(dst, src, size, u32, Efault);
	if (!(align & 1))
		copy_from_kernel_nofault_loop(dst, src, size, u16, Efault);
	copy_from_kernel_nofault_loop(dst, src, size, u8, Efault);
	pagefault_enable();
	return 0;
Efault:
	pagefault_enable();
	return -EFAULT;
}
EXPORT_SYMBOL_GPL(copy_from_kernel_nofault);

#define copy_to_kernel_nofault_loop(dst, src, len, type, err_label)	\
	while (len >= sizeof(type)) {					\
		__put_kernel_nofault(dst, src, type, err_label);		\
		dst += sizeof(type);					\
		src += sizeof(type);					\
		len -= sizeof(type);					\
	}

<<<<<<< HEAD
static __always_inline long
probe_write_common(void __user *dst, const void *src, size_t size)
{
	long ret;

	pagefault_disable();
	ret = __copy_to_user_inatomic(dst, src, size);
	pagefault_enable();

	return ret ? -EFAULT : 0;
}

/**
 * probe_kernel_read(): safely attempt to read from a kernel-space location
 * @dst: pointer to the buffer that shall take the data
 * @src: address to read from
 * @size: size of the data chunk
 *
 * Safely read from address @src to the buffer at @dst.  If a kernel fault
 * happens, handle that and return -EFAULT.
 *
 * We ensure that the copy_from_user is executed in atomic context so that
 * do_page_fault() doesn't attempt to take mmap_sem.  This makes
 * probe_kernel_read() suitable for use within regions where the caller
 * already holds mmap_sem, or other locks which nest inside mmap_sem.
 */
=======
long copy_to_kernel_nofault(void *dst, const void *src, size_t size)
{
	unsigned long align = 0;

	if (!IS_ENABLED(CONFIG_HAVE_EFFICIENT_UNALIGNED_ACCESS))
		align = (unsigned long)dst | (unsigned long)src;
>>>>>>> c1084c27

	pagefault_disable();
	if (!(align & 7))
		copy_to_kernel_nofault_loop(dst, src, size, u64, Efault);
	if (!(align & 3))
		copy_to_kernel_nofault_loop(dst, src, size, u32, Efault);
	if (!(align & 1))
		copy_to_kernel_nofault_loop(dst, src, size, u16, Efault);
	copy_to_kernel_nofault_loop(dst, src, size, u8, Efault);
	pagefault_enable();
	return 0;
Efault:
	pagefault_enable();
	return -EFAULT;
}

long strncpy_from_kernel_nofault(char *dst, const void *unsafe_addr, long count)
{
	const void *src = unsafe_addr;

	if (unlikely(count <= 0))
		return 0;
	if (!copy_from_kernel_nofault_allowed(unsafe_addr, count))
		return -ERANGE;

	pagefault_disable();
	do {
		__get_kernel_nofault(dst, src, u8, Efault);
		dst++;
		src++;
	} while (dst[-1] && src - unsafe_addr < count);
	pagefault_enable();

	dst[-1] = '\0';
	return src - unsafe_addr;
Efault:
	pagefault_enable();
	dst[-1] = '\0';
	return -EFAULT;
}
#else /* HAVE_GET_KERNEL_NOFAULT */
/**
 * copy_from_kernel_nofault(): safely attempt to read from kernel-space
 * @dst: pointer to the buffer that shall take the data
 * @src: address to read from
 * @size: size of the data chunk
 *
 * Safely read from kernel address @src to the buffer at @dst.  If a kernel
 * fault happens, handle that and return -EFAULT.  If @src is not a valid kernel
 * address, return -ERANGE.
 *
 * We ensure that the copy_from_user is executed in atomic context so that
 * do_page_fault() doesn't attempt to take mmap_lock.  This makes
 * copy_from_kernel_nofault() suitable for use within regions where the caller
 * already holds mmap_lock, or other locks which nest inside mmap_lock.
 */
long copy_from_kernel_nofault(void *dst, const void *src, size_t size)
{
	long ret;
	mm_segment_t old_fs = get_fs();

	if (!copy_from_kernel_nofault_allowed(src, size))
		return -ERANGE;

	set_fs(KERNEL_DS);
	pagefault_disable();
	ret = __copy_from_user_inatomic(dst, (__force const void __user *)src,
			size);
	pagefault_enable();
	set_fs(old_fs);

	if (ret)
		return -EFAULT;
	return 0;
}
EXPORT_SYMBOL_GPL(copy_from_kernel_nofault);

/**
 * copy_to_kernel_nofault(): safely attempt to write to a location
 * @dst: address to write to
 * @src: pointer to the data that shall be written
 * @size: size of the data chunk
 *
 * Safely write to address @dst from the buffer at @src.  If a kernel fault
 * happens, handle that and return -EFAULT.
 */
<<<<<<< HEAD

long __weak probe_kernel_write(void *dst, const void *src, size_t size)
    __attribute__((alias("__probe_kernel_write")));

long __probe_kernel_write(void *dst, const void *src, size_t size)
=======
long copy_to_kernel_nofault(void *dst, const void *src, size_t size)
>>>>>>> c1084c27
{
	long ret;
	mm_segment_t old_fs = get_fs();

	set_fs(KERNEL_DS);
	ret = probe_write_common((__force void __user *)dst, src, size);
	set_fs(old_fs);

<<<<<<< HEAD
	return ret;
}
EXPORT_SYMBOL_GPL(probe_kernel_write);

/**
 * probe_user_write(): safely attempt to write to a user-space location
 * @dst: address to write to
 * @src: pointer to the data that shall be written
 * @size: size of the data chunk
 *
 * Safely write to address @dst from the buffer at @src.  If a kernel fault
 * happens, handle that and return -EFAULT.
 */

long __weak probe_user_write(void __user *dst, const void *src, size_t size)
    __attribute__((alias("__probe_user_write")));

long __probe_user_write(void __user *dst, const void *src, size_t size)
{
	long ret = -EFAULT;
	mm_segment_t old_fs = get_fs();

	set_fs(USER_DS);
	if (access_ok(dst, size))
		ret = probe_write_common(dst, src, size);
	set_fs(old_fs);

	return ret;
}
EXPORT_SYMBOL_GPL(probe_user_write);
=======
	if (ret)
		return -EFAULT;
	return 0;
}
>>>>>>> c1084c27

/**
 * strncpy_from_kernel_nofault: - Copy a NUL terminated string from unsafe
 *				 address.
 * @dst:   Destination address, in kernel space.  This buffer must be at
 *         least @count bytes long.
 * @unsafe_addr: Unsafe address.
 * @count: Maximum number of bytes to copy, including the trailing NUL.
 *
 * Copies a NUL-terminated string from unsafe address to kernel buffer.
 *
 * On success, returns the length of the string INCLUDING the trailing NUL.
 *
 * If access fails, returns -EFAULT (some data may have been copied and the
 * trailing NUL added).  If @unsafe_addr is not a valid kernel address, return
 * -ERANGE.
 *
 * If @count is smaller than the length of the string, copies @count-1 bytes,
 * sets the last byte of @dst buffer to NUL and returns @count.
 */
long strncpy_from_kernel_nofault(char *dst, const void *unsafe_addr, long count)
{
	mm_segment_t old_fs = get_fs();
	const void *src = unsafe_addr;
	long ret;

	if (unlikely(count <= 0))
		return 0;
	if (!copy_from_kernel_nofault_allowed(unsafe_addr, count))
		return -ERANGE;

	set_fs(KERNEL_DS);
	pagefault_disable();

	do {
		ret = __get_user(*dst++, (const char __user __force *)src++);
	} while (dst[-1] && ret == 0 && src - unsafe_addr < count);

	dst[-1] = '\0';
	pagefault_enable();
	set_fs(old_fs);

	return ret ? -EFAULT : src - unsafe_addr;
}
#endif /* HAVE_GET_KERNEL_NOFAULT */

/**
 * copy_from_user_nofault(): safely attempt to read from a user-space location
 * @dst: pointer to the buffer that shall take the data
 * @src: address to read from. This must be a user address.
 * @size: size of the data chunk
 *
 * Safely read from user address @src to the buffer at @dst. If a kernel fault
 * happens, handle that and return -EFAULT.
 */
long copy_from_user_nofault(void *dst, const void __user *src, size_t size)
{
	long ret = -EFAULT;
	mm_segment_t old_fs = force_uaccess_begin();

	if (access_ok(src, size)) {
		pagefault_disable();
		ret = __copy_from_user_inatomic(dst, src, size);
		pagefault_enable();
	}
	force_uaccess_end(old_fs);

	if (ret)
		return -EFAULT;
	return 0;
}
EXPORT_SYMBOL_GPL(copy_from_user_nofault);

/**
 * copy_to_user_nofault(): safely attempt to write to a user-space location
 * @dst: address to write to
 * @src: pointer to the data that shall be written
 * @size: size of the data chunk
 *
 * Safely write to address @dst from the buffer at @src.  If a kernel fault
 * happens, handle that and return -EFAULT.
 */
long copy_to_user_nofault(void __user *dst, const void *src, size_t size)
{
	long ret = -EFAULT;
	mm_segment_t old_fs = force_uaccess_begin();

	if (access_ok(dst, size)) {
		pagefault_disable();
		ret = __copy_to_user_inatomic(dst, src, size);
		pagefault_enable();
	}
	force_uaccess_end(old_fs);

	if (ret)
		return -EFAULT;
	return 0;
}
EXPORT_SYMBOL_GPL(copy_to_user_nofault);

/**
 * strncpy_from_user_nofault: - Copy a NUL terminated string from unsafe user
 *				address.
 * @dst:   Destination address, in kernel space.  This buffer must be at
 *         least @count bytes long.
 * @unsafe_addr: Unsafe user address.
 * @count: Maximum number of bytes to copy, including the trailing NUL.
 *
 * Copies a NUL-terminated string from unsafe user address to kernel buffer.
 *
 * On success, returns the length of the string INCLUDING the trailing NUL.
 *
 * If access fails, returns -EFAULT (some data may have been copied
 * and the trailing NUL added).
 *
 * If @count is smaller than the length of the string, copies @count-1 bytes,
 * sets the last byte of @dst buffer to NUL and returns @count.
 */
long strncpy_from_user_nofault(char *dst, const void __user *unsafe_addr,
			      long count)
{
	mm_segment_t old_fs;
	long ret;

	if (unlikely(count <= 0))
		return 0;

	old_fs = force_uaccess_begin();
	pagefault_disable();
	ret = strncpy_from_user(dst, unsafe_addr, count);
	pagefault_enable();
	force_uaccess_end(old_fs);

	if (ret >= count) {
		ret = count;
		dst[ret - 1] = '\0';
	} else if (ret > 0) {
		ret++;
	}

	return ret;
}

/**
 * strnlen_user_nofault: - Get the size of a user string INCLUDING final NUL.
 * @unsafe_addr: The string to measure.
 * @count: Maximum count (including NUL)
 *
 * Get the size of a NUL-terminated string in user space without pagefault.
 *
 * Returns the size of the string INCLUDING the terminating NUL.
 *
 * If the string is too long, returns a number larger than @count. User
 * has to check the return value against "> count".
 * On exception (or invalid count), returns 0.
 *
 * Unlike strnlen_user, this can be used from IRQ handler etc. because
 * it disables pagefaults.
 */
long strnlen_user_nofault(const void __user *unsafe_addr, long count)
{
	mm_segment_t old_fs;
	int ret;

	old_fs = force_uaccess_begin();
	pagefault_disable();
	ret = strnlen_user(unsafe_addr, count);
	pagefault_enable();
	force_uaccess_end(old_fs);

	return ret;
}<|MERGE_RESOLUTION|>--- conflicted
+++ resolved
@@ -56,41 +56,12 @@
 		len -= sizeof(type);					\
 	}
 
-<<<<<<< HEAD
-static __always_inline long
-probe_write_common(void __user *dst, const void *src, size_t size)
-{
-	long ret;
-
-	pagefault_disable();
-	ret = __copy_to_user_inatomic(dst, src, size);
-	pagefault_enable();
-
-	return ret ? -EFAULT : 0;
-}
-
-/**
- * probe_kernel_read(): safely attempt to read from a kernel-space location
- * @dst: pointer to the buffer that shall take the data
- * @src: address to read from
- * @size: size of the data chunk
- *
- * Safely read from address @src to the buffer at @dst.  If a kernel fault
- * happens, handle that and return -EFAULT.
- *
- * We ensure that the copy_from_user is executed in atomic context so that
- * do_page_fault() doesn't attempt to take mmap_sem.  This makes
- * probe_kernel_read() suitable for use within regions where the caller
- * already holds mmap_sem, or other locks which nest inside mmap_sem.
- */
-=======
 long copy_to_kernel_nofault(void *dst, const void *src, size_t size)
 {
 	unsigned long align = 0;
 
 	if (!IS_ENABLED(CONFIG_HAVE_EFFICIENT_UNALIGNED_ACCESS))
 		align = (unsigned long)dst | (unsigned long)src;
->>>>>>> c1084c27
 
 	pagefault_disable();
 	if (!(align & 7))
@@ -177,60 +148,21 @@
  * Safely write to address @dst from the buffer at @src.  If a kernel fault
  * happens, handle that and return -EFAULT.
  */
-<<<<<<< HEAD
-
-long __weak probe_kernel_write(void *dst, const void *src, size_t size)
-    __attribute__((alias("__probe_kernel_write")));
-
-long __probe_kernel_write(void *dst, const void *src, size_t size)
-=======
 long copy_to_kernel_nofault(void *dst, const void *src, size_t size)
->>>>>>> c1084c27
 {
 	long ret;
 	mm_segment_t old_fs = get_fs();
 
 	set_fs(KERNEL_DS);
-	ret = probe_write_common((__force void __user *)dst, src, size);
+	pagefault_disable();
+	ret = __copy_to_user_inatomic((__force void __user *)dst, src, size);
+	pagefault_enable();
 	set_fs(old_fs);
 
-<<<<<<< HEAD
-	return ret;
-}
-EXPORT_SYMBOL_GPL(probe_kernel_write);
-
-/**
- * probe_user_write(): safely attempt to write to a user-space location
- * @dst: address to write to
- * @src: pointer to the data that shall be written
- * @size: size of the data chunk
- *
- * Safely write to address @dst from the buffer at @src.  If a kernel fault
- * happens, handle that and return -EFAULT.
- */
-
-long __weak probe_user_write(void __user *dst, const void *src, size_t size)
-    __attribute__((alias("__probe_user_write")));
-
-long __probe_user_write(void __user *dst, const void *src, size_t size)
-{
-	long ret = -EFAULT;
-	mm_segment_t old_fs = get_fs();
-
-	set_fs(USER_DS);
-	if (access_ok(dst, size))
-		ret = probe_write_common(dst, src, size);
-	set_fs(old_fs);
-
-	return ret;
-}
-EXPORT_SYMBOL_GPL(probe_user_write);
-=======
 	if (ret)
 		return -EFAULT;
 	return 0;
 }
->>>>>>> c1084c27
 
 /**
  * strncpy_from_kernel_nofault: - Copy a NUL terminated string from unsafe
