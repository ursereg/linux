--- conflicted
+++ resolved
@@ -93,15 +93,12 @@
  * MAP_PRIVATE	r: (no) no	r: (yes) yes	r: (no) yes	r: (no) yes
  *		w: (no) no	w: (no) no	w: (copy) copy	w: (no) no
  *		x: (no) no	x: (no) yes	x: (no) yes	x: (yes) yes
-<<<<<<< HEAD
-=======
  *
  * On arm64, PROT_EXEC has the following behaviour for both MAP_SHARED and
  * MAP_PRIVATE (with Enhanced PAN supported):
  *								r: (no) no
  *								w: (no) no
  *								x: (yes) yes
->>>>>>> c1084c27
  */
 pgprot_t protection_map[16] __ro_after_init = {
 	__P000, __P001, __P010, __P011, __P100, __P101, __P110, __P111,
@@ -204,11 +201,7 @@
 	bool downgraded = false;
 	LIST_HEAD(uf);
 
-<<<<<<< HEAD
-	if (down_write_killable(&mm->mmap_sem))
-=======
 	if (mmap_write_lock_killable(mm))
->>>>>>> c1084c27
 		return -EINTR;
 
 	origbrk = mm->brk;
