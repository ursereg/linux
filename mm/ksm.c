// SPDX-License-Identifier: GPL-2.0-only
/*
 * Memory merging support.
 *
 * This code enables dynamic sharing of identical pages found in different
 * memory areas, even if they are not shared by fork()
 *
 * Copyright (C) 2008-2009 Red Hat, Inc.
 * Authors:
 *	Izik Eidus
 *	Andrea Arcangeli
 *	Chris Wright
 *	Hugh Dickins
 */

#include <linux/errno.h>
#include <linux/mm.h>
#include <linux/fs.h>
#include <linux/mman.h>
#include <linux/sched.h>
#include <linux/sched/mm.h>
#include <linux/sched/coredump.h>
#include <linux/rwsem.h>
#include <linux/pagemap.h>
#include <linux/rmap.h>
#include <linux/spinlock.h>
#include <linux/xxhash.h>
#include <linux/delay.h>
#include <linux/kthread.h>
#include <linux/wait.h>
#include <linux/slab.h>
#include <linux/rbtree.h>
#include <linux/memory.h>
#include <linux/mmu_notifier.h>
#include <linux/swap.h>
#include <linux/ksm.h>
#include <linux/hashtable.h>
#include <linux/freezer.h>
#include <linux/oom.h>
#include <linux/numa.h>

#include <asm/tlbflush.h>
#include "internal.h"

#ifdef CONFIG_NUMA
#define NUMA(x)		(x)
#define DO_NUMA(x)	do { (x); } while (0)
#else
#define NUMA(x)		(0)
#define DO_NUMA(x)	do { } while (0)
#endif

/**
 * DOC: Overview
 *
 * A few notes about the KSM scanning process,
 * to make it easier to understand the data structures below:
 *
 * In order to reduce excessive scanning, KSM sorts the memory pages by their
 * contents into a data structure that holds pointers to the pages' locations.
 *
 * Since the contents of the pages may change at any moment, KSM cannot just
 * insert the pages into a normal sorted tree and expect it to find anything.
 * Therefore KSM uses two data structures - the stable and the unstable tree.
 *
 * The stable tree holds pointers to all the merged pages (ksm pages), sorted
 * by their contents.  Because each such page is write-protected, searching on
 * this tree is fully assured to be working (except when pages are unmapped),
 * and therefore this tree is called the stable tree.
 *
 * The stable tree node includes information required for reverse
 * mapping from a KSM page to virtual addresses that map this page.
 *
 * In order to avoid large latencies of the rmap walks on KSM pages,
 * KSM maintains two types of nodes in the stable tree:
 *
 * * the regular nodes that keep the reverse mapping structures in a
 *   linked list
 * * the "chains" that link nodes ("dups") that represent the same
 *   write protected memory content, but each "dup" corresponds to a
 *   different KSM page copy of that content
 *
 * Internally, the regular nodes, "dups" and "chains" are represented
 * using the same struct stable_node structure.
 *
 * In addition to the stable tree, KSM uses a second data structure called the
 * unstable tree: this tree holds pointers to pages which have been found to
 * be "unchanged for a period of time".  The unstable tree sorts these pages
 * by their contents, but since they are not write-protected, KSM cannot rely
 * upon the unstable tree to work correctly - the unstable tree is liable to
 * be corrupted as its contents are modified, and so it is called unstable.
 *
 * KSM solves this problem by several techniques:
 *
 * 1) The unstable tree is flushed every time KSM completes scanning all
 *    memory areas, and then the tree is rebuilt again from the beginning.
 * 2) KSM will only insert into the unstable tree, pages whose hash value
 *    has not changed since the previous scan of all memory areas.
 * 3) The unstable tree is a RedBlack Tree - so its balancing is based on the
 *    colors of the nodes and not on their contents, assuring that even when
 *    the tree gets "corrupted" it won't get out of balance, so scanning time
 *    remains the same (also, searching and inserting nodes in an rbtree uses
 *    the same algorithm, so we have no overhead when we flush and rebuild).
 * 4) KSM never flushes the stable tree, which means that even if it were to
 *    take 10 attempts to find a page in the unstable tree, once it is found,
 *    it is secured in the stable tree.  (When we scan a new page, we first
 *    compare it against the stable tree, and then against the unstable tree.)
 *
 * If the merge_across_nodes tunable is unset, then KSM maintains multiple
 * stable trees and multiple unstable trees: one of each for each NUMA node.
 */

/**
 * struct mm_slot - ksm information per mm that is being scanned
 * @link: link to the mm_slots hash list
 * @mm_list: link into the mm_slots list, rooted in ksm_mm_head
 * @rmap_list: head for this mm_slot's singly-linked list of rmap_items
 * @mm: the mm that this information is valid for
 */
struct mm_slot {
	struct hlist_node link;
	struct list_head mm_list;
	struct rmap_item *rmap_list;
	struct mm_struct *mm;
};

/**
 * struct ksm_scan - cursor for scanning
 * @mm_slot: the current mm_slot we are scanning
 * @address: the next address inside that to be scanned
 * @rmap_list: link to the next rmap to be scanned in the rmap_list
 * @seqnr: count of completed full scans (needed when removing unstable node)
 *
 * There is only the one ksm_scan instance of this cursor structure.
 */
struct ksm_scan {
	struct mm_slot *mm_slot;
	unsigned long address;
	struct rmap_item **rmap_list;
	unsigned long seqnr;
};

/**
 * struct stable_node - node of the stable rbtree
 * @node: rb node of this ksm page in the stable tree
 * @head: (overlaying parent) &migrate_nodes indicates temporarily on that list
 * @hlist_dup: linked into the stable_node->hlist with a stable_node chain
 * @list: linked into migrate_nodes, pending placement in the proper node tree
 * @hlist: hlist head of rmap_items using this ksm page
 * @kpfn: page frame number of this ksm page (perhaps temporarily on wrong nid)
 * @chain_prune_time: time of the last full garbage collection
 * @rmap_hlist_len: number of rmap_item entries in hlist or STABLE_NODE_CHAIN
 * @nid: NUMA node id of stable tree in which linked (may not match kpfn)
 */
struct stable_node {
	union {
		struct rb_node node;	/* when node of stable tree */
		struct {		/* when listed for migration */
			struct list_head *head;
			struct {
				struct hlist_node hlist_dup;
				struct list_head list;
			};
		};
	};
	struct hlist_head hlist;
	union {
		unsigned long kpfn;
		unsigned long chain_prune_time;
	};
	/*
	 * STABLE_NODE_CHAIN can be any negative number in
	 * rmap_hlist_len negative range, but better not -1 to be able
	 * to reliably detect underflows.
	 */
#define STABLE_NODE_CHAIN -1024
	int rmap_hlist_len;
#ifdef CONFIG_NUMA
	int nid;
#endif
};

/**
 * struct rmap_item - reverse mapping item for virtual addresses
 * @rmap_list: next rmap_item in mm_slot's singly-linked rmap_list
 * @anon_vma: pointer to anon_vma for this mm,address, when in stable tree
 * @nid: NUMA node id of unstable tree in which linked (may not match page)
 * @mm: the memory structure this rmap_item is pointing into
 * @address: the virtual address this rmap_item tracks (+ flags in low bits)
 * @oldchecksum: previous checksum of the page at that virtual address
 * @node: rb node of this rmap_item in the unstable tree
 * @head: pointer to stable_node heading this list in the stable tree
 * @hlist: link into hlist of rmap_items hanging off that stable_node
 */
struct rmap_item {
	struct rmap_item *rmap_list;
	union {
		struct anon_vma *anon_vma;	/* when stable */
#ifdef CONFIG_NUMA
		int nid;		/* when node of unstable tree */
#endif
	};
	struct mm_struct *mm;
	unsigned long address;		/* + low bits used for flags below */
	unsigned int oldchecksum;	/* when unstable */
	union {
		struct rb_node node;	/* when node of unstable tree */
		struct {		/* when listed from stable tree */
			struct stable_node *head;
			struct hlist_node hlist;
		};
	};
};

#define SEQNR_MASK	0x0ff	/* low bits of unstable tree seqnr */
#define UNSTABLE_FLAG	0x100	/* is a node of the unstable tree */
#define STABLE_FLAG	0x200	/* is listed from the stable tree */

/* The stable and unstable tree heads */
static struct rb_root one_stable_tree[1] = { RB_ROOT };
static struct rb_root one_unstable_tree[1] = { RB_ROOT };
static struct rb_root *root_stable_tree = one_stable_tree;
static struct rb_root *root_unstable_tree = one_unstable_tree;

/* Recently migrated nodes of stable tree, pending proper placement */
static LIST_HEAD(migrate_nodes);
#define STABLE_NODE_DUP_HEAD ((struct list_head *)&migrate_nodes.prev)

#define MM_SLOTS_HASH_BITS 10
static DEFINE_HASHTABLE(mm_slots_hash, MM_SLOTS_HASH_BITS);

static struct mm_slot ksm_mm_head = {
	.mm_list = LIST_HEAD_INIT(ksm_mm_head.mm_list),
};
static struct ksm_scan ksm_scan = {
	.mm_slot = &ksm_mm_head,
};

static struct kmem_cache *rmap_item_cache;
static struct kmem_cache *stable_node_cache;
static struct kmem_cache *mm_slot_cache;

/* The number of nodes in the stable tree */
static unsigned long ksm_pages_shared;

/* The number of page slots additionally sharing those nodes */
static unsigned long ksm_pages_sharing;

/* The number of nodes in the unstable tree */
static unsigned long ksm_pages_unshared;

/* The number of rmap_items in use: to calculate pages_volatile */
static unsigned long ksm_rmap_items;

/* The number of stable_node chains */
static unsigned long ksm_stable_node_chains;

/* The number of stable_node dups linked to the stable_node chains */
static unsigned long ksm_stable_node_dups;

/* Delay in pruning stale stable_node_dups in the stable_node_chains */
static unsigned int ksm_stable_node_chains_prune_millisecs = 2000;

/* Maximum number of page slots sharing a stable node */
static int ksm_max_page_sharing = 256;

/* Number of pages ksmd should scan in one batch */
static unsigned int ksm_thread_pages_to_scan = 100;

/* Milliseconds ksmd should sleep between batches */
static unsigned int ksm_thread_sleep_millisecs = 20;

/* Checksum of an empty (zeroed) page */
static unsigned int zero_checksum __read_mostly;

/* Whether to merge empty (zeroed) pages with actual zero pages */
static bool ksm_use_zero_pages __read_mostly;

#ifdef CONFIG_NUMA
/* Zeroed when merging across nodes is not allowed */
static unsigned int ksm_merge_across_nodes = 1;
static int ksm_nr_node_ids = 1;
#else
#define ksm_merge_across_nodes	1U
#define ksm_nr_node_ids		1
#endif

#define KSM_RUN_STOP	0
#define KSM_RUN_MERGE	1
#define KSM_RUN_UNMERGE	2
#define KSM_RUN_OFFLINE	4
static unsigned long ksm_run = KSM_RUN_STOP;
static void wait_while_offlining(void);

static DECLARE_WAIT_QUEUE_HEAD(ksm_thread_wait);
static DECLARE_WAIT_QUEUE_HEAD(ksm_iter_wait);
static DEFINE_MUTEX(ksm_thread_mutex);
static DEFINE_SPINLOCK(ksm_mmlist_lock);

#define KSM_KMEM_CACHE(__struct, __flags) kmem_cache_create("ksm_"#__struct,\
		sizeof(struct __struct), __alignof__(struct __struct),\
		(__flags), NULL)

static int __init ksm_slab_init(void)
{
	rmap_item_cache = KSM_KMEM_CACHE(rmap_item, 0);
	if (!rmap_item_cache)
		goto out;

	stable_node_cache = KSM_KMEM_CACHE(stable_node, 0);
	if (!stable_node_cache)
		goto out_free1;

	mm_slot_cache = KSM_KMEM_CACHE(mm_slot, 0);
	if (!mm_slot_cache)
		goto out_free2;

	return 0;

out_free2:
	kmem_cache_destroy(stable_node_cache);
out_free1:
	kmem_cache_destroy(rmap_item_cache);
out:
	return -ENOMEM;
}

static void __init ksm_slab_free(void)
{
	kmem_cache_destroy(mm_slot_cache);
	kmem_cache_destroy(stable_node_cache);
	kmem_cache_destroy(rmap_item_cache);
	mm_slot_cache = NULL;
}

static __always_inline bool is_stable_node_chain(struct stable_node *chain)
{
	return chain->rmap_hlist_len == STABLE_NODE_CHAIN;
}

static __always_inline bool is_stable_node_dup(struct stable_node *dup)
{
	return dup->head == STABLE_NODE_DUP_HEAD;
}

static inline void stable_node_chain_add_dup(struct stable_node *dup,
					     struct stable_node *chain)
{
	VM_BUG_ON(is_stable_node_dup(dup));
	dup->head = STABLE_NODE_DUP_HEAD;
	VM_BUG_ON(!is_stable_node_chain(chain));
	hlist_add_head(&dup->hlist_dup, &chain->hlist);
	ksm_stable_node_dups++;
}

static inline void __stable_node_dup_del(struct stable_node *dup)
{
	VM_BUG_ON(!is_stable_node_dup(dup));
	hlist_del(&dup->hlist_dup);
	ksm_stable_node_dups--;
}

static inline void stable_node_dup_del(struct stable_node *dup)
{
	VM_BUG_ON(is_stable_node_chain(dup));
	if (is_stable_node_dup(dup))
		__stable_node_dup_del(dup);
	else
		rb_erase(&dup->node, root_stable_tree + NUMA(dup->nid));
#ifdef CONFIG_DEBUG_VM
	dup->head = NULL;
#endif
}

static inline struct rmap_item *alloc_rmap_item(void)
{
	struct rmap_item *rmap_item;

	rmap_item = kmem_cache_zalloc(rmap_item_cache, GFP_KERNEL |
						__GFP_NORETRY | __GFP_NOWARN);
	if (rmap_item)
		ksm_rmap_items++;
	return rmap_item;
}

static inline void free_rmap_item(struct rmap_item *rmap_item)
{
	ksm_rmap_items--;
	rmap_item->mm = NULL;	/* debug safety */
	kmem_cache_free(rmap_item_cache, rmap_item);
}

static inline struct stable_node *alloc_stable_node(void)
{
	/*
	 * The allocation can take too long with GFP_KERNEL when memory is under
	 * pressure, which may lead to hung task warnings.  Adding __GFP_HIGH
	 * grants access to memory reserves, helping to avoid this problem.
	 */
	return kmem_cache_alloc(stable_node_cache, GFP_KERNEL | __GFP_HIGH);
}

static inline void free_stable_node(struct stable_node *stable_node)
{
	VM_BUG_ON(stable_node->rmap_hlist_len &&
		  !is_stable_node_chain(stable_node));
	kmem_cache_free(stable_node_cache, stable_node);
}

static inline struct mm_slot *alloc_mm_slot(void)
{
	if (!mm_slot_cache)	/* initialization failed */
		return NULL;
	return kmem_cache_zalloc(mm_slot_cache, GFP_KERNEL);
}

static inline void free_mm_slot(struct mm_slot *mm_slot)
{
	kmem_cache_free(mm_slot_cache, mm_slot);
}

static struct mm_slot *get_mm_slot(struct mm_struct *mm)
{
	struct mm_slot *slot;

	hash_for_each_possible(mm_slots_hash, slot, link, (unsigned long)mm)
		if (slot->mm == mm)
			return slot;

	return NULL;
}

static void insert_to_mm_slots_hash(struct mm_struct *mm,
				    struct mm_slot *mm_slot)
{
	mm_slot->mm = mm;
	hash_add(mm_slots_hash, &mm_slot->link, (unsigned long)mm);
}

/*
 * ksmd, and unmerge_and_remove_all_rmap_items(), must not touch an mm's
 * page tables after it has passed through ksm_exit() - which, if necessary,
 * takes mmap_lock briefly to serialize against them.  ksm_exit() does not set
 * a special flag: they can just back out as soon as mm_users goes to zero.
 * ksm_test_exit() is used throughout to make this test for exit: in some
 * places for correctness, in some places just to avoid unnecessary work.
 */
static inline bool ksm_test_exit(struct mm_struct *mm)
{
	return atomic_read(&mm->mm_users) == 0;
}

/*
 * We use break_ksm to break COW on a ksm page: it's a stripped down
 *
 *	if (get_user_pages(addr, 1, FOLL_WRITE, &page, NULL) == 1)
 *		put_page(page);
 *
 * but taking great care only to touch a ksm page, in a VM_MERGEABLE vma,
 * in case the application has unmapped and remapped mm,addr meanwhile.
 * Could a ksm page appear anywhere else?  Actually yes, in a VM_PFNMAP
 * mmap of /dev/mem, where we would not want to touch it.
 *
 * FAULT_FLAG/FOLL_REMOTE are because we do this outside the context
 * of the process that owns 'vma'.  We also do not want to enforce
 * protection keys here anyway.
 */
static int break_ksm(struct vm_area_struct *vma, unsigned long addr)
{
	struct page *page;
	vm_fault_t ret = 0;

	do {
		cond_resched();
		page = follow_page(vma, addr,
				FOLL_GET | FOLL_MIGRATION | FOLL_REMOTE);
		if (IS_ERR_OR_NULL(page))
			break;
		if (PageKsm(page))
			ret = handle_mm_fault(vma, addr,
					      FAULT_FLAG_WRITE | FAULT_FLAG_REMOTE,
					      NULL);
		else
			ret = VM_FAULT_WRITE;
		put_page(page);
	} while (!(ret & (VM_FAULT_WRITE | VM_FAULT_SIGBUS | VM_FAULT_SIGSEGV | VM_FAULT_OOM)));
	/*
	 * We must loop because handle_mm_fault() may back out if there's
	 * any difficulty e.g. if pte accessed bit gets updated concurrently.
	 *
	 * VM_FAULT_WRITE is what we have been hoping for: it indicates that
	 * COW has been broken, even if the vma does not permit VM_WRITE;
	 * but note that a concurrent fault might break PageKsm for us.
	 *
	 * VM_FAULT_SIGBUS could occur if we race with truncation of the
	 * backing file, which also invalidates anonymous pages: that's
	 * okay, that truncation will have unmapped the PageKsm for us.
	 *
	 * VM_FAULT_OOM: at the time of writing (late July 2009), setting
	 * aside mem_cgroup limits, VM_FAULT_OOM would only be set if the
	 * current task has TIF_MEMDIE set, and will be OOM killed on return
	 * to user; and ksmd, having no mm, would never be chosen for that.
	 *
	 * But if the mm is in a limited mem_cgroup, then the fault may fail
	 * with VM_FAULT_OOM even if the current task is not TIF_MEMDIE; and
	 * even ksmd can fail in this way - though it's usually breaking ksm
	 * just to undo a merge it made a moment before, so unlikely to oom.
	 *
	 * That's a pity: we might therefore have more kernel pages allocated
	 * than we're counting as nodes in the stable tree; but ksm_do_scan
	 * will retry to break_cow on each pass, so should recover the page
	 * in due course.  The important thing is to not let VM_MERGEABLE
	 * be cleared while any such pages might remain in the area.
	 */
	return (ret & VM_FAULT_OOM) ? -ENOMEM : 0;
}

static struct vm_area_struct *find_mergeable_vma(struct mm_struct *mm,
		unsigned long addr)
{
	struct vm_area_struct *vma;
	if (ksm_test_exit(mm))
		return NULL;
	vma = vma_lookup(mm, addr);
	if (!vma || !(vma->vm_flags & VM_MERGEABLE) || !vma->anon_vma)
		return NULL;
	return vma;
}

static void break_cow(struct rmap_item *rmap_item)
{
	struct mm_struct *mm = rmap_item->mm;
	unsigned long addr = rmap_item->address;
	struct vm_area_struct *vma;

	/*
	 * It is not an accident that whenever we want to break COW
	 * to undo, we also need to drop a reference to the anon_vma.
	 */
	put_anon_vma(rmap_item->anon_vma);

	mmap_read_lock(mm);
	vma = find_mergeable_vma(mm, addr);
	if (vma)
		break_ksm(vma, addr);
	mmap_read_unlock(mm);
}

static struct page *get_mergeable_page(struct rmap_item *rmap_item)
{
	struct mm_struct *mm = rmap_item->mm;
	unsigned long addr = rmap_item->address;
	struct vm_area_struct *vma;
	struct page *page;

	mmap_read_lock(mm);
	vma = find_mergeable_vma(mm, addr);
	if (!vma)
		goto out;

	page = follow_page(vma, addr, FOLL_GET);
	if (IS_ERR_OR_NULL(page))
		goto out;
	if (PageAnon(page)) {
		flush_anon_page(vma, page, addr);
		flush_dcache_page(page);
	} else {
		put_page(page);
out:
		page = NULL;
	}
	mmap_read_unlock(mm);
	return page;
}

/*
 * This helper is used for getting right index into array of tree roots.
 * When merge_across_nodes knob is set to 1, there are only two rb-trees for
 * stable and unstable pages from all nodes with roots in index 0. Otherwise,
 * every node has its own stable and unstable tree.
 */
static inline int get_kpfn_nid(unsigned long kpfn)
{
	return ksm_merge_across_nodes ? 0 : NUMA(pfn_to_nid(kpfn));
}

static struct stable_node *alloc_stable_node_chain(struct stable_node *dup,
						   struct rb_root *root)
{
	struct stable_node *chain = alloc_stable_node();
	VM_BUG_ON(is_stable_node_chain(dup));
	if (likely(chain)) {
		INIT_HLIST_HEAD(&chain->hlist);
		chain->chain_prune_time = jiffies;
		chain->rmap_hlist_len = STABLE_NODE_CHAIN;
#if defined (CONFIG_DEBUG_VM) && defined(CONFIG_NUMA)
		chain->nid = NUMA_NO_NODE; /* debug */
#endif
		ksm_stable_node_chains++;

		/*
		 * Put the stable node chain in the first dimension of
		 * the stable tree and at the same time remove the old
		 * stable node.
		 */
		rb_replace_node(&dup->node, &chain->node, root);

		/*
		 * Move the old stable node to the second dimension
		 * queued in the hlist_dup. The invariant is that all
		 * dup stable_nodes in the chain->hlist point to pages
		 * that are write protected and have the exact same
		 * content.
		 */
		stable_node_chain_add_dup(dup, chain);
	}
	return chain;
}

static inline void free_stable_node_chain(struct stable_node *chain,
					  struct rb_root *root)
{
	rb_erase(&chain->node, root);
	free_stable_node(chain);
	ksm_stable_node_chains--;
}

static void remove_node_from_stable_tree(struct stable_node *stable_node)
{
	struct rmap_item *rmap_item;

	/* check it's not STABLE_NODE_CHAIN or negative */
	BUG_ON(stable_node->rmap_hlist_len < 0);

	hlist_for_each_entry(rmap_item, &stable_node->hlist, hlist) {
		if (rmap_item->hlist.next)
			ksm_pages_sharing--;
		else
			ksm_pages_shared--;
		VM_BUG_ON(stable_node->rmap_hlist_len <= 0);
		stable_node->rmap_hlist_len--;
		put_anon_vma(rmap_item->anon_vma);
		rmap_item->address &= PAGE_MASK;
		cond_resched();
	}

	/*
	 * We need the second aligned pointer of the migrate_nodes
	 * list_head to stay clear from the rb_parent_color union
	 * (aligned and different than any node) and also different
	 * from &migrate_nodes. This will verify that future list.h changes
	 * don't break STABLE_NODE_DUP_HEAD. Only recent gcc can handle it.
	 */
	BUILD_BUG_ON(STABLE_NODE_DUP_HEAD <= &migrate_nodes);
	BUILD_BUG_ON(STABLE_NODE_DUP_HEAD >= &migrate_nodes + 1);

	if (stable_node->head == &migrate_nodes)
		list_del(&stable_node->list);
	else
		stable_node_dup_del(stable_node);
	free_stable_node(stable_node);
}

enum get_ksm_page_flags {
	GET_KSM_PAGE_NOLOCK,
	GET_KSM_PAGE_LOCK,
	GET_KSM_PAGE_TRYLOCK
};

/*
 * get_ksm_page: checks if the page indicated by the stable node
 * is still its ksm page, despite having held no reference to it.
 * In which case we can trust the content of the page, and it
 * returns the gotten page; but if the page has now been zapped,
 * remove the stale node from the stable tree and return NULL.
 * But beware, the stable node's page might be being migrated.
 *
 * You would expect the stable_node to hold a reference to the ksm page.
 * But if it increments the page's count, swapping out has to wait for
 * ksmd to come around again before it can free the page, which may take
 * seconds or even minutes: much too unresponsive.  So instead we use a
 * "keyhole reference": access to the ksm page from the stable node peeps
 * out through its keyhole to see if that page still holds the right key,
 * pointing back to this stable node.  This relies on freeing a PageAnon
 * page to reset its page->mapping to NULL, and relies on no other use of
 * a page to put something that might look like our key in page->mapping.
 * is on its way to being freed; but it is an anomaly to bear in mind.
 */
static struct page *get_ksm_page(struct stable_node *stable_node,
				 enum get_ksm_page_flags flags)
{
	struct page *page;
	void *expected_mapping;
	unsigned long kpfn;

	expected_mapping = (void *)((unsigned long)stable_node |
					PAGE_MAPPING_KSM);
again:
	kpfn = READ_ONCE(stable_node->kpfn); /* Address dependency. */
	page = pfn_to_page(kpfn);
	if (READ_ONCE(page->mapping) != expected_mapping)
		goto stale;

	/*
	 * We cannot do anything with the page while its refcount is 0.
	 * Usually 0 means free, or tail of a higher-order page: in which
	 * case this node is no longer referenced, and should be freed;
	 * however, it might mean that the page is under page_ref_freeze().
	 * The __remove_mapping() case is easy, again the node is now stale;
	 * the same is in reuse_ksm_page() case; but if page is swapcache
	 * in migrate_page_move_mapping(), it might still be our page,
	 * in which case it's essential to keep the node.
	 */
	while (!get_page_unless_zero(page)) {
		/*
		 * Another check for page->mapping != expected_mapping would
		 * work here too.  We have chosen the !PageSwapCache test to
		 * optimize the common case, when the page is or is about to
		 * be freed: PageSwapCache is cleared (under spin_lock_irq)
		 * in the ref_freeze section of __remove_mapping(); but Anon
		 * page->mapping reset to NULL later, in free_pages_prepare().
		 */
		if (!PageSwapCache(page))
			goto stale;
		cpu_relax();
	}

	if (READ_ONCE(page->mapping) != expected_mapping) {
		put_page(page);
		goto stale;
	}

	if (flags == GET_KSM_PAGE_TRYLOCK) {
		if (!trylock_page(page)) {
			put_page(page);
			return ERR_PTR(-EBUSY);
		}
	} else if (flags == GET_KSM_PAGE_LOCK)
		lock_page(page);

	if (flags != GET_KSM_PAGE_NOLOCK) {
		if (READ_ONCE(page->mapping) != expected_mapping) {
			unlock_page(page);
			put_page(page);
			goto stale;
		}
	}
	return page;

stale:
	/*
	 * We come here from above when page->mapping or !PageSwapCache
	 * suggests that the node is stale; but it might be under migration.
	 * We need smp_rmb(), matching the smp_wmb() in ksm_migrate_page(),
	 * before checking whether node->kpfn has been changed.
	 */
	smp_rmb();
	if (READ_ONCE(stable_node->kpfn) != kpfn)
		goto again;
	remove_node_from_stable_tree(stable_node);
	return NULL;
}

/*
 * Removing rmap_item from stable or unstable tree.
 * This function will clean the information from the stable/unstable tree.
 */
static void remove_rmap_item_from_tree(struct rmap_item *rmap_item)
{
	if (rmap_item->address & STABLE_FLAG) {
		struct stable_node *stable_node;
		struct page *page;

		stable_node = rmap_item->head;
		page = get_ksm_page(stable_node, GET_KSM_PAGE_LOCK);
		if (!page)
			goto out;

		hlist_del(&rmap_item->hlist);
		unlock_page(page);
		put_page(page);

		if (!hlist_empty(&stable_node->hlist))
			ksm_pages_sharing--;
		else
			ksm_pages_shared--;
		VM_BUG_ON(stable_node->rmap_hlist_len <= 0);
		stable_node->rmap_hlist_len--;

		put_anon_vma(rmap_item->anon_vma);
		rmap_item->head = NULL;
		rmap_item->address &= PAGE_MASK;

	} else if (rmap_item->address & UNSTABLE_FLAG) {
		unsigned char age;
		/*
		 * Usually ksmd can and must skip the rb_erase, because
		 * root_unstable_tree was already reset to RB_ROOT.
		 * But be careful when an mm is exiting: do the rb_erase
		 * if this rmap_item was inserted by this scan, rather
		 * than left over from before.
		 */
		age = (unsigned char)(ksm_scan.seqnr - rmap_item->address);
		BUG_ON(age > 1);
		if (!age)
			rb_erase(&rmap_item->node,
				 root_unstable_tree + NUMA(rmap_item->nid));
		ksm_pages_unshared--;
		rmap_item->address &= PAGE_MASK;
	}
out:
	cond_resched();		/* we're called from many long loops */
}

static void remove_trailing_rmap_items(struct rmap_item **rmap_list)
{
	while (*rmap_list) {
		struct rmap_item *rmap_item = *rmap_list;
		*rmap_list = rmap_item->rmap_list;
		remove_rmap_item_from_tree(rmap_item);
		free_rmap_item(rmap_item);
	}
}

/*
 * Though it's very tempting to unmerge rmap_items from stable tree rather
 * than check every pte of a given vma, the locking doesn't quite work for
 * that - an rmap_item is assigned to the stable tree after inserting ksm
 * page and upping mmap_lock.  Nor does it fit with the way we skip dup'ing
 * rmap_items from parent to child at fork time (so as not to waste time
 * if exit comes before the next scan reaches it).
 *
 * Similarly, although we'd like to remove rmap_items (so updating counts
 * and freeing memory) when unmerging an area, it's easier to leave that
 * to the next pass of ksmd - consider, for example, how ksmd might be
 * in cmp_and_merge_page on one of the rmap_items we would be removing.
 */
static int unmerge_ksm_pages(struct vm_area_struct *vma,
			     unsigned long start, unsigned long end)
{
	unsigned long addr;
	int err = 0;

	for (addr = start; addr < end && !err; addr += PAGE_SIZE) {
		if (ksm_test_exit(vma->vm_mm))
			break;
		if (signal_pending(current))
			err = -ERESTARTSYS;
		else
			err = break_ksm(vma, addr);
	}
	return err;
}

static inline struct stable_node *page_stable_node(struct page *page)
{
	return PageKsm(page) ? page_rmapping(page) : NULL;
}

static inline void set_page_stable_node(struct page *page,
					struct stable_node *stable_node)
{
	page->mapping = (void *)((unsigned long)stable_node | PAGE_MAPPING_KSM);
}

#ifdef CONFIG_SYSFS
/*
 * Only called through the sysfs control interface:
 */
static int remove_stable_node(struct stable_node *stable_node)
{
	struct page *page;
	int err;

	page = get_ksm_page(stable_node, GET_KSM_PAGE_LOCK);
	if (!page) {
		/*
		 * get_ksm_page did remove_node_from_stable_tree itself.
		 */
		return 0;
	}

	/*
	 * Page could be still mapped if this races with __mmput() running in
	 * between ksm_exit() and exit_mmap(). Just refuse to let
	 * merge_across_nodes/max_page_sharing be switched.
	 */
	err = -EBUSY;
	if (!page_mapped(page)) {
		/*
		 * The stable node did not yet appear stale to get_ksm_page(),
		 * since that allows for an unmapped ksm page to be recognized
		 * right up until it is freed; but the node is safe to remove.
		 * This page might be in a pagevec waiting to be freed,
		 * or it might be PageSwapCache (perhaps under writeback),
		 * or it might have been removed from swapcache a moment ago.
		 */
		set_page_stable_node(page, NULL);
		remove_node_from_stable_tree(stable_node);
		err = 0;
	}

	unlock_page(page);
	put_page(page);
	return err;
}

static int remove_stable_node_chain(struct stable_node *stable_node,
				    struct rb_root *root)
{
	struct stable_node *dup;
	struct hlist_node *hlist_safe;

	if (!is_stable_node_chain(stable_node)) {
		VM_BUG_ON(is_stable_node_dup(stable_node));
		if (remove_stable_node(stable_node))
			return true;
		else
			return false;
	}

	hlist_for_each_entry_safe(dup, hlist_safe,
				  &stable_node->hlist, hlist_dup) {
		VM_BUG_ON(!is_stable_node_dup(dup));
		if (remove_stable_node(dup))
			return true;
	}
	BUG_ON(!hlist_empty(&stable_node->hlist));
	free_stable_node_chain(stable_node, root);
	return false;
}

static int remove_all_stable_nodes(void)
{
	struct stable_node *stable_node, *next;
	int nid;
	int err = 0;

	for (nid = 0; nid < ksm_nr_node_ids; nid++) {
		while (root_stable_tree[nid].rb_node) {
			stable_node = rb_entry(root_stable_tree[nid].rb_node,
						struct stable_node, node);
			if (remove_stable_node_chain(stable_node,
						     root_stable_tree + nid)) {
				err = -EBUSY;
				break;	/* proceed to next nid */
			}
			cond_resched();
		}
	}
	list_for_each_entry_safe(stable_node, next, &migrate_nodes, list) {
		if (remove_stable_node(stable_node))
			err = -EBUSY;
		cond_resched();
	}
	return err;
}

static int unmerge_and_remove_all_rmap_items(void)
{
	struct mm_slot *mm_slot;
	struct mm_struct *mm;
	struct vm_area_struct *vma;
	int err = 0;

	spin_lock(&ksm_mmlist_lock);
	ksm_scan.mm_slot = list_entry(ksm_mm_head.mm_list.next,
						struct mm_slot, mm_list);
	spin_unlock(&ksm_mmlist_lock);

	for (mm_slot = ksm_scan.mm_slot;
			mm_slot != &ksm_mm_head; mm_slot = ksm_scan.mm_slot) {
		mm = mm_slot->mm;
		mmap_read_lock(mm);
		for (vma = mm->mmap; vma; vma = vma->vm_next) {
			if (ksm_test_exit(mm))
				break;
			if (!(vma->vm_flags & VM_MERGEABLE) || !vma->anon_vma)
				continue;
			err = unmerge_ksm_pages(vma,
						vma->vm_start, vma->vm_end);
			if (err)
				goto error;
		}

		remove_trailing_rmap_items(&mm_slot->rmap_list);
		mmap_read_unlock(mm);

		spin_lock(&ksm_mmlist_lock);
		ksm_scan.mm_slot = list_entry(mm_slot->mm_list.next,
						struct mm_slot, mm_list);
		if (ksm_test_exit(mm)) {
			hash_del(&mm_slot->link);
			list_del(&mm_slot->mm_list);
			spin_unlock(&ksm_mmlist_lock);

			free_mm_slot(mm_slot);
			clear_bit(MMF_VM_MERGEABLE, &mm->flags);
			mmdrop(mm);
		} else
			spin_unlock(&ksm_mmlist_lock);
	}

	/* Clean up stable nodes, but don't worry if some are still busy */
	remove_all_stable_nodes();
	ksm_scan.seqnr = 0;
	return 0;

error:
	mmap_read_unlock(mm);
	spin_lock(&ksm_mmlist_lock);
	ksm_scan.mm_slot = &ksm_mm_head;
	spin_unlock(&ksm_mmlist_lock);
	return err;
}
#endif /* CONFIG_SYSFS */

static u32 calc_checksum(struct page *page)
{
	u32 checksum;
	void *addr = kmap_atomic(page);
	checksum = xxhash(addr, PAGE_SIZE, 0);
	kunmap_atomic(addr);
	return checksum;
}

static int write_protect_page(struct vm_area_struct *vma, struct page *page,
			      pte_t *orig_pte)
{
	struct mm_struct *mm = vma->vm_mm;
	struct page_vma_mapped_walk pvmw = {
		.page = page,
		.vma = vma,
	};
	int swapped;
	int err = -EFAULT;
	struct mmu_notifier_range range;

	pvmw.address = page_address_in_vma(page, vma);
	if (pvmw.address == -EFAULT)
		goto out;

	BUG_ON(PageTransCompound(page));

	mmu_notifier_range_init(&range, MMU_NOTIFY_CLEAR, 0, vma, mm,
				pvmw.address,
				pvmw.address + PAGE_SIZE);
	mmu_notifier_invalidate_range_start(&range);

	if (!page_vma_mapped_walk(&pvmw))
		goto out_mn;
	if (WARN_ONCE(!pvmw.pte, "Unexpected PMD mapping?"))
		goto out_unlock;

	if (pte_write(*pvmw.pte) || pte_dirty(*pvmw.pte) ||
	    (pte_protnone(*pvmw.pte) && pte_savedwrite(*pvmw.pte)) ||
						mm_tlb_flush_pending(mm)) {
		pte_t entry;

		swapped = PageSwapCache(page);
		flush_cache_page(vma, pvmw.address, page_to_pfn(page));
		/*
		 * Ok this is tricky, when get_user_pages_fast() run it doesn't
		 * take any lock, therefore the check that we are going to make
		 * with the pagecount against the mapcount is racy and
		 * O_DIRECT can happen right after the check.
		 * So we clear the pte and flush the tlb before the check
		 * this assure us that no O_DIRECT can happen after the check
		 * or in the middle of the check.
		 *
		 * No need to notify as we are downgrading page table to read
		 * only not changing it to point to a new page.
		 *
		 * See Documentation/vm/mmu_notifier.rst
		 */
		entry = ptep_clear_flush(vma, pvmw.address, pvmw.pte);
		/*
		 * Check that no O_DIRECT or similar I/O is in progress on the
		 * page
		 */
		if (page_mapcount(page) + 1 + swapped != page_count(page)) {
			set_pte_at(mm, pvmw.address, pvmw.pte, entry);
			goto out_unlock;
		}
		if (pte_dirty(entry))
			set_page_dirty(page);

		if (pte_protnone(entry))
			entry = pte_mkclean(pte_clear_savedwrite(entry));
		else
			entry = pte_mkclean(pte_wrprotect(entry));
		set_pte_at_notify(mm, pvmw.address, pvmw.pte, entry);
	}
	*orig_pte = *pvmw.pte;
	err = 0;

out_unlock:
	page_vma_mapped_walk_done(&pvmw);
out_mn:
	mmu_notifier_invalidate_range_end(&range);
out:
	return err;
}

/**
 * replace_page - replace page in vma by new ksm page
 * @vma:      vma that holds the pte pointing to page
 * @page:     the page we are replacing by kpage
 * @kpage:    the ksm page we replace page by
 * @orig_pte: the original value of the pte
 *
 * Returns 0 on success, -EFAULT on failure.
 */
static int replace_page(struct vm_area_struct *vma, struct page *page,
			struct page *kpage, pte_t orig_pte)
{
	struct mm_struct *mm = vma->vm_mm;
	pmd_t *pmd;
	pte_t *ptep;
	pte_t newpte;
	spinlock_t *ptl;
	unsigned long addr;
	int err = -EFAULT;
	struct mmu_notifier_range range;

	addr = page_address_in_vma(page, vma);
	if (addr == -EFAULT)
		goto out;

	pmd = mm_find_pmd(mm, addr);
	if (!pmd)
		goto out;

	mmu_notifier_range_init(&range, MMU_NOTIFY_CLEAR, 0, vma, mm, addr,
				addr + PAGE_SIZE);
	mmu_notifier_invalidate_range_start(&range);

	ptep = pte_offset_map_lock(mm, pmd, addr, &ptl);
	if (!pte_same(*ptep, orig_pte)) {
		pte_unmap_unlock(ptep, ptl);
		goto out_mn;
	}

	/*
	 * No need to check ksm_use_zero_pages here: we can only have a
	 * zero_page here if ksm_use_zero_pages was enabled already.
	 */
	if (!is_zero_pfn(page_to_pfn(kpage))) {
		get_page(kpage);
		page_add_anon_rmap(kpage, vma, addr, false);
		newpte = mk_pte(kpage, vma->vm_page_prot);
	} else {
		newpte = pte_mkspecial(pfn_pte(page_to_pfn(kpage),
					       vma->vm_page_prot));
		/*
		 * We're replacing an anonymous page with a zero page, which is
		 * not anonymous. We need to do proper accounting otherwise we
		 * will get wrong values in /proc, and a BUG message in dmesg
		 * when tearing down the mm.
		 */
		dec_mm_counter(mm, MM_ANONPAGES);
	}

	flush_cache_page(vma, addr, pte_pfn(*ptep));
	/*
	 * No need to notify as we are replacing a read only page with another
	 * read only page with the same content.
	 *
	 * See Documentation/vm/mmu_notifier.rst
	 */
	ptep_clear_flush(vma, addr, ptep);
	set_pte_at_notify(mm, addr, ptep, newpte);

	page_remove_rmap(page, false);
	if (!page_mapped(page))
		try_to_free_swap(page);
	put_page(page);

	pte_unmap_unlock(ptep, ptl);
	err = 0;
out_mn:
	mmu_notifier_invalidate_range_end(&range);
out:
	return err;
}

/*
 * try_to_merge_one_page - take two pages and merge them into one
 * @vma: the vma that holds the pte pointing to page
 * @page: the PageAnon page that we want to replace with kpage
 * @kpage: the PageKsm page that we want to map instead of page,
 *         or NULL the first time when we want to use page as kpage.
 *
 * This function returns 0 if the pages were merged, -EFAULT otherwise.
 */
static int try_to_merge_one_page(struct vm_area_struct *vma,
				 struct page *page, struct page *kpage)
{
	pte_t orig_pte = __pte(0);
	int err = -EFAULT;

	if (page == kpage)			/* ksm page forked */
		return 0;

	if (!PageAnon(page))
		goto out;

	/*
	 * We need the page lock to read a stable PageSwapCache in
	 * write_protect_page().  We use trylock_page() instead of
	 * lock_page() because we don't want to wait here - we
	 * prefer to continue scanning and merging different pages,
	 * then come back to this page when it is unlocked.
	 */
	if (!trylock_page(page))
		goto out;

	if (PageTransCompound(page)) {
		if (split_huge_page(page))
			goto out_unlock;
	}

	/*
	 * If this anonymous page is mapped only here, its pte may need
	 * to be write-protected.  If it's mapped elsewhere, all of its
	 * ptes are necessarily already write-protected.  But in either
	 * case, we need to lock and check page_count is not raised.
	 */
	if (write_protect_page(vma, page, &orig_pte) == 0) {
		if (!kpage) {
			/*
			 * While we hold page lock, upgrade page from
			 * PageAnon+anon_vma to PageKsm+NULL stable_node:
			 * stable_tree_insert() will update stable_node.
			 */
			set_page_stable_node(page, NULL);
			mark_page_accessed(page);
			/*
			 * Page reclaim just frees a clean page with no dirty
			 * ptes: make sure that the ksm page would be swapped.
			 */
			if (!PageDirty(page))
				SetPageDirty(page);
			err = 0;
		} else if (pages_identical(page, kpage))
			err = replace_page(vma, page, kpage, orig_pte);
	}

	if ((vma->vm_flags & VM_LOCKED) && kpage && !err) {
		munlock_vma_page(page);
		if (!PageMlocked(kpage)) {
			unlock_page(page);
			lock_page(kpage);
			mlock_vma_page(kpage);
			page = kpage;		/* for final unlock */
		}
	}

out_unlock:
	unlock_page(page);
out:
	return err;
}

/*
 * try_to_merge_with_ksm_page - like try_to_merge_two_pages,
 * but no new kernel page is allocated: kpage must already be a ksm page.
 *
 * This function returns 0 if the pages were merged, -EFAULT otherwise.
 */
static int try_to_merge_with_ksm_page(struct rmap_item *rmap_item,
				      struct page *page, struct page *kpage)
{
	struct mm_struct *mm = rmap_item->mm;
	struct vm_area_struct *vma;
	int err = -EFAULT;

	mmap_read_lock(mm);
	vma = find_mergeable_vma(mm, rmap_item->address);
	if (!vma)
		goto out;

	err = try_to_merge_one_page(vma, page, kpage);
	if (err)
		goto out;

	/* Unstable nid is in union with stable anon_vma: remove first */
	remove_rmap_item_from_tree(rmap_item);

	/* Must get reference to anon_vma while still holding mmap_lock */
	rmap_item->anon_vma = vma->anon_vma;
	get_anon_vma(vma->anon_vma);
out:
	mmap_read_unlock(mm);
	return err;
}

/*
 * try_to_merge_two_pages - take two identical pages and prepare them
 * to be merged into one page.
 *
 * This function returns the kpage if we successfully merged two identical
 * pages into one ksm page, NULL otherwise.
 *
 * Note that this function upgrades page to ksm page: if one of the pages
 * is already a ksm page, try_to_merge_with_ksm_page should be used.
 */
static struct page *try_to_merge_two_pages(struct rmap_item *rmap_item,
					   struct page *page,
					   struct rmap_item *tree_rmap_item,
					   struct page *tree_page)
{
	int err;

	err = try_to_merge_with_ksm_page(rmap_item, page, NULL);
	if (!err) {
		err = try_to_merge_with_ksm_page(tree_rmap_item,
							tree_page, page);
		/*
		 * If that fails, we have a ksm page with only one pte
		 * pointing to it: so break it.
		 */
		if (err)
			break_cow(rmap_item);
	}
	return err ? NULL : page;
}

static __always_inline
bool __is_page_sharing_candidate(struct stable_node *stable_node, int offset)
{
	VM_BUG_ON(stable_node->rmap_hlist_len < 0);
	/*
	 * Check that at least one mapping still exists, otherwise
	 * there's no much point to merge and share with this
	 * stable_node, as the underlying tree_page of the other
	 * sharer is going to be freed soon.
	 */
	return stable_node->rmap_hlist_len &&
		stable_node->rmap_hlist_len + offset < ksm_max_page_sharing;
}

static __always_inline
bool is_page_sharing_candidate(struct stable_node *stable_node)
{
	return __is_page_sharing_candidate(stable_node, 0);
}

static struct page *stable_node_dup(struct stable_node **_stable_node_dup,
				    struct stable_node **_stable_node,
				    struct rb_root *root,
				    bool prune_stale_stable_nodes)
{
	struct stable_node *dup, *found = NULL, *stable_node = *_stable_node;
	struct hlist_node *hlist_safe;
	struct page *_tree_page, *tree_page = NULL;
	int nr = 0;
	int found_rmap_hlist_len;

	if (!prune_stale_stable_nodes ||
	    time_before(jiffies, stable_node->chain_prune_time +
			msecs_to_jiffies(
				ksm_stable_node_chains_prune_millisecs)))
		prune_stale_stable_nodes = false;
	else
		stable_node->chain_prune_time = jiffies;

	hlist_for_each_entry_safe(dup, hlist_safe,
				  &stable_node->hlist, hlist_dup) {
		cond_resched();
		/*
		 * We must walk all stable_node_dup to prune the stale
		 * stable nodes during lookup.
		 *
		 * get_ksm_page can drop the nodes from the
		 * stable_node->hlist if they point to freed pages
		 * (that's why we do a _safe walk). The "dup"
		 * stable_node parameter itself will be freed from
		 * under us if it returns NULL.
		 */
		_tree_page = get_ksm_page(dup, GET_KSM_PAGE_NOLOCK);
		if (!_tree_page)
			continue;
		nr += 1;
		if (is_page_sharing_candidate(dup)) {
			if (!found ||
			    dup->rmap_hlist_len > found_rmap_hlist_len) {
				if (found)
					put_page(tree_page);
				found = dup;
				found_rmap_hlist_len = found->rmap_hlist_len;
				tree_page = _tree_page;

				/* skip put_page for found dup */
				if (!prune_stale_stable_nodes)
					break;
				continue;
			}
		}
		put_page(_tree_page);
	}

	if (found) {
		/*
		 * nr is counting all dups in the chain only if
		 * prune_stale_stable_nodes is true, otherwise we may
		 * break the loop at nr == 1 even if there are
		 * multiple entries.
		 */
		if (prune_stale_stable_nodes && nr == 1) {
			/*
			 * If there's not just one entry it would
			 * corrupt memory, better BUG_ON. In KSM
			 * context with no lock held it's not even
			 * fatal.
			 */
			BUG_ON(stable_node->hlist.first->next);

			/*
			 * There's just one entry and it is below the
			 * deduplication limit so drop the chain.
			 */
			rb_replace_node(&stable_node->node, &found->node,
					root);
			free_stable_node(stable_node);
			ksm_stable_node_chains--;
			ksm_stable_node_dups--;
			/*
			 * NOTE: the caller depends on the stable_node
			 * to be equal to stable_node_dup if the chain
			 * was collapsed.
			 */
			*_stable_node = found;
			/*
			 * Just for robustness, as stable_node is
			 * otherwise left as a stable pointer, the
			 * compiler shall optimize it away at build
			 * time.
			 */
			stable_node = NULL;
		} else if (stable_node->hlist.first != &found->hlist_dup &&
			   __is_page_sharing_candidate(found, 1)) {
			/*
			 * If the found stable_node dup can accept one
			 * more future merge (in addition to the one
			 * that is underway) and is not at the head of
			 * the chain, put it there so next search will
			 * be quicker in the !prune_stale_stable_nodes
			 * case.
			 *
			 * NOTE: it would be inaccurate to use nr > 1
			 * instead of checking the hlist.first pointer
			 * directly, because in the
			 * prune_stale_stable_nodes case "nr" isn't
			 * the position of the found dup in the chain,
			 * but the total number of dups in the chain.
			 */
			hlist_del(&found->hlist_dup);
			hlist_add_head(&found->hlist_dup,
				       &stable_node->hlist);
		}
	}

	*_stable_node_dup = found;
	return tree_page;
}

static struct stable_node *stable_node_dup_any(struct stable_node *stable_node,
					       struct rb_root *root)
{
	if (!is_stable_node_chain(stable_node))
		return stable_node;
	if (hlist_empty(&stable_node->hlist)) {
		free_stable_node_chain(stable_node, root);
		return NULL;
	}
	return hlist_entry(stable_node->hlist.first,
			   typeof(*stable_node), hlist_dup);
}

/*
 * Like for get_ksm_page, this function can free the *_stable_node and
 * *_stable_node_dup if the returned tree_page is NULL.
 *
 * It can also free and overwrite *_stable_node with the found
 * stable_node_dup if the chain is collapsed (in which case
 * *_stable_node will be equal to *_stable_node_dup like if the chain
 * never existed). It's up to the caller to verify tree_page is not
 * NULL before dereferencing *_stable_node or *_stable_node_dup.
 *
 * *_stable_node_dup is really a second output parameter of this
 * function and will be overwritten in all cases, the caller doesn't
 * need to initialize it.
 */
static struct page *__stable_node_chain(struct stable_node **_stable_node_dup,
					struct stable_node **_stable_node,
					struct rb_root *root,
					bool prune_stale_stable_nodes)
{
	struct stable_node *stable_node = *_stable_node;
	if (!is_stable_node_chain(stable_node)) {
		if (is_page_sharing_candidate(stable_node)) {
			*_stable_node_dup = stable_node;
			return get_ksm_page(stable_node, GET_KSM_PAGE_NOLOCK);
		}
		/*
		 * _stable_node_dup set to NULL means the stable_node
		 * reached the ksm_max_page_sharing limit.
		 */
		*_stable_node_dup = NULL;
		return NULL;
	}
	return stable_node_dup(_stable_node_dup, _stable_node, root,
			       prune_stale_stable_nodes);
}

static __always_inline struct page *chain_prune(struct stable_node **s_n_d,
						struct stable_node **s_n,
						struct rb_root *root)
{
	return __stable_node_chain(s_n_d, s_n, root, true);
}

static __always_inline struct page *chain(struct stable_node **s_n_d,
					  struct stable_node *s_n,
					  struct rb_root *root)
{
	struct stable_node *old_stable_node = s_n;
	struct page *tree_page;

	tree_page = __stable_node_chain(s_n_d, &s_n, root, false);
	/* not pruning dups so s_n cannot have changed */
	VM_BUG_ON(s_n != old_stable_node);
	return tree_page;
}

/*
 * stable_tree_search - search for page inside the stable tree
 *
 * This function checks if there is a page inside the stable tree
 * with identical content to the page that we are scanning right now.
 *
 * This function returns the stable tree node of identical content if found,
 * NULL otherwise.
 */
static struct page *stable_tree_search(struct page *page)
{
	int nid;
	struct rb_root *root;
	struct rb_node **new;
	struct rb_node *parent;
	struct stable_node *stable_node, *stable_node_dup, *stable_node_any;
	struct stable_node *page_node;

	page_node = page_stable_node(page);
	if (page_node && page_node->head != &migrate_nodes) {
		/* ksm page forked */
		get_page(page);
		return page;
	}

	nid = get_kpfn_nid(page_to_pfn(page));
	root = root_stable_tree + nid;
again:
	new = &root->rb_node;
	parent = NULL;

	while (*new) {
		struct page *tree_page;
		int ret;

		cond_resched();
		stable_node = rb_entry(*new, struct stable_node, node);
		stable_node_any = NULL;
		tree_page = chain_prune(&stable_node_dup, &stable_node,	root);
		/*
		 * NOTE: stable_node may have been freed by
		 * chain_prune() if the returned stable_node_dup is
		 * not NULL. stable_node_dup may have been inserted in
		 * the rbtree instead as a regular stable_node (in
		 * order to collapse the stable_node chain if a single
		 * stable_node dup was found in it). In such case the
		 * stable_node is overwritten by the calleee to point
		 * to the stable_node_dup that was collapsed in the
		 * stable rbtree and stable_node will be equal to
		 * stable_node_dup like if the chain never existed.
		 */
		if (!stable_node_dup) {
			/*
			 * Either all stable_node dups were full in
			 * this stable_node chain, or this chain was
			 * empty and should be rb_erased.
			 */
			stable_node_any = stable_node_dup_any(stable_node,
							      root);
			if (!stable_node_any) {
				/* rb_erase just run */
				goto again;
			}
			/*
			 * Take any of the stable_node dups page of
			 * this stable_node chain to let the tree walk
			 * continue. All KSM pages belonging to the
			 * stable_node dups in a stable_node chain
			 * have the same content and they're
			 * write protected at all times. Any will work
			 * fine to continue the walk.
			 */
			tree_page = get_ksm_page(stable_node_any,
						 GET_KSM_PAGE_NOLOCK);
		}
		VM_BUG_ON(!stable_node_dup ^ !!stable_node_any);
		if (!tree_page) {
			/*
			 * If we walked over a stale stable_node,
			 * get_ksm_page() will call rb_erase() and it
			 * may rebalance the tree from under us. So
			 * restart the search from scratch. Returning
			 * NULL would be safe too, but we'd generate
			 * false negative insertions just because some
			 * stable_node was stale.
			 */
			goto again;
		}

		ret = memcmp_pages(page, tree_page);
		put_page(tree_page);

		parent = *new;
		if (ret < 0)
			new = &parent->rb_left;
		else if (ret > 0)
			new = &parent->rb_right;
		else {
			if (page_node) {
				VM_BUG_ON(page_node->head != &migrate_nodes);
				/*
				 * Test if the migrated page should be merged
				 * into a stable node dup. If the mapcount is
				 * 1 we can migrate it with another KSM page
				 * without adding it to the chain.
				 */
				if (page_mapcount(page) > 1)
					goto chain_append;
			}

			if (!stable_node_dup) {
				/*
				 * If the stable_node is a chain and
				 * we got a payload match in memcmp
				 * but we cannot merge the scanned
				 * page in any of the existing
				 * stable_node dups because they're
				 * all full, we need to wait the
				 * scanned page to find itself a match
				 * in the unstable tree to create a
				 * brand new KSM page to add later to
				 * the dups of this stable_node.
				 */
				return NULL;
			}

			/*
			 * Lock and unlock the stable_node's page (which
			 * might already have been migrated) so that page
			 * migration is sure to notice its raised count.
			 * It would be more elegant to return stable_node
			 * than kpage, but that involves more changes.
			 */
			tree_page = get_ksm_page(stable_node_dup,
						 GET_KSM_PAGE_TRYLOCK);

			if (PTR_ERR(tree_page) == -EBUSY)
				return ERR_PTR(-EBUSY);

			if (unlikely(!tree_page))
				/*
				 * The tree may have been rebalanced,
				 * so re-evaluate parent and new.
				 */
				goto again;
			unlock_page(tree_page);

			if (get_kpfn_nid(stable_node_dup->kpfn) !=
			    NUMA(stable_node_dup->nid)) {
				put_page(tree_page);
				goto replace;
			}
			return tree_page;
		}
	}

	if (!page_node)
		return NULL;

	list_del(&page_node->list);
	DO_NUMA(page_node->nid = nid);
	rb_link_node(&page_node->node, parent, new);
	rb_insert_color(&page_node->node, root);
out:
	if (is_page_sharing_candidate(page_node)) {
		get_page(page);
		return page;
	} else
		return NULL;

replace:
	/*
	 * If stable_node was a chain and chain_prune collapsed it,
	 * stable_node has been updated to be the new regular
	 * stable_node. A collapse of the chain is indistinguishable
	 * from the case there was no chain in the stable
	 * rbtree. Otherwise stable_node is the chain and
	 * stable_node_dup is the dup to replace.
	 */
	if (stable_node_dup == stable_node) {
		VM_BUG_ON(is_stable_node_chain(stable_node_dup));
		VM_BUG_ON(is_stable_node_dup(stable_node_dup));
		/* there is no chain */
		if (page_node) {
			VM_BUG_ON(page_node->head != &migrate_nodes);
			list_del(&page_node->list);
			DO_NUMA(page_node->nid = nid);
			rb_replace_node(&stable_node_dup->node,
					&page_node->node,
					root);
			if (is_page_sharing_candidate(page_node))
				get_page(page);
			else
				page = NULL;
		} else {
			rb_erase(&stable_node_dup->node, root);
			page = NULL;
		}
	} else {
		VM_BUG_ON(!is_stable_node_chain(stable_node));
		__stable_node_dup_del(stable_node_dup);
		if (page_node) {
			VM_BUG_ON(page_node->head != &migrate_nodes);
			list_del(&page_node->list);
			DO_NUMA(page_node->nid = nid);
			stable_node_chain_add_dup(page_node, stable_node);
			if (is_page_sharing_candidate(page_node))
				get_page(page);
			else
				page = NULL;
		} else {
			page = NULL;
		}
	}
	stable_node_dup->head = &migrate_nodes;
	list_add(&stable_node_dup->list, stable_node_dup->head);
	return page;

chain_append:
	/* stable_node_dup could be null if it reached the limit */
	if (!stable_node_dup)
		stable_node_dup = stable_node_any;
	/*
	 * If stable_node was a chain and chain_prune collapsed it,
	 * stable_node has been updated to be the new regular
	 * stable_node. A collapse of the chain is indistinguishable
	 * from the case there was no chain in the stable
	 * rbtree. Otherwise stable_node is the chain and
	 * stable_node_dup is the dup to replace.
	 */
	if (stable_node_dup == stable_node) {
		VM_BUG_ON(is_stable_node_dup(stable_node_dup));
		/* chain is missing so create it */
		stable_node = alloc_stable_node_chain(stable_node_dup,
						      root);
		if (!stable_node)
			return NULL;
	}
	/*
	 * Add this stable_node dup that was
	 * migrated to the stable_node chain
	 * of the current nid for this page
	 * content.
	 */
	VM_BUG_ON(!is_stable_node_dup(stable_node_dup));
	VM_BUG_ON(page_node->head != &migrate_nodes);
	list_del(&page_node->list);
	DO_NUMA(page_node->nid = nid);
	stable_node_chain_add_dup(page_node, stable_node);
	goto out;
}

/*
 * stable_tree_insert - insert stable tree node pointing to new ksm page
 * into the stable tree.
 *
 * This function returns the stable tree node just allocated on success,
 * NULL otherwise.
 */
static struct stable_node *stable_tree_insert(struct page *kpage)
{
	int nid;
	unsigned long kpfn;
	struct rb_root *root;
	struct rb_node **new;
	struct rb_node *parent;
	struct stable_node *stable_node, *stable_node_dup, *stable_node_any;
	bool need_chain = false;

	kpfn = page_to_pfn(kpage);
	nid = get_kpfn_nid(kpfn);
	root = root_stable_tree + nid;
again:
	parent = NULL;
	new = &root->rb_node;

	while (*new) {
		struct page *tree_page;
		int ret;

		cond_resched();
		stable_node = rb_entry(*new, struct stable_node, node);
		stable_node_any = NULL;
		tree_page = chain(&stable_node_dup, stable_node, root);
		if (!stable_node_dup) {
			/*
			 * Either all stable_node dups were full in
			 * this stable_node chain, or this chain was
			 * empty and should be rb_erased.
			 */
			stable_node_any = stable_node_dup_any(stable_node,
							      root);
			if (!stable_node_any) {
				/* rb_erase just run */
				goto again;
			}
			/*
			 * Take any of the stable_node dups page of
			 * this stable_node chain to let the tree walk
			 * continue. All KSM pages belonging to the
			 * stable_node dups in a stable_node chain
			 * have the same content and they're
			 * write protected at all times. Any will work
			 * fine to continue the walk.
			 */
			tree_page = get_ksm_page(stable_node_any,
						 GET_KSM_PAGE_NOLOCK);
		}
		VM_BUG_ON(!stable_node_dup ^ !!stable_node_any);
		if (!tree_page) {
			/*
			 * If we walked over a stale stable_node,
			 * get_ksm_page() will call rb_erase() and it
			 * may rebalance the tree from under us. So
			 * restart the search from scratch. Returning
			 * NULL would be safe too, but we'd generate
			 * false negative insertions just because some
			 * stable_node was stale.
			 */
			goto again;
		}

		ret = memcmp_pages(kpage, tree_page);
		put_page(tree_page);

		parent = *new;
		if (ret < 0)
			new = &parent->rb_left;
		else if (ret > 0)
			new = &parent->rb_right;
		else {
			need_chain = true;
			break;
		}
	}

	stable_node_dup = alloc_stable_node();
	if (!stable_node_dup)
		return NULL;

	INIT_HLIST_HEAD(&stable_node_dup->hlist);
	stable_node_dup->kpfn = kpfn;
	set_page_stable_node(kpage, stable_node_dup);
	stable_node_dup->rmap_hlist_len = 0;
	DO_NUMA(stable_node_dup->nid = nid);
	if (!need_chain) {
		rb_link_node(&stable_node_dup->node, parent, new);
		rb_insert_color(&stable_node_dup->node, root);
	} else {
		if (!is_stable_node_chain(stable_node)) {
			struct stable_node *orig = stable_node;
			/* chain is missing so create it */
			stable_node = alloc_stable_node_chain(orig, root);
			if (!stable_node) {
				free_stable_node(stable_node_dup);
				return NULL;
			}
		}
		stable_node_chain_add_dup(stable_node_dup, stable_node);
	}

	return stable_node_dup;
}

/*
 * unstable_tree_search_insert - search for identical page,
 * else insert rmap_item into the unstable tree.
 *
 * This function searches for a page in the unstable tree identical to the
 * page currently being scanned; and if no identical page is found in the
 * tree, we insert rmap_item as a new object into the unstable tree.
 *
 * This function returns pointer to rmap_item found to be identical
 * to the currently scanned page, NULL otherwise.
 *
 * This function does both searching and inserting, because they share
 * the same walking algorithm in an rbtree.
 */
static
struct rmap_item *unstable_tree_search_insert(struct rmap_item *rmap_item,
					      struct page *page,
					      struct page **tree_pagep)
{
	struct rb_node **new;
	struct rb_root *root;
	struct rb_node *parent = NULL;
	int nid;

	nid = get_kpfn_nid(page_to_pfn(page));
	root = root_unstable_tree + nid;
	new = &root->rb_node;

	while (*new) {
		struct rmap_item *tree_rmap_item;
		struct page *tree_page;
		int ret;

		cond_resched();
		tree_rmap_item = rb_entry(*new, struct rmap_item, node);
		tree_page = get_mergeable_page(tree_rmap_item);
		if (!tree_page)
			return NULL;

		/*
		 * Don't substitute a ksm page for a forked page.
		 */
		if (page == tree_page) {
			put_page(tree_page);
			return NULL;
		}

		ret = memcmp_pages(page, tree_page);

		parent = *new;
		if (ret < 0) {
			put_page(tree_page);
			new = &parent->rb_left;
		} else if (ret > 0) {
			put_page(tree_page);
			new = &parent->rb_right;
		} else if (!ksm_merge_across_nodes &&
			   page_to_nid(tree_page) != nid) {
			/*
			 * If tree_page has been migrated to another NUMA node,
			 * it will be flushed out and put in the right unstable
			 * tree next time: only merge with it when across_nodes.
			 */
			put_page(tree_page);
			return NULL;
		} else {
			*tree_pagep = tree_page;
			return tree_rmap_item;
		}
	}

	rmap_item->address |= UNSTABLE_FLAG;
	rmap_item->address |= (ksm_scan.seqnr & SEQNR_MASK);
	DO_NUMA(rmap_item->nid = nid);
	rb_link_node(&rmap_item->node, parent, new);
	rb_insert_color(&rmap_item->node, root);

	ksm_pages_unshared++;
	return NULL;
}

/*
 * stable_tree_append - add another rmap_item to the linked list of
 * rmap_items hanging off a given node of the stable tree, all sharing
 * the same ksm page.
 */
static void stable_tree_append(struct rmap_item *rmap_item,
			       struct stable_node *stable_node,
			       bool max_page_sharing_bypass)
{
	/*
	 * rmap won't find this mapping if we don't insert the
	 * rmap_item in the right stable_node
	 * duplicate. page_migration could break later if rmap breaks,
	 * so we can as well crash here. We really need to check for
	 * rmap_hlist_len == STABLE_NODE_CHAIN, but we can as well check
	 * for other negative values as an underflow if detected here
	 * for the first time (and not when decreasing rmap_hlist_len)
	 * would be sign of memory corruption in the stable_node.
	 */
	BUG_ON(stable_node->rmap_hlist_len < 0);

	stable_node->rmap_hlist_len++;
	if (!max_page_sharing_bypass)
		/* possibly non fatal but unexpected overflow, only warn */
		WARN_ON_ONCE(stable_node->rmap_hlist_len >
			     ksm_max_page_sharing);

	rmap_item->head = stable_node;
	rmap_item->address |= STABLE_FLAG;
	hlist_add_head(&rmap_item->hlist, &stable_node->hlist);

	if (rmap_item->hlist.next)
		ksm_pages_sharing++;
	else
		ksm_pages_shared++;
}

/*
 * cmp_and_merge_page - first see if page can be merged into the stable tree;
 * if not, compare checksum to previous and if it's the same, see if page can
 * be inserted into the unstable tree, or merged with a page already there and
 * both transferred to the stable tree.
 *
 * @page: the page that we are searching identical page to.
 * @rmap_item: the reverse mapping into the virtual address of this page
 */
static void cmp_and_merge_page(struct page *page, struct rmap_item *rmap_item)
{
	struct mm_struct *mm = rmap_item->mm;
	struct rmap_item *tree_rmap_item;
	struct page *tree_page = NULL;
	struct stable_node *stable_node;
	struct page *kpage;
	unsigned int checksum;
	int err;
	bool max_page_sharing_bypass = false;

	stable_node = page_stable_node(page);
	if (stable_node) {
		if (stable_node->head != &migrate_nodes &&
		    get_kpfn_nid(READ_ONCE(stable_node->kpfn)) !=
		    NUMA(stable_node->nid)) {
			stable_node_dup_del(stable_node);
			stable_node->head = &migrate_nodes;
			list_add(&stable_node->list, stable_node->head);
		}
		if (stable_node->head != &migrate_nodes &&
		    rmap_item->head == stable_node)
			return;
		/*
		 * If it's a KSM fork, allow it to go over the sharing limit
		 * without warnings.
		 */
		if (!is_page_sharing_candidate(stable_node))
			max_page_sharing_bypass = true;
	}

	/* We first start with searching the page inside the stable tree */
	kpage = stable_tree_search(page);
	if (kpage == page && rmap_item->head == stable_node) {
		put_page(kpage);
		return;
	}

	remove_rmap_item_from_tree(rmap_item);

	if (kpage) {
		if (PTR_ERR(kpage) == -EBUSY)
			return;

		err = try_to_merge_with_ksm_page(rmap_item, page, kpage);
		if (!err) {
			/*
			 * The page was successfully merged:
			 * add its rmap_item to the stable tree.
			 */
			lock_page(kpage);
			stable_tree_append(rmap_item, page_stable_node(kpage),
					   max_page_sharing_bypass);
			unlock_page(kpage);
		}
		put_page(kpage);
		return;
	}

	/*
	 * If the hash value of the page has changed from the last time
	 * we calculated it, this page is changing frequently: therefore we
	 * don't want to insert it in the unstable tree, and we don't want
	 * to waste our time searching for something identical to it there.
	 */
	checksum = calc_checksum(page);
	if (rmap_item->oldchecksum != checksum) {
		rmap_item->oldchecksum = checksum;
		return;
	}

	/*
	 * Same checksum as an empty page. We attempt to merge it with the
	 * appropriate zero page if the user enabled this via sysfs.
	 */
	if (ksm_use_zero_pages && (checksum == zero_checksum)) {
		struct vm_area_struct *vma;

		mmap_read_lock(mm);
		vma = find_mergeable_vma(mm, rmap_item->address);
		if (vma) {
			err = try_to_merge_one_page(vma, page,
					ZERO_PAGE(rmap_item->address));
		} else {
			/*
			 * If the vma is out of date, we do not need to
			 * continue.
			 */
			err = 0;
		}
<<<<<<< HEAD
		up_read(&mm->mmap_sem);
=======
		mmap_read_unlock(mm);
>>>>>>> c1084c27
		/*
		 * In case of failure, the page was not really empty, so we
		 * need to continue. Otherwise we're done.
		 */
		if (!err)
			return;
	}
	tree_rmap_item =
		unstable_tree_search_insert(rmap_item, page, &tree_page);
	if (tree_rmap_item) {
		bool split;

		kpage = try_to_merge_two_pages(rmap_item, page,
						tree_rmap_item, tree_page);
		/*
		 * If both pages we tried to merge belong to the same compound
		 * page, then we actually ended up increasing the reference
		 * count of the same compound page twice, and split_huge_page
		 * failed.
		 * Here we set a flag if that happened, and we use it later to
		 * try split_huge_page again. Since we call put_page right
		 * afterwards, the reference count will be correct and
		 * split_huge_page should succeed.
		 */
		split = PageTransCompound(page)
			&& compound_head(page) == compound_head(tree_page);
		put_page(tree_page);
		if (kpage) {
			/*
			 * The pages were successfully merged: insert new
			 * node in the stable tree and add both rmap_items.
			 */
			lock_page(kpage);
			stable_node = stable_tree_insert(kpage);
			if (stable_node) {
				stable_tree_append(tree_rmap_item, stable_node,
						   false);
				stable_tree_append(rmap_item, stable_node,
						   false);
			}
			unlock_page(kpage);

			/*
			 * If we fail to insert the page into the stable tree,
			 * we will have 2 virtual addresses that are pointing
			 * to a ksm page left outside the stable tree,
			 * in which case we need to break_cow on both.
			 */
			if (!stable_node) {
				break_cow(tree_rmap_item);
				break_cow(rmap_item);
			}
		} else if (split) {
			/*
			 * We are here if we tried to merge two pages and
			 * failed because they both belonged to the same
			 * compound page. We will split the page now, but no
			 * merging will take place.
			 * We do not want to add the cost of a full lock; if
			 * the page is locked, it is better to skip it and
			 * perhaps try again later.
			 */
			if (!trylock_page(page))
				return;
			split_huge_page(page);
			unlock_page(page);
		}
	}
}

static struct rmap_item *get_next_rmap_item(struct mm_slot *mm_slot,
					    struct rmap_item **rmap_list,
					    unsigned long addr)
{
	struct rmap_item *rmap_item;

	while (*rmap_list) {
		rmap_item = *rmap_list;
		if ((rmap_item->address & PAGE_MASK) == addr)
			return rmap_item;
		if (rmap_item->address > addr)
			break;
		*rmap_list = rmap_item->rmap_list;
		remove_rmap_item_from_tree(rmap_item);
		free_rmap_item(rmap_item);
	}

	rmap_item = alloc_rmap_item();
	if (rmap_item) {
		/* It has already been zeroed */
		rmap_item->mm = mm_slot->mm;
		rmap_item->address = addr;
		rmap_item->rmap_list = *rmap_list;
		*rmap_list = rmap_item;
	}
	return rmap_item;
}

static struct rmap_item *scan_get_next_rmap_item(struct page **page)
{
	struct mm_struct *mm;
	struct mm_slot *slot;
	struct vm_area_struct *vma;
	struct rmap_item *rmap_item;
	int nid;

	if (list_empty(&ksm_mm_head.mm_list))
		return NULL;

	slot = ksm_scan.mm_slot;
	if (slot == &ksm_mm_head) {
		/*
		 * A number of pages can hang around indefinitely on per-cpu
		 * pagevecs, raised page count preventing write_protect_page
		 * from merging them.  Though it doesn't really matter much,
		 * it is puzzling to see some stuck in pages_volatile until
		 * other activity jostles them out, and they also prevented
		 * LTP's KSM test from succeeding deterministically; so drain
		 * them here (here rather than on entry to ksm_do_scan(),
		 * so we don't IPI too often when pages_to_scan is set low).
		 */
		lru_add_drain_all();

		/*
		 * Whereas stale stable_nodes on the stable_tree itself
		 * get pruned in the regular course of stable_tree_search(),
		 * those moved out to the migrate_nodes list can accumulate:
		 * so prune them once before each full scan.
		 */
		if (!ksm_merge_across_nodes) {
			struct stable_node *stable_node, *next;
			struct page *page;

			list_for_each_entry_safe(stable_node, next,
						 &migrate_nodes, list) {
				page = get_ksm_page(stable_node,
						    GET_KSM_PAGE_NOLOCK);
				if (page)
					put_page(page);
				cond_resched();
			}
		}

		for (nid = 0; nid < ksm_nr_node_ids; nid++)
			root_unstable_tree[nid] = RB_ROOT;

		spin_lock(&ksm_mmlist_lock);
		slot = list_entry(slot->mm_list.next, struct mm_slot, mm_list);
		ksm_scan.mm_slot = slot;
		spin_unlock(&ksm_mmlist_lock);
		/*
		 * Although we tested list_empty() above, a racing __ksm_exit
		 * of the last mm on the list may have removed it since then.
		 */
		if (slot == &ksm_mm_head)
			return NULL;
next_mm:
		ksm_scan.address = 0;
		ksm_scan.rmap_list = &slot->rmap_list;
	}

	mm = slot->mm;
	mmap_read_lock(mm);
	if (ksm_test_exit(mm))
		vma = NULL;
	else
		vma = find_vma(mm, ksm_scan.address);

	for (; vma; vma = vma->vm_next) {
		if (!(vma->vm_flags & VM_MERGEABLE))
			continue;
		if (ksm_scan.address < vma->vm_start)
			ksm_scan.address = vma->vm_start;
		if (!vma->anon_vma)
			ksm_scan.address = vma->vm_end;

		while (ksm_scan.address < vma->vm_end) {
			if (ksm_test_exit(mm))
				break;
			*page = follow_page(vma, ksm_scan.address, FOLL_GET);
			if (IS_ERR_OR_NULL(*page)) {
				ksm_scan.address += PAGE_SIZE;
				cond_resched();
				continue;
			}
			if (PageAnon(*page)) {
				flush_anon_page(vma, *page, ksm_scan.address);
				flush_dcache_page(*page);
				rmap_item = get_next_rmap_item(slot,
					ksm_scan.rmap_list, ksm_scan.address);
				if (rmap_item) {
					ksm_scan.rmap_list =
							&rmap_item->rmap_list;
					ksm_scan.address += PAGE_SIZE;
				} else
					put_page(*page);
				mmap_read_unlock(mm);
				return rmap_item;
			}
			put_page(*page);
			ksm_scan.address += PAGE_SIZE;
			cond_resched();
		}
	}

	if (ksm_test_exit(mm)) {
		ksm_scan.address = 0;
		ksm_scan.rmap_list = &slot->rmap_list;
	}
	/*
	 * Nuke all the rmap_items that are above this current rmap:
	 * because there were no VM_MERGEABLE vmas with such addresses.
	 */
	remove_trailing_rmap_items(ksm_scan.rmap_list);

	spin_lock(&ksm_mmlist_lock);
	ksm_scan.mm_slot = list_entry(slot->mm_list.next,
						struct mm_slot, mm_list);
	if (ksm_scan.address == 0) {
		/*
		 * We've completed a full scan of all vmas, holding mmap_lock
		 * throughout, and found no VM_MERGEABLE: so do the same as
		 * __ksm_exit does to remove this mm from all our lists now.
		 * This applies either when cleaning up after __ksm_exit
		 * (but beware: we can reach here even before __ksm_exit),
		 * or when all VM_MERGEABLE areas have been unmapped (and
		 * mmap_lock then protects against race with MADV_MERGEABLE).
		 */
		hash_del(&slot->link);
		list_del(&slot->mm_list);
		spin_unlock(&ksm_mmlist_lock);

		free_mm_slot(slot);
		clear_bit(MMF_VM_MERGEABLE, &mm->flags);
		mmap_read_unlock(mm);
		mmdrop(mm);
	} else {
		mmap_read_unlock(mm);
		/*
		 * mmap_read_unlock(mm) first because after
		 * spin_unlock(&ksm_mmlist_lock) run, the "mm" may
		 * already have been freed under us by __ksm_exit()
		 * because the "mm_slot" is still hashed and
		 * ksm_scan.mm_slot doesn't point to it anymore.
		 */
		spin_unlock(&ksm_mmlist_lock);
	}

	/* Repeat until we've completed scanning the whole list */
	slot = ksm_scan.mm_slot;
	if (slot != &ksm_mm_head)
		goto next_mm;

	ksm_scan.seqnr++;
	return NULL;
}

/**
 * ksm_do_scan  - the ksm scanner main worker function.
 * @scan_npages:  number of pages we want to scan before we return.
 */
static void ksm_do_scan(unsigned int scan_npages)
{
	struct rmap_item *rmap_item;
	struct page *page;

	while (scan_npages-- && likely(!freezing(current))) {
		cond_resched();
		rmap_item = scan_get_next_rmap_item(&page);
		if (!rmap_item)
			return;
		cmp_and_merge_page(page, rmap_item);
		put_page(page);
	}
}

static int ksmd_should_run(void)
{
	return (ksm_run & KSM_RUN_MERGE) && !list_empty(&ksm_mm_head.mm_list);
}

static int ksm_scan_thread(void *nothing)
{
	unsigned int sleep_ms;

	set_freezable();
	set_user_nice(current, 5);

	while (!kthread_should_stop()) {
		mutex_lock(&ksm_thread_mutex);
		wait_while_offlining();
		if (ksmd_should_run())
			ksm_do_scan(ksm_thread_pages_to_scan);
		mutex_unlock(&ksm_thread_mutex);

		try_to_freeze();

		if (ksmd_should_run()) {
			sleep_ms = READ_ONCE(ksm_thread_sleep_millisecs);
			wait_event_interruptible_timeout(ksm_iter_wait,
				sleep_ms != READ_ONCE(ksm_thread_sleep_millisecs),
				msecs_to_jiffies(sleep_ms));
		} else {
			wait_event_freezable(ksm_thread_wait,
				ksmd_should_run() || kthread_should_stop());
		}
	}
	return 0;
}

int ksm_madvise(struct vm_area_struct *vma, unsigned long start,
		unsigned long end, int advice, unsigned long *vm_flags)
{
	struct mm_struct *mm = vma->vm_mm;
	int err;

	switch (advice) {
	case MADV_MERGEABLE:
		/*
		 * Be somewhat over-protective for now!
		 */
		if (*vm_flags & (VM_MERGEABLE | VM_SHARED  | VM_MAYSHARE   |
				 VM_PFNMAP    | VM_IO      | VM_DONTEXPAND |
				 VM_HUGETLB | VM_MIXEDMAP))
			return 0;		/* just ignore the advice */

		if (vma_is_dax(vma))
			return 0;

#ifdef VM_SAO
		if (*vm_flags & VM_SAO)
			return 0;
#endif
#ifdef VM_SPARC_ADI
		if (*vm_flags & VM_SPARC_ADI)
			return 0;
#endif

		if (!test_bit(MMF_VM_MERGEABLE, &mm->flags)) {
			err = __ksm_enter(mm);
			if (err)
				return err;
		}

		*vm_flags |= VM_MERGEABLE;
		break;

	case MADV_UNMERGEABLE:
		if (!(*vm_flags & VM_MERGEABLE))
			return 0;		/* just ignore the advice */

		if (vma->anon_vma) {
			err = unmerge_ksm_pages(vma, start, end);
			if (err)
				return err;
		}

		*vm_flags &= ~VM_MERGEABLE;
		break;
	}

	return 0;
}
EXPORT_SYMBOL_GPL(ksm_madvise);

int __ksm_enter(struct mm_struct *mm)
{
	struct mm_slot *mm_slot;
	int needs_wakeup;

	mm_slot = alloc_mm_slot();
	if (!mm_slot)
		return -ENOMEM;

	/* Check ksm_run too?  Would need tighter locking */
	needs_wakeup = list_empty(&ksm_mm_head.mm_list);

	spin_lock(&ksm_mmlist_lock);
	insert_to_mm_slots_hash(mm, mm_slot);
	/*
	 * When KSM_RUN_MERGE (or KSM_RUN_STOP),
	 * insert just behind the scanning cursor, to let the area settle
	 * down a little; when fork is followed by immediate exec, we don't
	 * want ksmd to waste time setting up and tearing down an rmap_list.
	 *
	 * But when KSM_RUN_UNMERGE, it's important to insert ahead of its
	 * scanning cursor, otherwise KSM pages in newly forked mms will be
	 * missed: then we might as well insert at the end of the list.
	 */
	if (ksm_run & KSM_RUN_UNMERGE)
		list_add_tail(&mm_slot->mm_list, &ksm_mm_head.mm_list);
	else
		list_add_tail(&mm_slot->mm_list, &ksm_scan.mm_slot->mm_list);
	spin_unlock(&ksm_mmlist_lock);

	set_bit(MMF_VM_MERGEABLE, &mm->flags);
	mmgrab(mm);

	if (needs_wakeup)
		wake_up_interruptible(&ksm_thread_wait);

	return 0;
}

void __ksm_exit(struct mm_struct *mm)
{
	struct mm_slot *mm_slot;
	int easy_to_free = 0;

	/*
	 * This process is exiting: if it's straightforward (as is the
	 * case when ksmd was never running), free mm_slot immediately.
	 * But if it's at the cursor or has rmap_items linked to it, use
	 * mmap_lock to synchronize with any break_cows before pagetables
	 * are freed, and leave the mm_slot on the list for ksmd to free.
	 * Beware: ksm may already have noticed it exiting and freed the slot.
	 */

	spin_lock(&ksm_mmlist_lock);
	mm_slot = get_mm_slot(mm);
	if (mm_slot && ksm_scan.mm_slot != mm_slot) {
		if (!mm_slot->rmap_list) {
			hash_del(&mm_slot->link);
			list_del(&mm_slot->mm_list);
			easy_to_free = 1;
		} else {
			list_move(&mm_slot->mm_list,
				  &ksm_scan.mm_slot->mm_list);
		}
	}
	spin_unlock(&ksm_mmlist_lock);

	if (easy_to_free) {
		free_mm_slot(mm_slot);
		clear_bit(MMF_VM_MERGEABLE, &mm->flags);
		mmdrop(mm);
	} else if (mm_slot) {
		mmap_write_lock(mm);
		mmap_write_unlock(mm);
	}
}

struct page *ksm_might_need_to_copy(struct page *page,
			struct vm_area_struct *vma, unsigned long address)
{
	struct anon_vma *anon_vma = page_anon_vma(page);
	struct page *new_page;

	if (PageKsm(page)) {
		if (page_stable_node(page) &&
		    !(ksm_run & KSM_RUN_UNMERGE))
			return page;	/* no need to copy it */
	} else if (!anon_vma) {
		return page;		/* no need to copy it */
	} else if (anon_vma->root == vma->anon_vma->root &&
		 page->index == linear_page_index(vma, address)) {
		return page;		/* still no need to copy it */
	}
	if (!PageUptodate(page))
		return page;		/* let do_swap_page report the error */

	new_page = alloc_page_vma(GFP_HIGHUSER_MOVABLE, vma, address);
	if (new_page && mem_cgroup_charge(new_page, vma->vm_mm, GFP_KERNEL)) {
		put_page(new_page);
		new_page = NULL;
	}
	if (new_page) {
		copy_user_highpage(new_page, page, address, vma);

		SetPageDirty(new_page);
		__SetPageUptodate(new_page);
		__SetPageLocked(new_page);
	}

	return new_page;
}

void rmap_walk_ksm(struct page *page, struct rmap_walk_control *rwc)
{
	struct stable_node *stable_node;
	struct rmap_item *rmap_item;
	int search_new_forks = 0;

	VM_BUG_ON_PAGE(!PageKsm(page), page);

	/*
	 * Rely on the page lock to protect against concurrent modifications
	 * to that page's node of the stable tree.
	 */
	VM_BUG_ON_PAGE(!PageLocked(page), page);

	stable_node = page_stable_node(page);
	if (!stable_node)
		return;
again:
	hlist_for_each_entry(rmap_item, &stable_node->hlist, hlist) {
		struct anon_vma *anon_vma = rmap_item->anon_vma;
		struct anon_vma_chain *vmac;
		struct vm_area_struct *vma;

		cond_resched();
		anon_vma_lock_read(anon_vma);
		anon_vma_interval_tree_foreach(vmac, &anon_vma->rb_root,
					       0, ULONG_MAX) {
			unsigned long addr;

			cond_resched();
			vma = vmac->vma;

			/* Ignore the stable/unstable/sqnr flags */
			addr = rmap_item->address & PAGE_MASK;

			if (addr < vma->vm_start || addr >= vma->vm_end)
				continue;
			/*
			 * Initially we examine only the vma which covers this
			 * rmap_item; but later, if there is still work to do,
			 * we examine covering vmas in other mms: in case they
			 * were forked from the original since ksmd passed.
			 */
			if ((rmap_item->mm == vma->vm_mm) == search_new_forks)
				continue;

			if (rwc->invalid_vma && rwc->invalid_vma(vma, rwc->arg))
				continue;

			if (!rwc->rmap_one(page, vma, addr, rwc->arg)) {
				anon_vma_unlock_read(anon_vma);
				return;
			}
			if (rwc->done && rwc->done(page)) {
				anon_vma_unlock_read(anon_vma);
				return;
			}
		}
		anon_vma_unlock_read(anon_vma);
	}
	if (!search_new_forks++)
		goto again;
}

#ifdef CONFIG_MIGRATION
void ksm_migrate_page(struct page *newpage, struct page *oldpage)
{
	struct stable_node *stable_node;

	VM_BUG_ON_PAGE(!PageLocked(oldpage), oldpage);
	VM_BUG_ON_PAGE(!PageLocked(newpage), newpage);
	VM_BUG_ON_PAGE(newpage->mapping != oldpage->mapping, newpage);

	stable_node = page_stable_node(newpage);
	if (stable_node) {
		VM_BUG_ON_PAGE(stable_node->kpfn != page_to_pfn(oldpage), oldpage);
		stable_node->kpfn = page_to_pfn(newpage);
		/*
		 * newpage->mapping was set in advance; now we need smp_wmb()
		 * to make sure that the new stable_node->kpfn is visible
		 * to get_ksm_page() before it can see that oldpage->mapping
		 * has gone stale (or that PageSwapCache has been cleared).
		 */
		smp_wmb();
		set_page_stable_node(oldpage, NULL);
	}
}
#endif /* CONFIG_MIGRATION */

#ifdef CONFIG_MEMORY_HOTREMOVE
static void wait_while_offlining(void)
{
	while (ksm_run & KSM_RUN_OFFLINE) {
		mutex_unlock(&ksm_thread_mutex);
		wait_on_bit(&ksm_run, ilog2(KSM_RUN_OFFLINE),
			    TASK_UNINTERRUPTIBLE);
		mutex_lock(&ksm_thread_mutex);
	}
}

static bool stable_node_dup_remove_range(struct stable_node *stable_node,
					 unsigned long start_pfn,
					 unsigned long end_pfn)
{
	if (stable_node->kpfn >= start_pfn &&
	    stable_node->kpfn < end_pfn) {
		/*
		 * Don't get_ksm_page, page has already gone:
		 * which is why we keep kpfn instead of page*
		 */
		remove_node_from_stable_tree(stable_node);
		return true;
	}
	return false;
}

static bool stable_node_chain_remove_range(struct stable_node *stable_node,
					   unsigned long start_pfn,
					   unsigned long end_pfn,
					   struct rb_root *root)
{
	struct stable_node *dup;
	struct hlist_node *hlist_safe;

	if (!is_stable_node_chain(stable_node)) {
		VM_BUG_ON(is_stable_node_dup(stable_node));
		return stable_node_dup_remove_range(stable_node, start_pfn,
						    end_pfn);
	}

	hlist_for_each_entry_safe(dup, hlist_safe,
				  &stable_node->hlist, hlist_dup) {
		VM_BUG_ON(!is_stable_node_dup(dup));
		stable_node_dup_remove_range(dup, start_pfn, end_pfn);
	}
	if (hlist_empty(&stable_node->hlist)) {
		free_stable_node_chain(stable_node, root);
		return true; /* notify caller that tree was rebalanced */
	} else
		return false;
}

static void ksm_check_stable_tree(unsigned long start_pfn,
				  unsigned long end_pfn)
{
	struct stable_node *stable_node, *next;
	struct rb_node *node;
	int nid;

	for (nid = 0; nid < ksm_nr_node_ids; nid++) {
		node = rb_first(root_stable_tree + nid);
		while (node) {
			stable_node = rb_entry(node, struct stable_node, node);
			if (stable_node_chain_remove_range(stable_node,
							   start_pfn, end_pfn,
							   root_stable_tree +
							   nid))
				node = rb_first(root_stable_tree + nid);
			else
				node = rb_next(node);
			cond_resched();
		}
	}
	list_for_each_entry_safe(stable_node, next, &migrate_nodes, list) {
		if (stable_node->kpfn >= start_pfn &&
		    stable_node->kpfn < end_pfn)
			remove_node_from_stable_tree(stable_node);
		cond_resched();
	}
}

static int ksm_memory_callback(struct notifier_block *self,
			       unsigned long action, void *arg)
{
	struct memory_notify *mn = arg;

	switch (action) {
	case MEM_GOING_OFFLINE:
		/*
		 * Prevent ksm_do_scan(), unmerge_and_remove_all_rmap_items()
		 * and remove_all_stable_nodes() while memory is going offline:
		 * it is unsafe for them to touch the stable tree at this time.
		 * But unmerge_ksm_pages(), rmap lookups and other entry points
		 * which do not need the ksm_thread_mutex are all safe.
		 */
		mutex_lock(&ksm_thread_mutex);
		ksm_run |= KSM_RUN_OFFLINE;
		mutex_unlock(&ksm_thread_mutex);
		break;

	case MEM_OFFLINE:
		/*
		 * Most of the work is done by page migration; but there might
		 * be a few stable_nodes left over, still pointing to struct
		 * pages which have been offlined: prune those from the tree,
		 * otherwise get_ksm_page() might later try to access a
		 * non-existent struct page.
		 */
		ksm_check_stable_tree(mn->start_pfn,
				      mn->start_pfn + mn->nr_pages);
		fallthrough;
	case MEM_CANCEL_OFFLINE:
		mutex_lock(&ksm_thread_mutex);
		ksm_run &= ~KSM_RUN_OFFLINE;
		mutex_unlock(&ksm_thread_mutex);

		smp_mb();	/* wake_up_bit advises this */
		wake_up_bit(&ksm_run, ilog2(KSM_RUN_OFFLINE));
		break;
	}
	return NOTIFY_OK;
}
#else
static void wait_while_offlining(void)
{
}
#endif /* CONFIG_MEMORY_HOTREMOVE */

#ifdef CONFIG_SYSFS
/*
 * This all compiles without CONFIG_SYSFS, but is a waste of space.
 */

#define KSM_ATTR_RO(_name) \
	static struct kobj_attribute _name##_attr = __ATTR_RO(_name)
#define KSM_ATTR(_name) \
	static struct kobj_attribute _name##_attr = \
		__ATTR(_name, 0644, _name##_show, _name##_store)

static ssize_t sleep_millisecs_show(struct kobject *kobj,
				    struct kobj_attribute *attr, char *buf)
{
	return sysfs_emit(buf, "%u\n", ksm_thread_sleep_millisecs);
}

static ssize_t sleep_millisecs_store(struct kobject *kobj,
				     struct kobj_attribute *attr,
				     const char *buf, size_t count)
{
	unsigned int msecs;
	int err;

	err = kstrtouint(buf, 10, &msecs);
	if (err)
		return -EINVAL;

	ksm_thread_sleep_millisecs = msecs;
	wake_up_interruptible(&ksm_iter_wait);

	return count;
}
KSM_ATTR(sleep_millisecs);

static ssize_t pages_to_scan_show(struct kobject *kobj,
				  struct kobj_attribute *attr, char *buf)
{
	return sysfs_emit(buf, "%u\n", ksm_thread_pages_to_scan);
}

static ssize_t pages_to_scan_store(struct kobject *kobj,
				   struct kobj_attribute *attr,
				   const char *buf, size_t count)
{
	unsigned int nr_pages;
	int err;

	err = kstrtouint(buf, 10, &nr_pages);
	if (err)
		return -EINVAL;

	ksm_thread_pages_to_scan = nr_pages;

	return count;
}
KSM_ATTR(pages_to_scan);

static ssize_t run_show(struct kobject *kobj, struct kobj_attribute *attr,
			char *buf)
{
	return sysfs_emit(buf, "%lu\n", ksm_run);
}

static ssize_t run_store(struct kobject *kobj, struct kobj_attribute *attr,
			 const char *buf, size_t count)
{
	unsigned int flags;
	int err;

	err = kstrtouint(buf, 10, &flags);
	if (err)
		return -EINVAL;
	if (flags > KSM_RUN_UNMERGE)
		return -EINVAL;

	/*
	 * KSM_RUN_MERGE sets ksmd running, and 0 stops it running.
	 * KSM_RUN_UNMERGE stops it running and unmerges all rmap_items,
	 * breaking COW to free the pages_shared (but leaves mm_slots
	 * on the list for when ksmd may be set running again).
	 */

	mutex_lock(&ksm_thread_mutex);
	wait_while_offlining();
	if (ksm_run != flags) {
		ksm_run = flags;
		if (flags & KSM_RUN_UNMERGE) {
			set_current_oom_origin();
			err = unmerge_and_remove_all_rmap_items();
			clear_current_oom_origin();
			if (err) {
				ksm_run = KSM_RUN_STOP;
				count = err;
			}
		}
	}
	mutex_unlock(&ksm_thread_mutex);

	if (flags & KSM_RUN_MERGE)
		wake_up_interruptible(&ksm_thread_wait);

	return count;
}
KSM_ATTR(run);

#ifdef CONFIG_NUMA
static ssize_t merge_across_nodes_show(struct kobject *kobj,
				       struct kobj_attribute *attr, char *buf)
{
	return sysfs_emit(buf, "%u\n", ksm_merge_across_nodes);
}

static ssize_t merge_across_nodes_store(struct kobject *kobj,
				   struct kobj_attribute *attr,
				   const char *buf, size_t count)
{
	int err;
	unsigned long knob;

	err = kstrtoul(buf, 10, &knob);
	if (err)
		return err;
	if (knob > 1)
		return -EINVAL;

	mutex_lock(&ksm_thread_mutex);
	wait_while_offlining();
	if (ksm_merge_across_nodes != knob) {
		if (ksm_pages_shared || remove_all_stable_nodes())
			err = -EBUSY;
		else if (root_stable_tree == one_stable_tree) {
			struct rb_root *buf;
			/*
			 * This is the first time that we switch away from the
			 * default of merging across nodes: must now allocate
			 * a buffer to hold as many roots as may be needed.
			 * Allocate stable and unstable together:
			 * MAXSMP NODES_SHIFT 10 will use 16kB.
			 */
			buf = kcalloc(nr_node_ids + nr_node_ids, sizeof(*buf),
				      GFP_KERNEL);
			/* Let us assume that RB_ROOT is NULL is zero */
			if (!buf)
				err = -ENOMEM;
			else {
				root_stable_tree = buf;
				root_unstable_tree = buf + nr_node_ids;
				/* Stable tree is empty but not the unstable */
				root_unstable_tree[0] = one_unstable_tree[0];
			}
		}
		if (!err) {
			ksm_merge_across_nodes = knob;
			ksm_nr_node_ids = knob ? 1 : nr_node_ids;
		}
	}
	mutex_unlock(&ksm_thread_mutex);

	return err ? err : count;
}
KSM_ATTR(merge_across_nodes);
#endif

static ssize_t use_zero_pages_show(struct kobject *kobj,
				   struct kobj_attribute *attr, char *buf)
{
	return sysfs_emit(buf, "%u\n", ksm_use_zero_pages);
}
static ssize_t use_zero_pages_store(struct kobject *kobj,
				   struct kobj_attribute *attr,
				   const char *buf, size_t count)
{
	int err;
	bool value;

	err = kstrtobool(buf, &value);
	if (err)
		return -EINVAL;

	ksm_use_zero_pages = value;

	return count;
}
KSM_ATTR(use_zero_pages);

static ssize_t max_page_sharing_show(struct kobject *kobj,
				     struct kobj_attribute *attr, char *buf)
{
	return sysfs_emit(buf, "%u\n", ksm_max_page_sharing);
}

static ssize_t max_page_sharing_store(struct kobject *kobj,
				      struct kobj_attribute *attr,
				      const char *buf, size_t count)
{
	int err;
	int knob;

	err = kstrtoint(buf, 10, &knob);
	if (err)
		return err;
	/*
	 * When a KSM page is created it is shared by 2 mappings. This
	 * being a signed comparison, it implicitly verifies it's not
	 * negative.
	 */
	if (knob < 2)
		return -EINVAL;

	if (READ_ONCE(ksm_max_page_sharing) == knob)
		return count;

	mutex_lock(&ksm_thread_mutex);
	wait_while_offlining();
	if (ksm_max_page_sharing != knob) {
		if (ksm_pages_shared || remove_all_stable_nodes())
			err = -EBUSY;
		else
			ksm_max_page_sharing = knob;
	}
	mutex_unlock(&ksm_thread_mutex);

	return err ? err : count;
}
KSM_ATTR(max_page_sharing);

static ssize_t pages_shared_show(struct kobject *kobj,
				 struct kobj_attribute *attr, char *buf)
{
	return sysfs_emit(buf, "%lu\n", ksm_pages_shared);
}
KSM_ATTR_RO(pages_shared);

static ssize_t pages_sharing_show(struct kobject *kobj,
				  struct kobj_attribute *attr, char *buf)
{
	return sysfs_emit(buf, "%lu\n", ksm_pages_sharing);
}
KSM_ATTR_RO(pages_sharing);

static ssize_t pages_unshared_show(struct kobject *kobj,
				   struct kobj_attribute *attr, char *buf)
{
	return sysfs_emit(buf, "%lu\n", ksm_pages_unshared);
}
KSM_ATTR_RO(pages_unshared);

static ssize_t pages_volatile_show(struct kobject *kobj,
				   struct kobj_attribute *attr, char *buf)
{
	long ksm_pages_volatile;

	ksm_pages_volatile = ksm_rmap_items - ksm_pages_shared
				- ksm_pages_sharing - ksm_pages_unshared;
	/*
	 * It was not worth any locking to calculate that statistic,
	 * but it might therefore sometimes be negative: conceal that.
	 */
	if (ksm_pages_volatile < 0)
		ksm_pages_volatile = 0;
	return sysfs_emit(buf, "%ld\n", ksm_pages_volatile);
}
KSM_ATTR_RO(pages_volatile);

static ssize_t stable_node_dups_show(struct kobject *kobj,
				     struct kobj_attribute *attr, char *buf)
{
	return sysfs_emit(buf, "%lu\n", ksm_stable_node_dups);
}
KSM_ATTR_RO(stable_node_dups);

static ssize_t stable_node_chains_show(struct kobject *kobj,
				       struct kobj_attribute *attr, char *buf)
{
	return sysfs_emit(buf, "%lu\n", ksm_stable_node_chains);
}
KSM_ATTR_RO(stable_node_chains);

static ssize_t
stable_node_chains_prune_millisecs_show(struct kobject *kobj,
					struct kobj_attribute *attr,
					char *buf)
{
	return sysfs_emit(buf, "%u\n", ksm_stable_node_chains_prune_millisecs);
}

static ssize_t
stable_node_chains_prune_millisecs_store(struct kobject *kobj,
					 struct kobj_attribute *attr,
					 const char *buf, size_t count)
{
	unsigned int msecs;
	int err;

	err = kstrtouint(buf, 10, &msecs);
	if (err)
		return -EINVAL;

	ksm_stable_node_chains_prune_millisecs = msecs;

	return count;
}
KSM_ATTR(stable_node_chains_prune_millisecs);

static ssize_t full_scans_show(struct kobject *kobj,
			       struct kobj_attribute *attr, char *buf)
{
	return sysfs_emit(buf, "%lu\n", ksm_scan.seqnr);
}
KSM_ATTR_RO(full_scans);

static struct attribute *ksm_attrs[] = {
	&sleep_millisecs_attr.attr,
	&pages_to_scan_attr.attr,
	&run_attr.attr,
	&pages_shared_attr.attr,
	&pages_sharing_attr.attr,
	&pages_unshared_attr.attr,
	&pages_volatile_attr.attr,
	&full_scans_attr.attr,
#ifdef CONFIG_NUMA
	&merge_across_nodes_attr.attr,
#endif
	&max_page_sharing_attr.attr,
	&stable_node_chains_attr.attr,
	&stable_node_dups_attr.attr,
	&stable_node_chains_prune_millisecs_attr.attr,
	&use_zero_pages_attr.attr,
	NULL,
};

static const struct attribute_group ksm_attr_group = {
	.attrs = ksm_attrs,
	.name = "ksm",
};
#endif /* CONFIG_SYSFS */

static int __init ksm_init(void)
{
	struct task_struct *ksm_thread;
	int err;

	/* The correct value depends on page size and endianness */
	zero_checksum = calc_checksum(ZERO_PAGE(0));
	/* Default to false for backwards compatibility */
	ksm_use_zero_pages = false;

	err = ksm_slab_init();
	if (err)
		goto out;

	ksm_thread = kthread_run(ksm_scan_thread, NULL, "ksmd");
	if (IS_ERR(ksm_thread)) {
		pr_err("ksm: creating kthread failed\n");
		err = PTR_ERR(ksm_thread);
		goto out_free;
	}

#ifdef CONFIG_SYSFS
	err = sysfs_create_group(mm_kobj, &ksm_attr_group);
	if (err) {
		pr_err("ksm: register sysfs failed\n");
		kthread_stop(ksm_thread);
		goto out_free;
	}
#else
	ksm_run = KSM_RUN_MERGE;	/* no way for user to start it */

#endif /* CONFIG_SYSFS */

#ifdef CONFIG_MEMORY_HOTREMOVE
	/* There is no significance to this priority 100 */
	hotplug_memory_notifier(ksm_memory_callback, 100);
#endif
	return 0;

out_free:
	ksm_slab_free();
out:
	return err;
}
subsys_initcall(ksm_init);<|MERGE_RESOLUTION|>--- conflicted
+++ resolved
@@ -2115,11 +2115,7 @@
 			 */
 			err = 0;
 		}
-<<<<<<< HEAD
-		up_read(&mm->mmap_sem);
-=======
 		mmap_read_unlock(mm);
->>>>>>> c1084c27
 		/*
 		 * In case of failure, the page was not really empty, so we
 		 * need to continue. Otherwise we're done.
