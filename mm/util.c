// SPDX-License-Identifier: GPL-2.0-only
#include <linux/mm.h>
#include <linux/slab.h>
#include <linux/string.h>
#include <linux/compiler.h>
#include <linux/export.h>
#include <linux/err.h>
#include <linux/sched.h>
#include <linux/sched/mm.h>
#include <linux/sched/signal.h>
#include <linux/sched/task_stack.h>
#include <linux/security.h>
#include <linux/swap.h>
#include <linux/swapops.h>
#include <linux/mman.h>
#include <linux/hugetlb.h>
#include <linux/vmalloc.h>
#include <linux/userfaultfd_k.h>
#include <linux/elf.h>
#include <linux/elf-randomize.h>
#include <linux/personality.h>
#include <linux/random.h>
#include <linux/processor.h>
#include <linux/sizes.h>
#include <linux/compat.h>

#include <linux/uaccess.h>

#include "internal.h"

/**
 * kfree_const - conditionally free memory
 * @x: pointer to the memory
 *
 * Function calls kfree only if @x is not in .rodata section.
 */
void kfree_const(const void *x)
{
	if (!is_kernel_rodata((unsigned long)x))
		kfree(x);
}
EXPORT_SYMBOL(kfree_const);

/**
 * kstrdup - allocate space for and copy an existing string
 * @s: the string to duplicate
 * @gfp: the GFP mask used in the kmalloc() call when allocating memory
 *
 * Return: newly allocated copy of @s or %NULL in case of error
 */
char *kstrdup(const char *s, gfp_t gfp)
{
	size_t len;
	char *buf;

	if (!s)
		return NULL;

	len = strlen(s) + 1;
	buf = kmalloc_track_caller(len, gfp);
	if (buf)
		memcpy(buf, s, len);
	return buf;
}
EXPORT_SYMBOL(kstrdup);

/**
 * kstrdup_const - conditionally duplicate an existing const string
 * @s: the string to duplicate
 * @gfp: the GFP mask used in the kmalloc() call when allocating memory
 *
 * Note: Strings allocated by kstrdup_const should be freed by kfree_const and
 * must not be passed to krealloc().
 *
 * Return: source string if it is in .rodata section otherwise
 * fallback to kstrdup.
 */
const char *kstrdup_const(const char *s, gfp_t gfp)
{
	if (is_kernel_rodata((unsigned long)s))
		return s;

	return kstrdup(s, gfp);
}
EXPORT_SYMBOL(kstrdup_const);

/**
 * kstrndup - allocate space for and copy an existing string
 * @s: the string to duplicate
 * @max: read at most @max chars from @s
 * @gfp: the GFP mask used in the kmalloc() call when allocating memory
 *
 * Note: Use kmemdup_nul() instead if the size is known exactly.
 *
 * Return: newly allocated copy of @s or %NULL in case of error
 */
char *kstrndup(const char *s, size_t max, gfp_t gfp)
{
	size_t len;
	char *buf;

	if (!s)
		return NULL;

	len = strnlen(s, max);
	buf = kmalloc_track_caller(len+1, gfp);
	if (buf) {
		memcpy(buf, s, len);
		buf[len] = '\0';
	}
	return buf;
}
EXPORT_SYMBOL(kstrndup);

/**
 * kmemdup - duplicate region of memory
 *
 * @src: memory region to duplicate
 * @len: memory region length
 * @gfp: GFP mask to use
 *
 * Return: newly allocated copy of @src or %NULL in case of error
 */
void *kmemdup(const void *src, size_t len, gfp_t gfp)
{
	void *p;

	p = kmalloc_track_caller(len, gfp);
	if (p)
		memcpy(p, src, len);
	return p;
}
EXPORT_SYMBOL(kmemdup);

/**
 * kmemdup_nul - Create a NUL-terminated string from unterminated data
 * @s: The data to stringify
 * @len: The size of the data
 * @gfp: the GFP mask used in the kmalloc() call when allocating memory
 *
 * Return: newly allocated copy of @s with NUL-termination or %NULL in
 * case of error
 */
char *kmemdup_nul(const char *s, size_t len, gfp_t gfp)
{
	char *buf;

	if (!s)
		return NULL;

	buf = kmalloc_track_caller(len + 1, gfp);
	if (buf) {
		memcpy(buf, s, len);
		buf[len] = '\0';
	}
	return buf;
}
EXPORT_SYMBOL(kmemdup_nul);

/**
 * memdup_user - duplicate memory region from user space
 *
 * @src: source address in user space
 * @len: number of bytes to copy
 *
 * Return: an ERR_PTR() on failure.  Result is physically
 * contiguous, to be freed by kfree().
 */
void *memdup_user(const void __user *src, size_t len)
{
	void *p;

	p = kmalloc_track_caller(len, GFP_USER | __GFP_NOWARN);
	if (!p)
		return ERR_PTR(-ENOMEM);

	if (copy_from_user(p, src, len)) {
		kfree(p);
		return ERR_PTR(-EFAULT);
	}

	return p;
}
EXPORT_SYMBOL(memdup_user);

/**
 * vmemdup_user - duplicate memory region from user space
 *
 * @src: source address in user space
 * @len: number of bytes to copy
 *
 * Return: an ERR_PTR() on failure.  Result may be not
 * physically contiguous.  Use kvfree() to free.
 */
void *vmemdup_user(const void __user *src, size_t len)
{
	void *p;

	p = kvmalloc(len, GFP_USER);
	if (!p)
		return ERR_PTR(-ENOMEM);

	if (copy_from_user(p, src, len)) {
		kvfree(p);
		return ERR_PTR(-EFAULT);
	}

	return p;
}
EXPORT_SYMBOL(vmemdup_user);

/**
 * strndup_user - duplicate an existing string from user space
 * @s: The string to duplicate
 * @n: Maximum number of bytes to copy, including the trailing NUL.
 *
 * Return: newly allocated copy of @s or an ERR_PTR() in case of error
 */
char *strndup_user(const char __user *s, long n)
{
	char *p;
	long length;

	length = strnlen_user(s, n);

	if (!length)
		return ERR_PTR(-EFAULT);

	if (length > n)
		return ERR_PTR(-EINVAL);

	p = memdup_user(s, length);

	if (IS_ERR(p))
		return p;

	p[length - 1] = '\0';

	return p;
}
EXPORT_SYMBOL(strndup_user);

/**
 * memdup_user_nul - duplicate memory region from user space and NUL-terminate
 *
 * @src: source address in user space
 * @len: number of bytes to copy
 *
 * Return: an ERR_PTR() on failure.
 */
void *memdup_user_nul(const void __user *src, size_t len)
{
	char *p;

	/*
	 * Always use GFP_KERNEL, since copy_from_user() can sleep and
	 * cause pagefault, which makes it pointless to use GFP_NOFS
	 * or GFP_ATOMIC.
	 */
	p = kmalloc_track_caller(len + 1, GFP_KERNEL);
	if (!p)
		return ERR_PTR(-ENOMEM);

	if (copy_from_user(p, src, len)) {
		kfree(p);
		return ERR_PTR(-EFAULT);
	}
	p[len] = '\0';

	return p;
}
EXPORT_SYMBOL(memdup_user_nul);

void __vma_link_list(struct mm_struct *mm, struct vm_area_struct *vma,
		struct vm_area_struct *prev)
{
	struct vm_area_struct *next;

	vma->vm_prev = prev;
	if (prev) {
		next = prev->vm_next;
		prev->vm_next = vma;
	} else {
		next = mm->mmap;
		mm->mmap = vma;
	}
	vma->vm_next = next;
	if (next)
		next->vm_prev = vma;
}

void __vma_unlink_list(struct mm_struct *mm, struct vm_area_struct *vma)
{
	struct vm_area_struct *prev, *next;

	next = vma->vm_next;
	prev = vma->vm_prev;
	if (prev)
		prev->vm_next = next;
	else
		mm->mmap = next;
	if (next)
		next->vm_prev = prev;
}

/* Check if the vma is being used as a stack by this task */
int vma_is_stack_for_current(struct vm_area_struct *vma)
{
	struct task_struct * __maybe_unused t = current;

	return (vma->vm_start <= KSTK_ESP(t) && vma->vm_end >= KSTK_ESP(t));
}

/*
 * Change backing file, only valid to use during initial VMA setup.
 */
void vma_set_file(struct vm_area_struct *vma, struct file *file)
{
	/* Changing an anonymous vma with this is illegal */
	get_file(file);
	swap(vma->vm_file, file);
	fput(file);
}
EXPORT_SYMBOL(vma_set_file);

#ifndef STACK_RND_MASK
#define STACK_RND_MASK (0x7ff >> (PAGE_SHIFT - 12))     /* 8MB of VA */
#endif

unsigned long randomize_stack_top(unsigned long stack_top)
{
	unsigned long random_variable = 0;

	if (current->flags & PF_RANDOMIZE) {
		random_variable = get_random_long();
		random_variable &= STACK_RND_MASK;
		random_variable <<= PAGE_SHIFT;
	}
#ifdef CONFIG_STACK_GROWSUP
	return PAGE_ALIGN(stack_top) + random_variable;
#else
	return PAGE_ALIGN(stack_top) - random_variable;
#endif
}

#ifdef CONFIG_ARCH_WANT_DEFAULT_TOPDOWN_MMAP_LAYOUT
unsigned long arch_randomize_brk(struct mm_struct *mm)
{
	/* Is the current task 32bit ? */
	if (!IS_ENABLED(CONFIG_64BIT) || is_compat_task())
		return randomize_page(mm->brk, SZ_32M);

	return randomize_page(mm->brk, SZ_1G);
}

unsigned long arch_mmap_rnd(void)
{
	unsigned long rnd;

#ifdef CONFIG_HAVE_ARCH_MMAP_RND_COMPAT_BITS
	if (is_compat_task())
		rnd = get_random_long() & ((1UL << mmap_rnd_compat_bits) - 1);
	else
#endif /* CONFIG_HAVE_ARCH_MMAP_RND_COMPAT_BITS */
		rnd = get_random_long() & ((1UL << mmap_rnd_bits) - 1);

	return rnd << PAGE_SHIFT;
}

static int mmap_is_legacy(struct rlimit *rlim_stack)
{
	if (current->personality & ADDR_COMPAT_LAYOUT)
		return 1;

	if (rlim_stack->rlim_cur == RLIM_INFINITY)
		return 1;

	return sysctl_legacy_va_layout;
}

/*
 * Leave enough space between the mmap area and the stack to honour ulimit in
 * the face of randomisation.
 */
#define MIN_GAP		(SZ_128M)
#define MAX_GAP		(STACK_TOP / 6 * 5)

static unsigned long mmap_base(unsigned long rnd, struct rlimit *rlim_stack)
{
	unsigned long gap = rlim_stack->rlim_cur;
	unsigned long pad = stack_guard_gap;

	/* Account for stack randomization if necessary */
	if (current->flags & PF_RANDOMIZE)
		pad += (STACK_RND_MASK << PAGE_SHIFT);

	/* Values close to RLIM_INFINITY can overflow. */
	if (gap + pad > gap)
		gap += pad;

	if (gap < MIN_GAP)
		gap = MIN_GAP;
	else if (gap > MAX_GAP)
		gap = MAX_GAP;

	return PAGE_ALIGN(STACK_TOP - gap - rnd);
}

void arch_pick_mmap_layout(struct mm_struct *mm, struct rlimit *rlim_stack)
{
	unsigned long random_factor = 0UL;

	if (current->flags & PF_RANDOMIZE)
		random_factor = arch_mmap_rnd();

	if (mmap_is_legacy(rlim_stack)) {
		mm->mmap_base = TASK_UNMAPPED_BASE + random_factor;
		mm->get_unmapped_area = arch_get_unmapped_area;
	} else {
		mm->mmap_base = mmap_base(random_factor, rlim_stack);
		mm->get_unmapped_area = arch_get_unmapped_area_topdown;
	}
}
#elif defined(CONFIG_MMU) && !defined(HAVE_ARCH_PICK_MMAP_LAYOUT)
void arch_pick_mmap_layout(struct mm_struct *mm, struct rlimit *rlim_stack)
{
	mm->mmap_base = TASK_UNMAPPED_BASE;
	mm->get_unmapped_area = arch_get_unmapped_area;
}
#endif

/**
 * __account_locked_vm - account locked pages to an mm's locked_vm
 * @mm:          mm to account against
 * @pages:       number of pages to account
 * @inc:         %true if @pages should be considered positive, %false if not
 * @task:        task used to check RLIMIT_MEMLOCK
 * @bypass_rlim: %true if checking RLIMIT_MEMLOCK should be skipped
 *
 * Assumes @task and @mm are valid (i.e. at least one reference on each), and
 * that mmap_lock is held as writer.
 *
 * Return:
 * * 0       on success
 * * -ENOMEM if RLIMIT_MEMLOCK would be exceeded.
 */
int __account_locked_vm(struct mm_struct *mm, unsigned long pages, bool inc,
			struct task_struct *task, bool bypass_rlim)
{
	unsigned long locked_vm, limit;
	int ret = 0;

	mmap_assert_write_locked(mm);

	locked_vm = mm->locked_vm;
	if (inc) {
		if (!bypass_rlim) {
			limit = task_rlimit(task, RLIMIT_MEMLOCK) >> PAGE_SHIFT;
			if (locked_vm + pages > limit)
				ret = -ENOMEM;
		}
		if (!ret)
			mm->locked_vm = locked_vm + pages;
	} else {
		WARN_ON_ONCE(pages > locked_vm);
		mm->locked_vm = locked_vm - pages;
	}

	pr_debug("%s: [%d] caller %ps %c%lu %lu/%lu%s\n", __func__, task->pid,
		 (void *)_RET_IP_, (inc) ? '+' : '-', pages << PAGE_SHIFT,
		 locked_vm << PAGE_SHIFT, task_rlimit(task, RLIMIT_MEMLOCK),
		 ret ? " - exceeded" : "");

	return ret;
}
EXPORT_SYMBOL_GPL(__account_locked_vm);

/**
 * account_locked_vm - account locked pages to an mm's locked_vm
 * @mm:          mm to account against, may be NULL
 * @pages:       number of pages to account
 * @inc:         %true if @pages should be considered positive, %false if not
 *
 * Assumes a non-NULL @mm is valid (i.e. at least one reference on it).
 *
 * Return:
 * * 0       on success, or if mm is NULL
 * * -ENOMEM if RLIMIT_MEMLOCK would be exceeded.
 */
int account_locked_vm(struct mm_struct *mm, unsigned long pages, bool inc)
{
	int ret;

	if (pages == 0 || !mm)
		return 0;

	mmap_write_lock(mm);
	ret = __account_locked_vm(mm, pages, inc, current,
				  capable(CAP_IPC_LOCK));
	mmap_write_unlock(mm);

	return ret;
}
EXPORT_SYMBOL_GPL(account_locked_vm);

unsigned long vm_mmap_pgoff(struct file *file, unsigned long addr,
	unsigned long len, unsigned long prot,
	unsigned long flag, unsigned long pgoff)
{
	unsigned long ret;
	struct mm_struct *mm = current->mm;
	unsigned long populate;
	LIST_HEAD(uf);

	ret = security_mmap_file(file, prot, flag);
	if (!ret) {
		if (mmap_write_lock_killable(mm))
			return -EINTR;
		ret = do_mmap(file, addr, len, prot, flag, pgoff, &populate,
			      &uf);
		mmap_write_unlock(mm);
		userfaultfd_unmap_complete(mm, &uf);
		if (populate)
			mm_populate(ret, populate);
	}
	return ret;
}

unsigned long vm_mmap(struct file *file, unsigned long addr,
	unsigned long len, unsigned long prot,
	unsigned long flag, unsigned long offset)
{
	if (unlikely(offset + PAGE_ALIGN(len) < offset))
		return -EINVAL;
	if (unlikely(offset_in_page(offset)))
		return -EINVAL;

	return vm_mmap_pgoff(file, addr, len, prot, flag, offset >> PAGE_SHIFT);
}
EXPORT_SYMBOL(vm_mmap);

/**
 * kvmalloc_node - attempt to allocate physically contiguous memory, but upon
 * failure, fall back to non-contiguous (vmalloc) allocation.
 * @size: size of the request.
 * @flags: gfp mask for the allocation - must be compatible (superset) with GFP_KERNEL.
 * @node: numa node to allocate from
 *
 * Uses kmalloc to get the memory but if the allocation fails then falls back
 * to the vmalloc allocator. Use kvfree for freeing the memory.
 *
 * Reclaim modifiers - __GFP_NORETRY and __GFP_NOFAIL are not supported.
 * __GFP_RETRY_MAYFAIL is supported, and it should be used only if kmalloc is
 * preferable to the vmalloc fallback, due to visible performance drawbacks.
 *
 * Please note that any use of gfp flags outside of GFP_KERNEL is careful to not
 * fall back to vmalloc.
 *
 * Return: pointer to the allocated memory of %NULL in case of failure
 */
void *kvmalloc_node(size_t size, gfp_t flags, int node)
{
	gfp_t kmalloc_flags = flags;
	void *ret;

	/*
	 * vmalloc uses GFP_KERNEL for some internal allocations (e.g page tables)
	 * so the given set of flags has to be compatible.
	 */
	if ((flags & GFP_KERNEL) != GFP_KERNEL)
		return kmalloc_node(size, flags, node);

	/*
	 * We want to attempt a large physically contiguous block first because
	 * it is less likely to fragment multiple larger blocks and therefore
	 * contribute to a long term fragmentation less than vmalloc fallback.
	 * However make sure that larger requests are not too disruptive - no
	 * OOM killer and no allocation failure warnings as we have a fallback.
	 */
	if (size > PAGE_SIZE) {
		kmalloc_flags |= __GFP_NOWARN;

		if (!(kmalloc_flags & __GFP_RETRY_MAYFAIL))
			kmalloc_flags |= __GFP_NORETRY;
	}

	ret = kmalloc_node(size, kmalloc_flags, node);

	/*
	 * It doesn't really make sense to fallback to vmalloc for sub page
	 * requests
	 */
	if (ret || size <= PAGE_SIZE)
		return ret;

	/* Don't even allow crazy sizes */
	if (WARN_ON_ONCE(size > INT_MAX))
		return NULL;

	return __vmalloc_node(size, 1, flags, node,
			__builtin_return_address(0));
}
EXPORT_SYMBOL(kvmalloc_node);

/**
 * kvfree() - Free memory.
 * @addr: Pointer to allocated memory.
 *
 * kvfree frees memory allocated by any of vmalloc(), kmalloc() or kvmalloc().
 * It is slightly more efficient to use kfree() or vfree() if you are certain
 * that you know which one to use.
 *
 * Context: Either preemptible task context or not-NMI interrupt.
 */
void kvfree(const void *addr)
{
	if (is_vmalloc_addr(addr))
		vfree(addr);
	else
		kfree(addr);
}
EXPORT_SYMBOL(kvfree);

/**
 * kvfree_sensitive - Free a data object containing sensitive information.
 * @addr: address of the data object to be freed.
 * @len: length of the data object.
 *
 * Use the special memzero_explicit() function to clear the content of a
 * kvmalloc'ed object containing sensitive data to make sure that the
 * compiler won't optimize out the data clearing.
 */
void kvfree_sensitive(const void *addr, size_t len)
{
	if (likely(!ZERO_OR_NULL_PTR(addr))) {
		memzero_explicit((void *)addr, len);
		kvfree(addr);
	}
}
EXPORT_SYMBOL(kvfree_sensitive);

<<<<<<< HEAD
=======
void *kvrealloc(const void *p, size_t oldsize, size_t newsize, gfp_t flags)
{
	void *newp;

	if (oldsize >= newsize)
		return (void *)p;
	newp = kvmalloc(newsize, flags);
	if (!newp)
		return NULL;
	memcpy(newp, p, oldsize);
	kvfree(p);
	return newp;
}
EXPORT_SYMBOL(kvrealloc);

>>>>>>> c1084c27
static inline void *__page_rmapping(struct page *page)
{
	unsigned long mapping;

	mapping = (unsigned long)page->mapping;
	mapping &= ~PAGE_MAPPING_FLAGS;

	return (void *)mapping;
}

/* Neutral page->mapping pointer to address_space or anon_vma or other */
void *page_rmapping(struct page *page)
{
	page = compound_head(page);
	return __page_rmapping(page);
}

/*
 * Return true if this page is mapped into pagetables.
 * For compound page it returns true if any subpage of compound page is mapped.
 */
bool page_mapped(struct page *page)
{
	int i;

	if (likely(!PageCompound(page)))
		return atomic_read(&page->_mapcount) >= 0;
	page = compound_head(page);
	if (atomic_read(compound_mapcount_ptr(page)) >= 0)
		return true;
	if (PageHuge(page))
		return false;
	for (i = 0; i < compound_nr(page); i++) {
		if (atomic_read(&page[i]._mapcount) >= 0)
			return true;
	}
	return false;
}
EXPORT_SYMBOL(page_mapped);

struct anon_vma *page_anon_vma(struct page *page)
{
	unsigned long mapping;

	page = compound_head(page);
	mapping = (unsigned long)page->mapping;
	if ((mapping & PAGE_MAPPING_FLAGS) != PAGE_MAPPING_ANON)
		return NULL;
	return __page_rmapping(page);
}

struct address_space *page_mapping(struct page *page)
{
	struct address_space *mapping;

	page = compound_head(page);

	/* This happens if someone calls flush_dcache_page on slab page */
	if (unlikely(PageSlab(page)))
		return NULL;

	if (unlikely(PageSwapCache(page))) {
		swp_entry_t entry;

		entry.val = page_private(page);
		return swap_address_space(entry);
	}

	mapping = page->mapping;
	if ((unsigned long)mapping & PAGE_MAPPING_ANON)
		return NULL;

	return (void *)((unsigned long)mapping & ~PAGE_MAPPING_FLAGS);
}
EXPORT_SYMBOL(page_mapping);

/* Slow path of page_mapcount() for compound pages */
int __page_mapcount(struct page *page)
{
	int ret;

	ret = atomic_read(&page->_mapcount) + 1;
	/*
	 * For file THP page->_mapcount contains total number of mapping
	 * of the page: no need to look into compound_mapcount.
	 */
	if (!PageAnon(page) && !PageHuge(page))
		return ret;
	page = compound_head(page);
	ret += atomic_read(compound_mapcount_ptr(page)) + 1;
	if (PageDoubleMap(page))
		ret--;
	return ret;
}
EXPORT_SYMBOL_GPL(__page_mapcount);

void copy_huge_page(struct page *dst, struct page *src)
{
	unsigned i, nr = compound_nr(src);

	for (i = 0; i < nr; i++) {
		cond_resched();
		copy_highpage(nth_page(dst, i), nth_page(src, i));
	}
}

int sysctl_overcommit_memory __read_mostly = OVERCOMMIT_GUESS;
int sysctl_overcommit_ratio __read_mostly = 50;
unsigned long sysctl_overcommit_kbytes __read_mostly;
int sysctl_max_map_count __read_mostly = DEFAULT_MAX_MAP_COUNT;
unsigned long sysctl_user_reserve_kbytes __read_mostly = 1UL << 17; /* 128MB */
unsigned long sysctl_admin_reserve_kbytes __read_mostly = 1UL << 13; /* 8MB */

int overcommit_ratio_handler(struct ctl_table *table, int write, void *buffer,
		size_t *lenp, loff_t *ppos)
{
	int ret;

	ret = proc_dointvec(table, write, buffer, lenp, ppos);
	if (ret == 0 && write)
		sysctl_overcommit_kbytes = 0;
	return ret;
}

static void sync_overcommit_as(struct work_struct *dummy)
{
	percpu_counter_sync(&vm_committed_as);
}

int overcommit_policy_handler(struct ctl_table *table, int write, void *buffer,
		size_t *lenp, loff_t *ppos)
{
	struct ctl_table t;
	int new_policy = -1;
	int ret;

	/*
	 * The deviation of sync_overcommit_as could be big with loose policy
	 * like OVERCOMMIT_ALWAYS/OVERCOMMIT_GUESS. When changing policy to
	 * strict OVERCOMMIT_NEVER, we need to reduce the deviation to comply
	 * with the strict "NEVER", and to avoid possible race condition (even
	 * though user usually won't too frequently do the switching to policy
	 * OVERCOMMIT_NEVER), the switch is done in the following order:
	 *	1. changing the batch
	 *	2. sync percpu count on each CPU
	 *	3. switch the policy
	 */
	if (write) {
		t = *table;
		t.data = &new_policy;
		ret = proc_dointvec_minmax(&t, write, buffer, lenp, ppos);
		if (ret || new_policy == -1)
			return ret;

		mm_compute_batch(new_policy);
		if (new_policy == OVERCOMMIT_NEVER)
			schedule_on_each_cpu(sync_overcommit_as);
		sysctl_overcommit_memory = new_policy;
	} else {
		ret = proc_dointvec_minmax(table, write, buffer, lenp, ppos);
	}

	return ret;
}

int overcommit_kbytes_handler(struct ctl_table *table, int write, void *buffer,
		size_t *lenp, loff_t *ppos)
{
	int ret;

	ret = proc_doulongvec_minmax(table, write, buffer, lenp, ppos);
	if (ret == 0 && write)
		sysctl_overcommit_ratio = 0;
	return ret;
}

/*
 * Committed memory limit enforced when OVERCOMMIT_NEVER policy is used
 */
unsigned long vm_commit_limit(void)
{
	unsigned long allowed;

	if (sysctl_overcommit_kbytes)
		allowed = sysctl_overcommit_kbytes >> (PAGE_SHIFT - 10);
	else
		allowed = ((totalram_pages() - hugetlb_total_pages())
			   * sysctl_overcommit_ratio / 100);
	allowed += total_swap_pages;

	return allowed;
}

/*
 * Make sure vm_committed_as in one cacheline and not cacheline shared with
 * other variables. It can be updated by several CPUs frequently.
 */
struct percpu_counter vm_committed_as ____cacheline_aligned_in_smp;

/*
 * The global memory commitment made in the system can be a metric
 * that can be used to drive ballooning decisions when Linux is hosted
 * as a guest. On Hyper-V, the host implements a policy engine for dynamically
 * balancing memory across competing virtual machines that are hosted.
 * Several metrics drive this policy engine including the guest reported
 * memory commitment.
 *
 * The time cost of this is very low for small platforms, and for big
 * platform like a 2S/36C/72T Skylake server, in worst case where
 * vm_committed_as's spinlock is under severe contention, the time cost
 * could be about 30~40 microseconds.
 */
unsigned long vm_memory_committed(void)
{
	return percpu_counter_sum_positive(&vm_committed_as);
}
EXPORT_SYMBOL_GPL(vm_memory_committed);

/*
 * Check that a process has enough memory to allocate a new virtual
 * mapping. 0 means there is enough memory for the allocation to
 * succeed and -ENOMEM implies there is not.
 *
 * We currently support three overcommit policies, which are set via the
 * vm.overcommit_memory sysctl.  See Documentation/vm/overcommit-accounting.rst
 *
 * Strict overcommit modes added 2002 Feb 26 by Alan Cox.
 * Additional code 2002 Jul 20 by Robert Love.
 *
 * cap_sys_admin is 1 if the process has admin privileges, 0 otherwise.
 *
 * Note this is a helper function intended to be used by LSMs which
 * wish to use this logic.
 */
int __vm_enough_memory(struct mm_struct *mm, long pages, int cap_sys_admin)
{
	long allowed;

	vm_acct_memory(pages);

	/*
	 * Sometimes we want to use more memory than we have
	 */
	if (sysctl_overcommit_memory == OVERCOMMIT_ALWAYS)
		return 0;

	if (sysctl_overcommit_memory == OVERCOMMIT_GUESS) {
		if (pages > totalram_pages() + total_swap_pages)
			goto error;
		return 0;
	}

	allowed = vm_commit_limit();
	/*
	 * Reserve some for root
	 */
	if (!cap_sys_admin)
		allowed -= sysctl_admin_reserve_kbytes >> (PAGE_SHIFT - 10);

	/*
	 * Don't let a single process grow so big a user can't recover
	 */
	if (mm) {
		long reserve = sysctl_user_reserve_kbytes >> (PAGE_SHIFT - 10);

		allowed -= min_t(long, mm->total_vm / 32, reserve);
	}

	if (percpu_counter_read_positive(&vm_committed_as) < allowed)
		return 0;
error:
	vm_unacct_memory(pages);

	return -ENOMEM;
}

/**
 * get_cmdline() - copy the cmdline value to a buffer.
 * @task:     the task whose cmdline value to copy.
 * @buffer:   the buffer to copy to.
 * @buflen:   the length of the buffer. Larger cmdline values are truncated
 *            to this length.
 *
 * Return: the size of the cmdline field copied. Note that the copy does
 * not guarantee an ending NULL byte.
 */
int get_cmdline(struct task_struct *task, char *buffer, int buflen)
{
	int res = 0;
	unsigned int len;
	struct mm_struct *mm = get_task_mm(task);
	unsigned long arg_start, arg_end, env_start, env_end;
	if (!mm)
		goto out;
	if (!mm->arg_end)
		goto out_mm;	/* Shh! No looking before we're done */

	spin_lock(&mm->arg_lock);
	arg_start = mm->arg_start;
	arg_end = mm->arg_end;
	env_start = mm->env_start;
	env_end = mm->env_end;
	spin_unlock(&mm->arg_lock);

	len = arg_end - arg_start;

	if (len > buflen)
		len = buflen;

	res = access_process_vm(task, arg_start, buffer, len, FOLL_FORCE);

	/*
	 * If the nul at the end of args has been overwritten, then
	 * assume application is using setproctitle(3).
	 */
	if (res > 0 && buffer[res-1] != '\0' && len < buflen) {
		len = strnlen(buffer, res);
		if (len < res) {
			res = len;
		} else {
			len = env_end - env_start;
			if (len > buflen - res)
				len = buflen - res;
			res += access_process_vm(task, env_start,
						 buffer+res, len,
						 FOLL_FORCE);
			res = strnlen(buffer, res);
		}
	}
out_mm:
	mmput(mm);
out:
	return res;
}

int __weak memcmp_pages(struct page *page1, struct page *page2)
{
	char *addr1, *addr2;
	int ret;

	addr1 = kmap_atomic(page1);
	addr2 = kmap_atomic(page2);
	ret = memcmp(addr1, addr2, PAGE_SIZE);
	kunmap_atomic(addr2);
	kunmap_atomic(addr1);
	return ret;
}

#ifdef CONFIG_PRINTK
/**
 * mem_dump_obj - Print available provenance information
 * @object: object for which to find provenance information.
 *
 * This function uses pr_cont(), so that the caller is expected to have
 * printed out whatever preamble is appropriate.  The provenance information
 * depends on the type of object and on how much debugging is enabled.
 * For example, for a slab-cache object, the slab name is printed, and,
 * if available, the return address and stack trace from the allocation
 * and last free path of that object.
 */
void mem_dump_obj(void *object)
{
	const char *type;

	if (kmem_valid_obj(object)) {
		kmem_dump_obj(object);
		return;
	}

	if (vmalloc_dump_obj(object))
		return;

	if (virt_addr_valid(object))
		type = "non-slab/vmalloc memory";
	else if (object == NULL)
		type = "NULL pointer";
	else if (object == ZERO_SIZE_PTR)
		type = "zero-size pointer";
	else
		type = "non-paged memory";

	pr_cont(" %s\n", type);
}
EXPORT_SYMBOL_GPL(mem_dump_obj);
#endif

/*
 * A driver might set a page logically offline -- PageOffline() -- and
 * turn the page inaccessible in the hypervisor; after that, access to page
 * content can be fatal.
 *
 * Some special PFN walkers -- i.e., /proc/kcore -- read content of random
 * pages after checking PageOffline(); however, these PFN walkers can race
 * with drivers that set PageOffline().
 *
 * page_offline_freeze()/page_offline_thaw() allows for a subsystem to
 * synchronize with such drivers, achieving that a page cannot be set
 * PageOffline() while frozen.
 *
 * page_offline_begin()/page_offline_end() is used by drivers that care about
 * such races when setting a page PageOffline().
 */
static DECLARE_RWSEM(page_offline_rwsem);

void page_offline_freeze(void)
{
	down_read(&page_offline_rwsem);
}

void page_offline_thaw(void)
{
	up_read(&page_offline_rwsem);
}

void page_offline_begin(void)
{
	down_write(&page_offline_rwsem);
}
EXPORT_SYMBOL(page_offline_begin);

void page_offline_end(void)
{
	up_write(&page_offline_rwsem);
}
EXPORT_SYMBOL(page_offline_end);<|MERGE_RESOLUTION|>--- conflicted
+++ resolved
@@ -639,8 +639,6 @@
 }
 EXPORT_SYMBOL(kvfree_sensitive);
 
-<<<<<<< HEAD
-=======
 void *kvrealloc(const void *p, size_t oldsize, size_t newsize, gfp_t flags)
 {
 	void *newp;
@@ -656,7 +654,6 @@
 }
 EXPORT_SYMBOL(kvrealloc);
 
->>>>>>> c1084c27
 static inline void *__page_rmapping(struct page *page)
 {
 	unsigned long mapping;
