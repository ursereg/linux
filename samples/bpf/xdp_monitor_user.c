// SPDX-License-Identifier: GPL-2.0
/* Copyright(c) 2017 Jesper Dangaard Brouer, Red Hat, Inc. */
static const char *__doc__=
"XDP monitor tool, based on tracepoints\n";

static const char *__doc_err_only__=
" NOTICE: Only tracking XDP redirect errors\n"
"         Enable redirect success stats via '-s/--stats'\n"
"         (which comes with a per packet processing overhead)\n";

#include <errno.h>
#include <stdio.h>
#include <stdlib.h>
#include <stdbool.h>
#include <stdint.h>
#include <string.h>
#include <ctype.h>
#include <unistd.h>
#include <locale.h>
#include <sys/resource.h>
#include <getopt.h>
#include <net/if.h>
#include <time.h>
#include <signal.h>
#include <bpf/bpf.h>
#include <bpf/libbpf.h>
#include "bpf_util.h"
#include "xdp_sample_user.h"
#include "xdp_monitor.skel.h"

static int mask = SAMPLE_REDIRECT_ERR_CNT | SAMPLE_CPUMAP_ENQUEUE_CNT |
		  SAMPLE_CPUMAP_KTHREAD_CNT | SAMPLE_EXCEPTION_CNT |
		  SAMPLE_DEVMAP_XMIT_CNT | SAMPLE_DEVMAP_XMIT_CNT_MULTI;

DEFINE_SAMPLE_INIT(xdp_monitor);

static const struct option long_options[] = {
	{ "help", no_argument, NULL, 'h' },
	{ "stats", no_argument, NULL, 's' },
	{ "interval", required_argument, NULL, 'i' },
	{ "verbose", no_argument, NULL, 'v' },
	{}
};

<<<<<<< HEAD
static bool map_collect_record(int fd, __u32 key, struct record *rec)
{
	/* For percpu maps, userspace gets a value per possible CPU */
	unsigned int nr_cpus = bpf_num_possible_cpus();
	struct datarec values[nr_cpus];
	__u64 sum_processed = 0;
	__u64 sum_dropped = 0;
	__u64 sum_info = 0;
	__u64 sum_err = 0;
	int i;

	if ((bpf_map_lookup_elem(fd, &key, values)) != 0) {
		fprintf(stderr,
			"ERR: bpf_map_lookup_elem failed key:0x%X\n", key);
		return false;
	}
	/* Get time as close as possible to reading map contents */
	rec->timestamp = gettime();

	/* Record and sum values from each CPU */
	for (i = 0; i < nr_cpus; i++) {
		rec->cpu[i].processed = values[i].processed;
		sum_processed        += values[i].processed;
		rec->cpu[i].dropped = values[i].dropped;
		sum_dropped        += values[i].dropped;
		rec->cpu[i].info = values[i].info;
		sum_info        += values[i].info;
		rec->cpu[i].err = values[i].err;
		sum_err        += values[i].err;
	}
	rec->total.processed = sum_processed;
	rec->total.dropped   = sum_dropped;
	rec->total.info      = sum_info;
	rec->total.err       = sum_err;
	return true;
}

static bool map_collect_record_u64(int fd, __u32 key, struct record_u64 *rec)
{
	/* For percpu maps, userspace gets a value per possible CPU */
	unsigned int nr_cpus = bpf_num_possible_cpus();
	struct u64rec values[nr_cpus];
	__u64 sum_total = 0;
	int i;

	if ((bpf_map_lookup_elem(fd, &key, values)) != 0) {
		fprintf(stderr,
			"ERR: bpf_map_lookup_elem failed key:0x%X\n", key);
		return false;
	}
	/* Get time as close as possible to reading map contents */
	rec->timestamp = gettime();

	/* Record and sum values from each CPU */
	for (i = 0; i < nr_cpus; i++) {
		rec->cpu[i].processed = values[i].processed;
		sum_total            += values[i].processed;
	}
	rec->total.processed = sum_total;
	return true;
}

static double calc_period(struct record *r, struct record *p)
{
	double period_ = 0;
	__u64 period = 0;

	period = r->timestamp - p->timestamp;
	if (period > 0)
		period_ = ((double) period / NANOSEC_PER_SEC);

	return period_;
}

static double calc_period_u64(struct record_u64 *r, struct record_u64 *p)
{
	double period_ = 0;
	__u64 period = 0;

	period = r->timestamp - p->timestamp;
	if (period > 0)
		period_ = ((double) period / NANOSEC_PER_SEC);

	return period_;
}

static double calc_pps(struct datarec *r, struct datarec *p, double period)
{
	__u64 packets = 0;
	double pps = 0;

	if (period > 0) {
		packets = r->processed - p->processed;
		pps = packets / period;
	}
	return pps;
}

static double calc_pps_u64(struct u64rec *r, struct u64rec *p, double period)
{
	__u64 packets = 0;
	double pps = 0;

	if (period > 0) {
		packets = r->processed - p->processed;
		pps = packets / period;
	}
	return pps;
}

static double calc_drop(struct datarec *r, struct datarec *p, double period)
{
	__u64 packets = 0;
	double pps = 0;

	if (period > 0) {
		packets = r->dropped - p->dropped;
		pps = packets / period;
	}
	return pps;
}

static double calc_info(struct datarec *r, struct datarec *p, double period)
{
	__u64 packets = 0;
	double pps = 0;

	if (period > 0) {
		packets = r->info - p->info;
		pps = packets / period;
	}
	return pps;
}

static double calc_err(struct datarec *r, struct datarec *p, double period)
{
	__u64 packets = 0;
	double pps = 0;

	if (period > 0) {
		packets = r->err - p->err;
		pps = packets / period;
	}
	return pps;
}

static void stats_print(struct stats_record *stats_rec,
			struct stats_record *stats_prev,
			bool err_only)
{
	unsigned int nr_cpus = bpf_num_possible_cpus();
	int rec_i = 0, i, to_cpu;
	double t = 0, pps = 0;

	/* Header */
	printf("%-15s %-7s %-12s %-12s %-9s\n",
	       "XDP-event", "CPU:to", "pps", "drop-pps", "extra-info");

	/* tracepoint: xdp:xdp_redirect_* */
	if (err_only)
		rec_i = REDIR_ERROR;

	for (; rec_i < REDIR_RES_MAX; rec_i++) {
		struct record_u64 *rec, *prev;
		char *fmt1 = "%-15s %-7d %'-12.0f %'-12.0f %s\n";
		char *fmt2 = "%-15s %-7s %'-12.0f %'-12.0f %s\n";

		rec  =  &stats_rec->xdp_redirect[rec_i];
		prev = &stats_prev->xdp_redirect[rec_i];
		t = calc_period_u64(rec, prev);

		for (i = 0; i < nr_cpus; i++) {
			struct u64rec *r = &rec->cpu[i];
			struct u64rec *p = &prev->cpu[i];

			pps = calc_pps_u64(r, p, t);
			if (pps > 0)
				printf(fmt1, "XDP_REDIRECT", i,
				       rec_i ? 0.0: pps, rec_i ? pps : 0.0,
				       err2str(rec_i));
		}
		pps = calc_pps_u64(&rec->total, &prev->total, t);
		printf(fmt2, "XDP_REDIRECT", "total",
		       rec_i ? 0.0: pps, rec_i ? pps : 0.0, err2str(rec_i));
	}

	/* tracepoint: xdp:xdp_exception */
	for (rec_i = 0; rec_i < XDP_ACTION_MAX; rec_i++) {
		struct record_u64 *rec, *prev;
		char *fmt1 = "%-15s %-7d %'-12.0f %'-12.0f %s\n";
		char *fmt2 = "%-15s %-7s %'-12.0f %'-12.0f %s\n";

		rec  =  &stats_rec->xdp_exception[rec_i];
		prev = &stats_prev->xdp_exception[rec_i];
		t = calc_period_u64(rec, prev);

		for (i = 0; i < nr_cpus; i++) {
			struct u64rec *r = &rec->cpu[i];
			struct u64rec *p = &prev->cpu[i];

			pps = calc_pps_u64(r, p, t);
			if (pps > 0)
				printf(fmt1, "Exception", i,
				       0.0, pps, action2str(rec_i));
		}
		pps = calc_pps_u64(&rec->total, &prev->total, t);
		if (pps > 0)
			printf(fmt2, "Exception", "total",
			       0.0, pps, action2str(rec_i));
	}

	/* cpumap enqueue stats */
	for (to_cpu = 0; to_cpu < MAX_CPUS; to_cpu++) {
		char *fmt1 = "%-15s %3d:%-3d %'-12.0f %'-12.0f %'-10.2f %s\n";
		char *fmt2 = "%-15s %3s:%-3d %'-12.0f %'-12.0f %'-10.2f %s\n";
		struct record *rec, *prev;
		char *info_str = "";
		double drop, info;

		rec  =  &stats_rec->xdp_cpumap_enqueue[to_cpu];
		prev = &stats_prev->xdp_cpumap_enqueue[to_cpu];
		t = calc_period(rec, prev);
		for (i = 0; i < nr_cpus; i++) {
			struct datarec *r = &rec->cpu[i];
			struct datarec *p = &prev->cpu[i];

			pps  = calc_pps(r, p, t);
			drop = calc_drop(r, p, t);
			info = calc_info(r, p, t);
			if (info > 0) {
				info_str = "bulk-average";
				info = pps / info; /* calc average bulk size */
			}
			if (pps > 0)
				printf(fmt1, "cpumap-enqueue",
				       i, to_cpu, pps, drop, info, info_str);
		}
		pps = calc_pps(&rec->total, &prev->total, t);
		if (pps > 0) {
			drop = calc_drop(&rec->total, &prev->total, t);
			info = calc_info(&rec->total, &prev->total, t);
			if (info > 0) {
				info_str = "bulk-average";
				info = pps / info; /* calc average bulk size */
			}
			printf(fmt2, "cpumap-enqueue",
			       "sum", to_cpu, pps, drop, info, info_str);
		}
	}

	/* cpumap kthread stats */
	{
		char *fmt1 = "%-15s %-7d %'-12.0f %'-12.0f %'-10.0f %s\n";
		char *fmt2 = "%-15s %-7s %'-12.0f %'-12.0f %'-10.0f %s\n";
		struct record *rec, *prev;
		double drop, info;
		char *i_str = "";

		rec  =  &stats_rec->xdp_cpumap_kthread;
		prev = &stats_prev->xdp_cpumap_kthread;
		t = calc_period(rec, prev);
		for (i = 0; i < nr_cpus; i++) {
			struct datarec *r = &rec->cpu[i];
			struct datarec *p = &prev->cpu[i];

			pps  = calc_pps(r, p, t);
			drop = calc_drop(r, p, t);
			info = calc_info(r, p, t);
			if (info > 0)
				i_str = "sched";
			if (pps > 0 || drop > 0)
				printf(fmt1, "cpumap-kthread",
				       i, pps, drop, info, i_str);
		}
		pps = calc_pps(&rec->total, &prev->total, t);
		drop = calc_drop(&rec->total, &prev->total, t);
		info = calc_info(&rec->total, &prev->total, t);
		if (info > 0)
			i_str = "sched-sum";
		printf(fmt2, "cpumap-kthread", "total", pps, drop, info, i_str);
	}

	/* devmap ndo_xdp_xmit stats */
	{
		char *fmt1 = "%-15s %-7d %'-12.0f %'-12.0f %'-10.2f %s %s\n";
		char *fmt2 = "%-15s %-7s %'-12.0f %'-12.0f %'-10.2f %s %s\n";
		struct record *rec, *prev;
		double drop, info, err;
		char *i_str = "";
		char *err_str = "";

		rec  =  &stats_rec->xdp_devmap_xmit;
		prev = &stats_prev->xdp_devmap_xmit;
		t = calc_period(rec, prev);
		for (i = 0; i < nr_cpus; i++) {
			struct datarec *r = &rec->cpu[i];
			struct datarec *p = &prev->cpu[i];

			pps  = calc_pps(r, p, t);
			drop = calc_drop(r, p, t);
			info = calc_info(r, p, t);
			err  = calc_err(r, p, t);
			if (info > 0) {
				i_str = "bulk-average";
				info = (pps+drop) / info; /* calc avg bulk */
			}
			if (err > 0)
				err_str = "drv-err";
			if (pps > 0 || drop > 0)
				printf(fmt1, "devmap-xmit",
				       i, pps, drop, info, i_str, err_str);
		}
		pps = calc_pps(&rec->total, &prev->total, t);
		drop = calc_drop(&rec->total, &prev->total, t);
		info = calc_info(&rec->total, &prev->total, t);
		err  = calc_err(&rec->total, &prev->total, t);
		if (info > 0) {
			i_str = "bulk-average";
			info = (pps+drop) / info; /* calc avg bulk */
		}
		if (err > 0)
			err_str = "drv-err";
		printf(fmt2, "devmap-xmit", "total", pps, drop,
		       info, i_str, err_str);
	}

	printf("\n");
}

static bool stats_collect(struct stats_record *rec)
{
	int fd;
	int i;

	/* TODO: Detect if someone unloaded the perf event_fd's, as
	 * this can happen by someone running perf-record -e
	 */

	fd = map_data[0].fd; /* map0: redirect_err_cnt */
	for (i = 0; i < REDIR_RES_MAX; i++)
		map_collect_record_u64(fd, i, &rec->xdp_redirect[i]);

	fd = map_data[1].fd; /* map1: exception_cnt */
	for (i = 0; i < XDP_ACTION_MAX; i++) {
		map_collect_record_u64(fd, i, &rec->xdp_exception[i]);
	}

	fd = map_data[2].fd; /* map2: cpumap_enqueue_cnt */
	for (i = 0; i < MAX_CPUS; i++)
		map_collect_record(fd, i, &rec->xdp_cpumap_enqueue[i]);

	fd = map_data[3].fd; /* map3: cpumap_kthread_cnt */
	map_collect_record(fd, 0, &rec->xdp_cpumap_kthread);

	fd = map_data[4].fd; /* map4: devmap_xmit_cnt */
	map_collect_record(fd, 0, &rec->xdp_devmap_xmit);

	return true;
}

static void *alloc_rec_per_cpu(int record_size)
{
	unsigned int nr_cpus = bpf_num_possible_cpus();
	void *array;

	array = calloc(nr_cpus, record_size);
	if (!array) {
		fprintf(stderr, "Mem alloc error (nr_cpus:%u)\n", nr_cpus);
		exit(EXIT_FAIL_MEM);
	}
	return array;
}

static struct stats_record *alloc_stats_record(void)
{
	struct stats_record *rec;
	int rec_sz;
	int i;

	/* Alloc main stats_record structure */
	rec = calloc(1, sizeof(*rec));
	if (!rec) {
		fprintf(stderr, "Mem alloc error\n");
		exit(EXIT_FAIL_MEM);
	}

	/* Alloc stats stored per CPU for each record */
	rec_sz = sizeof(struct u64rec);
	for (i = 0; i < REDIR_RES_MAX; i++)
		rec->xdp_redirect[i].cpu = alloc_rec_per_cpu(rec_sz);

	for (i = 0; i < XDP_ACTION_MAX; i++)
		rec->xdp_exception[i].cpu = alloc_rec_per_cpu(rec_sz);

	rec_sz = sizeof(struct datarec);
	rec->xdp_cpumap_kthread.cpu = alloc_rec_per_cpu(rec_sz);
	rec->xdp_devmap_xmit.cpu    = alloc_rec_per_cpu(rec_sz);

	for (i = 0; i < MAX_CPUS; i++)
		rec->xdp_cpumap_enqueue[i].cpu = alloc_rec_per_cpu(rec_sz);

	return rec;
}

static void free_stats_record(struct stats_record *r)
{
	int i;

	for (i = 0; i < REDIR_RES_MAX; i++)
		free(r->xdp_redirect[i].cpu);

	for (i = 0; i < XDP_ACTION_MAX; i++)
		free(r->xdp_exception[i].cpu);

	free(r->xdp_cpumap_kthread.cpu);
	free(r->xdp_devmap_xmit.cpu);

	for (i = 0; i < MAX_CPUS; i++)
		free(r->xdp_cpumap_enqueue[i].cpu);

	free(r);
}

/* Pointer swap trick */
static inline void swap(struct stats_record **a, struct stats_record **b)
{
	struct stats_record *tmp;

	tmp = *a;
	*a = *b;
	*b = tmp;
}

static void stats_poll(int interval, bool err_only)
{
	struct stats_record *rec, *prev;

	rec  = alloc_stats_record();
	prev = alloc_stats_record();
	stats_collect(rec);

	if (err_only)
		printf("\n%s\n", __doc_err_only__);

	/* Trick to pretty printf with thousands separators use %' */
	setlocale(LC_NUMERIC, "en_US");

	/* Header */
	if (verbose)
		printf("\n%s", __doc__);

	/* TODO Need more advanced stats on error types */
	if (verbose) {
		printf(" - Stats map0: %s\n", map_data[0].name);
		printf(" - Stats map1: %s\n", map_data[1].name);
		printf("\n");
	}
	fflush(stdout);

	while (1) {
		swap(&prev, &rec);
		stats_collect(rec);
		stats_print(rec, prev, err_only);
		fflush(stdout);
		sleep(interval);
	}

	free_stats_record(rec);
	free_stats_record(prev);
}

static void print_bpf_prog_info(void)
{
	int i;

	/* Prog info */
	printf("Loaded BPF prog have %d bpf program(s)\n", prog_cnt);
	for (i = 0; i < prog_cnt; i++) {
		printf(" - prog_fd[%d] = fd(%d)\n", i, prog_fd[i]);
	}

	/* Maps info */
	printf("Loaded BPF prog have %d map(s)\n", map_data_count);
	for (i = 0; i < map_data_count; i++) {
		char *name = map_data[i].name;
		int fd     = map_data[i].fd;

		printf(" - map_data[%d] = fd(%d) name:%s\n", i, fd, name);
	}

	/* Event info */
	printf("Searching for (max:%d) event file descriptor(s)\n", prog_cnt);
	for (i = 0; i < prog_cnt; i++) {
		if (event_fd[i] != -1)
			printf(" - event_fd[%d] = fd(%d)\n", i, event_fd[i]);
	}
}

=======
>>>>>>> c1084c27
int main(int argc, char **argv)
{
	unsigned long interval = 2;
	int ret = EXIT_FAIL_OPTION;
	struct xdp_monitor *skel;
	bool errors_only = true;
	int longindex = 0, opt;
	bool error = true;

	/* Parse commands line args */
	while ((opt = getopt_long(argc, argv, "si:vh",
				  long_options, &longindex)) != -1) {
		switch (opt) {
		case 's':
			errors_only = false;
			mask |= SAMPLE_REDIRECT_CNT;
			break;
		case 'i':
			interval = strtoul(optarg, NULL, 0);
			break;
		case 'v':
			sample_switch_mode();
			break;
		case 'h':
			error = false;
		default:
			sample_usage(argv, long_options, __doc__, mask, error);
			return ret;
		}
	}

	skel = xdp_monitor__open();
	if (!skel) {
		fprintf(stderr, "Failed to xdp_monitor__open: %s\n",
			strerror(errno));
		ret = EXIT_FAIL_BPF;
		goto end;
	}

	ret = sample_init_pre_load(skel);
	if (ret < 0) {
		fprintf(stderr, "Failed to sample_init_pre_load: %s\n", strerror(-ret));
		ret = EXIT_FAIL_BPF;
		goto end_destroy;
	}

	ret = xdp_monitor__load(skel);
	if (ret < 0) {
		fprintf(stderr, "Failed to xdp_monitor__load: %s\n", strerror(errno));
		ret = EXIT_FAIL_BPF;
		goto end_destroy;
	}

	ret = sample_init(skel, mask);
	if (ret < 0) {
		fprintf(stderr, "Failed to initialize sample: %s\n", strerror(-ret));
		ret = EXIT_FAIL_BPF;
		goto end_destroy;
	}

	if (errors_only)
		printf("%s", __doc_err_only__);

	ret = sample_run(interval, NULL, NULL);
	if (ret < 0) {
		fprintf(stderr, "Failed during sample run: %s\n", strerror(-ret));
		ret = EXIT_FAIL;
		goto end_destroy;
	}
	ret = EXIT_OK;
end_destroy:
	xdp_monitor__destroy(skel);
end:
	sample_exit(ret);
}<|MERGE_RESOLUTION|>--- conflicted
+++ resolved
@@ -42,507 +42,6 @@
 	{}
 };
 
-<<<<<<< HEAD
-static bool map_collect_record(int fd, __u32 key, struct record *rec)
-{
-	/* For percpu maps, userspace gets a value per possible CPU */
-	unsigned int nr_cpus = bpf_num_possible_cpus();
-	struct datarec values[nr_cpus];
-	__u64 sum_processed = 0;
-	__u64 sum_dropped = 0;
-	__u64 sum_info = 0;
-	__u64 sum_err = 0;
-	int i;
-
-	if ((bpf_map_lookup_elem(fd, &key, values)) != 0) {
-		fprintf(stderr,
-			"ERR: bpf_map_lookup_elem failed key:0x%X\n", key);
-		return false;
-	}
-	/* Get time as close as possible to reading map contents */
-	rec->timestamp = gettime();
-
-	/* Record and sum values from each CPU */
-	for (i = 0; i < nr_cpus; i++) {
-		rec->cpu[i].processed = values[i].processed;
-		sum_processed        += values[i].processed;
-		rec->cpu[i].dropped = values[i].dropped;
-		sum_dropped        += values[i].dropped;
-		rec->cpu[i].info = values[i].info;
-		sum_info        += values[i].info;
-		rec->cpu[i].err = values[i].err;
-		sum_err        += values[i].err;
-	}
-	rec->total.processed = sum_processed;
-	rec->total.dropped   = sum_dropped;
-	rec->total.info      = sum_info;
-	rec->total.err       = sum_err;
-	return true;
-}
-
-static bool map_collect_record_u64(int fd, __u32 key, struct record_u64 *rec)
-{
-	/* For percpu maps, userspace gets a value per possible CPU */
-	unsigned int nr_cpus = bpf_num_possible_cpus();
-	struct u64rec values[nr_cpus];
-	__u64 sum_total = 0;
-	int i;
-
-	if ((bpf_map_lookup_elem(fd, &key, values)) != 0) {
-		fprintf(stderr,
-			"ERR: bpf_map_lookup_elem failed key:0x%X\n", key);
-		return false;
-	}
-	/* Get time as close as possible to reading map contents */
-	rec->timestamp = gettime();
-
-	/* Record and sum values from each CPU */
-	for (i = 0; i < nr_cpus; i++) {
-		rec->cpu[i].processed = values[i].processed;
-		sum_total            += values[i].processed;
-	}
-	rec->total.processed = sum_total;
-	return true;
-}
-
-static double calc_period(struct record *r, struct record *p)
-{
-	double period_ = 0;
-	__u64 period = 0;
-
-	period = r->timestamp - p->timestamp;
-	if (period > 0)
-		period_ = ((double) period / NANOSEC_PER_SEC);
-
-	return period_;
-}
-
-static double calc_period_u64(struct record_u64 *r, struct record_u64 *p)
-{
-	double period_ = 0;
-	__u64 period = 0;
-
-	period = r->timestamp - p->timestamp;
-	if (period > 0)
-		period_ = ((double) period / NANOSEC_PER_SEC);
-
-	return period_;
-}
-
-static double calc_pps(struct datarec *r, struct datarec *p, double period)
-{
-	__u64 packets = 0;
-	double pps = 0;
-
-	if (period > 0) {
-		packets = r->processed - p->processed;
-		pps = packets / period;
-	}
-	return pps;
-}
-
-static double calc_pps_u64(struct u64rec *r, struct u64rec *p, double period)
-{
-	__u64 packets = 0;
-	double pps = 0;
-
-	if (period > 0) {
-		packets = r->processed - p->processed;
-		pps = packets / period;
-	}
-	return pps;
-}
-
-static double calc_drop(struct datarec *r, struct datarec *p, double period)
-{
-	__u64 packets = 0;
-	double pps = 0;
-
-	if (period > 0) {
-		packets = r->dropped - p->dropped;
-		pps = packets / period;
-	}
-	return pps;
-}
-
-static double calc_info(struct datarec *r, struct datarec *p, double period)
-{
-	__u64 packets = 0;
-	double pps = 0;
-
-	if (period > 0) {
-		packets = r->info - p->info;
-		pps = packets / period;
-	}
-	return pps;
-}
-
-static double calc_err(struct datarec *r, struct datarec *p, double period)
-{
-	__u64 packets = 0;
-	double pps = 0;
-
-	if (period > 0) {
-		packets = r->err - p->err;
-		pps = packets / period;
-	}
-	return pps;
-}
-
-static void stats_print(struct stats_record *stats_rec,
-			struct stats_record *stats_prev,
-			bool err_only)
-{
-	unsigned int nr_cpus = bpf_num_possible_cpus();
-	int rec_i = 0, i, to_cpu;
-	double t = 0, pps = 0;
-
-	/* Header */
-	printf("%-15s %-7s %-12s %-12s %-9s\n",
-	       "XDP-event", "CPU:to", "pps", "drop-pps", "extra-info");
-
-	/* tracepoint: xdp:xdp_redirect_* */
-	if (err_only)
-		rec_i = REDIR_ERROR;
-
-	for (; rec_i < REDIR_RES_MAX; rec_i++) {
-		struct record_u64 *rec, *prev;
-		char *fmt1 = "%-15s %-7d %'-12.0f %'-12.0f %s\n";
-		char *fmt2 = "%-15s %-7s %'-12.0f %'-12.0f %s\n";
-
-		rec  =  &stats_rec->xdp_redirect[rec_i];
-		prev = &stats_prev->xdp_redirect[rec_i];
-		t = calc_period_u64(rec, prev);
-
-		for (i = 0; i < nr_cpus; i++) {
-			struct u64rec *r = &rec->cpu[i];
-			struct u64rec *p = &prev->cpu[i];
-
-			pps = calc_pps_u64(r, p, t);
-			if (pps > 0)
-				printf(fmt1, "XDP_REDIRECT", i,
-				       rec_i ? 0.0: pps, rec_i ? pps : 0.0,
-				       err2str(rec_i));
-		}
-		pps = calc_pps_u64(&rec->total, &prev->total, t);
-		printf(fmt2, "XDP_REDIRECT", "total",
-		       rec_i ? 0.0: pps, rec_i ? pps : 0.0, err2str(rec_i));
-	}
-
-	/* tracepoint: xdp:xdp_exception */
-	for (rec_i = 0; rec_i < XDP_ACTION_MAX; rec_i++) {
-		struct record_u64 *rec, *prev;
-		char *fmt1 = "%-15s %-7d %'-12.0f %'-12.0f %s\n";
-		char *fmt2 = "%-15s %-7s %'-12.0f %'-12.0f %s\n";
-
-		rec  =  &stats_rec->xdp_exception[rec_i];
-		prev = &stats_prev->xdp_exception[rec_i];
-		t = calc_period_u64(rec, prev);
-
-		for (i = 0; i < nr_cpus; i++) {
-			struct u64rec *r = &rec->cpu[i];
-			struct u64rec *p = &prev->cpu[i];
-
-			pps = calc_pps_u64(r, p, t);
-			if (pps > 0)
-				printf(fmt1, "Exception", i,
-				       0.0, pps, action2str(rec_i));
-		}
-		pps = calc_pps_u64(&rec->total, &prev->total, t);
-		if (pps > 0)
-			printf(fmt2, "Exception", "total",
-			       0.0, pps, action2str(rec_i));
-	}
-
-	/* cpumap enqueue stats */
-	for (to_cpu = 0; to_cpu < MAX_CPUS; to_cpu++) {
-		char *fmt1 = "%-15s %3d:%-3d %'-12.0f %'-12.0f %'-10.2f %s\n";
-		char *fmt2 = "%-15s %3s:%-3d %'-12.0f %'-12.0f %'-10.2f %s\n";
-		struct record *rec, *prev;
-		char *info_str = "";
-		double drop, info;
-
-		rec  =  &stats_rec->xdp_cpumap_enqueue[to_cpu];
-		prev = &stats_prev->xdp_cpumap_enqueue[to_cpu];
-		t = calc_period(rec, prev);
-		for (i = 0; i < nr_cpus; i++) {
-			struct datarec *r = &rec->cpu[i];
-			struct datarec *p = &prev->cpu[i];
-
-			pps  = calc_pps(r, p, t);
-			drop = calc_drop(r, p, t);
-			info = calc_info(r, p, t);
-			if (info > 0) {
-				info_str = "bulk-average";
-				info = pps / info; /* calc average bulk size */
-			}
-			if (pps > 0)
-				printf(fmt1, "cpumap-enqueue",
-				       i, to_cpu, pps, drop, info, info_str);
-		}
-		pps = calc_pps(&rec->total, &prev->total, t);
-		if (pps > 0) {
-			drop = calc_drop(&rec->total, &prev->total, t);
-			info = calc_info(&rec->total, &prev->total, t);
-			if (info > 0) {
-				info_str = "bulk-average";
-				info = pps / info; /* calc average bulk size */
-			}
-			printf(fmt2, "cpumap-enqueue",
-			       "sum", to_cpu, pps, drop, info, info_str);
-		}
-	}
-
-	/* cpumap kthread stats */
-	{
-		char *fmt1 = "%-15s %-7d %'-12.0f %'-12.0f %'-10.0f %s\n";
-		char *fmt2 = "%-15s %-7s %'-12.0f %'-12.0f %'-10.0f %s\n";
-		struct record *rec, *prev;
-		double drop, info;
-		char *i_str = "";
-
-		rec  =  &stats_rec->xdp_cpumap_kthread;
-		prev = &stats_prev->xdp_cpumap_kthread;
-		t = calc_period(rec, prev);
-		for (i = 0; i < nr_cpus; i++) {
-			struct datarec *r = &rec->cpu[i];
-			struct datarec *p = &prev->cpu[i];
-
-			pps  = calc_pps(r, p, t);
-			drop = calc_drop(r, p, t);
-			info = calc_info(r, p, t);
-			if (info > 0)
-				i_str = "sched";
-			if (pps > 0 || drop > 0)
-				printf(fmt1, "cpumap-kthread",
-				       i, pps, drop, info, i_str);
-		}
-		pps = calc_pps(&rec->total, &prev->total, t);
-		drop = calc_drop(&rec->total, &prev->total, t);
-		info = calc_info(&rec->total, &prev->total, t);
-		if (info > 0)
-			i_str = "sched-sum";
-		printf(fmt2, "cpumap-kthread", "total", pps, drop, info, i_str);
-	}
-
-	/* devmap ndo_xdp_xmit stats */
-	{
-		char *fmt1 = "%-15s %-7d %'-12.0f %'-12.0f %'-10.2f %s %s\n";
-		char *fmt2 = "%-15s %-7s %'-12.0f %'-12.0f %'-10.2f %s %s\n";
-		struct record *rec, *prev;
-		double drop, info, err;
-		char *i_str = "";
-		char *err_str = "";
-
-		rec  =  &stats_rec->xdp_devmap_xmit;
-		prev = &stats_prev->xdp_devmap_xmit;
-		t = calc_period(rec, prev);
-		for (i = 0; i < nr_cpus; i++) {
-			struct datarec *r = &rec->cpu[i];
-			struct datarec *p = &prev->cpu[i];
-
-			pps  = calc_pps(r, p, t);
-			drop = calc_drop(r, p, t);
-			info = calc_info(r, p, t);
-			err  = calc_err(r, p, t);
-			if (info > 0) {
-				i_str = "bulk-average";
-				info = (pps+drop) / info; /* calc avg bulk */
-			}
-			if (err > 0)
-				err_str = "drv-err";
-			if (pps > 0 || drop > 0)
-				printf(fmt1, "devmap-xmit",
-				       i, pps, drop, info, i_str, err_str);
-		}
-		pps = calc_pps(&rec->total, &prev->total, t);
-		drop = calc_drop(&rec->total, &prev->total, t);
-		info = calc_info(&rec->total, &prev->total, t);
-		err  = calc_err(&rec->total, &prev->total, t);
-		if (info > 0) {
-			i_str = "bulk-average";
-			info = (pps+drop) / info; /* calc avg bulk */
-		}
-		if (err > 0)
-			err_str = "drv-err";
-		printf(fmt2, "devmap-xmit", "total", pps, drop,
-		       info, i_str, err_str);
-	}
-
-	printf("\n");
-}
-
-static bool stats_collect(struct stats_record *rec)
-{
-	int fd;
-	int i;
-
-	/* TODO: Detect if someone unloaded the perf event_fd's, as
-	 * this can happen by someone running perf-record -e
-	 */
-
-	fd = map_data[0].fd; /* map0: redirect_err_cnt */
-	for (i = 0; i < REDIR_RES_MAX; i++)
-		map_collect_record_u64(fd, i, &rec->xdp_redirect[i]);
-
-	fd = map_data[1].fd; /* map1: exception_cnt */
-	for (i = 0; i < XDP_ACTION_MAX; i++) {
-		map_collect_record_u64(fd, i, &rec->xdp_exception[i]);
-	}
-
-	fd = map_data[2].fd; /* map2: cpumap_enqueue_cnt */
-	for (i = 0; i < MAX_CPUS; i++)
-		map_collect_record(fd, i, &rec->xdp_cpumap_enqueue[i]);
-
-	fd = map_data[3].fd; /* map3: cpumap_kthread_cnt */
-	map_collect_record(fd, 0, &rec->xdp_cpumap_kthread);
-
-	fd = map_data[4].fd; /* map4: devmap_xmit_cnt */
-	map_collect_record(fd, 0, &rec->xdp_devmap_xmit);
-
-	return true;
-}
-
-static void *alloc_rec_per_cpu(int record_size)
-{
-	unsigned int nr_cpus = bpf_num_possible_cpus();
-	void *array;
-
-	array = calloc(nr_cpus, record_size);
-	if (!array) {
-		fprintf(stderr, "Mem alloc error (nr_cpus:%u)\n", nr_cpus);
-		exit(EXIT_FAIL_MEM);
-	}
-	return array;
-}
-
-static struct stats_record *alloc_stats_record(void)
-{
-	struct stats_record *rec;
-	int rec_sz;
-	int i;
-
-	/* Alloc main stats_record structure */
-	rec = calloc(1, sizeof(*rec));
-	if (!rec) {
-		fprintf(stderr, "Mem alloc error\n");
-		exit(EXIT_FAIL_MEM);
-	}
-
-	/* Alloc stats stored per CPU for each record */
-	rec_sz = sizeof(struct u64rec);
-	for (i = 0; i < REDIR_RES_MAX; i++)
-		rec->xdp_redirect[i].cpu = alloc_rec_per_cpu(rec_sz);
-
-	for (i = 0; i < XDP_ACTION_MAX; i++)
-		rec->xdp_exception[i].cpu = alloc_rec_per_cpu(rec_sz);
-
-	rec_sz = sizeof(struct datarec);
-	rec->xdp_cpumap_kthread.cpu = alloc_rec_per_cpu(rec_sz);
-	rec->xdp_devmap_xmit.cpu    = alloc_rec_per_cpu(rec_sz);
-
-	for (i = 0; i < MAX_CPUS; i++)
-		rec->xdp_cpumap_enqueue[i].cpu = alloc_rec_per_cpu(rec_sz);
-
-	return rec;
-}
-
-static void free_stats_record(struct stats_record *r)
-{
-	int i;
-
-	for (i = 0; i < REDIR_RES_MAX; i++)
-		free(r->xdp_redirect[i].cpu);
-
-	for (i = 0; i < XDP_ACTION_MAX; i++)
-		free(r->xdp_exception[i].cpu);
-
-	free(r->xdp_cpumap_kthread.cpu);
-	free(r->xdp_devmap_xmit.cpu);
-
-	for (i = 0; i < MAX_CPUS; i++)
-		free(r->xdp_cpumap_enqueue[i].cpu);
-
-	free(r);
-}
-
-/* Pointer swap trick */
-static inline void swap(struct stats_record **a, struct stats_record **b)
-{
-	struct stats_record *tmp;
-
-	tmp = *a;
-	*a = *b;
-	*b = tmp;
-}
-
-static void stats_poll(int interval, bool err_only)
-{
-	struct stats_record *rec, *prev;
-
-	rec  = alloc_stats_record();
-	prev = alloc_stats_record();
-	stats_collect(rec);
-
-	if (err_only)
-		printf("\n%s\n", __doc_err_only__);
-
-	/* Trick to pretty printf with thousands separators use %' */
-	setlocale(LC_NUMERIC, "en_US");
-
-	/* Header */
-	if (verbose)
-		printf("\n%s", __doc__);
-
-	/* TODO Need more advanced stats on error types */
-	if (verbose) {
-		printf(" - Stats map0: %s\n", map_data[0].name);
-		printf(" - Stats map1: %s\n", map_data[1].name);
-		printf("\n");
-	}
-	fflush(stdout);
-
-	while (1) {
-		swap(&prev, &rec);
-		stats_collect(rec);
-		stats_print(rec, prev, err_only);
-		fflush(stdout);
-		sleep(interval);
-	}
-
-	free_stats_record(rec);
-	free_stats_record(prev);
-}
-
-static void print_bpf_prog_info(void)
-{
-	int i;
-
-	/* Prog info */
-	printf("Loaded BPF prog have %d bpf program(s)\n", prog_cnt);
-	for (i = 0; i < prog_cnt; i++) {
-		printf(" - prog_fd[%d] = fd(%d)\n", i, prog_fd[i]);
-	}
-
-	/* Maps info */
-	printf("Loaded BPF prog have %d map(s)\n", map_data_count);
-	for (i = 0; i < map_data_count; i++) {
-		char *name = map_data[i].name;
-		int fd     = map_data[i].fd;
-
-		printf(" - map_data[%d] = fd(%d) name:%s\n", i, fd, name);
-	}
-
-	/* Event info */
-	printf("Searching for (max:%d) event file descriptor(s)\n", prog_cnt);
-	for (i = 0; i < prog_cnt; i++) {
-		if (event_fd[i] != -1)
-			printf(" - event_fd[%d] = fd(%d)\n", i, event_fd[i]);
-	}
-}
-
-=======
->>>>>>> c1084c27
 int main(int argc, char **argv)
 {
 	unsigned long interval = 2;
