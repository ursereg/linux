// SPDX-License-Identifier: GPL-2.0-or-later
/*
 *  Fast Userspace Mutexes (which I call "Futexes!").
 *  (C) Rusty Russell, IBM 2002
 *
 *  Generalized futexes, futex requeueing, misc fixes by Ingo Molnar
 *  (C) Copyright 2003 Red Hat Inc, All Rights Reserved
 *
 *  Removed page pinning, fix privately mapped COW pages and other cleanups
 *  (C) Copyright 2003, 2004 Jamie Lokier
 *
 *  Robust futex support started by Ingo Molnar
 *  (C) Copyright 2006 Red Hat Inc, All Rights Reserved
 *  Thanks to Thomas Gleixner for suggestions, analysis and fixes.
 *
 *  PI-futex support started by Ingo Molnar and Thomas Gleixner
 *  Copyright (C) 2006 Red Hat, Inc., Ingo Molnar <mingo@redhat.com>
 *  Copyright (C) 2006 Timesys Corp., Thomas Gleixner <tglx@timesys.com>
 *
 *  PRIVATE futexes by Eric Dumazet
 *  Copyright (C) 2007 Eric Dumazet <dada1@cosmosbay.com>
 *
 *  Requeue-PI support by Darren Hart <dvhltc@us.ibm.com>
 *  Copyright (C) IBM Corporation, 2009
 *  Thanks to Thomas Gleixner for conceptual design and careful reviews.
 *
 *  Thanks to Ben LaHaise for yelling "hashed waitqueues" loudly
 *  enough at me, Linus for the original (flawed) idea, Matthew
 *  Kirkwood for proof-of-concept implementation.
 *
 *  "The futexes are also cursed."
 *  "But they come in a choice of three flavours!"
 */
#include <linux/compat.h>
#include <linux/jhash.h>
#include <linux/pagemap.h>
#include <linux/syscalls.h>
#include <linux/freezer.h>
#include <linux/memblock.h>
#include <linux/fault-inject.h>
#include <linux/time_namespace.h>

#include <asm/futex.h>

#include "locking/rtmutex_common.h"

/*
 * READ this before attempting to hack on futexes!
 *
 * Basic futex operation and ordering guarantees
 * =============================================
 *
 * The waiter reads the futex value in user space and calls
 * futex_wait(). This function computes the hash bucket and acquires
 * the hash bucket lock. After that it reads the futex user space value
 * again and verifies that the data has not changed. If it has not changed
 * it enqueues itself into the hash bucket, releases the hash bucket lock
 * and schedules.
 *
 * The waker side modifies the user space value of the futex and calls
 * futex_wake(). This function computes the hash bucket and acquires the
 * hash bucket lock. Then it looks for waiters on that futex in the hash
 * bucket and wakes them.
 *
 * In futex wake up scenarios where no tasks are blocked on a futex, taking
 * the hb spinlock can be avoided and simply return. In order for this
 * optimization to work, ordering guarantees must exist so that the waiter
 * being added to the list is acknowledged when the list is concurrently being
 * checked by the waker, avoiding scenarios like the following:
 *
 * CPU 0                               CPU 1
 * val = *futex;
 * sys_futex(WAIT, futex, val);
 *   futex_wait(futex, val);
 *   uval = *futex;
 *                                     *futex = newval;
 *                                     sys_futex(WAKE, futex);
 *                                       futex_wake(futex);
 *                                       if (queue_empty())
 *                                         return;
 *   if (uval == val)
 *      lock(hash_bucket(futex));
 *      queue();
 *     unlock(hash_bucket(futex));
 *     schedule();
 *
 * This would cause the waiter on CPU 0 to wait forever because it
 * missed the transition of the user space value from val to newval
 * and the waker did not find the waiter in the hash bucket queue.
 *
 * The correct serialization ensures that a waiter either observes
 * the changed user space value before blocking or is woken by a
 * concurrent waker:
 *
 * CPU 0                                 CPU 1
 * val = *futex;
 * sys_futex(WAIT, futex, val);
 *   futex_wait(futex, val);
 *
 *   waiters++; (a)
 *   smp_mb(); (A) <-- paired with -.
 *                                  |
 *   lock(hash_bucket(futex));      |
 *                                  |
 *   uval = *futex;                 |
 *                                  |        *futex = newval;
 *                                  |        sys_futex(WAKE, futex);
 *                                  |          futex_wake(futex);
 *                                  |
 *                                  `--------> smp_mb(); (B)
 *   if (uval == val)
 *     queue();
 *     unlock(hash_bucket(futex));
 *     schedule();                         if (waiters)
 *                                           lock(hash_bucket(futex));
 *   else                                    wake_waiters(futex);
 *     waiters--; (b)                        unlock(hash_bucket(futex));
 *
 * Where (A) orders the waiters increment and the futex value read through
 * atomic operations (see hb_waiters_inc) and where (B) orders the write
 * to futex and the waiters read (see hb_waiters_pending()).
 *
 * This yields the following case (where X:=waiters, Y:=futex):
 *
 *	X = Y = 0
 *
 *	w[X]=1		w[Y]=1
 *	MB		MB
 *	r[Y]=y		r[X]=x
 *
 * Which guarantees that x==0 && y==0 is impossible; which translates back into
 * the guarantee that we cannot both miss the futex variable change and the
 * enqueue.
 *
 * Note that a new waiter is accounted for in (a) even when it is possible that
 * the wait call can return error, in which case we backtrack from it in (b).
 * Refer to the comment in queue_lock().
 *
 * Similarly, in order to account for waiters being requeued on another
 * address we always increment the waiters for the destination bucket before
 * acquiring the lock. It then decrements them again  after releasing it -
 * the code that actually moves the futex(es) between hash buckets (requeue_futex)
 * will do the additional required waiter count housekeeping. This is done for
 * double_lock_hb() and double_unlock_hb(), respectively.
 */

#ifdef CONFIG_HAVE_FUTEX_CMPXCHG
#define futex_cmpxchg_enabled 1
#else
static int  __read_mostly futex_cmpxchg_enabled;
#endif

/*
 * Futex flags used to encode options to functions and preserve them across
 * restarts.
 */
#ifdef CONFIG_MMU
# define FLAGS_SHARED		0x01
#else
/*
 * NOMMU does not have per process address space. Let the compiler optimize
 * code away.
 */
# define FLAGS_SHARED		0x00
#endif
#define FLAGS_CLOCKRT		0x02
#define FLAGS_HAS_TIMEOUT	0x04

/*
 * Priority Inheritance state:
 */
struct futex_pi_state {
	/*
	 * list of 'owned' pi_state instances - these have to be
	 * cleaned up in do_exit() if the task exits prematurely:
	 */
	struct list_head list;

	/*
	 * The PI object:
	 */
	struct rt_mutex_base pi_mutex;

	struct task_struct *owner;
	refcount_t refcount;

	union futex_key key;
} __randomize_layout;

/**
 * struct futex_q - The hashed futex queue entry, one per waiting task
 * @list:		priority-sorted list of tasks waiting on this futex
 * @task:		the task waiting on the futex
 * @lock_ptr:		the hash bucket lock
 * @key:		the key the futex is hashed on
 * @pi_state:		optional priority inheritance state
 * @rt_waiter:		rt_waiter storage for use with requeue_pi
 * @requeue_pi_key:	the requeue_pi target futex key
 * @bitset:		bitset for the optional bitmasked wakeup
 * @requeue_state:	State field for futex_requeue_pi()
 * @requeue_wait:	RCU wait for futex_requeue_pi() (RT only)
 *
 * We use this hashed waitqueue, instead of a normal wait_queue_entry_t, so
 * we can wake only the relevant ones (hashed queues may be shared).
 *
 * A futex_q has a woken state, just like tasks have TASK_RUNNING.
 * It is considered woken when plist_node_empty(&q->list) || q->lock_ptr == 0.
 * The order of wakeup is always to make the first condition true, then
 * the second.
 *
 * PI futexes are typically woken before they are removed from the hash list via
 * the rt_mutex code. See unqueue_me_pi().
 */
struct futex_q {
	struct plist_node list;

	struct task_struct *task;
	spinlock_t *lock_ptr;
	union futex_key key;
	struct futex_pi_state *pi_state;
	struct rt_mutex_waiter *rt_waiter;
	union futex_key *requeue_pi_key;
	u32 bitset;
	atomic_t requeue_state;
#ifdef CONFIG_PREEMPT_RT
	struct rcuwait requeue_wait;
#endif
} __randomize_layout;

/*
 * On PREEMPT_RT, the hash bucket lock is a 'sleeping' spinlock with an
 * underlying rtmutex. The task which is about to be requeued could have
 * just woken up (timeout, signal). After the wake up the task has to
 * acquire hash bucket lock, which is held by the requeue code.  As a task
 * can only be blocked on _ONE_ rtmutex at a time, the proxy lock blocking
 * and the hash bucket lock blocking would collide and corrupt state.
 *
 * On !PREEMPT_RT this is not a problem and everything could be serialized
 * on hash bucket lock, but aside of having the benefit of common code,
 * this allows to avoid doing the requeue when the task is already on the
 * way out and taking the hash bucket lock of the original uaddr1 when the
 * requeue has been completed.
 *
 * The following state transitions are valid:
 *
 * On the waiter side:
 *   Q_REQUEUE_PI_NONE		-> Q_REQUEUE_PI_IGNORE
 *   Q_REQUEUE_PI_IN_PROGRESS	-> Q_REQUEUE_PI_WAIT
 *
 * On the requeue side:
 *   Q_REQUEUE_PI_NONE		-> Q_REQUEUE_PI_INPROGRESS
 *   Q_REQUEUE_PI_IN_PROGRESS	-> Q_REQUEUE_PI_DONE/LOCKED
 *   Q_REQUEUE_PI_IN_PROGRESS	-> Q_REQUEUE_PI_NONE (requeue failed)
 *   Q_REQUEUE_PI_WAIT		-> Q_REQUEUE_PI_DONE/LOCKED
 *   Q_REQUEUE_PI_WAIT		-> Q_REQUEUE_PI_IGNORE (requeue failed)
 *
 * The requeue side ignores a waiter with state Q_REQUEUE_PI_IGNORE as this
 * signals that the waiter is already on the way out. It also means that
 * the waiter is still on the 'wait' futex, i.e. uaddr1.
 *
 * The waiter side signals early wakeup to the requeue side either through
 * setting state to Q_REQUEUE_PI_IGNORE or to Q_REQUEUE_PI_WAIT depending
 * on the current state. In case of Q_REQUEUE_PI_IGNORE it can immediately
 * proceed to take the hash bucket lock of uaddr1. If it set state to WAIT,
 * which means the wakeup is interleaving with a requeue in progress it has
 * to wait for the requeue side to change the state. Either to DONE/LOCKED
 * or to IGNORE. DONE/LOCKED means the waiter q is now on the uaddr2 futex
 * and either blocked (DONE) or has acquired it (LOCKED). IGNORE is set by
 * the requeue side when the requeue attempt failed via deadlock detection
 * and therefore the waiter q is still on the uaddr1 futex.
 */
enum {
	Q_REQUEUE_PI_NONE		=  0,
	Q_REQUEUE_PI_IGNORE,
	Q_REQUEUE_PI_IN_PROGRESS,
	Q_REQUEUE_PI_WAIT,
	Q_REQUEUE_PI_DONE,
	Q_REQUEUE_PI_LOCKED,
};

static const struct futex_q futex_q_init = {
	/* list gets initialized in queue_me()*/
	.key		= FUTEX_KEY_INIT,
	.bitset		= FUTEX_BITSET_MATCH_ANY,
	.requeue_state	= ATOMIC_INIT(Q_REQUEUE_PI_NONE),
};

/*
 * Hash buckets are shared by all the futex_keys that hash to the same
 * location.  Each key may have multiple futex_q structures, one for each task
 * waiting on a futex.
 */
struct futex_hash_bucket {
	atomic_t waiters;
	spinlock_t lock;
	struct plist_head chain;
} ____cacheline_aligned_in_smp;

/*
 * The base of the bucket array and its size are always used together
 * (after initialization only in hash_futex()), so ensure that they
 * reside in the same cacheline.
 */
static struct {
	struct futex_hash_bucket *queues;
	unsigned long            hashsize;
} __futex_data __read_mostly __aligned(2*sizeof(long));
#define futex_queues   (__futex_data.queues)
#define futex_hashsize (__futex_data.hashsize)


/*
 * Fault injections for futexes.
 */
#ifdef CONFIG_FAIL_FUTEX

static struct {
	struct fault_attr attr;

	bool ignore_private;
} fail_futex = {
	.attr = FAULT_ATTR_INITIALIZER,
	.ignore_private = false,
};

static int __init setup_fail_futex(char *str)
{
	return setup_fault_attr(&fail_futex.attr, str);
}
__setup("fail_futex=", setup_fail_futex);

static bool should_fail_futex(bool fshared)
{
	if (fail_futex.ignore_private && !fshared)
		return false;

	return should_fail(&fail_futex.attr, 1);
}

#ifdef CONFIG_FAULT_INJECTION_DEBUG_FS

static int __init fail_futex_debugfs(void)
{
	umode_t mode = S_IFREG | S_IRUSR | S_IWUSR;
	struct dentry *dir;

	dir = fault_create_debugfs_attr("fail_futex", NULL,
					&fail_futex.attr);
	if (IS_ERR(dir))
		return PTR_ERR(dir);

	debugfs_create_bool("ignore-private", mode, dir,
			    &fail_futex.ignore_private);
	return 0;
}

late_initcall(fail_futex_debugfs);

#endif /* CONFIG_FAULT_INJECTION_DEBUG_FS */

#else
static inline bool should_fail_futex(bool fshared)
{
	return false;
}
#endif /* CONFIG_FAIL_FUTEX */

#ifdef CONFIG_COMPAT
static void compat_exit_robust_list(struct task_struct *curr);
<<<<<<< HEAD
#else
static inline void compat_exit_robust_list(struct task_struct *curr) { }
#endif

static inline void futex_get_mm(union futex_key *key)
{
	mmgrab(key->private.mm);
	/*
	 * Ensure futex_get_mm() implies a full barrier such that
	 * get_futex_key() implies a full barrier. This is relied upon
	 * as smp_mb(); (B), see the ordering comment above.
	 */
	smp_mb__after_atomic();
}
=======
#endif
>>>>>>> c1084c27

/*
 * Reflects a new waiter being added to the waitqueue.
 */
static inline void hb_waiters_inc(struct futex_hash_bucket *hb)
{
#ifdef CONFIG_SMP
	atomic_inc(&hb->waiters);
	/*
	 * Full barrier (A), see the ordering comment above.
	 */
	smp_mb__after_atomic();
#endif
}

/*
 * Reflects a waiter being removed from the waitqueue by wakeup
 * paths.
 */
static inline void hb_waiters_dec(struct futex_hash_bucket *hb)
{
#ifdef CONFIG_SMP
	atomic_dec(&hb->waiters);
#endif
}

static inline int hb_waiters_pending(struct futex_hash_bucket *hb)
{
#ifdef CONFIG_SMP
	/*
	 * Full barrier (B), see the ordering comment above.
	 */
	smp_mb();
	return atomic_read(&hb->waiters);
#else
	return 1;
#endif
}

/**
 * hash_futex - Return the hash bucket in the global hash
 * @key:	Pointer to the futex key for which the hash is calculated
 *
 * We hash on the keys returned from get_futex_key (see below) and return the
 * corresponding hash bucket in the global hash.
 */
static struct futex_hash_bucket *hash_futex(union futex_key *key)
{
	u32 hash = jhash2((u32 *)key, offsetof(typeof(*key), both.offset) / 4,
			  key->both.offset);

	return &futex_queues[hash & (futex_hashsize - 1)];
}


/**
 * match_futex - Check whether two futex keys are equal
 * @key1:	Pointer to key1
 * @key2:	Pointer to key2
 *
 * Return 1 if two futex_keys are equal, 0 otherwise.
 */
static inline int match_futex(union futex_key *key1, union futex_key *key2)
{
	return (key1 && key2
		&& key1->both.word == key2->both.word
		&& key1->both.ptr == key2->both.ptr
		&& key1->both.offset == key2->both.offset);
}

<<<<<<< HEAD
/*
 * Take a reference to the resource addressed by a key.
 * Can be called while holding spinlocks.
 *
 */
static void get_futex_key_refs(union futex_key *key)
{
	if (!key->both.ptr)
		return;

	/*
	 * On MMU less systems futexes are always "private" as there is no per
	 * process address space. We need the smp wmb nevertheless - yes,
	 * arch/blackfin has MMU less SMP ...
	 */
	if (!IS_ENABLED(CONFIG_MMU)) {
		smp_mb(); /* explicit smp_mb(); (B) */
		return;
	}

	switch (key->both.offset & (FUT_OFF_INODE|FUT_OFF_MMSHARED)) {
	case FUT_OFF_INODE:
		smp_mb();		/* explicit smp_mb(); (B) */
		break;
	case FUT_OFF_MMSHARED:
		futex_get_mm(key); /* implies smp_mb(); (B) */
		break;
	default:
		/*
		 * Private futexes do not hold reference on an inode or
		 * mm, therefore the only purpose of calling get_futex_key_refs
		 * is because we need the barrier for the lockless waiter check.
		 */
		smp_mb(); /* explicit smp_mb(); (B) */
	}
}

/*
 * Drop a reference to the resource addressed by a key.
 * The hash bucket spinlock must not be held. This is
 * a no-op for private futexes, see comment in the get
 * counterpart.
 */
static void drop_futex_key_refs(union futex_key *key)
{
	if (!key->both.ptr) {
		/* If we're here then we tried to put a key we failed to get */
		WARN_ON_ONCE(1);
		return;
	}

	if (!IS_ENABLED(CONFIG_MMU))
		return;

	switch (key->both.offset & (FUT_OFF_INODE|FUT_OFF_MMSHARED)) {
	case FUT_OFF_INODE:
		break;
	case FUT_OFF_MMSHARED:
		mmdrop(key->private.mm);
		break;
	}
}

=======
>>>>>>> c1084c27
enum futex_access {
	FUTEX_READ,
	FUTEX_WRITE
};

/**
 * futex_setup_timer - set up the sleeping hrtimer.
 * @time:	ptr to the given timeout value
 * @timeout:	the hrtimer_sleeper structure to be set up
 * @flags:	futex flags
 * @range_ns:	optional range in ns
 *
 * Return: Initialized hrtimer_sleeper structure or NULL if no timeout
 *	   value given
 */
static inline struct hrtimer_sleeper *
futex_setup_timer(ktime_t *time, struct hrtimer_sleeper *timeout,
		  int flags, u64 range_ns)
{
	if (!time)
		return NULL;

	hrtimer_init_sleeper_on_stack(timeout, (flags & FLAGS_CLOCKRT) ?
				      CLOCK_REALTIME : CLOCK_MONOTONIC,
				      HRTIMER_MODE_ABS);
	/*
	 * If range_ns is 0, calling hrtimer_set_expires_range_ns() is
	 * effectively the same as calling hrtimer_set_expires().
	 */
	hrtimer_set_expires_range_ns(&timeout->timer, *time, range_ns);

	return timeout;
}

/*
 * Generate a machine wide unique identifier for this inode.
 *
 * This relies on u64 not wrapping in the life-time of the machine; which with
 * 1ns resolution means almost 585 years.
 *
 * This further relies on the fact that a well formed program will not unmap
 * the file while it has a (shared) futex waiting on it. This mapping will have
 * a file reference which pins the mount and inode.
 *
 * If for some reason an inode gets evicted and read back in again, it will get
 * a new sequence number and will _NOT_ match, even though it is the exact same
 * file.
 *
 * It is important that match_futex() will never have a false-positive, esp.
 * for PI futexes that can mess up the state. The above argues that false-negatives
 * are only possible for malformed programs.
 */
static u64 get_inode_sequence_number(struct inode *inode)
{
	static atomic64_t i_seq;
	u64 old;

	/* Does the inode already have a sequence number? */
	old = atomic64_read(&inode->i_sequence);
	if (likely(old))
		return old;

	for (;;) {
		u64 new = atomic64_add_return(1, &i_seq);
		if (WARN_ON_ONCE(!new))
			continue;

		old = atomic64_cmpxchg_relaxed(&inode->i_sequence, 0, new);
		if (old)
			return old;
		return new;
	}
}

/**
 * get_futex_key() - Get parameters which are the keys for a futex
 * @uaddr:	virtual address of the futex
 * @fshared:	false for a PROCESS_PRIVATE futex, true for PROCESS_SHARED
 * @key:	address where result is stored.
 * @rw:		mapping needs to be read/write (values: FUTEX_READ,
 *              FUTEX_WRITE)
 *
 * Return: a negative error code or 0
 *
 * The key words are stored in @key on success.
 *
 * For shared mappings (when @fshared), the key is:
<<<<<<< HEAD
 *   ( inode->i_sequence, page->index, offset_within_page )
 * [ also see get_inode_sequence_number() ]
 *
 * For private mappings (or when !@fshared), the key is:
=======
 *
 *   ( inode->i_sequence, page->index, offset_within_page )
 *
 * [ also see get_inode_sequence_number() ]
 *
 * For private mappings (or when !@fshared), the key is:
 *
>>>>>>> c1084c27
 *   ( current->mm, address, 0 )
 *
 * This allows (cross process, where applicable) identification of the futex
 * without keeping the page pinned for the duration of the FUTEX_WAIT.
 *
 * lock_page() might sleep, the caller should not hold a spinlock.
 */
static int get_futex_key(u32 __user *uaddr, bool fshared, union futex_key *key,
			 enum futex_access rw)
{
	unsigned long address = (unsigned long)uaddr;
	struct mm_struct *mm = current->mm;
	struct page *page, *tail;
	struct address_space *mapping;
	int err, ro = 0;

	/*
	 * The futex address must be "naturally" aligned.
	 */
	key->both.offset = address % PAGE_SIZE;
	if (unlikely((address % sizeof(u32)) != 0))
		return -EINVAL;
	address -= key->both.offset;

	if (unlikely(!access_ok(uaddr, sizeof(u32))))
		return -EFAULT;

	if (unlikely(should_fail_futex(fshared)))
		return -EFAULT;

	/*
	 * PROCESS_PRIVATE futexes are fast.
	 * As the mm cannot disappear under us and the 'key' only needs
	 * virtual address, we dont even have to find the underlying vma.
	 * Note : We do have to check 'uaddr' is a valid user address,
	 *        but access_ok() should be faster than find_vma()
	 */
	if (!fshared) {
		key->private.mm = mm;
		key->private.address = address;
		return 0;
	}

again:
	/* Ignore any VERIFY_READ mapping (futex common case) */
	if (unlikely(should_fail_futex(true)))
		return -EFAULT;

	err = get_user_pages_fast(address, 1, FOLL_WRITE, &page);
	/*
	 * If write access is not required (eg. FUTEX_WAIT), try
	 * and get read-only access.
	 */
	if (err == -EFAULT && rw == FUTEX_READ) {
		err = get_user_pages_fast(address, 1, 0, &page);
		ro = 1;
	}
	if (err < 0)
		return err;
	else
		err = 0;

	/*
	 * The treatment of mapping from this point on is critical. The page
	 * lock protects many things but in this context the page lock
	 * stabilizes mapping, prevents inode freeing in the shared
	 * file-backed region case and guards against movement to swap cache.
	 *
	 * Strictly speaking the page lock is not needed in all cases being
	 * considered here and page lock forces unnecessarily serialization
	 * From this point on, mapping will be re-verified if necessary and
	 * page lock will be acquired only if it is unavoidable
	 *
	 * Mapping checks require the head page for any compound page so the
	 * head page and mapping is looked up now. For anonymous pages, it
	 * does not matter if the page splits in the future as the key is
	 * based on the address. For filesystem-backed pages, the tail is
	 * required as the index of the page determines the key. For
	 * base pages, there is no tail page and tail == page.
	 */
	tail = page;
	page = compound_head(page);
	mapping = READ_ONCE(page->mapping);

	/*
	 * If page->mapping is NULL, then it cannot be a PageAnon
	 * page; but it might be the ZERO_PAGE or in the gate area or
	 * in a special mapping (all cases which we are happy to fail);
	 * or it may have been a good file page when get_user_pages_fast
	 * found it, but truncated or holepunched or subjected to
	 * invalidate_complete_page2 before we got the page lock (also
	 * cases which we are happy to fail).  And we hold a reference,
	 * so refcount care in invalidate_complete_page's remove_mapping
	 * prevents drop_caches from setting mapping to NULL beneath us.
	 *
	 * The case we do have to guard against is when memory pressure made
	 * shmem_writepage move it from filecache to swapcache beneath us:
	 * an unlikely race, but we do need to retry for page->mapping.
	 */
	if (unlikely(!mapping)) {
		int shmem_swizzled;

		/*
		 * Page lock is required to identify which special case above
		 * applies. If this is really a shmem page then the page lock
		 * will prevent unexpected transitions.
		 */
		lock_page(page);
		shmem_swizzled = PageSwapCache(page) || page->mapping;
		unlock_page(page);
		put_page(page);

		if (shmem_swizzled)
			goto again;

		return -EFAULT;
	}

	/*
	 * Private mappings are handled in a simple way.
	 *
	 * If the futex key is stored on an anonymous page, then the associated
	 * object is the mm which is implicitly pinned by the calling process.
	 *
	 * NOTE: When userspace waits on a MAP_SHARED mapping, even if
	 * it's a read-only handle, it's expected that futexes attach to
	 * the object not the particular process.
	 */
	if (PageAnon(page)) {
		/*
		 * A RO anonymous page will never change and thus doesn't make
		 * sense for futex operations.
		 */
		if (unlikely(should_fail_futex(true)) || ro) {
			err = -EFAULT;
			goto out;
		}

		key->both.offset |= FUT_OFF_MMSHARED; /* ref taken on mm */
		key->private.mm = mm;
		key->private.address = address;

	} else {
		struct inode *inode;

		/*
		 * The associated futex object in this case is the inode and
		 * the page->mapping must be traversed. Ordinarily this should
		 * be stabilised under page lock but it's not strictly
		 * necessary in this case as we just want to pin the inode, not
		 * update the radix tree or anything like that.
		 *
		 * The RCU read lock is taken as the inode is finally freed
		 * under RCU. If the mapping still matches expectations then the
		 * mapping->host can be safely accessed as being a valid inode.
		 */
		rcu_read_lock();

		if (READ_ONCE(page->mapping) != mapping) {
			rcu_read_unlock();
			put_page(page);

			goto again;
		}

		inode = READ_ONCE(mapping->host);
		if (!inode) {
			rcu_read_unlock();
			put_page(page);

			goto again;
		}

		key->both.offset |= FUT_OFF_INODE; /* inode-based key */
		key->shared.i_seq = get_inode_sequence_number(inode);
<<<<<<< HEAD
		key->shared.pgoff = basepage_index(tail);
=======
		key->shared.pgoff = page_to_pgoff(tail);
>>>>>>> c1084c27
		rcu_read_unlock();
	}

	get_futex_key_refs(key); /* implies smp_mb(); (B) */

out:
	put_page(page);
	return err;
}

/**
 * fault_in_user_writeable() - Fault in user address and verify RW access
 * @uaddr:	pointer to faulting user space address
 *
 * Slow path to fixup the fault we just took in the atomic write
 * access to @uaddr.
 *
 * We have no generic implementation of a non-destructive write to the
 * user address. We know that we faulted in the atomic pagefault
 * disabled section so we can as well avoid the #PF overhead by
 * calling get_user_pages() right away.
 */
static int fault_in_user_writeable(u32 __user *uaddr)
{
	struct mm_struct *mm = current->mm;
	int ret;

	mmap_read_lock(mm);
	ret = fixup_user_fault(mm, (unsigned long)uaddr,
			       FAULT_FLAG_WRITE, NULL);
	mmap_read_unlock(mm);

	return ret < 0 ? ret : 0;
}

/**
 * futex_top_waiter() - Return the highest priority waiter on a futex
 * @hb:		the hash bucket the futex_q's reside in
 * @key:	the futex key (to distinguish it from other futex futex_q's)
 *
 * Must be called with the hb lock held.
 */
static struct futex_q *futex_top_waiter(struct futex_hash_bucket *hb,
					union futex_key *key)
{
	struct futex_q *this;

	plist_for_each_entry(this, &hb->chain, list) {
		if (match_futex(&this->key, key))
			return this;
	}
	return NULL;
}

static int cmpxchg_futex_value_locked(u32 *curval, u32 __user *uaddr,
				      u32 uval, u32 newval)
{
	int ret;

	pagefault_disable();
	ret = futex_atomic_cmpxchg_inatomic(curval, uaddr, uval, newval);
	pagefault_enable();

	return ret;
}

static int get_futex_value_locked(u32 *dest, u32 __user *from)
{
	int ret;

	pagefault_disable();
	ret = __get_user(*dest, from);
	pagefault_enable();

	return ret ? -EFAULT : 0;
}


/*
 * PI code:
 */
static int refill_pi_state_cache(void)
{
	struct futex_pi_state *pi_state;

	if (likely(current->pi_state_cache))
		return 0;

	pi_state = kzalloc(sizeof(*pi_state), GFP_KERNEL);

	if (!pi_state)
		return -ENOMEM;

	INIT_LIST_HEAD(&pi_state->list);
	/* pi_mutex gets initialized later */
	pi_state->owner = NULL;
	refcount_set(&pi_state->refcount, 1);
	pi_state->key = FUTEX_KEY_INIT;

	current->pi_state_cache = pi_state;

	return 0;
}

static struct futex_pi_state *alloc_pi_state(void)
{
	struct futex_pi_state *pi_state = current->pi_state_cache;

	WARN_ON(!pi_state);
	current->pi_state_cache = NULL;

	return pi_state;
}

static void pi_state_update_owner(struct futex_pi_state *pi_state,
				  struct task_struct *new_owner)
{
	struct task_struct *old_owner = pi_state->owner;

	lockdep_assert_held(&pi_state->pi_mutex.wait_lock);

	if (old_owner) {
		raw_spin_lock(&old_owner->pi_lock);
		WARN_ON(list_empty(&pi_state->list));
		list_del_init(&pi_state->list);
		raw_spin_unlock(&old_owner->pi_lock);
	}

	if (new_owner) {
		raw_spin_lock(&new_owner->pi_lock);
		WARN_ON(!list_empty(&pi_state->list));
		list_add(&pi_state->list, &new_owner->pi_state_list);
		pi_state->owner = new_owner;
		raw_spin_unlock(&new_owner->pi_lock);
	}
}

static void get_pi_state(struct futex_pi_state *pi_state)
{
	WARN_ON_ONCE(!refcount_inc_not_zero(&pi_state->refcount));
}

/*
 * Drops a reference to the pi_state object and frees or caches it
 * when the last reference is gone.
 */
static void put_pi_state(struct futex_pi_state *pi_state)
{
	if (!pi_state)
		return;

	if (!refcount_dec_and_test(&pi_state->refcount))
		return;

	/*
	 * If pi_state->owner is NULL, the owner is most probably dying
	 * and has cleaned up the pi_state already
	 */
	if (pi_state->owner) {
		unsigned long flags;

		raw_spin_lock_irqsave(&pi_state->pi_mutex.wait_lock, flags);
		pi_state_update_owner(pi_state, NULL);
		rt_mutex_proxy_unlock(&pi_state->pi_mutex);
		raw_spin_unlock_irqrestore(&pi_state->pi_mutex.wait_lock, flags);
	}

	if (current->pi_state_cache) {
		kfree(pi_state);
	} else {
		/*
		 * pi_state->list is already empty.
		 * clear pi_state->owner.
		 * refcount is at 0 - put it back to 1.
		 */
		pi_state->owner = NULL;
		refcount_set(&pi_state->refcount, 1);
		current->pi_state_cache = pi_state;
	}
}

#ifdef CONFIG_FUTEX_PI

/*
 * This task is holding PI mutexes at exit time => bad.
 * Kernel cleans up PI-state, but userspace is likely hosed.
 * (Robust-futex cleanup is separate and might save the day for userspace.)
 */
static void exit_pi_state_list(struct task_struct *curr)
{
	struct list_head *next, *head = &curr->pi_state_list;
	struct futex_pi_state *pi_state;
	struct futex_hash_bucket *hb;
	union futex_key key = FUTEX_KEY_INIT;

	if (!futex_cmpxchg_enabled)
		return;
	/*
	 * We are a ZOMBIE and nobody can enqueue itself on
	 * pi_state_list anymore, but we have to be careful
	 * versus waiters unqueueing themselves:
	 */
	raw_spin_lock_irq(&curr->pi_lock);
	while (!list_empty(head)) {
		next = head->next;
		pi_state = list_entry(next, struct futex_pi_state, list);
		key = pi_state->key;
		hb = hash_futex(&key);

		/*
		 * We can race against put_pi_state() removing itself from the
		 * list (a waiter going away). put_pi_state() will first
		 * decrement the reference count and then modify the list, so
		 * its possible to see the list entry but fail this reference
		 * acquire.
		 *
		 * In that case; drop the locks to let put_pi_state() make
		 * progress and retry the loop.
		 */
		if (!refcount_inc_not_zero(&pi_state->refcount)) {
			raw_spin_unlock_irq(&curr->pi_lock);
			cpu_relax();
			raw_spin_lock_irq(&curr->pi_lock);
			continue;
		}
		raw_spin_unlock_irq(&curr->pi_lock);

		spin_lock(&hb->lock);
		raw_spin_lock_irq(&pi_state->pi_mutex.wait_lock);
		raw_spin_lock(&curr->pi_lock);
		/*
		 * We dropped the pi-lock, so re-check whether this
		 * task still owns the PI-state:
		 */
		if (head->next != next) {
			/* retain curr->pi_lock for the loop invariant */
			raw_spin_unlock(&pi_state->pi_mutex.wait_lock);
			spin_unlock(&hb->lock);
			put_pi_state(pi_state);
			continue;
		}

		WARN_ON(pi_state->owner != curr);
		WARN_ON(list_empty(&pi_state->list));
		list_del_init(&pi_state->list);
		pi_state->owner = NULL;

		raw_spin_unlock(&curr->pi_lock);
		raw_spin_unlock_irq(&pi_state->pi_mutex.wait_lock);
		spin_unlock(&hb->lock);

		rt_mutex_futex_unlock(&pi_state->pi_mutex);
		put_pi_state(pi_state);

		raw_spin_lock_irq(&curr->pi_lock);
	}
	raw_spin_unlock_irq(&curr->pi_lock);
}
#else
static inline void exit_pi_state_list(struct task_struct *curr) { }
#endif

/*
 * We need to check the following states:
 *
 *      Waiter | pi_state | pi->owner | uTID      | uODIED | ?
 *
 * [1]  NULL   | ---      | ---       | 0         | 0/1    | Valid
 * [2]  NULL   | ---      | ---       | >0        | 0/1    | Valid
 *
 * [3]  Found  | NULL     | --        | Any       | 0/1    | Invalid
 *
 * [4]  Found  | Found    | NULL      | 0         | 1      | Valid
 * [5]  Found  | Found    | NULL      | >0        | 1      | Invalid
 *
 * [6]  Found  | Found    | task      | 0         | 1      | Valid
 *
 * [7]  Found  | Found    | NULL      | Any       | 0      | Invalid
 *
 * [8]  Found  | Found    | task      | ==taskTID | 0/1    | Valid
 * [9]  Found  | Found    | task      | 0         | 0      | Invalid
 * [10] Found  | Found    | task      | !=taskTID | 0/1    | Invalid
 *
 * [1]	Indicates that the kernel can acquire the futex atomically. We
 *	came here due to a stale FUTEX_WAITERS/FUTEX_OWNER_DIED bit.
 *
 * [2]	Valid, if TID does not belong to a kernel thread. If no matching
 *      thread is found then it indicates that the owner TID has died.
 *
 * [3]	Invalid. The waiter is queued on a non PI futex
 *
 * [4]	Valid state after exit_robust_list(), which sets the user space
 *	value to FUTEX_WAITERS | FUTEX_OWNER_DIED.
 *
 * [5]	The user space value got manipulated between exit_robust_list()
 *	and exit_pi_state_list()
 *
 * [6]	Valid state after exit_pi_state_list() which sets the new owner in
 *	the pi_state but cannot access the user space value.
 *
 * [7]	pi_state->owner can only be NULL when the OWNER_DIED bit is set.
 *
 * [8]	Owner and user space value match
 *
 * [9]	There is no transient state which sets the user space TID to 0
 *	except exit_robust_list(), but this is indicated by the
 *	FUTEX_OWNER_DIED bit. See [4]
 *
 * [10] There is no transient state which leaves owner and user space
 *	TID out of sync. Except one error case where the kernel is denied
 *	write access to the user address, see fixup_pi_state_owner().
 *
 *
 * Serialization and lifetime rules:
 *
 * hb->lock:
 *
 *	hb -> futex_q, relation
 *	futex_q -> pi_state, relation
 *
 *	(cannot be raw because hb can contain arbitrary amount
 *	 of futex_q's)
 *
 * pi_mutex->wait_lock:
 *
 *	{uval, pi_state}
 *
 *	(and pi_mutex 'obviously')
 *
 * p->pi_lock:
 *
 *	p->pi_state_list -> pi_state->list, relation
 *	pi_mutex->owner -> pi_state->owner, relation
 *
 * pi_state->refcount:
 *
 *	pi_state lifetime
 *
 *
 * Lock order:
 *
 *   hb->lock
 *     pi_mutex->wait_lock
 *       p->pi_lock
 *
 */

/*
 * Validate that the existing waiter has a pi_state and sanity check
 * the pi_state against the user space value. If correct, attach to
 * it.
 */
static int attach_to_pi_state(u32 __user *uaddr, u32 uval,
			      struct futex_pi_state *pi_state,
			      struct futex_pi_state **ps)
{
	pid_t pid = uval & FUTEX_TID_MASK;
	u32 uval2;
	int ret;

	/*
	 * Userspace might have messed up non-PI and PI futexes [3]
	 */
	if (unlikely(!pi_state))
		return -EINVAL;

	/*
	 * We get here with hb->lock held, and having found a
	 * futex_top_waiter(). This means that futex_lock_pi() of said futex_q
	 * has dropped the hb->lock in between queue_me() and unqueue_me_pi(),
	 * which in turn means that futex_lock_pi() still has a reference on
	 * our pi_state.
	 *
	 * The waiter holding a reference on @pi_state also protects against
	 * the unlocked put_pi_state() in futex_unlock_pi(), futex_lock_pi()
	 * and futex_wait_requeue_pi() as it cannot go to 0 and consequently
	 * free pi_state before we can take a reference ourselves.
	 */
	WARN_ON(!refcount_read(&pi_state->refcount));

	/*
	 * Now that we have a pi_state, we can acquire wait_lock
	 * and do the state validation.
	 */
	raw_spin_lock_irq(&pi_state->pi_mutex.wait_lock);

	/*
	 * Since {uval, pi_state} is serialized by wait_lock, and our current
	 * uval was read without holding it, it can have changed. Verify it
	 * still is what we expect it to be, otherwise retry the entire
	 * operation.
	 */
	if (get_futex_value_locked(&uval2, uaddr))
		goto out_efault;

	if (uval != uval2)
		goto out_eagain;

	/*
	 * Handle the owner died case:
	 */
	if (uval & FUTEX_OWNER_DIED) {
		/*
		 * exit_pi_state_list sets owner to NULL and wakes the
		 * topmost waiter. The task which acquires the
		 * pi_state->rt_mutex will fixup owner.
		 */
		if (!pi_state->owner) {
			/*
			 * No pi state owner, but the user space TID
			 * is not 0. Inconsistent state. [5]
			 */
			if (pid)
				goto out_einval;
			/*
			 * Take a ref on the state and return success. [4]
			 */
			goto out_attach;
		}

		/*
		 * If TID is 0, then either the dying owner has not
		 * yet executed exit_pi_state_list() or some waiter
		 * acquired the rtmutex in the pi state, but did not
		 * yet fixup the TID in user space.
		 *
		 * Take a ref on the state and return success. [6]
		 */
		if (!pid)
			goto out_attach;
	} else {
		/*
		 * If the owner died bit is not set, then the pi_state
		 * must have an owner. [7]
		 */
		if (!pi_state->owner)
			goto out_einval;
	}

	/*
	 * Bail out if user space manipulated the futex value. If pi
	 * state exists then the owner TID must be the same as the
	 * user space TID. [9/10]
	 */
	if (pid != task_pid_vnr(pi_state->owner))
		goto out_einval;

out_attach:
	get_pi_state(pi_state);
	raw_spin_unlock_irq(&pi_state->pi_mutex.wait_lock);
	*ps = pi_state;
	return 0;

out_einval:
	ret = -EINVAL;
	goto out_error;

out_eagain:
	ret = -EAGAIN;
	goto out_error;

out_efault:
	ret = -EFAULT;
	goto out_error;

out_error:
	raw_spin_unlock_irq(&pi_state->pi_mutex.wait_lock);
	return ret;
}

/**
 * wait_for_owner_exiting - Block until the owner has exited
<<<<<<< HEAD
=======
 * @ret: owner's current futex lock status
>>>>>>> c1084c27
 * @exiting:	Pointer to the exiting task
 *
 * Caller must hold a refcount on @exiting.
 */
static void wait_for_owner_exiting(int ret, struct task_struct *exiting)
{
	if (ret != -EBUSY) {
		WARN_ON_ONCE(exiting);
		return;
	}

	if (WARN_ON_ONCE(ret == -EBUSY && !exiting))
		return;

	mutex_lock(&exiting->futex_exit_mutex);
	/*
	 * No point in doing state checking here. If the waiter got here
	 * while the task was in exec()->exec_futex_release() then it can
	 * have any FUTEX_STATE_* value when the waiter has acquired the
	 * mutex. OK, if running, EXITING or DEAD if it reached exit()
	 * already. Highly unlikely and not a problem. Just one more round
	 * through the futex maze.
	 */
	mutex_unlock(&exiting->futex_exit_mutex);

	put_task_struct(exiting);
}

static int handle_exit_race(u32 __user *uaddr, u32 uval,
			    struct task_struct *tsk)
{
	u32 uval2;

	/*
	 * If the futex exit state is not yet FUTEX_STATE_DEAD, tell the
	 * caller that the alleged owner is busy.
	 */
	if (tsk && tsk->futex_state != FUTEX_STATE_DEAD)
		return -EBUSY;

	/*
	 * Reread the user space value to handle the following situation:
	 *
	 * CPU0				CPU1
	 *
	 * sys_exit()			sys_futex()
	 *  do_exit()			 futex_lock_pi()
	 *                                futex_lock_pi_atomic()
	 *   exit_signals(tsk)		    No waiters:
	 *    tsk->flags |= PF_EXITING;	    *uaddr == 0x00000PID
	 *  mm_release(tsk)		    Set waiter bit
	 *   exit_robust_list(tsk) {	    *uaddr = 0x80000PID;
	 *      Set owner died		    attach_to_pi_owner() {
	 *    *uaddr = 0xC0000000;	     tsk = get_task(PID);
	 *   }				     if (!tsk->flags & PF_EXITING) {
	 *  ...				       attach();
	 *  tsk->futex_state =               } else {
	 *	FUTEX_STATE_DEAD;              if (tsk->futex_state !=
	 *					  FUTEX_STATE_DEAD)
	 *				         return -EAGAIN;
	 *				       return -ESRCH; <--- FAIL
	 *				     }
	 *
	 * Returning ESRCH unconditionally is wrong here because the
	 * user space value has been changed by the exiting task.
	 *
	 * The same logic applies to the case where the exiting task is
	 * already gone.
	 */
	if (get_futex_value_locked(&uval2, uaddr))
		return -EFAULT;

	/* If the user space value has changed, try again. */
	if (uval2 != uval)
		return -EAGAIN;

	/*
	 * The exiting task did not have a robust list, the robust list was
	 * corrupted or the user space value in *uaddr is simply bogus.
	 * Give up and tell user space.
	 */
	return -ESRCH;
}

static void __attach_to_pi_owner(struct task_struct *p, union futex_key *key,
				 struct futex_pi_state **ps)
{
	/*
	 * No existing pi state. First waiter. [2]
	 *
	 * This creates pi_state, we have hb->lock held, this means nothing can
	 * observe this state, wait_lock is irrelevant.
	 */
	struct futex_pi_state *pi_state = alloc_pi_state();

	/*
	 * Initialize the pi_mutex in locked state and make @p
	 * the owner of it:
	 */
	rt_mutex_init_proxy_locked(&pi_state->pi_mutex, p);

	/* Store the key for possible exit cleanups: */
	pi_state->key = *key;

	WARN_ON(!list_empty(&pi_state->list));
	list_add(&pi_state->list, &p->pi_state_list);
	/*
	 * Assignment without holding pi_state->pi_mutex.wait_lock is safe
	 * because there is no concurrency as the object is not published yet.
	 */
	pi_state->owner = p;

	*ps = pi_state;
}
/*
 * Lookup the task for the TID provided from user space and attach to
 * it after doing proper sanity checks.
 */
static int attach_to_pi_owner(u32 __user *uaddr, u32 uval, union futex_key *key,
			      struct futex_pi_state **ps,
			      struct task_struct **exiting)
{
	pid_t pid = uval & FUTEX_TID_MASK;
	struct task_struct *p;

	/*
	 * We are the first waiter - try to look up the real owner and attach
	 * the new pi_state to it, but bail out when TID = 0 [1]
	 *
	 * The !pid check is paranoid. None of the call sites should end up
	 * with pid == 0, but better safe than sorry. Let the caller retry
	 */
	if (!pid)
		return -EAGAIN;
	p = find_get_task_by_vpid(pid);
	if (!p)
		return handle_exit_race(uaddr, uval, NULL);

	if (unlikely(p->flags & PF_KTHREAD)) {
		put_task_struct(p);
		return -EPERM;
	}

	/*
	 * We need to look at the task state to figure out, whether the
	 * task is exiting. To protect against the change of the task state
	 * in futex_exit_release(), we do this protected by p->pi_lock:
	 */
	raw_spin_lock_irq(&p->pi_lock);
	if (unlikely(p->futex_state != FUTEX_STATE_OK)) {
		/*
		 * The task is on the way out. When the futex state is
		 * FUTEX_STATE_DEAD, we know that the task has finished
		 * the cleanup:
		 */
		int ret = handle_exit_race(uaddr, uval, p);

		raw_spin_unlock_irq(&p->pi_lock);
		/*
		 * If the owner task is between FUTEX_STATE_EXITING and
		 * FUTEX_STATE_DEAD then store the task pointer and keep
		 * the reference on the task struct. The calling code will
		 * drop all locks, wait for the task to reach
		 * FUTEX_STATE_DEAD and then drop the refcount. This is
		 * required to prevent a live lock when the current task
		 * preempted the exiting task between the two states.
		 */
		if (ret == -EBUSY)
			*exiting = p;
		else
			put_task_struct(p);
		return ret;
	}

	__attach_to_pi_owner(p, key, ps);
	raw_spin_unlock_irq(&p->pi_lock);

	put_task_struct(p);

	return 0;
}

<<<<<<< HEAD
static int lookup_pi_state(u32 __user *uaddr, u32 uval,
			   struct futex_hash_bucket *hb,
			   union futex_key *key, struct futex_pi_state **ps,
			   struct task_struct **exiting)
{
	struct futex_q *top_waiter = futex_top_waiter(hb, key);

	/*
	 * If there is a waiter on that futex, validate it and
	 * attach to the pi_state when the validation succeeds.
	 */
	if (top_waiter)
		return attach_to_pi_state(uaddr, uval, top_waiter->pi_state, ps);

	/*
	 * We are the first waiter - try to look up the owner based on
	 * @uval and attach to it.
	 */
	return attach_to_pi_owner(uaddr, uval, key, ps, exiting);
}

=======
>>>>>>> c1084c27
static int lock_pi_update_atomic(u32 __user *uaddr, u32 uval, u32 newval)
{
	int err;
	u32 curval;

	if (unlikely(should_fail_futex(true)))
		return -EFAULT;

	err = cmpxchg_futex_value_locked(&curval, uaddr, uval, newval);
	if (unlikely(err))
		return err;

	/* If user space value changed, let the caller retry */
	return curval != uval ? -EAGAIN : 0;
}

/**
 * futex_lock_pi_atomic() - Atomic work required to acquire a pi aware futex
 * @uaddr:		the pi futex user address
 * @hb:			the pi futex hash bucket
 * @key:		the futex key associated with uaddr and hb
 * @ps:			the pi_state pointer where we store the result of the
 *			lookup
 * @task:		the task to perform the atomic lock work for.  This will
 *			be "current" except in the case of requeue pi.
 * @exiting:		Pointer to store the task pointer of the owner task
 *			which is in the middle of exiting
 * @set_waiters:	force setting the FUTEX_WAITERS bit (1) or not (0)
 *
 * Return:
 *  -  0 - ready to wait;
 *  -  1 - acquired the lock;
 *  - <0 - error
 *
<<<<<<< HEAD
 * The hb->lock and futex_key refs shall be held by the caller.
=======
 * The hb->lock must be held by the caller.
>>>>>>> c1084c27
 *
 * @exiting is only set when the return value is -EBUSY. If so, this holds
 * a refcount on the exiting task on return and the caller needs to drop it
 * after waiting for the exit to complete.
 */
static int futex_lock_pi_atomic(u32 __user *uaddr, struct futex_hash_bucket *hb,
				union futex_key *key,
				struct futex_pi_state **ps,
				struct task_struct *task,
				struct task_struct **exiting,
				int set_waiters)
{
	u32 uval, newval, vpid = task_pid_vnr(task);
	struct futex_q *top_waiter;
	int ret;

	/*
	 * Read the user space value first so we can validate a few
	 * things before proceeding further.
	 */
	if (get_futex_value_locked(&uval, uaddr))
		return -EFAULT;

	if (unlikely(should_fail_futex(true)))
		return -EFAULT;

	/*
	 * Detect deadlocks.
	 */
	if ((unlikely((uval & FUTEX_TID_MASK) == vpid)))
		return -EDEADLK;

	if ((unlikely(should_fail_futex(true))))
		return -EDEADLK;

	/*
	 * Lookup existing state first. If it exists, try to attach to
	 * its pi_state.
	 */
	top_waiter = futex_top_waiter(hb, key);
	if (top_waiter)
		return attach_to_pi_state(uaddr, uval, top_waiter->pi_state, ps);

	/*
	 * No waiter and user TID is 0. We are here because the
	 * waiters or the owner died bit is set or called from
	 * requeue_cmp_pi or for whatever reason something took the
	 * syscall.
	 */
	if (!(uval & FUTEX_TID_MASK)) {
		/*
		 * We take over the futex. No other waiters and the user space
		 * TID is 0. We preserve the owner died bit.
		 */
		newval = uval & FUTEX_OWNER_DIED;
		newval |= vpid;

		/* The futex requeue_pi code can enforce the waiters bit */
		if (set_waiters)
			newval |= FUTEX_WAITERS;

		ret = lock_pi_update_atomic(uaddr, uval, newval);
		if (ret)
			return ret;

		/*
		 * If the waiter bit was requested the caller also needs PI
		 * state attached to the new owner of the user space futex.
		 *
		 * @task is guaranteed to be alive and it cannot be exiting
		 * because it is either sleeping or waiting in
		 * futex_requeue_pi_wakeup_sync().
		 *
		 * No need to do the full attach_to_pi_owner() exercise
		 * because @task is known and valid.
		 */
		if (set_waiters) {
			raw_spin_lock_irq(&task->pi_lock);
			__attach_to_pi_owner(task, key, ps);
			raw_spin_unlock_irq(&task->pi_lock);
		}
		return 1;
	}

	/*
	 * First waiter. Set the waiters bit before attaching ourself to
	 * the owner. If owner tries to unlock, it will be forced into
	 * the kernel and blocked on hb->lock.
	 */
	newval = uval | FUTEX_WAITERS;
	ret = lock_pi_update_atomic(uaddr, uval, newval);
	if (ret)
		return ret;
	/*
	 * If the update of the user space value succeeded, we try to
	 * attach to the owner. If that fails, no harm done, we only
	 * set the FUTEX_WAITERS bit in the user space variable.
	 */
	return attach_to_pi_owner(uaddr, newval, key, ps, exiting);
}

/**
 * __unqueue_futex() - Remove the futex_q from its futex_hash_bucket
 * @q:	The futex_q to unqueue
 *
 * The q->lock_ptr must not be NULL and must be held by the caller.
 */
static void __unqueue_futex(struct futex_q *q)
{
	struct futex_hash_bucket *hb;

	if (WARN_ON_SMP(!q->lock_ptr) || WARN_ON(plist_node_empty(&q->list)))
		return;
	lockdep_assert_held(q->lock_ptr);

	hb = container_of(q->lock_ptr, struct futex_hash_bucket, lock);
	plist_del(&q->list, &hb->chain);
	hb_waiters_dec(hb);
}

/*
 * The hash bucket lock must be held when this is called.
 * Afterwards, the futex_q must not be accessed. Callers
 * must ensure to later call wake_up_q() for the actual
 * wakeups to occur.
 */
static void mark_wake_futex(struct wake_q_head *wake_q, struct futex_q *q)
{
	struct task_struct *p = q->task;

	if (WARN(q->pi_state || q->rt_waiter, "refusing to wake PI futex\n"))
		return;

	get_task_struct(p);
	__unqueue_futex(q);
	/*
	 * The waiting task can free the futex_q as soon as q->lock_ptr = NULL
	 * is written, without taking any locks. This is possible in the event
	 * of a spurious wakeup, for example. A memory barrier is required here
	 * to prevent the following store to lock_ptr from getting ahead of the
	 * plist_del in __unqueue_futex().
	 */
	smp_store_release(&q->lock_ptr, NULL);

	/*
	 * Queue the task for later wakeup for after we've released
	 * the hb->lock.
	 */
	wake_q_add_safe(wake_q, p);
}

/*
 * Caller must hold a reference on @pi_state.
 */
static int wake_futex_pi(u32 __user *uaddr, u32 uval, struct futex_pi_state *pi_state)
{
	struct rt_mutex_waiter *top_waiter;
	struct task_struct *new_owner;
	bool postunlock = false;
	DEFINE_RT_WAKE_Q(wqh);
	u32 curval, newval;
	int ret = 0;

	top_waiter = rt_mutex_top_waiter(&pi_state->pi_mutex);
	if (WARN_ON_ONCE(!top_waiter)) {
		/*
		 * As per the comment in futex_unlock_pi() this should not happen.
		 *
		 * When this happens, give up our locks and try again, giving
		 * the futex_lock_pi() instance time to complete, either by
		 * waiting on the rtmutex or removing itself from the futex
		 * queue.
		 */
		ret = -EAGAIN;
		goto out_unlock;
	}

	new_owner = top_waiter->task;

	/*
	 * We pass it to the next owner. The WAITERS bit is always kept
	 * enabled while there is PI state around. We cleanup the owner
	 * died bit, because we are the owner.
	 */
	newval = FUTEX_WAITERS | task_pid_vnr(new_owner);

	if (unlikely(should_fail_futex(true))) {
		ret = -EFAULT;
		goto out_unlock;
	}

	ret = cmpxchg_futex_value_locked(&curval, uaddr, uval, newval);
	if (!ret && (curval != uval)) {
		/*
		 * If a unconditional UNLOCK_PI operation (user space did not
		 * try the TID->0 transition) raced with a waiter setting the
		 * FUTEX_WAITERS flag between get_user() and locking the hash
		 * bucket lock, retry the operation.
		 */
		if ((FUTEX_TID_MASK & curval) == uval)
			ret = -EAGAIN;
		else
			ret = -EINVAL;
	}

	if (!ret) {
		/*
		 * This is a point of no return; once we modified the uval
		 * there is no going back and subsequent operations must
		 * not fail.
		 */
		pi_state_update_owner(pi_state, new_owner);
		postunlock = __rt_mutex_futex_unlock(&pi_state->pi_mutex, &wqh);
	}

out_unlock:
	raw_spin_unlock_irq(&pi_state->pi_mutex.wait_lock);

	if (postunlock)
		rt_mutex_postunlock(&wqh);

	return ret;
}

/*
 * Express the locking dependencies for lockdep:
 */
static inline void
double_lock_hb(struct futex_hash_bucket *hb1, struct futex_hash_bucket *hb2)
{
	if (hb1 <= hb2) {
		spin_lock(&hb1->lock);
		if (hb1 < hb2)
			spin_lock_nested(&hb2->lock, SINGLE_DEPTH_NESTING);
	} else { /* hb1 > hb2 */
		spin_lock(&hb2->lock);
		spin_lock_nested(&hb1->lock, SINGLE_DEPTH_NESTING);
	}
}

static inline void
double_unlock_hb(struct futex_hash_bucket *hb1, struct futex_hash_bucket *hb2)
{
	spin_unlock(&hb1->lock);
	if (hb1 != hb2)
		spin_unlock(&hb2->lock);
}

/*
 * Wake up waiters matching bitset queued on this futex (uaddr).
 */
static int
futex_wake(u32 __user *uaddr, unsigned int flags, int nr_wake, u32 bitset)
{
	struct futex_hash_bucket *hb;
	struct futex_q *this, *next;
	union futex_key key = FUTEX_KEY_INIT;
	int ret;
	DEFINE_WAKE_Q(wake_q);

	if (!bitset)
		return -EINVAL;

	ret = get_futex_key(uaddr, flags & FLAGS_SHARED, &key, FUTEX_READ);
	if (unlikely(ret != 0))
		return ret;

	hb = hash_futex(&key);

	/* Make sure we really have tasks to wakeup */
	if (!hb_waiters_pending(hb))
		return ret;

	spin_lock(&hb->lock);

	plist_for_each_entry_safe(this, next, &hb->chain, list) {
		if (match_futex (&this->key, &key)) {
			if (this->pi_state || this->rt_waiter) {
				ret = -EINVAL;
				break;
			}

			/* Check if one of the bits is set in both bitsets */
			if (!(this->bitset & bitset))
				continue;

			mark_wake_futex(&wake_q, this);
			if (++ret >= nr_wake)
				break;
		}
	}

	spin_unlock(&hb->lock);
	wake_up_q(&wake_q);
	return ret;
}

static int futex_atomic_op_inuser(unsigned int encoded_op, u32 __user *uaddr)
{
	unsigned int op =	  (encoded_op & 0x70000000) >> 28;
	unsigned int cmp =	  (encoded_op & 0x0f000000) >> 24;
	int oparg = sign_extend32((encoded_op & 0x00fff000) >> 12, 11);
	int cmparg = sign_extend32(encoded_op & 0x00000fff, 11);
	int oldval, ret;

	if (encoded_op & (FUTEX_OP_OPARG_SHIFT << 28)) {
		if (oparg < 0 || oparg > 31) {
			char comm[sizeof(current->comm)];
			/*
			 * kill this print and return -EINVAL when userspace
			 * is sane again
			 */
			pr_info_ratelimited("futex_wake_op: %s tries to shift op by %d; fix this program\n",
					get_task_comm(comm, current), oparg);
			oparg &= 31;
		}
		oparg = 1 << oparg;
	}

	pagefault_disable();
	ret = arch_futex_atomic_op_inuser(op, oparg, &oldval, uaddr);
	pagefault_enable();
	if (ret)
		return ret;

	switch (cmp) {
	case FUTEX_OP_CMP_EQ:
		return oldval == cmparg;
	case FUTEX_OP_CMP_NE:
		return oldval != cmparg;
	case FUTEX_OP_CMP_LT:
		return oldval < cmparg;
	case FUTEX_OP_CMP_GE:
		return oldval >= cmparg;
	case FUTEX_OP_CMP_LE:
		return oldval <= cmparg;
	case FUTEX_OP_CMP_GT:
		return oldval > cmparg;
	default:
		return -ENOSYS;
	}
}

/*
 * Wake up all waiters hashed on the physical page that is mapped
 * to this virtual address:
 */
static int
futex_wake_op(u32 __user *uaddr1, unsigned int flags, u32 __user *uaddr2,
	      int nr_wake, int nr_wake2, int op)
{
	union futex_key key1 = FUTEX_KEY_INIT, key2 = FUTEX_KEY_INIT;
	struct futex_hash_bucket *hb1, *hb2;
	struct futex_q *this, *next;
	int ret, op_ret;
	DEFINE_WAKE_Q(wake_q);

retry:
	ret = get_futex_key(uaddr1, flags & FLAGS_SHARED, &key1, FUTEX_READ);
	if (unlikely(ret != 0))
		return ret;
	ret = get_futex_key(uaddr2, flags & FLAGS_SHARED, &key2, FUTEX_WRITE);
	if (unlikely(ret != 0))
		return ret;

	hb1 = hash_futex(&key1);
	hb2 = hash_futex(&key2);

retry_private:
	double_lock_hb(hb1, hb2);
	op_ret = futex_atomic_op_inuser(op, uaddr2);
	if (unlikely(op_ret < 0)) {
		double_unlock_hb(hb1, hb2);

		if (!IS_ENABLED(CONFIG_MMU) ||
		    unlikely(op_ret != -EFAULT && op_ret != -EAGAIN)) {
			/*
			 * we don't get EFAULT from MMU faults if we don't have
			 * an MMU, but we might get them from range checking
			 */
			ret = op_ret;
			return ret;
		}

		if (op_ret == -EFAULT) {
			ret = fault_in_user_writeable(uaddr2);
			if (ret)
				return ret;
		}

		cond_resched();
		if (!(flags & FLAGS_SHARED))
			goto retry_private;
		goto retry;
	}

	plist_for_each_entry_safe(this, next, &hb1->chain, list) {
		if (match_futex (&this->key, &key1)) {
			if (this->pi_state || this->rt_waiter) {
				ret = -EINVAL;
				goto out_unlock;
			}
			mark_wake_futex(&wake_q, this);
			if (++ret >= nr_wake)
				break;
		}
	}

	if (op_ret > 0) {
		op_ret = 0;
		plist_for_each_entry_safe(this, next, &hb2->chain, list) {
			if (match_futex (&this->key, &key2)) {
				if (this->pi_state || this->rt_waiter) {
					ret = -EINVAL;
					goto out_unlock;
				}
				mark_wake_futex(&wake_q, this);
				if (++op_ret >= nr_wake2)
					break;
			}
		}
		ret += op_ret;
	}

out_unlock:
	double_unlock_hb(hb1, hb2);
	wake_up_q(&wake_q);
	return ret;
}

/**
 * requeue_futex() - Requeue a futex_q from one hb to another
 * @q:		the futex_q to requeue
 * @hb1:	the source hash_bucket
 * @hb2:	the target hash_bucket
 * @key2:	the new key for the requeued futex_q
 */
static inline
void requeue_futex(struct futex_q *q, struct futex_hash_bucket *hb1,
		   struct futex_hash_bucket *hb2, union futex_key *key2)
{

	/*
	 * If key1 and key2 hash to the same bucket, no need to
	 * requeue.
	 */
	if (likely(&hb1->chain != &hb2->chain)) {
		plist_del(&q->list, &hb1->chain);
		hb_waiters_dec(hb1);
		hb_waiters_inc(hb2);
		plist_add(&q->list, &hb2->chain);
		q->lock_ptr = &hb2->lock;
	}
	q->key = *key2;
}

static inline bool futex_requeue_pi_prepare(struct futex_q *q,
					    struct futex_pi_state *pi_state)
{
	int old, new;

	/*
	 * Set state to Q_REQUEUE_PI_IN_PROGRESS unless an early wakeup has
	 * already set Q_REQUEUE_PI_IGNORE to signal that requeue should
	 * ignore the waiter.
	 */
	old = atomic_read_acquire(&q->requeue_state);
	do {
		if (old == Q_REQUEUE_PI_IGNORE)
			return false;

		/*
		 * futex_proxy_trylock_atomic() might have set it to
		 * IN_PROGRESS and a interleaved early wake to WAIT.
		 *
		 * It was considered to have an extra state for that
		 * trylock, but that would just add more conditionals
		 * all over the place for a dubious value.
		 */
		if (old != Q_REQUEUE_PI_NONE)
			break;

		new = Q_REQUEUE_PI_IN_PROGRESS;
	} while (!atomic_try_cmpxchg(&q->requeue_state, &old, new));

	q->pi_state = pi_state;
	return true;
}

static inline void futex_requeue_pi_complete(struct futex_q *q, int locked)
{
	int old, new;

	old = atomic_read_acquire(&q->requeue_state);
	do {
		if (old == Q_REQUEUE_PI_IGNORE)
			return;

		if (locked >= 0) {
			/* Requeue succeeded. Set DONE or LOCKED */
			WARN_ON_ONCE(old != Q_REQUEUE_PI_IN_PROGRESS &&
				     old != Q_REQUEUE_PI_WAIT);
			new = Q_REQUEUE_PI_DONE + locked;
		} else if (old == Q_REQUEUE_PI_IN_PROGRESS) {
			/* Deadlock, no early wakeup interleave */
			new = Q_REQUEUE_PI_NONE;
		} else {
			/* Deadlock, early wakeup interleave. */
			WARN_ON_ONCE(old != Q_REQUEUE_PI_WAIT);
			new = Q_REQUEUE_PI_IGNORE;
		}
	} while (!atomic_try_cmpxchg(&q->requeue_state, &old, new));

#ifdef CONFIG_PREEMPT_RT
	/* If the waiter interleaved with the requeue let it know */
	if (unlikely(old == Q_REQUEUE_PI_WAIT))
		rcuwait_wake_up(&q->requeue_wait);
#endif
}

static inline int futex_requeue_pi_wakeup_sync(struct futex_q *q)
{
	int old, new;

	old = atomic_read_acquire(&q->requeue_state);
	do {
		/* Is requeue done already? */
		if (old >= Q_REQUEUE_PI_DONE)
			return old;

		/*
		 * If not done, then tell the requeue code to either ignore
		 * the waiter or to wake it up once the requeue is done.
		 */
		new = Q_REQUEUE_PI_WAIT;
		if (old == Q_REQUEUE_PI_NONE)
			new = Q_REQUEUE_PI_IGNORE;
	} while (!atomic_try_cmpxchg(&q->requeue_state, &old, new));

	/* If the requeue was in progress, wait for it to complete */
	if (old == Q_REQUEUE_PI_IN_PROGRESS) {
#ifdef CONFIG_PREEMPT_RT
		rcuwait_wait_event(&q->requeue_wait,
				   atomic_read(&q->requeue_state) != Q_REQUEUE_PI_WAIT,
				   TASK_UNINTERRUPTIBLE);
#else
		(void)atomic_cond_read_relaxed(&q->requeue_state, VAL != Q_REQUEUE_PI_WAIT);
#endif
	}

	/*
	 * Requeue is now either prohibited or complete. Reread state
	 * because during the wait above it might have changed. Nothing
	 * will modify q->requeue_state after this point.
	 */
	return atomic_read(&q->requeue_state);
}

/**
 * requeue_pi_wake_futex() - Wake a task that acquired the lock during requeue
 * @q:		the futex_q
 * @key:	the key of the requeue target futex
 * @hb:		the hash_bucket of the requeue target futex
 *
 * During futex_requeue, with requeue_pi=1, it is possible to acquire the
 * target futex if it is uncontended or via a lock steal.
 *
 * 1) Set @q::key to the requeue target futex key so the waiter can detect
 *    the wakeup on the right futex.
 *
 * 2) Dequeue @q from the hash bucket.
 *
 * 3) Set @q::rt_waiter to NULL so the woken up task can detect atomic lock
 *    acquisition.
 *
 * 4) Set the q->lock_ptr to the requeue target hb->lock for the case that
 *    the waiter has to fixup the pi state.
 *
 * 5) Complete the requeue state so the waiter can make progress. After
 *    this point the waiter task can return from the syscall immediately in
 *    case that the pi state does not have to be fixed up.
 *
 * 6) Wake the waiter task.
 *
 * Must be called with both q->lock_ptr and hb->lock held.
 */
static inline
void requeue_pi_wake_futex(struct futex_q *q, union futex_key *key,
			   struct futex_hash_bucket *hb)
{
	q->key = *key;

	__unqueue_futex(q);

	WARN_ON(!q->rt_waiter);
	q->rt_waiter = NULL;

	q->lock_ptr = &hb->lock;

	/* Signal locked state to the waiter */
	futex_requeue_pi_complete(q, 1);
	wake_up_state(q->task, TASK_NORMAL);
}

/**
 * futex_proxy_trylock_atomic() - Attempt an atomic lock for the top waiter
 * @pifutex:		the user address of the to futex
 * @hb1:		the from futex hash bucket, must be locked by the caller
 * @hb2:		the to futex hash bucket, must be locked by the caller
 * @key1:		the from futex key
 * @key2:		the to futex key
 * @ps:			address to store the pi_state pointer
 * @exiting:		Pointer to store the task pointer of the owner task
 *			which is in the middle of exiting
 * @set_waiters:	force setting the FUTEX_WAITERS bit (1) or not (0)
 *
 * Try and get the lock on behalf of the top waiter if we can do it atomically.
 * Wake the top waiter if we succeed.  If the caller specified set_waiters,
 * then direct futex_lock_pi_atomic() to force setting the FUTEX_WAITERS bit.
 * hb1 and hb2 must be held by the caller.
 *
 * @exiting is only set when the return value is -EBUSY. If so, this holds
 * a refcount on the exiting task on return and the caller needs to drop it
 * after waiting for the exit to complete.
 *
 * Return:
 *  -  0 - failed to acquire the lock atomically;
 *  - >0 - acquired the lock, return value is vpid of the top_waiter
 *  - <0 - error
 */
static int
futex_proxy_trylock_atomic(u32 __user *pifutex, struct futex_hash_bucket *hb1,
			   struct futex_hash_bucket *hb2, union futex_key *key1,
			   union futex_key *key2, struct futex_pi_state **ps,
			   struct task_struct **exiting, int set_waiters)
{
	struct futex_q *top_waiter = NULL;
	u32 curval;
	int ret;

	if (get_futex_value_locked(&curval, pifutex))
		return -EFAULT;

	if (unlikely(should_fail_futex(true)))
		return -EFAULT;

	/*
	 * Find the top_waiter and determine if there are additional waiters.
	 * If the caller intends to requeue more than 1 waiter to pifutex,
	 * force futex_lock_pi_atomic() to set the FUTEX_WAITERS bit now,
	 * as we have means to handle the possible fault.  If not, don't set
	 * the bit unnecessarily as it will force the subsequent unlock to enter
	 * the kernel.
	 */
	top_waiter = futex_top_waiter(hb1, key1);

	/* There are no waiters, nothing for us to do. */
	if (!top_waiter)
		return 0;

	/*
	 * Ensure that this is a waiter sitting in futex_wait_requeue_pi()
	 * and waiting on the 'waitqueue' futex which is always !PI.
	 */
	if (!top_waiter->rt_waiter || top_waiter->pi_state)
		return -EINVAL;

	/* Ensure we requeue to the expected futex. */
	if (!match_futex(top_waiter->requeue_pi_key, key2))
		return -EINVAL;

	/* Ensure that this does not race against an early wakeup */
	if (!futex_requeue_pi_prepare(top_waiter, NULL))
		return -EAGAIN;

	/*
	 * Try to take the lock for top_waiter and set the FUTEX_WAITERS bit
	 * in the contended case or if @set_waiters is true.
	 *
	 * In the contended case PI state is attached to the lock owner. If
	 * the user space lock can be acquired then PI state is attached to
	 * the new owner (@top_waiter->task) when @set_waiters is true.
	 */
	ret = futex_lock_pi_atomic(pifutex, hb2, key2, ps, top_waiter->task,
				   exiting, set_waiters);
	if (ret == 1) {
		/*
		 * Lock was acquired in user space and PI state was
		 * attached to @top_waiter->task. That means state is fully
		 * consistent and the waiter can return to user space
		 * immediately after the wakeup.
		 */
		requeue_pi_wake_futex(top_waiter, key2, hb2);
	} else if (ret < 0) {
		/* Rewind top_waiter::requeue_state */
		futex_requeue_pi_complete(top_waiter, ret);
	} else {
		/*
		 * futex_lock_pi_atomic() did not acquire the user space
		 * futex, but managed to establish the proxy lock and pi
		 * state. top_waiter::requeue_state cannot be fixed up here
		 * because the waiter is not enqueued on the rtmutex
		 * yet. This is handled at the callsite depending on the
		 * result of rt_mutex_start_proxy_lock() which is
		 * guaranteed to be reached with this function returning 0.
		 */
	}
	return ret;
}

/**
 * futex_requeue() - Requeue waiters from uaddr1 to uaddr2
 * @uaddr1:	source futex user address
 * @flags:	futex flags (FLAGS_SHARED, etc.)
 * @uaddr2:	target futex user address
 * @nr_wake:	number of waiters to wake (must be 1 for requeue_pi)
 * @nr_requeue:	number of waiters to requeue (0-INT_MAX)
 * @cmpval:	@uaddr1 expected value (or %NULL)
 * @requeue_pi:	if we are attempting to requeue from a non-pi futex to a
 *		pi futex (pi to pi requeue is not supported)
 *
 * Requeue waiters on uaddr1 to uaddr2. In the requeue_pi case, try to acquire
 * uaddr2 atomically on behalf of the top waiter.
 *
 * Return:
 *  - >=0 - on success, the number of tasks requeued or woken;
 *  -  <0 - on error
 */
static int futex_requeue(u32 __user *uaddr1, unsigned int flags,
			 u32 __user *uaddr2, int nr_wake, int nr_requeue,
			 u32 *cmpval, int requeue_pi)
{
	union futex_key key1 = FUTEX_KEY_INIT, key2 = FUTEX_KEY_INIT;
	int task_count = 0, ret;
	struct futex_pi_state *pi_state = NULL;
	struct futex_hash_bucket *hb1, *hb2;
	struct futex_q *this, *next;
	DEFINE_WAKE_Q(wake_q);

	if (nr_wake < 0 || nr_requeue < 0)
		return -EINVAL;

	/*
	 * When PI not supported: return -ENOSYS if requeue_pi is true,
	 * consequently the compiler knows requeue_pi is always false past
	 * this point which will optimize away all the conditional code
	 * further down.
	 */
	if (!IS_ENABLED(CONFIG_FUTEX_PI) && requeue_pi)
		return -ENOSYS;

	if (requeue_pi) {
		/*
		 * Requeue PI only works on two distinct uaddrs. This
		 * check is only valid for private futexes. See below.
		 */
		if (uaddr1 == uaddr2)
			return -EINVAL;

		/*
		 * futex_requeue() allows the caller to define the number
		 * of waiters to wake up via the @nr_wake argument. With
		 * REQUEUE_PI, waking up more than one waiter is creating
		 * more problems than it solves. Waking up a waiter makes
		 * only sense if the PI futex @uaddr2 is uncontended as
		 * this allows the requeue code to acquire the futex
		 * @uaddr2 before waking the waiter. The waiter can then
		 * return to user space without further action. A secondary
		 * wakeup would just make the futex_wait_requeue_pi()
		 * handling more complex, because that code would have to
		 * look up pi_state and do more or less all the handling
		 * which the requeue code has to do for the to be requeued
		 * waiters. So restrict the number of waiters to wake to
		 * one, and only wake it up when the PI futex is
		 * uncontended. Otherwise requeue it and let the unlock of
		 * the PI futex handle the wakeup.
		 *
		 * All REQUEUE_PI users, e.g. pthread_cond_signal() and
		 * pthread_cond_broadcast() must use nr_wake=1.
		 */
		if (nr_wake != 1)
			return -EINVAL;

		/*
		 * requeue_pi requires a pi_state, try to allocate it now
		 * without any locks in case it fails.
		 */
		if (refill_pi_state_cache())
			return -ENOMEM;
	}

retry:
	ret = get_futex_key(uaddr1, flags & FLAGS_SHARED, &key1, FUTEX_READ);
	if (unlikely(ret != 0))
		return ret;
	ret = get_futex_key(uaddr2, flags & FLAGS_SHARED, &key2,
			    requeue_pi ? FUTEX_WRITE : FUTEX_READ);
	if (unlikely(ret != 0))
		return ret;

	/*
	 * The check above which compares uaddrs is not sufficient for
	 * shared futexes. We need to compare the keys:
	 */
	if (requeue_pi && match_futex(&key1, &key2))
		return -EINVAL;

	hb1 = hash_futex(&key1);
	hb2 = hash_futex(&key2);

retry_private:
	hb_waiters_inc(hb2);
	double_lock_hb(hb1, hb2);

	if (likely(cmpval != NULL)) {
		u32 curval;

		ret = get_futex_value_locked(&curval, uaddr1);

		if (unlikely(ret)) {
			double_unlock_hb(hb1, hb2);
			hb_waiters_dec(hb2);

			ret = get_user(curval, uaddr1);
			if (ret)
				return ret;

			if (!(flags & FLAGS_SHARED))
				goto retry_private;

			goto retry;
		}
		if (curval != *cmpval) {
			ret = -EAGAIN;
			goto out_unlock;
		}
	}

<<<<<<< HEAD
	if (requeue_pi && (task_count - nr_wake < nr_requeue)) {
=======
	if (requeue_pi) {
>>>>>>> c1084c27
		struct task_struct *exiting = NULL;

		/*
		 * Attempt to acquire uaddr2 and wake the top waiter. If we
		 * intend to requeue waiters, force setting the FUTEX_WAITERS
		 * bit.  We force this here where we are able to easily handle
		 * faults rather in the requeue loop below.
		 *
		 * Updates topwaiter::requeue_state if a top waiter exists.
		 */
		ret = futex_proxy_trylock_atomic(uaddr2, hb1, hb2, &key1,
						 &key2, &pi_state,
						 &exiting, nr_requeue);

		/*
		 * At this point the top_waiter has either taken uaddr2 or
		 * is waiting on it. In both cases pi_state has been
		 * established and an initial refcount on it. In case of an
		 * error there's nothing.
		 *
		 * The top waiter's requeue_state is up to date:
		 *
		 *  - If the lock was acquired atomically (ret == 1), then
		 *    the state is Q_REQUEUE_PI_LOCKED.
		 *
		 *    The top waiter has been dequeued and woken up and can
		 *    return to user space immediately. The kernel/user
		 *    space state is consistent. In case that there must be
		 *    more waiters requeued the WAITERS bit in the user
		 *    space futex is set so the top waiter task has to go
		 *    into the syscall slowpath to unlock the futex. This
		 *    will block until this requeue operation has been
		 *    completed and the hash bucket locks have been
		 *    dropped.
		 *
		 *  - If the trylock failed with an error (ret < 0) then
		 *    the state is either Q_REQUEUE_PI_NONE, i.e. "nothing
		 *    happened", or Q_REQUEUE_PI_IGNORE when there was an
		 *    interleaved early wakeup.
		 *
		 *  - If the trylock did not succeed (ret == 0) then the
		 *    state is either Q_REQUEUE_PI_IN_PROGRESS or
		 *    Q_REQUEUE_PI_WAIT if an early wakeup interleaved.
		 *    This will be cleaned up in the loop below, which
		 *    cannot fail because futex_proxy_trylock_atomic() did
		 *    the same sanity checks for requeue_pi as the loop
		 *    below does.
		 */
<<<<<<< HEAD
		if (ret > 0) {
			WARN_ON(pi_state);
			drop_count++;
			task_count++;
			/*
			 * If we acquired the lock, then the user space value
			 * of uaddr2 should be vpid. It cannot be changed by
			 * the top waiter as it is blocked on hb2 lock if it
			 * tries to do so. If something fiddled with it behind
			 * our back the pi state lookup might unearth it. So
			 * we rather use the known value than rereading and
			 * handing potential crap to lookup_pi_state.
			 *
			 * If that call succeeds then we have pi_state and an
			 * initial refcount on it.
			 */
			ret = lookup_pi_state(uaddr2, ret, hb2, &key2,
					      &pi_state, &exiting);
		}

=======
>>>>>>> c1084c27
		switch (ret) {
		case 0:
			/* We hold a reference on the pi state. */
			break;

		case 1:
			/*
			 * futex_proxy_trylock_atomic() acquired the user space
			 * futex. Adjust task_count.
			 */
			task_count++;
			ret = 0;
			break;

		/*
		 * If the above failed, then pi_state is NULL and
		 * waiter::requeue_state is correct.
		 */
		case -EFAULT:
			double_unlock_hb(hb1, hb2);
			hb_waiters_dec(hb2);
			ret = fault_in_user_writeable(uaddr2);
			if (!ret)
				goto retry;
<<<<<<< HEAD
			goto out;
=======
			return ret;
>>>>>>> c1084c27
		case -EBUSY:
		case -EAGAIN:
			/*
			 * Two reasons for this:
			 * - EBUSY: Owner is exiting and we just wait for the
			 *   exit to complete.
			 * - EAGAIN: The user space value changed.
			 */
			double_unlock_hb(hb1, hb2);
			hb_waiters_dec(hb2);
<<<<<<< HEAD
			put_futex_key(&key2);
			put_futex_key(&key1);
=======
>>>>>>> c1084c27
			/*
			 * Handle the case where the owner is in the middle of
			 * exiting. Wait for the exit to complete otherwise
			 * this task might loop forever, aka. live lock.
			 */
			wait_for_owner_exiting(ret, exiting);
			cond_resched();
			goto retry;
		default:
			goto out_unlock;
		}
	}

	plist_for_each_entry_safe(this, next, &hb1->chain, list) {
		if (task_count - nr_wake >= nr_requeue)
			break;

		if (!match_futex(&this->key, &key1))
			continue;

		/*
		 * FUTEX_WAIT_REQUEUE_PI and FUTEX_CMP_REQUEUE_PI should always
		 * be paired with each other and no other futex ops.
		 *
		 * We should never be requeueing a futex_q with a pi_state,
		 * which is awaiting a futex_unlock_pi().
		 */
		if ((requeue_pi && !this->rt_waiter) ||
		    (!requeue_pi && this->rt_waiter) ||
		    this->pi_state) {
			ret = -EINVAL;
			break;
		}

		/* Plain futexes just wake or requeue and are done */
		if (!requeue_pi) {
			if (++task_count <= nr_wake)
				mark_wake_futex(&wake_q, this);
			else
				requeue_futex(this, hb1, hb2, &key2);
			continue;
		}

		/* Ensure we requeue to the expected futex for requeue_pi. */
		if (!match_futex(this->requeue_pi_key, &key2)) {
			ret = -EINVAL;
			break;
		}

		/*
		 * Requeue nr_requeue waiters and possibly one more in the case
		 * of requeue_pi if we couldn't acquire the lock atomically.
		 *
		 * Prepare the waiter to take the rt_mutex. Take a refcount
		 * on the pi_state and store the pointer in the futex_q
		 * object of the waiter.
		 */
		get_pi_state(pi_state);

		/* Don't requeue when the waiter is already on the way out. */
		if (!futex_requeue_pi_prepare(this, pi_state)) {
			/*
			 * Early woken waiter signaled that it is on the
			 * way out. Drop the pi_state reference and try the
			 * next waiter. @this->pi_state is still NULL.
			 */
			put_pi_state(pi_state);
			continue;
		}

		ret = rt_mutex_start_proxy_lock(&pi_state->pi_mutex,
						this->rt_waiter,
						this->task);

		if (ret == 1) {
			/*
			 * We got the lock. We do neither drop the refcount
			 * on pi_state nor clear this->pi_state because the
			 * waiter needs the pi_state for cleaning up the
			 * user space value. It will drop the refcount
			 * after doing so. this::requeue_state is updated
			 * in the wakeup as well.
			 */
			requeue_pi_wake_futex(this, &key2, hb2);
			task_count++;
		} else if (!ret) {
			/* Waiter is queued, move it to hb2 */
			requeue_futex(this, hb1, hb2, &key2);
			futex_requeue_pi_complete(this, 0);
			task_count++;
		} else {
			/*
			 * rt_mutex_start_proxy_lock() detected a potential
			 * deadlock when we tried to queue that waiter.
			 * Drop the pi_state reference which we took above
			 * and remove the pointer to the state from the
			 * waiters futex_q object.
			 */
			this->pi_state = NULL;
			put_pi_state(pi_state);
			futex_requeue_pi_complete(this, ret);
			/*
			 * We stop queueing more waiters and let user space
			 * deal with the mess.
			 */
			break;
		}
	}

	/*
	 * We took an extra initial reference to the pi_state in
	 * futex_proxy_trylock_atomic(). We need to drop it here again.
	 */
	put_pi_state(pi_state);

out_unlock:
	double_unlock_hb(hb1, hb2);
	wake_up_q(&wake_q);
	hb_waiters_dec(hb2);
	return ret ? ret : task_count;
}

/* The key must be already stored in q->key. */
static inline struct futex_hash_bucket *queue_lock(struct futex_q *q)
	__acquires(&hb->lock)
{
	struct futex_hash_bucket *hb;

	hb = hash_futex(&q->key);

	/*
	 * Increment the counter before taking the lock so that
	 * a potential waker won't miss a to-be-slept task that is
	 * waiting for the spinlock. This is safe as all queue_lock()
	 * users end up calling queue_me(). Similarly, for housekeeping,
	 * decrement the counter at queue_unlock() when some error has
	 * occurred and we don't end up adding the task to the list.
	 */
	hb_waiters_inc(hb); /* implies smp_mb(); (A) */

	q->lock_ptr = &hb->lock;

	spin_lock(&hb->lock);
	return hb;
}

static inline void
queue_unlock(struct futex_hash_bucket *hb)
	__releases(&hb->lock)
{
	spin_unlock(&hb->lock);
	hb_waiters_dec(hb);
}

static inline void __queue_me(struct futex_q *q, struct futex_hash_bucket *hb)
{
	int prio;

	/*
	 * The priority used to register this element is
	 * - either the real thread-priority for the real-time threads
	 * (i.e. threads with a priority lower than MAX_RT_PRIO)
	 * - or MAX_RT_PRIO for non-RT threads.
	 * Thus, all RT-threads are woken first in priority order, and
	 * the others are woken last, in FIFO order.
	 */
	prio = min(current->normal_prio, MAX_RT_PRIO);

	plist_node_init(&q->list, prio);
	plist_add(&q->list, &hb->chain);
	q->task = current;
}

/**
 * queue_me() - Enqueue the futex_q on the futex_hash_bucket
 * @q:	The futex_q to enqueue
 * @hb:	The destination hash bucket
 *
 * The hb->lock must be held by the caller, and is released here. A call to
 * queue_me() is typically paired with exactly one call to unqueue_me().  The
 * exceptions involve the PI related operations, which may use unqueue_me_pi()
 * or nothing if the unqueue is done as part of the wake process and the unqueue
 * state is implicit in the state of woken task (see futex_wait_requeue_pi() for
 * an example).
 */
static inline void queue_me(struct futex_q *q, struct futex_hash_bucket *hb)
	__releases(&hb->lock)
{
	__queue_me(q, hb);
	spin_unlock(&hb->lock);
}

/**
 * unqueue_me() - Remove the futex_q from its futex_hash_bucket
 * @q:	The futex_q to unqueue
 *
 * The q->lock_ptr must not be held by the caller. A call to unqueue_me() must
 * be paired with exactly one earlier call to queue_me().
 *
 * Return:
 *  - 1 - if the futex_q was still queued (and we removed unqueued it);
 *  - 0 - if the futex_q was already removed by the waking thread
 */
static int unqueue_me(struct futex_q *q)
{
	spinlock_t *lock_ptr;
	int ret = 0;

	/* In the common case we don't take the spinlock, which is nice. */
retry:
	/*
	 * q->lock_ptr can change between this read and the following spin_lock.
	 * Use READ_ONCE to forbid the compiler from reloading q->lock_ptr and
	 * optimizing lock_ptr out of the logic below.
	 */
	lock_ptr = READ_ONCE(q->lock_ptr);
	if (lock_ptr != NULL) {
		spin_lock(lock_ptr);
		/*
		 * q->lock_ptr can change between reading it and
		 * spin_lock(), causing us to take the wrong lock.  This
		 * corrects the race condition.
		 *
		 * Reasoning goes like this: if we have the wrong lock,
		 * q->lock_ptr must have changed (maybe several times)
		 * between reading it and the spin_lock().  It can
		 * change again after the spin_lock() but only if it was
		 * already changed before the spin_lock().  It cannot,
		 * however, change back to the original value.  Therefore
		 * we can detect whether we acquired the correct lock.
		 */
		if (unlikely(lock_ptr != q->lock_ptr)) {
			spin_unlock(lock_ptr);
			goto retry;
		}
		__unqueue_futex(q);

		BUG_ON(q->pi_state);

		spin_unlock(lock_ptr);
		ret = 1;
	}

	return ret;
}

/*
 * PI futexes can not be requeued and must remove themselves from the
 * hash bucket. The hash bucket lock (i.e. lock_ptr) is held.
 */
static void unqueue_me_pi(struct futex_q *q)
{
	__unqueue_futex(q);

	BUG_ON(!q->pi_state);
	put_pi_state(q->pi_state);
	q->pi_state = NULL;
}

static int __fixup_pi_state_owner(u32 __user *uaddr, struct futex_q *q,
				  struct task_struct *argowner)
{
	struct futex_pi_state *pi_state = q->pi_state;
	struct task_struct *oldowner, *newowner;
	u32 uval, curval, newval, newtid;
	int err = 0;

	oldowner = pi_state->owner;

	/*
	 * We are here because either:
	 *
	 *  - we stole the lock and pi_state->owner needs updating to reflect
	 *    that (@argowner == current),
	 *
	 * or:
	 *
	 *  - someone stole our lock and we need to fix things to point to the
	 *    new owner (@argowner == NULL).
	 *
	 * Either way, we have to replace the TID in the user space variable.
	 * This must be atomic as we have to preserve the owner died bit here.
	 *
	 * Note: We write the user space value _before_ changing the pi_state
	 * because we can fault here. Imagine swapped out pages or a fork
	 * that marked all the anonymous memory readonly for cow.
	 *
	 * Modifying pi_state _before_ the user space value would leave the
	 * pi_state in an inconsistent state when we fault here, because we
	 * need to drop the locks to handle the fault. This might be observed
	 * in the PID checks when attaching to PI state .
	 */
retry:
	if (!argowner) {
		if (oldowner != current) {
			/*
			 * We raced against a concurrent self; things are
			 * already fixed up. Nothing to do.
			 */
			return 0;
		}

		if (__rt_mutex_futex_trylock(&pi_state->pi_mutex)) {
			/* We got the lock. pi_state is correct. Tell caller. */
			return 1;
		}

		/*
		 * The trylock just failed, so either there is an owner or
		 * there is a higher priority waiter than this one.
		 */
		newowner = rt_mutex_owner(&pi_state->pi_mutex);
		/*
		 * If the higher priority waiter has not yet taken over the
		 * rtmutex then newowner is NULL. We can't return here with
		 * that state because it's inconsistent vs. the user space
		 * state. So drop the locks and try again. It's a valid
		 * situation and not any different from the other retry
		 * conditions.
		 */
		if (unlikely(!newowner)) {
			err = -EAGAIN;
			goto handle_err;
		}
	} else {
		WARN_ON_ONCE(argowner != current);
		if (oldowner == current) {
			/*
			 * We raced against a concurrent self; things are
			 * already fixed up. Nothing to do.
			 */
			return 1;
		}
		newowner = argowner;
	}

	newtid = task_pid_vnr(newowner) | FUTEX_WAITERS;
	/* Owner died? */
	if (!pi_state->owner)
		newtid |= FUTEX_OWNER_DIED;

	err = get_futex_value_locked(&uval, uaddr);
	if (err)
		goto handle_err;

	for (;;) {
		newval = (uval & FUTEX_OWNER_DIED) | newtid;

		err = cmpxchg_futex_value_locked(&curval, uaddr, uval, newval);
		if (err)
			goto handle_err;

		if (curval == uval)
			break;
		uval = curval;
	}

	/*
	 * We fixed up user space. Now we need to fix the pi_state
	 * itself.
	 */
	pi_state_update_owner(pi_state, newowner);

	return argowner == current;

	/*
	 * In order to reschedule or handle a page fault, we need to drop the
	 * locks here. In the case of a fault, this gives the other task
	 * (either the highest priority waiter itself or the task which stole
	 * the rtmutex) the chance to try the fixup of the pi_state. So once we
	 * are back from handling the fault we need to check the pi_state after
	 * reacquiring the locks and before trying to do another fixup. When
	 * the fixup has been done already we simply return.
	 *
	 * Note: we hold both hb->lock and pi_mutex->wait_lock. We can safely
	 * drop hb->lock since the caller owns the hb -> futex_q relation.
	 * Dropping the pi_mutex->wait_lock requires the state revalidate.
	 */
handle_err:
	raw_spin_unlock_irq(&pi_state->pi_mutex.wait_lock);
	spin_unlock(q->lock_ptr);

	switch (err) {
	case -EFAULT:
		err = fault_in_user_writeable(uaddr);
		break;

	case -EAGAIN:
		cond_resched();
		err = 0;
		break;

	default:
		WARN_ON_ONCE(1);
		break;
	}

	spin_lock(q->lock_ptr);
	raw_spin_lock_irq(&pi_state->pi_mutex.wait_lock);

	/*
	 * Check if someone else fixed it for us:
	 */
	if (pi_state->owner != oldowner)
		return argowner == current;

	/* Retry if err was -EAGAIN or the fault in succeeded */
	if (!err)
		goto retry;

	/*
	 * fault_in_user_writeable() failed so user state is immutable. At
	 * best we can make the kernel state consistent but user state will
	 * be most likely hosed and any subsequent unlock operation will be
	 * rejected due to PI futex rule [10].
	 *
	 * Ensure that the rtmutex owner is also the pi_state owner despite
	 * the user space value claiming something different. There is no
	 * point in unlocking the rtmutex if current is the owner as it
	 * would need to wait until the next waiter has taken the rtmutex
	 * to guarantee consistent state. Keep it simple. Userspace asked
	 * for this wreckaged state.
	 *
	 * The rtmutex has an owner - either current or some other
	 * task. See the EAGAIN loop above.
	 */
	pi_state_update_owner(pi_state, rt_mutex_owner(&pi_state->pi_mutex));

	return err;
}

static int fixup_pi_state_owner(u32 __user *uaddr, struct futex_q *q,
				struct task_struct *argowner)
{
	struct futex_pi_state *pi_state = q->pi_state;
	int ret;

	lockdep_assert_held(q->lock_ptr);

	raw_spin_lock_irq(&pi_state->pi_mutex.wait_lock);
	ret = __fixup_pi_state_owner(uaddr, q, argowner);
	raw_spin_unlock_irq(&pi_state->pi_mutex.wait_lock);
	return ret;
}

static long futex_wait_restart(struct restart_block *restart);

/**
 * fixup_owner() - Post lock pi_state and corner case management
 * @uaddr:	user address of the futex
 * @q:		futex_q (contains pi_state and access to the rt_mutex)
 * @locked:	if the attempt to take the rt_mutex succeeded (1) or not (0)
 *
 * After attempting to lock an rt_mutex, this function is called to cleanup
 * the pi_state owner as well as handle race conditions that may allow us to
 * acquire the lock. Must be called with the hb lock held.
 *
 * Return:
 *  -  1 - success, lock taken;
 *  -  0 - success, lock not taken;
 *  - <0 - on error (-EFAULT)
 */
static int fixup_owner(u32 __user *uaddr, struct futex_q *q, int locked)
{
	if (locked) {
		/*
		 * Got the lock. We might not be the anticipated owner if we
		 * did a lock-steal - fix up the PI-state in that case:
		 *
		 * Speculative pi_state->owner read (we don't hold wait_lock);
		 * since we own the lock pi_state->owner == current is the
		 * stable state, anything else needs more attention.
		 */
		if (q->pi_state->owner != current)
			return fixup_pi_state_owner(uaddr, q, current);
		return 1;
	}

	/*
	 * If we didn't get the lock; check if anybody stole it from us. In
	 * that case, we need to fix up the uval to point to them instead of
	 * us, otherwise bad things happen. [10]
	 *
	 * Another speculative read; pi_state->owner == current is unstable
	 * but needs our attention.
	 */
	if (q->pi_state->owner == current)
		return fixup_pi_state_owner(uaddr, q, NULL);

	/*
	 * Paranoia check. If we did not take the lock, then we should not be
	 * the owner of the rt_mutex. Warn and establish consistent state.
	 */
	if (WARN_ON_ONCE(rt_mutex_owner(&q->pi_state->pi_mutex) == current))
		return fixup_pi_state_owner(uaddr, q, current);

	return 0;
}

/**
 * futex_wait_queue_me() - queue_me() and wait for wakeup, timeout, or signal
 * @hb:		the futex hash bucket, must be locked by the caller
 * @q:		the futex_q to queue up on
 * @timeout:	the prepared hrtimer_sleeper, or null for no timeout
 */
static void futex_wait_queue_me(struct futex_hash_bucket *hb, struct futex_q *q,
				struct hrtimer_sleeper *timeout)
{
	/*
	 * The task state is guaranteed to be set before another task can
	 * wake it. set_current_state() is implemented using smp_store_mb() and
	 * queue_me() calls spin_unlock() upon completion, both serializing
	 * access to the hash list and forcing another memory barrier.
	 */
	set_current_state(TASK_INTERRUPTIBLE);
	queue_me(q, hb);

	/* Arm the timer */
	if (timeout)
		hrtimer_sleeper_start_expires(timeout, HRTIMER_MODE_ABS);

	/*
	 * If we have been removed from the hash list, then another task
	 * has tried to wake us, and we can skip the call to schedule().
	 */
	if (likely(!plist_node_empty(&q->list))) {
		/*
		 * If the timer has already expired, current will already be
		 * flagged for rescheduling. Only call schedule if there
		 * is no timeout, or if it has yet to expire.
		 */
		if (!timeout || timeout->task)
			freezable_schedule();
	}
	__set_current_state(TASK_RUNNING);
}

/**
 * futex_wait_setup() - Prepare to wait on a futex
 * @uaddr:	the futex userspace address
 * @val:	the expected value
 * @flags:	futex flags (FLAGS_SHARED, etc.)
 * @q:		the associated futex_q
 * @hb:		storage for hash_bucket pointer to be returned to caller
 *
 * Setup the futex_q and locate the hash_bucket.  Get the futex value and
 * compare it with the expected value.  Handle atomic faults internally.
 * Return with the hb lock held on success, and unlocked on failure.
 *
 * Return:
 *  -  0 - uaddr contains val and hb has been locked;
 *  - <1 - -EFAULT or -EWOULDBLOCK (uaddr does not contain val) and hb is unlocked
 */
static int futex_wait_setup(u32 __user *uaddr, u32 val, unsigned int flags,
			   struct futex_q *q, struct futex_hash_bucket **hb)
{
	u32 uval;
	int ret;

	/*
	 * Access the page AFTER the hash-bucket is locked.
	 * Order is important:
	 *
	 *   Userspace waiter: val = var; if (cond(val)) futex_wait(&var, val);
	 *   Userspace waker:  if (cond(var)) { var = new; futex_wake(&var); }
	 *
	 * The basic logical guarantee of a futex is that it blocks ONLY
	 * if cond(var) is known to be true at the time of blocking, for
	 * any cond.  If we locked the hash-bucket after testing *uaddr, that
	 * would open a race condition where we could block indefinitely with
	 * cond(var) false, which would violate the guarantee.
	 *
	 * On the other hand, we insert q and release the hash-bucket only
	 * after testing *uaddr.  This guarantees that futex_wait() will NOT
	 * absorb a wakeup if *uaddr does not match the desired values
	 * while the syscall executes.
	 */
retry:
	ret = get_futex_key(uaddr, flags & FLAGS_SHARED, &q->key, FUTEX_READ);
	if (unlikely(ret != 0))
		return ret;

retry_private:
	*hb = queue_lock(q);

	ret = get_futex_value_locked(&uval, uaddr);

	if (ret) {
		queue_unlock(*hb);

		ret = get_user(uval, uaddr);
		if (ret)
			return ret;

		if (!(flags & FLAGS_SHARED))
			goto retry_private;

		goto retry;
	}

	if (uval != val) {
		queue_unlock(*hb);
		ret = -EWOULDBLOCK;
	}

	return ret;
}

static int futex_wait(u32 __user *uaddr, unsigned int flags, u32 val,
		      ktime_t *abs_time, u32 bitset)
{
	struct hrtimer_sleeper timeout, *to;
	struct restart_block *restart;
	struct futex_hash_bucket *hb;
	struct futex_q q = futex_q_init;
	int ret;

	if (!bitset)
		return -EINVAL;
	q.bitset = bitset;

	to = futex_setup_timer(abs_time, &timeout, flags,
			       current->timer_slack_ns);
retry:
	/*
	 * Prepare to wait on uaddr. On success, it holds hb->lock and q
	 * is initialized.
	 */
	ret = futex_wait_setup(uaddr, val, flags, &q, &hb);
	if (ret)
		goto out;

	/* queue_me and wait for wakeup, timeout, or a signal. */
	futex_wait_queue_me(hb, &q, to);

	/* If we were woken (and unqueued), we succeeded, whatever. */
	ret = 0;
	if (!unqueue_me(&q))
		goto out;
	ret = -ETIMEDOUT;
	if (to && !to->task)
		goto out;

	/*
	 * We expect signal_pending(current), but we might be the
	 * victim of a spurious wakeup as well.
	 */
	if (!signal_pending(current))
		goto retry;

	ret = -ERESTARTSYS;
	if (!abs_time)
		goto out;

	restart = &current->restart_block;
	restart->futex.uaddr = uaddr;
	restart->futex.val = val;
	restart->futex.time = *abs_time;
	restart->futex.bitset = bitset;
	restart->futex.flags = flags | FLAGS_HAS_TIMEOUT;

	ret = set_restart_fn(restart, futex_wait_restart);

out:
	if (to) {
		hrtimer_cancel(&to->timer);
		destroy_hrtimer_on_stack(&to->timer);
	}
	return ret;
}


static long futex_wait_restart(struct restart_block *restart)
{
	u32 __user *uaddr = restart->futex.uaddr;
	ktime_t t, *tp = NULL;

	if (restart->futex.flags & FLAGS_HAS_TIMEOUT) {
		t = restart->futex.time;
		tp = &t;
	}
	restart->fn = do_no_restart_syscall;

	return (long)futex_wait(uaddr, restart->futex.flags,
				restart->futex.val, tp, restart->futex.bitset);
}


/*
 * Userspace tried a 0 -> TID atomic transition of the futex value
 * and failed. The kernel side here does the whole locking operation:
 * if there are waiters then it will block as a consequence of relying
 * on rt-mutexes, it does PI, etc. (Due to races the kernel might see
 * a 0 value of the futex too.).
 *
 * Also serves as futex trylock_pi()'ing, and due semantics.
 */
static int futex_lock_pi(u32 __user *uaddr, unsigned int flags,
			 ktime_t *time, int trylock)
{
	struct hrtimer_sleeper timeout, *to;
<<<<<<< HEAD
	struct futex_pi_state *pi_state = NULL;
=======
>>>>>>> c1084c27
	struct task_struct *exiting = NULL;
	struct rt_mutex_waiter rt_waiter;
	struct futex_hash_bucket *hb;
	struct futex_q q = futex_q_init;
	int res, ret;

	if (!IS_ENABLED(CONFIG_FUTEX_PI))
		return -ENOSYS;

	if (refill_pi_state_cache())
		return -ENOMEM;

	to = futex_setup_timer(time, &timeout, flags, 0);

retry:
	ret = get_futex_key(uaddr, flags & FLAGS_SHARED, &q.key, FUTEX_WRITE);
	if (unlikely(ret != 0))
		goto out;

retry_private:
	hb = queue_lock(&q);

	ret = futex_lock_pi_atomic(uaddr, hb, &q.key, &q.pi_state, current,
				   &exiting, 0);
	if (unlikely(ret)) {
		/*
		 * Atomic work succeeded and we got the lock,
		 * or failed. Either way, we do _not_ block.
		 */
		switch (ret) {
		case 1:
			/* We got the lock. */
			ret = 0;
			goto out_unlock_put_key;
		case -EFAULT:
			goto uaddr_faulted;
		case -EBUSY:
		case -EAGAIN:
			/*
			 * Two reasons for this:
			 * - EBUSY: Task is exiting and we just wait for the
			 *   exit to complete.
			 * - EAGAIN: The user space value changed.
			 */
			queue_unlock(hb);
<<<<<<< HEAD
			put_futex_key(&q.key);
=======
>>>>>>> c1084c27
			/*
			 * Handle the case where the owner is in the middle of
			 * exiting. Wait for the exit to complete otherwise
			 * this task might loop forever, aka. live lock.
			 */
			wait_for_owner_exiting(ret, exiting);
			cond_resched();
			goto retry;
		default:
			goto out_unlock_put_key;
		}
	}

	WARN_ON(!q.pi_state);

	/*
	 * Only actually queue now that the atomic ops are done:
	 */
	__queue_me(&q, hb);

	if (trylock) {
		ret = rt_mutex_futex_trylock(&q.pi_state->pi_mutex);
		/* Fixup the trylock return value: */
		ret = ret ? 0 : -EWOULDBLOCK;
		goto no_block;
	}

	rt_mutex_init_waiter(&rt_waiter);

	/*
	 * On PREEMPT_RT_FULL, when hb->lock becomes an rt_mutex, we must not
	 * hold it while doing rt_mutex_start_proxy(), because then it will
	 * include hb->lock in the blocking chain, even through we'll not in
	 * fact hold it while blocking. This will lead it to report -EDEADLK
	 * and BUG when futex_unlock_pi() interleaves with this.
	 *
	 * Therefore acquire wait_lock while holding hb->lock, but drop the
	 * latter before calling __rt_mutex_start_proxy_lock(). This
	 * interleaves with futex_unlock_pi() -- which does a similar lock
	 * handoff -- such that the latter can observe the futex_q::pi_state
	 * before __rt_mutex_start_proxy_lock() is done.
	 */
	raw_spin_lock_irq(&q.pi_state->pi_mutex.wait_lock);
	spin_unlock(q.lock_ptr);
	/*
	 * __rt_mutex_start_proxy_lock() unconditionally enqueues the @rt_waiter
	 * such that futex_unlock_pi() is guaranteed to observe the waiter when
	 * it sees the futex_q::pi_state.
	 */
	ret = __rt_mutex_start_proxy_lock(&q.pi_state->pi_mutex, &rt_waiter, current);
	raw_spin_unlock_irq(&q.pi_state->pi_mutex.wait_lock);

	if (ret) {
		if (ret == 1)
			ret = 0;
		goto cleanup;
	}

	if (unlikely(to))
		hrtimer_sleeper_start_expires(to, HRTIMER_MODE_ABS);

	ret = rt_mutex_wait_proxy_lock(&q.pi_state->pi_mutex, to, &rt_waiter);

cleanup:
	spin_lock(q.lock_ptr);
	/*
	 * If we failed to acquire the lock (deadlock/signal/timeout), we must
	 * first acquire the hb->lock before removing the lock from the
	 * rt_mutex waitqueue, such that we can keep the hb and rt_mutex wait
	 * lists consistent.
	 *
	 * In particular; it is important that futex_unlock_pi() can not
	 * observe this inconsistency.
	 */
	if (ret && !rt_mutex_cleanup_proxy_lock(&q.pi_state->pi_mutex, &rt_waiter))
		ret = 0;

no_block:
	/*
	 * Fixup the pi_state owner and possibly acquire the lock if we
	 * haven't already.
	 */
	res = fixup_owner(uaddr, &q, !ret);
	/*
	 * If fixup_owner() returned an error, propagate that.  If it acquired
	 * the lock, clear our -ETIMEDOUT or -EINTR.
	 */
	if (res)
		ret = (res < 0) ? res : 0;

	unqueue_me_pi(&q);
	spin_unlock(q.lock_ptr);
	goto out;

out_unlock_put_key:
	queue_unlock(hb);

out:
	if (to) {
		hrtimer_cancel(&to->timer);
		destroy_hrtimer_on_stack(&to->timer);
	}
	return ret != -EINTR ? ret : -ERESTARTNOINTR;

uaddr_faulted:
	queue_unlock(hb);

	ret = fault_in_user_writeable(uaddr);
	if (ret)
		goto out;

	if (!(flags & FLAGS_SHARED))
		goto retry_private;

	goto retry;
}

/*
 * Userspace attempted a TID -> 0 atomic transition, and failed.
 * This is the in-kernel slowpath: we look up the PI state (if any),
 * and do the rt-mutex unlock.
 */
static int futex_unlock_pi(u32 __user *uaddr, unsigned int flags)
{
	u32 curval, uval, vpid = task_pid_vnr(current);
	union futex_key key = FUTEX_KEY_INIT;
	struct futex_hash_bucket *hb;
	struct futex_q *top_waiter;
	int ret;

	if (!IS_ENABLED(CONFIG_FUTEX_PI))
		return -ENOSYS;

retry:
	if (get_user(uval, uaddr))
		return -EFAULT;
	/*
	 * We release only a lock we actually own:
	 */
	if ((uval & FUTEX_TID_MASK) != vpid)
		return -EPERM;

	ret = get_futex_key(uaddr, flags & FLAGS_SHARED, &key, FUTEX_WRITE);
	if (ret)
		return ret;

	hb = hash_futex(&key);
	spin_lock(&hb->lock);

	/*
	 * Check waiters first. We do not trust user space values at
	 * all and we at least want to know if user space fiddled
	 * with the futex value instead of blindly unlocking.
	 */
	top_waiter = futex_top_waiter(hb, &key);
	if (top_waiter) {
		struct futex_pi_state *pi_state = top_waiter->pi_state;

		ret = -EINVAL;
		if (!pi_state)
			goto out_unlock;

		/*
		 * If current does not own the pi_state then the futex is
		 * inconsistent and user space fiddled with the futex value.
		 */
		if (pi_state->owner != current)
			goto out_unlock;

		get_pi_state(pi_state);
		/*
		 * By taking wait_lock while still holding hb->lock, we ensure
		 * there is no point where we hold neither; and therefore
		 * wake_futex_pi() must observe a state consistent with what we
		 * observed.
		 *
		 * In particular; this forces __rt_mutex_start_proxy() to
		 * complete such that we're guaranteed to observe the
		 * rt_waiter. Also see the WARN in wake_futex_pi().
		 */
		raw_spin_lock_irq(&pi_state->pi_mutex.wait_lock);
		spin_unlock(&hb->lock);

		/* drops pi_state->pi_mutex.wait_lock */
		ret = wake_futex_pi(uaddr, uval, pi_state);

		put_pi_state(pi_state);

		/*
		 * Success, we're done! No tricky corner cases.
		 */
		if (!ret)
			return ret;
		/*
		 * The atomic access to the futex value generated a
		 * pagefault, so retry the user-access and the wakeup:
		 */
		if (ret == -EFAULT)
			goto pi_faulted;
		/*
		 * A unconditional UNLOCK_PI op raced against a waiter
		 * setting the FUTEX_WAITERS bit. Try again.
		 */
		if (ret == -EAGAIN)
			goto pi_retry;
		/*
		 * wake_futex_pi has detected invalid state. Tell user
		 * space.
		 */
		return ret;
	}

	/*
	 * We have no kernel internal state, i.e. no waiters in the
	 * kernel. Waiters which are about to queue themselves are stuck
	 * on hb->lock. So we can safely ignore them. We do neither
	 * preserve the WAITERS bit not the OWNER_DIED one. We are the
	 * owner.
	 */
	if ((ret = cmpxchg_futex_value_locked(&curval, uaddr, uval, 0))) {
		spin_unlock(&hb->lock);
		switch (ret) {
		case -EFAULT:
			goto pi_faulted;

		case -EAGAIN:
			goto pi_retry;

		default:
			WARN_ON_ONCE(1);
			return ret;
		}
	}

	/*
	 * If uval has changed, let user space handle it.
	 */
	ret = (curval == uval) ? 0 : -EAGAIN;

out_unlock:
	spin_unlock(&hb->lock);
	return ret;

pi_retry:
	cond_resched();
	goto retry;

pi_faulted:

	ret = fault_in_user_writeable(uaddr);
	if (!ret)
		goto retry;

	return ret;
}

/**
 * handle_early_requeue_pi_wakeup() - Handle early wakeup on the initial futex
 * @hb:		the hash_bucket futex_q was original enqueued on
 * @q:		the futex_q woken while waiting to be requeued
 * @timeout:	the timeout associated with the wait (NULL if none)
 *
 * Determine the cause for the early wakeup.
 *
 * Return:
 *  -EWOULDBLOCK or -ETIMEDOUT or -ERESTARTNOINTR
 */
static inline
int handle_early_requeue_pi_wakeup(struct futex_hash_bucket *hb,
				   struct futex_q *q,
				   struct hrtimer_sleeper *timeout)
{
	int ret;

	/*
	 * With the hb lock held, we avoid races while we process the wakeup.
	 * We only need to hold hb (and not hb2) to ensure atomicity as the
	 * wakeup code can't change q.key from uaddr to uaddr2 if we hold hb.
	 * It can't be requeued from uaddr2 to something else since we don't
	 * support a PI aware source futex for requeue.
	 */
	WARN_ON_ONCE(&hb->lock != q->lock_ptr);

	/*
	 * We were woken prior to requeue by a timeout or a signal.
	 * Unqueue the futex_q and determine which it was.
	 */
	plist_del(&q->list, &hb->chain);
	hb_waiters_dec(hb);

	/* Handle spurious wakeups gracefully */
	ret = -EWOULDBLOCK;
	if (timeout && !timeout->task)
		ret = -ETIMEDOUT;
	else if (signal_pending(current))
		ret = -ERESTARTNOINTR;
	return ret;
}

/**
 * futex_wait_requeue_pi() - Wait on uaddr and take uaddr2
 * @uaddr:	the futex we initially wait on (non-pi)
 * @flags:	futex flags (FLAGS_SHARED, FLAGS_CLOCKRT, etc.), they must be
 *		the same type, no requeueing from private to shared, etc.
 * @val:	the expected value of uaddr
 * @abs_time:	absolute timeout
 * @bitset:	32 bit wakeup bitset set by userspace, defaults to all
 * @uaddr2:	the pi futex we will take prior to returning to user-space
 *
 * The caller will wait on uaddr and will be requeued by futex_requeue() to
 * uaddr2 which must be PI aware and unique from uaddr.  Normal wakeup will wake
 * on uaddr2 and complete the acquisition of the rt_mutex prior to returning to
 * userspace.  This ensures the rt_mutex maintains an owner when it has waiters;
 * without one, the pi logic would not know which task to boost/deboost, if
 * there was a need to.
 *
 * We call schedule in futex_wait_queue_me() when we enqueue and return there
 * via the following--
 * 1) wakeup on uaddr2 after an atomic lock acquisition by futex_requeue()
 * 2) wakeup on uaddr2 after a requeue
 * 3) signal
 * 4) timeout
 *
 * If 3, cleanup and return -ERESTARTNOINTR.
 *
 * If 2, we may then block on trying to take the rt_mutex and return via:
 * 5) successful lock
 * 6) signal
 * 7) timeout
 * 8) other lock acquisition failure
 *
 * If 6, return -EWOULDBLOCK (restarting the syscall would do the same).
 *
 * If 4 or 7, we cleanup and return with -ETIMEDOUT.
 *
 * Return:
 *  -  0 - On success;
 *  - <0 - On error
 */
static int futex_wait_requeue_pi(u32 __user *uaddr, unsigned int flags,
				 u32 val, ktime_t *abs_time, u32 bitset,
				 u32 __user *uaddr2)
{
	struct hrtimer_sleeper timeout, *to;
	struct rt_mutex_waiter rt_waiter;
	struct futex_hash_bucket *hb;
	union futex_key key2 = FUTEX_KEY_INIT;
	struct futex_q q = futex_q_init;
	struct rt_mutex_base *pi_mutex;
	int res, ret;

	if (!IS_ENABLED(CONFIG_FUTEX_PI))
		return -ENOSYS;

	if (uaddr == uaddr2)
		return -EINVAL;

	if (!bitset)
		return -EINVAL;

	to = futex_setup_timer(abs_time, &timeout, flags,
			       current->timer_slack_ns);

	/*
	 * The waiter is allocated on our stack, manipulated by the requeue
	 * code while we sleep on uaddr.
	 */
	rt_mutex_init_waiter(&rt_waiter);

	ret = get_futex_key(uaddr2, flags & FLAGS_SHARED, &key2, FUTEX_WRITE);
	if (unlikely(ret != 0))
		goto out;

	q.bitset = bitset;
	q.rt_waiter = &rt_waiter;
	q.requeue_pi_key = &key2;

	/*
	 * Prepare to wait on uaddr. On success, it holds hb->lock and q
	 * is initialized.
	 */
	ret = futex_wait_setup(uaddr, val, flags, &q, &hb);
	if (ret)
		goto out;

	/*
	 * The check above which compares uaddrs is not sufficient for
	 * shared futexes. We need to compare the keys:
	 */
	if (match_futex(&q.key, &key2)) {
		queue_unlock(hb);
		ret = -EINVAL;
		goto out;
	}

	/* Queue the futex_q, drop the hb lock, wait for wakeup. */
	futex_wait_queue_me(hb, &q, to);

	switch (futex_requeue_pi_wakeup_sync(&q)) {
	case Q_REQUEUE_PI_IGNORE:
		/* The waiter is still on uaddr1 */
		spin_lock(&hb->lock);
		ret = handle_early_requeue_pi_wakeup(hb, &q, to);
		spin_unlock(&hb->lock);
		break;

	case Q_REQUEUE_PI_LOCKED:
		/* The requeue acquired the lock */
		if (q.pi_state && (q.pi_state->owner != current)) {
			spin_lock(q.lock_ptr);
			ret = fixup_owner(uaddr2, &q, true);
			/*
			 * Drop the reference to the pi state which the
			 * requeue_pi() code acquired for us.
			 */
			put_pi_state(q.pi_state);
			spin_unlock(q.lock_ptr);
			/*
			 * Adjust the return value. It's either -EFAULT or
			 * success (1) but the caller expects 0 for success.
			 */
			ret = ret < 0 ? ret : 0;
		}
		break;

	case Q_REQUEUE_PI_DONE:
		/* Requeue completed. Current is 'pi_blocked_on' the rtmutex */
		pi_mutex = &q.pi_state->pi_mutex;
		ret = rt_mutex_wait_proxy_lock(pi_mutex, to, &rt_waiter);

		/* Current is not longer pi_blocked_on */
		spin_lock(q.lock_ptr);
		if (ret && !rt_mutex_cleanup_proxy_lock(pi_mutex, &rt_waiter))
			ret = 0;

		debug_rt_mutex_free_waiter(&rt_waiter);
		/*
		 * Fixup the pi_state owner and possibly acquire the lock if we
		 * haven't already.
		 */
		res = fixup_owner(uaddr2, &q, !ret);
		/*
		 * If fixup_owner() returned an error, propagate that.  If it
		 * acquired the lock, clear -ETIMEDOUT or -EINTR.
		 */
		if (res)
			ret = (res < 0) ? res : 0;

		unqueue_me_pi(&q);
		spin_unlock(q.lock_ptr);

		if (ret == -EINTR) {
			/*
			 * We've already been requeued, but cannot restart
			 * by calling futex_lock_pi() directly. We could
			 * restart this syscall, but it would detect that
			 * the user space "val" changed and return
			 * -EWOULDBLOCK.  Save the overhead of the restart
			 * and return -EWOULDBLOCK directly.
			 */
			ret = -EWOULDBLOCK;
		}
		break;
	default:
		BUG();
	}

out:
	if (to) {
		hrtimer_cancel(&to->timer);
		destroy_hrtimer_on_stack(&to->timer);
	}
	return ret;
}

/*
 * Support for robust futexes: the kernel cleans up held futexes at
 * thread exit time.
 *
 * Implementation: user-space maintains a per-thread list of locks it
 * is holding. Upon do_exit(), the kernel carefully walks this list,
 * and marks all locks that are owned by this thread with the
 * FUTEX_OWNER_DIED bit, and wakes up a waiter (if any). The list is
 * always manipulated with the lock held, so the list is private and
 * per-thread. Userspace also maintains a per-thread 'list_op_pending'
 * field, to allow the kernel to clean up if the thread dies after
 * acquiring the lock, but just before it could have added itself to
 * the list. There can only be one such pending lock.
 */

/**
 * sys_set_robust_list() - Set the robust-futex list head of a task
 * @head:	pointer to the list-head
 * @len:	length of the list-head, as userspace expects
 */
SYSCALL_DEFINE2(set_robust_list, struct robust_list_head __user *, head,
		size_t, len)
{
	if (!futex_cmpxchg_enabled)
		return -ENOSYS;
	/*
	 * The kernel knows only one size for now:
	 */
	if (unlikely(len != sizeof(*head)))
		return -EINVAL;

	current->robust_list = head;

	return 0;
}

/**
 * sys_get_robust_list() - Get the robust-futex list head of a task
 * @pid:	pid of the process [zero for current task]
 * @head_ptr:	pointer to a list-head pointer, the kernel fills it in
 * @len_ptr:	pointer to a length field, the kernel fills in the header size
 */
SYSCALL_DEFINE3(get_robust_list, int, pid,
		struct robust_list_head __user * __user *, head_ptr,
		size_t __user *, len_ptr)
{
	struct robust_list_head __user *head;
	unsigned long ret;
	struct task_struct *p;

	if (!futex_cmpxchg_enabled)
		return -ENOSYS;

	rcu_read_lock();

	ret = -ESRCH;
	if (!pid)
		p = current;
	else {
		p = find_task_by_vpid(pid);
		if (!p)
			goto err_unlock;
	}

	ret = -EPERM;
	if (!ptrace_may_access(p, PTRACE_MODE_READ_REALCREDS))
		goto err_unlock;

	head = p->robust_list;
	rcu_read_unlock();

	if (put_user(sizeof(*head), len_ptr))
		return -EFAULT;
	return put_user(head, head_ptr);

err_unlock:
	rcu_read_unlock();

	return ret;
}

/* Constants for the pending_op argument of handle_futex_death */
#define HANDLE_DEATH_PENDING	true
#define HANDLE_DEATH_LIST	false

/*
 * Process a futex-list entry, check whether it's owned by the
 * dying task, and do notification if so:
 */
static int handle_futex_death(u32 __user *uaddr, struct task_struct *curr,
			      bool pi, bool pending_op)
{
	u32 uval, nval, mval;
	int err;

	/* Futex address must be 32bit aligned */
	if ((((unsigned long)uaddr) % sizeof(*uaddr)) != 0)
		return -1;

retry:
	if (get_user(uval, uaddr))
		return -1;

	/*
	 * Special case for regular (non PI) futexes. The unlock path in
	 * user space has two race scenarios:
	 *
	 * 1. The unlock path releases the user space futex value and
	 *    before it can execute the futex() syscall to wake up
	 *    waiters it is killed.
	 *
	 * 2. A woken up waiter is killed before it can acquire the
	 *    futex in user space.
	 *
	 * In both cases the TID validation below prevents a wakeup of
	 * potential waiters which can cause these waiters to block
	 * forever.
	 *
	 * In both cases the following conditions are met:
	 *
	 *	1) task->robust_list->list_op_pending != NULL
	 *	   @pending_op == true
	 *	2) User space futex value == 0
	 *	3) Regular futex: @pi == false
	 *
	 * If these conditions are met, it is safe to attempt waking up a
	 * potential waiter without touching the user space futex value and
	 * trying to set the OWNER_DIED bit. The user space futex value is
	 * uncontended and the rest of the user space mutex state is
	 * consistent, so a woken waiter will just take over the
	 * uncontended futex. Setting the OWNER_DIED bit would create
	 * inconsistent state and malfunction of the user space owner died
	 * handling.
	 */
	if (pending_op && !pi && !uval) {
		futex_wake(uaddr, 1, 1, FUTEX_BITSET_MATCH_ANY);
		return 0;
	}

	if ((uval & FUTEX_TID_MASK) != task_pid_vnr(curr))
		return 0;

	/*
	 * Ok, this dying thread is truly holding a futex
	 * of interest. Set the OWNER_DIED bit atomically
	 * via cmpxchg, and if the value had FUTEX_WAITERS
	 * set, wake up a waiter (if any). (We have to do a
	 * futex_wake() even if OWNER_DIED is already set -
	 * to handle the rare but possible case of recursive
	 * thread-death.) The rest of the cleanup is done in
	 * userspace.
	 */
	mval = (uval & FUTEX_WAITERS) | FUTEX_OWNER_DIED;

	/*
	 * We are not holding a lock here, but we want to have
	 * the pagefault_disable/enable() protection because
	 * we want to handle the fault gracefully. If the
	 * access fails we try to fault in the futex with R/W
	 * verification via get_user_pages. get_user() above
	 * does not guarantee R/W access. If that fails we
	 * give up and leave the futex locked.
	 */
	if ((err = cmpxchg_futex_value_locked(&nval, uaddr, uval, mval))) {
		switch (err) {
		case -EFAULT:
			if (fault_in_user_writeable(uaddr))
				return -1;
			goto retry;

		case -EAGAIN:
			cond_resched();
			goto retry;

		default:
			WARN_ON_ONCE(1);
			return err;
		}
	}

	if (nval != uval)
		goto retry;

	/*
	 * Wake robust non-PI futexes here. The wakeup of
	 * PI futexes happens in exit_pi_state():
	 */
	if (!pi && (uval & FUTEX_WAITERS))
		futex_wake(uaddr, 1, 1, FUTEX_BITSET_MATCH_ANY);

	return 0;
}

/*
 * Fetch a robust-list pointer. Bit 0 signals PI futexes:
 */
static inline int fetch_robust_entry(struct robust_list __user **entry,
				     struct robust_list __user * __user *head,
				     unsigned int *pi)
{
	unsigned long uentry;

	if (get_user(uentry, (unsigned long __user *)head))
		return -EFAULT;

	*entry = (void __user *)(uentry & ~1UL);
	*pi = uentry & 1;

	return 0;
}

/*
 * Walk curr->robust_list (very carefully, it's a userspace list!)
 * and mark any locks found there dead, and notify any waiters.
 *
 * We silently return on any sign of list-walking problem.
 */
static void exit_robust_list(struct task_struct *curr)
{
	struct robust_list_head __user *head = curr->robust_list;
	struct robust_list __user *entry, *next_entry, *pending;
	unsigned int limit = ROBUST_LIST_LIMIT, pi, pip;
	unsigned int next_pi;
	unsigned long futex_offset;
	int rc;

	if (!futex_cmpxchg_enabled)
		return;

	/*
	 * Fetch the list head (which was registered earlier, via
	 * sys_set_robust_list()):
	 */
	if (fetch_robust_entry(&entry, &head->list.next, &pi))
		return;
	/*
	 * Fetch the relative futex offset:
	 */
	if (get_user(futex_offset, &head->futex_offset))
		return;
	/*
	 * Fetch any possibly pending lock-add first, and handle it
	 * if it exists:
	 */
	if (fetch_robust_entry(&pending, &head->list_op_pending, &pip))
		return;

	next_entry = NULL;	/* avoid warning with gcc */
	while (entry != &head->list) {
		/*
		 * Fetch the next entry in the list before calling
		 * handle_futex_death:
		 */
		rc = fetch_robust_entry(&next_entry, &entry->next, &next_pi);
		/*
		 * A pending lock might already be on the list, so
		 * don't process it twice:
		 */
		if (entry != pending) {
			if (handle_futex_death((void __user *)entry + futex_offset,
						curr, pi, HANDLE_DEATH_LIST))
				return;
		}
		if (rc)
			return;
		entry = next_entry;
		pi = next_pi;
		/*
		 * Avoid excessively long or circular lists:
		 */
		if (!--limit)
			break;

		cond_resched();
	}

	if (pending) {
		handle_futex_death((void __user *)pending + futex_offset,
				   curr, pip, HANDLE_DEATH_PENDING);
	}
}

static void futex_cleanup(struct task_struct *tsk)
{
	if (unlikely(tsk->robust_list)) {
		exit_robust_list(tsk);
		tsk->robust_list = NULL;
	}

#ifdef CONFIG_COMPAT
	if (unlikely(tsk->compat_robust_list)) {
		compat_exit_robust_list(tsk);
		tsk->compat_robust_list = NULL;
	}
#endif

	if (unlikely(!list_empty(&tsk->pi_state_list)))
		exit_pi_state_list(tsk);
}

/**
 * futex_exit_recursive - Set the tasks futex state to FUTEX_STATE_DEAD
 * @tsk:	task to set the state on
 *
 * Set the futex exit state of the task lockless. The futex waiter code
 * observes that state when a task is exiting and loops until the task has
 * actually finished the futex cleanup. The worst case for this is that the
 * waiter runs through the wait loop until the state becomes visible.
 *
 * This is called from the recursive fault handling path in do_exit().
 *
 * This is best effort. Either the futex exit code has run already or
 * not. If the OWNER_DIED bit has been set on the futex then the waiter can
 * take it over. If not, the problem is pushed back to user space. If the
 * futex exit code did not run yet, then an already queued waiter might
 * block forever, but there is nothing which can be done about that.
 */
void futex_exit_recursive(struct task_struct *tsk)
{
	/* If the state is FUTEX_STATE_EXITING then futex_exit_mutex is held */
	if (tsk->futex_state == FUTEX_STATE_EXITING)
		mutex_unlock(&tsk->futex_exit_mutex);
	tsk->futex_state = FUTEX_STATE_DEAD;
}

static void futex_cleanup_begin(struct task_struct *tsk)
{
	/*
	 * Prevent various race issues against a concurrent incoming waiter
	 * including live locks by forcing the waiter to block on
	 * tsk->futex_exit_mutex when it observes FUTEX_STATE_EXITING in
	 * attach_to_pi_owner().
	 */
	mutex_lock(&tsk->futex_exit_mutex);

	/*
	 * Switch the state to FUTEX_STATE_EXITING under tsk->pi_lock.
	 *
	 * This ensures that all subsequent checks of tsk->futex_state in
	 * attach_to_pi_owner() must observe FUTEX_STATE_EXITING with
	 * tsk->pi_lock held.
	 *
	 * It guarantees also that a pi_state which was queued right before
	 * the state change under tsk->pi_lock by a concurrent waiter must
	 * be observed in exit_pi_state_list().
	 */
	raw_spin_lock_irq(&tsk->pi_lock);
	tsk->futex_state = FUTEX_STATE_EXITING;
	raw_spin_unlock_irq(&tsk->pi_lock);
}

static void futex_cleanup_end(struct task_struct *tsk, int state)
{
	/*
	 * Lockless store. The only side effect is that an observer might
	 * take another loop until it becomes visible.
	 */
	tsk->futex_state = state;
	/*
	 * Drop the exit protection. This unblocks waiters which observed
	 * FUTEX_STATE_EXITING to reevaluate the state.
	 */
	mutex_unlock(&tsk->futex_exit_mutex);
}

void futex_exec_release(struct task_struct *tsk)
{
	/*
	 * The state handling is done for consistency, but in the case of
<<<<<<< HEAD
	 * exec() there is no way to prevent futher damage as the PID stays
=======
	 * exec() there is no way to prevent further damage as the PID stays
>>>>>>> c1084c27
	 * the same. But for the unlikely and arguably buggy case that a
	 * futex is held on exec(), this provides at least as much state
	 * consistency protection which is possible.
	 */
	futex_cleanup_begin(tsk);
	futex_cleanup(tsk);
	/*
	 * Reset the state to FUTEX_STATE_OK. The task is alive and about
	 * exec a new binary.
	 */
	futex_cleanup_end(tsk, FUTEX_STATE_OK);
}

void futex_exit_release(struct task_struct *tsk)
{
	futex_cleanup_begin(tsk);
	futex_cleanup(tsk);
	futex_cleanup_end(tsk, FUTEX_STATE_DEAD);
}

long do_futex(u32 __user *uaddr, int op, u32 val, ktime_t *timeout,
		u32 __user *uaddr2, u32 val2, u32 val3)
{
	int cmd = op & FUTEX_CMD_MASK;
	unsigned int flags = 0;

	if (!(op & FUTEX_PRIVATE_FLAG))
		flags |= FLAGS_SHARED;

	if (op & FUTEX_CLOCK_REALTIME) {
		flags |= FLAGS_CLOCKRT;
		if (cmd != FUTEX_WAIT_BITSET && cmd != FUTEX_WAIT_REQUEUE_PI &&
		    cmd != FUTEX_LOCK_PI2)
			return -ENOSYS;
	}

	switch (cmd) {
	case FUTEX_LOCK_PI:
	case FUTEX_LOCK_PI2:
	case FUTEX_UNLOCK_PI:
	case FUTEX_TRYLOCK_PI:
	case FUTEX_WAIT_REQUEUE_PI:
	case FUTEX_CMP_REQUEUE_PI:
		if (!futex_cmpxchg_enabled)
			return -ENOSYS;
	}

	switch (cmd) {
	case FUTEX_WAIT:
		val3 = FUTEX_BITSET_MATCH_ANY;
		fallthrough;
	case FUTEX_WAIT_BITSET:
		return futex_wait(uaddr, flags, val, timeout, val3);
	case FUTEX_WAKE:
		val3 = FUTEX_BITSET_MATCH_ANY;
		fallthrough;
	case FUTEX_WAKE_BITSET:
		return futex_wake(uaddr, flags, val, val3);
	case FUTEX_REQUEUE:
		return futex_requeue(uaddr, flags, uaddr2, val, val2, NULL, 0);
	case FUTEX_CMP_REQUEUE:
		return futex_requeue(uaddr, flags, uaddr2, val, val2, &val3, 0);
	case FUTEX_WAKE_OP:
		return futex_wake_op(uaddr, flags, uaddr2, val, val2, val3);
	case FUTEX_LOCK_PI:
		flags |= FLAGS_CLOCKRT;
		fallthrough;
	case FUTEX_LOCK_PI2:
		return futex_lock_pi(uaddr, flags, timeout, 0);
	case FUTEX_UNLOCK_PI:
		return futex_unlock_pi(uaddr, flags);
	case FUTEX_TRYLOCK_PI:
		return futex_lock_pi(uaddr, flags, NULL, 1);
	case FUTEX_WAIT_REQUEUE_PI:
		val3 = FUTEX_BITSET_MATCH_ANY;
		return futex_wait_requeue_pi(uaddr, flags, val, timeout, val3,
					     uaddr2);
	case FUTEX_CMP_REQUEUE_PI:
		return futex_requeue(uaddr, flags, uaddr2, val, val2, &val3, 1);
	}
	return -ENOSYS;
}

static __always_inline bool futex_cmd_has_timeout(u32 cmd)
{
	switch (cmd) {
	case FUTEX_WAIT:
	case FUTEX_LOCK_PI:
	case FUTEX_LOCK_PI2:
	case FUTEX_WAIT_BITSET:
	case FUTEX_WAIT_REQUEUE_PI:
		return true;
	}
	return false;
}

static __always_inline int
futex_init_timeout(u32 cmd, u32 op, struct timespec64 *ts, ktime_t *t)
{
	if (!timespec64_valid(ts))
		return -EINVAL;

	*t = timespec64_to_ktime(*ts);
	if (cmd == FUTEX_WAIT)
		*t = ktime_add_safe(ktime_get(), *t);
	else if (cmd != FUTEX_LOCK_PI && !(op & FUTEX_CLOCK_REALTIME))
		*t = timens_ktime_to_host(CLOCK_MONOTONIC, *t);
	return 0;
}

SYSCALL_DEFINE6(futex, u32 __user *, uaddr, int, op, u32, val,
		const struct __kernel_timespec __user *, utime,
		u32 __user *, uaddr2, u32, val3)
{
	int ret, cmd = op & FUTEX_CMD_MASK;
	ktime_t t, *tp = NULL;
	struct timespec64 ts;

	if (utime && futex_cmd_has_timeout(cmd)) {
		if (unlikely(should_fail_futex(!(op & FUTEX_PRIVATE_FLAG))))
			return -EFAULT;
		if (get_timespec64(&ts, utime))
			return -EFAULT;
		ret = futex_init_timeout(cmd, op, &ts, &t);
		if (ret)
			return ret;
		tp = &t;
	}

	return do_futex(uaddr, op, val, tp, uaddr2, (unsigned long)utime, val3);
}

#ifdef CONFIG_COMPAT
/*
 * Fetch a robust-list pointer. Bit 0 signals PI futexes:
 */
static inline int
compat_fetch_robust_entry(compat_uptr_t *uentry, struct robust_list __user **entry,
		   compat_uptr_t __user *head, unsigned int *pi)
{
	if (get_user(*uentry, head))
		return -EFAULT;

	*entry = compat_ptr((*uentry) & ~1);
	*pi = (unsigned int)(*uentry) & 1;

	return 0;
}

static void __user *futex_uaddr(struct robust_list __user *entry,
				compat_long_t futex_offset)
{
	compat_uptr_t base = ptr_to_compat(entry);
	void __user *uaddr = compat_ptr(base + futex_offset);

	return uaddr;
}

/*
 * Walk curr->robust_list (very carefully, it's a userspace list!)
 * and mark any locks found there dead, and notify any waiters.
 *
 * We silently return on any sign of list-walking problem.
 */
static void compat_exit_robust_list(struct task_struct *curr)
{
	struct compat_robust_list_head __user *head = curr->compat_robust_list;
	struct robust_list __user *entry, *next_entry, *pending;
	unsigned int limit = ROBUST_LIST_LIMIT, pi, pip;
	unsigned int next_pi;
	compat_uptr_t uentry, next_uentry, upending;
	compat_long_t futex_offset;
	int rc;

	if (!futex_cmpxchg_enabled)
		return;

	/*
	 * Fetch the list head (which was registered earlier, via
	 * sys_set_robust_list()):
	 */
	if (compat_fetch_robust_entry(&uentry, &entry, &head->list.next, &pi))
		return;
	/*
	 * Fetch the relative futex offset:
	 */
	if (get_user(futex_offset, &head->futex_offset))
		return;
	/*
	 * Fetch any possibly pending lock-add first, and handle it
	 * if it exists:
	 */
	if (compat_fetch_robust_entry(&upending, &pending,
			       &head->list_op_pending, &pip))
		return;

	next_entry = NULL;	/* avoid warning with gcc */
	while (entry != (struct robust_list __user *) &head->list) {
		/*
		 * Fetch the next entry in the list before calling
		 * handle_futex_death:
		 */
		rc = compat_fetch_robust_entry(&next_uentry, &next_entry,
			(compat_uptr_t __user *)&entry->next, &next_pi);
		/*
		 * A pending lock might already be on the list, so
		 * dont process it twice:
		 */
		if (entry != pending) {
			void __user *uaddr = futex_uaddr(entry, futex_offset);

			if (handle_futex_death(uaddr, curr, pi,
					       HANDLE_DEATH_LIST))
				return;
		}
		if (rc)
			return;
		uentry = next_uentry;
		entry = next_entry;
		pi = next_pi;
		/*
		 * Avoid excessively long or circular lists:
		 */
		if (!--limit)
			break;

		cond_resched();
	}
	if (pending) {
		void __user *uaddr = futex_uaddr(pending, futex_offset);

		handle_futex_death(uaddr, curr, pip, HANDLE_DEATH_PENDING);
	}
}

COMPAT_SYSCALL_DEFINE2(set_robust_list,
		struct compat_robust_list_head __user *, head,
		compat_size_t, len)
{
	if (!futex_cmpxchg_enabled)
		return -ENOSYS;

	if (unlikely(len != sizeof(*head)))
		return -EINVAL;

	current->compat_robust_list = head;

	return 0;
}

COMPAT_SYSCALL_DEFINE3(get_robust_list, int, pid,
			compat_uptr_t __user *, head_ptr,
			compat_size_t __user *, len_ptr)
{
	struct compat_robust_list_head __user *head;
	unsigned long ret;
	struct task_struct *p;

	if (!futex_cmpxchg_enabled)
		return -ENOSYS;

	rcu_read_lock();

	ret = -ESRCH;
	if (!pid)
		p = current;
	else {
		p = find_task_by_vpid(pid);
		if (!p)
			goto err_unlock;
	}

	ret = -EPERM;
	if (!ptrace_may_access(p, PTRACE_MODE_READ_REALCREDS))
		goto err_unlock;

	head = p->compat_robust_list;
	rcu_read_unlock();

	if (put_user(sizeof(*head), len_ptr))
		return -EFAULT;
	return put_user(ptr_to_compat(head), head_ptr);

err_unlock:
	rcu_read_unlock();

	return ret;
}
#endif /* CONFIG_COMPAT */

#ifdef CONFIG_COMPAT_32BIT_TIME
SYSCALL_DEFINE6(futex_time32, u32 __user *, uaddr, int, op, u32, val,
		const struct old_timespec32 __user *, utime, u32 __user *, uaddr2,
		u32, val3)
{
	int ret, cmd = op & FUTEX_CMD_MASK;
	ktime_t t, *tp = NULL;
	struct timespec64 ts;

	if (utime && futex_cmd_has_timeout(cmd)) {
		if (get_old_timespec32(&ts, utime))
			return -EFAULT;
		ret = futex_init_timeout(cmd, op, &ts, &t);
		if (ret)
			return ret;
		tp = &t;
	}

	return do_futex(uaddr, op, val, tp, uaddr2, (unsigned long)utime, val3);
}
#endif /* CONFIG_COMPAT_32BIT_TIME */

static void __init futex_detect_cmpxchg(void)
{
#ifndef CONFIG_HAVE_FUTEX_CMPXCHG
	u32 curval;

	/*
	 * This will fail and we want it. Some arch implementations do
	 * runtime detection of the futex_atomic_cmpxchg_inatomic()
	 * functionality. We want to know that before we call in any
	 * of the complex code paths. Also we want to prevent
	 * registration of robust lists in that case. NULL is
	 * guaranteed to fault and we get -EFAULT on functional
	 * implementation, the non-functional ones will return
	 * -ENOSYS.
	 */
	if (cmpxchg_futex_value_locked(&curval, NULL, 0, 0) == -EFAULT)
		futex_cmpxchg_enabled = 1;
#endif
}

static int __init futex_init(void)
{
	unsigned int futex_shift;
	unsigned long i;

#if CONFIG_BASE_SMALL
	futex_hashsize = 16;
#else
	futex_hashsize = roundup_pow_of_two(256 * num_possible_cpus());
#endif

	futex_queues = alloc_large_system_hash("futex", sizeof(*futex_queues),
					       futex_hashsize, 0,
					       futex_hashsize < 256 ? HASH_SMALL : 0,
					       &futex_shift, NULL,
					       futex_hashsize, futex_hashsize);
	futex_hashsize = 1UL << futex_shift;

	futex_detect_cmpxchg();

	for (i = 0; i < futex_hashsize; i++) {
		atomic_set(&futex_queues[i].waiters, 0);
		plist_head_init(&futex_queues[i].chain);
		spin_lock_init(&futex_queues[i].lock);
	}

	return 0;
}
core_initcall(futex_init);<|MERGE_RESOLUTION|>--- conflicted
+++ resolved
@@ -367,24 +367,7 @@
 
 #ifdef CONFIG_COMPAT
 static void compat_exit_robust_list(struct task_struct *curr);
-<<<<<<< HEAD
-#else
-static inline void compat_exit_robust_list(struct task_struct *curr) { }
 #endif
-
-static inline void futex_get_mm(union futex_key *key)
-{
-	mmgrab(key->private.mm);
-	/*
-	 * Ensure futex_get_mm() implies a full barrier such that
-	 * get_futex_key() implies a full barrier. This is relied upon
-	 * as smp_mb(); (B), see the ordering comment above.
-	 */
-	smp_mb__after_atomic();
-}
-=======
-#endif
->>>>>>> c1084c27
 
 /*
  * Reflects a new waiter being added to the waitqueue.
@@ -455,72 +438,6 @@
 		&& key1->both.offset == key2->both.offset);
 }
 
-<<<<<<< HEAD
-/*
- * Take a reference to the resource addressed by a key.
- * Can be called while holding spinlocks.
- *
- */
-static void get_futex_key_refs(union futex_key *key)
-{
-	if (!key->both.ptr)
-		return;
-
-	/*
-	 * On MMU less systems futexes are always "private" as there is no per
-	 * process address space. We need the smp wmb nevertheless - yes,
-	 * arch/blackfin has MMU less SMP ...
-	 */
-	if (!IS_ENABLED(CONFIG_MMU)) {
-		smp_mb(); /* explicit smp_mb(); (B) */
-		return;
-	}
-
-	switch (key->both.offset & (FUT_OFF_INODE|FUT_OFF_MMSHARED)) {
-	case FUT_OFF_INODE:
-		smp_mb();		/* explicit smp_mb(); (B) */
-		break;
-	case FUT_OFF_MMSHARED:
-		futex_get_mm(key); /* implies smp_mb(); (B) */
-		break;
-	default:
-		/*
-		 * Private futexes do not hold reference on an inode or
-		 * mm, therefore the only purpose of calling get_futex_key_refs
-		 * is because we need the barrier for the lockless waiter check.
-		 */
-		smp_mb(); /* explicit smp_mb(); (B) */
-	}
-}
-
-/*
- * Drop a reference to the resource addressed by a key.
- * The hash bucket spinlock must not be held. This is
- * a no-op for private futexes, see comment in the get
- * counterpart.
- */
-static void drop_futex_key_refs(union futex_key *key)
-{
-	if (!key->both.ptr) {
-		/* If we're here then we tried to put a key we failed to get */
-		WARN_ON_ONCE(1);
-		return;
-	}
-
-	if (!IS_ENABLED(CONFIG_MMU))
-		return;
-
-	switch (key->both.offset & (FUT_OFF_INODE|FUT_OFF_MMSHARED)) {
-	case FUT_OFF_INODE:
-		break;
-	case FUT_OFF_MMSHARED:
-		mmdrop(key->private.mm);
-		break;
-	}
-}
-
-=======
->>>>>>> c1084c27
 enum futex_access {
 	FUTEX_READ,
 	FUTEX_WRITE
@@ -608,20 +525,13 @@
  * The key words are stored in @key on success.
  *
  * For shared mappings (when @fshared), the key is:
-<<<<<<< HEAD
+ *
  *   ( inode->i_sequence, page->index, offset_within_page )
+ *
  * [ also see get_inode_sequence_number() ]
  *
  * For private mappings (or when !@fshared), the key is:
-=======
- *
- *   ( inode->i_sequence, page->index, offset_within_page )
- *
- * [ also see get_inode_sequence_number() ]
- *
- * For private mappings (or when !@fshared), the key is:
- *
->>>>>>> c1084c27
+ *
  *   ( current->mm, address, 0 )
  *
  * This allows (cross process, where applicable) identification of the futex
@@ -797,15 +707,9 @@
 
 		key->both.offset |= FUT_OFF_INODE; /* inode-based key */
 		key->shared.i_seq = get_inode_sequence_number(inode);
-<<<<<<< HEAD
-		key->shared.pgoff = basepage_index(tail);
-=======
 		key->shared.pgoff = page_to_pgoff(tail);
->>>>>>> c1084c27
 		rcu_read_unlock();
 	}
-
-	get_futex_key_refs(key); /* implies smp_mb(); (B) */
 
 out:
 	put_page(page);
@@ -1274,10 +1178,7 @@
 
 /**
  * wait_for_owner_exiting - Block until the owner has exited
-<<<<<<< HEAD
-=======
  * @ret: owner's current futex lock status
->>>>>>> c1084c27
  * @exiting:	Pointer to the exiting task
  *
  * Caller must hold a refcount on @exiting.
@@ -1460,30 +1361,6 @@
 	return 0;
 }
 
-<<<<<<< HEAD
-static int lookup_pi_state(u32 __user *uaddr, u32 uval,
-			   struct futex_hash_bucket *hb,
-			   union futex_key *key, struct futex_pi_state **ps,
-			   struct task_struct **exiting)
-{
-	struct futex_q *top_waiter = futex_top_waiter(hb, key);
-
-	/*
-	 * If there is a waiter on that futex, validate it and
-	 * attach to the pi_state when the validation succeeds.
-	 */
-	if (top_waiter)
-		return attach_to_pi_state(uaddr, uval, top_waiter->pi_state, ps);
-
-	/*
-	 * We are the first waiter - try to look up the owner based on
-	 * @uval and attach to it.
-	 */
-	return attach_to_pi_owner(uaddr, uval, key, ps, exiting);
-}
-
-=======
->>>>>>> c1084c27
 static int lock_pi_update_atomic(u32 __user *uaddr, u32 uval, u32 newval)
 {
 	int err;
@@ -1518,11 +1395,7 @@
  *  -  1 - acquired the lock;
  *  - <0 - error
  *
-<<<<<<< HEAD
- * The hb->lock and futex_key refs shall be held by the caller.
-=======
  * The hb->lock must be held by the caller.
->>>>>>> c1084c27
  *
  * @exiting is only set when the return value is -EBUSY. If so, this holds
  * a refcount on the exiting task on return and the caller needs to drop it
@@ -2361,11 +2234,7 @@
 		}
 	}
 
-<<<<<<< HEAD
-	if (requeue_pi && (task_count - nr_wake < nr_requeue)) {
-=======
 	if (requeue_pi) {
->>>>>>> c1084c27
 		struct task_struct *exiting = NULL;
 
 		/*
@@ -2414,29 +2283,6 @@
 		 *    the same sanity checks for requeue_pi as the loop
 		 *    below does.
 		 */
-<<<<<<< HEAD
-		if (ret > 0) {
-			WARN_ON(pi_state);
-			drop_count++;
-			task_count++;
-			/*
-			 * If we acquired the lock, then the user space value
-			 * of uaddr2 should be vpid. It cannot be changed by
-			 * the top waiter as it is blocked on hb2 lock if it
-			 * tries to do so. If something fiddled with it behind
-			 * our back the pi state lookup might unearth it. So
-			 * we rather use the known value than rereading and
-			 * handing potential crap to lookup_pi_state.
-			 *
-			 * If that call succeeds then we have pi_state and an
-			 * initial refcount on it.
-			 */
-			ret = lookup_pi_state(uaddr2, ret, hb2, &key2,
-					      &pi_state, &exiting);
-		}
-
-=======
->>>>>>> c1084c27
 		switch (ret) {
 		case 0:
 			/* We hold a reference on the pi state. */
@@ -2461,11 +2307,7 @@
 			ret = fault_in_user_writeable(uaddr2);
 			if (!ret)
 				goto retry;
-<<<<<<< HEAD
-			goto out;
-=======
 			return ret;
->>>>>>> c1084c27
 		case -EBUSY:
 		case -EAGAIN:
 			/*
@@ -2476,11 +2318,6 @@
 			 */
 			double_unlock_hb(hb1, hb2);
 			hb_waiters_dec(hb2);
-<<<<<<< HEAD
-			put_futex_key(&key2);
-			put_futex_key(&key1);
-=======
->>>>>>> c1084c27
 			/*
 			 * Handle the case where the owner is in the middle of
 			 * exiting. Wait for the exit to complete otherwise
@@ -3182,10 +3019,6 @@
 			 ktime_t *time, int trylock)
 {
 	struct hrtimer_sleeper timeout, *to;
-<<<<<<< HEAD
-	struct futex_pi_state *pi_state = NULL;
-=======
->>>>>>> c1084c27
 	struct task_struct *exiting = NULL;
 	struct rt_mutex_waiter rt_waiter;
 	struct futex_hash_bucket *hb;
@@ -3231,10 +3064,6 @@
 			 * - EAGAIN: The user space value changed.
 			 */
 			queue_unlock(hb);
-<<<<<<< HEAD
-			put_futex_key(&q.key);
-=======
->>>>>>> c1084c27
 			/*
 			 * Handle the case where the owner is in the middle of
 			 * exiting. Wait for the exit to complete otherwise
@@ -4079,11 +3908,7 @@
 {
 	/*
 	 * The state handling is done for consistency, but in the case of
-<<<<<<< HEAD
-	 * exec() there is no way to prevent futher damage as the PID stays
-=======
 	 * exec() there is no way to prevent further damage as the PID stays
->>>>>>> c1084c27
 	 * the same. But for the unlikely and arguably buggy case that a
 	 * futex is held on exec(), this provides at least as much state
 	 * consistency protection which is possible.
