--- conflicted
+++ resolved
@@ -1095,11 +1095,6 @@
 		 * In this case, we attempt to acquire the lock again
 		 * without sleeping.
 		 */
-<<<<<<< HEAD
-		if (wstate == WRITER_HANDOFF &&
-		    rwsem_spin_on_owner(sem, RWSEM_NONSPINNABLE) == OWNER_NULL)
-			goto trylock_again;
-=======
 		if (wstate == WRITER_HANDOFF) {
 			enum owner_state owner_state;
 
@@ -1110,7 +1105,6 @@
 			if (owner_state == OWNER_NULL)
 				goto trylock_again;
 		}
->>>>>>> c1084c27
 
 		/* Block until there are no active lockers. */
 		for (;;) {
