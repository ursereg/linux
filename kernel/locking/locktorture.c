--- conflicted
+++ resolved
@@ -748,20 +748,12 @@
 	for (i = 0; i < n_stress; i++) {
 		if (data_race(statp[i].n_lock_fail))
 			fail = true;
-<<<<<<< HEAD
-		sum += statp[i].n_lock_acquired;
-		if (max < statp[i].n_lock_acquired)
-			max = statp[i].n_lock_acquired;
-		if (min > statp[i].n_lock_acquired)
-			min = statp[i].n_lock_acquired;
-=======
 		cur = data_race(statp[i].n_lock_acquired);
 		sum += cur;
 		if (max < cur)
 			max = cur;
 		if (min > cur)
 			min = cur;
->>>>>>> c1084c27
 	}
 	page += sprintf(page,
 			"%s:  Total: %lld  Max/Min: %ld/%ld %s  Fail: %d %s\n",
