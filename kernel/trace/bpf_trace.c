// SPDX-License-Identifier: GPL-2.0
/* Copyright (c) 2011-2015 PLUMgrid, http://plumgrid.com
 * Copyright (c) 2016 Facebook
 */
#include <linux/kernel.h>
#include <linux/types.h>
#include <linux/slab.h>
#include <linux/bpf.h>
#include <linux/bpf_perf_event.h>
#include <linux/btf.h>
#include <linux/filter.h>
#include <linux/uaccess.h>
#include <linux/ctype.h>
#include <linux/kprobes.h>
#include <linux/spinlock.h>
#include <linux/syscalls.h>
#include <linux/error-injection.h>
#include <linux/btf_ids.h>
#include <linux/bpf_lsm.h>

#include <net/bpf_sk_storage.h>

#include <uapi/linux/bpf.h>
#include <uapi/linux/btf.h>

#include <asm/tlb.h>

#include "trace_probe.h"
#include "trace.h"

#define CREATE_TRACE_POINTS
#include "bpf_trace.h"

#define bpf_event_rcu_dereference(p)					\
	rcu_dereference_protected(p, lockdep_is_held(&bpf_event_mutex))

#ifdef CONFIG_MODULES
struct bpf_trace_module {
	struct module *module;
	struct list_head list;
};

static LIST_HEAD(bpf_trace_modules);
static DEFINE_MUTEX(bpf_module_mutex);

static struct bpf_raw_event_map *bpf_get_raw_tracepoint_module(const char *name)
{
	struct bpf_raw_event_map *btp, *ret = NULL;
	struct bpf_trace_module *btm;
	unsigned int i;

	mutex_lock(&bpf_module_mutex);
	list_for_each_entry(btm, &bpf_trace_modules, list) {
		for (i = 0; i < btm->module->num_bpf_raw_events; ++i) {
			btp = &btm->module->bpf_raw_events[i];
			if (!strcmp(btp->tp->name, name)) {
				if (try_module_get(btm->module))
					ret = btp;
				goto out;
			}
		}
	}
out:
	mutex_unlock(&bpf_module_mutex);
	return ret;
}
#else
static struct bpf_raw_event_map *bpf_get_raw_tracepoint_module(const char *name)
{
	return NULL;
}
#endif /* CONFIG_MODULES */

u64 bpf_get_stackid(u64 r1, u64 r2, u64 r3, u64 r4, u64 r5);
u64 bpf_get_stack(u64 r1, u64 r2, u64 r3, u64 r4, u64 r5);

static int bpf_btf_printf_prepare(struct btf_ptr *ptr, u32 btf_ptr_size,
				  u64 flags, const struct btf **btf,
				  s32 *btf_id);

/**
 * trace_call_bpf - invoke BPF program
 * @call: tracepoint event
 * @ctx: opaque context pointer
 *
 * kprobe handlers execute BPF programs via this helper.
 * Can be used from static tracepoints in the future.
 *
 * Return: BPF programs always return an integer which is interpreted by
 * kprobe handler as:
 * 0 - return from kprobe (event is filtered out)
 * 1 - store kprobe event into ring buffer
 * Other values are reserved and currently alias to 1
 */
unsigned int trace_call_bpf(struct trace_event_call *call, void *ctx)
{
	unsigned int ret;

	cant_sleep();

	if (unlikely(__this_cpu_inc_return(bpf_prog_active) != 1)) {
		/*
		 * since some bpf program is already running on this cpu,
		 * don't call into another bpf program (same or different)
		 * and don't send kprobe event into ring-buffer,
		 * so return zero here
		 */
		ret = 0;
		goto out;
	}

	/*
	 * Instead of moving rcu_read_lock/rcu_dereference/rcu_read_unlock
	 * to all call sites, we did a bpf_prog_array_valid() there to check
	 * whether call->prog_array is empty or not, which is
	 * a heuristic to speed up execution.
	 *
	 * If bpf_prog_array_valid() fetched prog_array was
	 * non-NULL, we go into trace_call_bpf() and do the actual
	 * proper rcu_dereference() under RCU lock.
	 * If it turns out that prog_array is NULL then, we bail out.
	 * For the opposite, if the bpf_prog_array_valid() fetched pointer
	 * was NULL, you'll skip the prog_array with the risk of missing
	 * out of events when it was updated in between this and the
	 * rcu_dereference() which is accepted risk.
	 */
	ret = BPF_PROG_RUN_ARRAY(call->prog_array, ctx, bpf_prog_run);

 out:
	__this_cpu_dec(bpf_prog_active);

	return ret;
}

#ifdef CONFIG_BPF_KPROBE_OVERRIDE
BPF_CALL_2(bpf_override_return, struct pt_regs *, regs, unsigned long, rc)
{
	regs_set_return_value(regs, rc);
	override_function_with_return(regs);
	return 0;
}

static const struct bpf_func_proto bpf_override_return_proto = {
	.func		= bpf_override_return,
	.gpl_only	= true,
	.ret_type	= RET_INTEGER,
	.arg1_type	= ARG_PTR_TO_CTX,
	.arg2_type	= ARG_ANYTHING,
};
#endif

static __always_inline int
bpf_probe_read_user_common(void *dst, u32 size, const void __user *unsafe_ptr)
{
	int ret;

	ret = copy_from_user_nofault(dst, unsafe_ptr, size);
	if (unlikely(ret < 0))
		memset(dst, 0, size);
	return ret;
}

BPF_CALL_3(bpf_probe_read_user, void *, dst, u32, size,
	   const void __user *, unsafe_ptr)
{
	return bpf_probe_read_user_common(dst, size, unsafe_ptr);
}

const struct bpf_func_proto bpf_probe_read_user_proto = {
	.func		= bpf_probe_read_user,
	.gpl_only	= true,
	.ret_type	= RET_INTEGER,
	.arg1_type	= ARG_PTR_TO_UNINIT_MEM,
	.arg2_type	= ARG_CONST_SIZE_OR_ZERO,
	.arg3_type	= ARG_ANYTHING,
};

static __always_inline int
bpf_probe_read_user_str_common(void *dst, u32 size,
			       const void __user *unsafe_ptr)
{
	int ret;

	/*
	 * NB: We rely on strncpy_from_user() not copying junk past the NUL
	 * terminator into `dst`.
	 *
	 * strncpy_from_user() does long-sized strides in the fast path. If the
	 * strncpy does not mask out the bytes after the NUL in `unsafe_ptr`,
	 * then there could be junk after the NUL in `dst`. If user takes `dst`
	 * and keys a hash map with it, then semantically identical strings can
	 * occupy multiple entries in the map.
	 */
	ret = strncpy_from_user_nofault(dst, unsafe_ptr, size);
	if (unlikely(ret < 0))
		memset(dst, 0, size);
	return ret;
}

BPF_CALL_3(bpf_probe_read_user_str, void *, dst, u32, size,
	   const void __user *, unsafe_ptr)
{
	return bpf_probe_read_user_str_common(dst, size, unsafe_ptr);
}

const struct bpf_func_proto bpf_probe_read_user_str_proto = {
	.func		= bpf_probe_read_user_str,
	.gpl_only	= true,
	.ret_type	= RET_INTEGER,
	.arg1_type	= ARG_PTR_TO_UNINIT_MEM,
	.arg2_type	= ARG_CONST_SIZE_OR_ZERO,
	.arg3_type	= ARG_ANYTHING,
};

static __always_inline int
bpf_probe_read_kernel_common(void *dst, u32 size, const void *unsafe_ptr)
{
	int ret;

	ret = copy_from_kernel_nofault(dst, unsafe_ptr, size);
	if (unlikely(ret < 0))
		memset(dst, 0, size);
	return ret;
}

BPF_CALL_3(bpf_probe_read_kernel, void *, dst, u32, size,
	   const void *, unsafe_ptr)
{
	return bpf_probe_read_kernel_common(dst, size, unsafe_ptr);
}

const struct bpf_func_proto bpf_probe_read_kernel_proto = {
	.func		= bpf_probe_read_kernel,
	.gpl_only	= true,
	.ret_type	= RET_INTEGER,
	.arg1_type	= ARG_PTR_TO_UNINIT_MEM,
	.arg2_type	= ARG_CONST_SIZE_OR_ZERO,
	.arg3_type	= ARG_ANYTHING,
};

static __always_inline int
bpf_probe_read_kernel_str_common(void *dst, u32 size, const void *unsafe_ptr)
{
	int ret;

	/*
	 * The strncpy_from_kernel_nofault() call will likely not fill the
	 * entire buffer, but that's okay in this circumstance as we're probing
	 * arbitrary memory anyway similar to bpf_probe_read_*() and might
	 * as well probe the stack. Thus, memory is explicitly cleared
	 * only in error case, so that improper users ignoring return
	 * code altogether don't copy garbage; otherwise length of string
	 * is returned that can be used for bpf_perf_event_output() et al.
	 */
	ret = strncpy_from_kernel_nofault(dst, unsafe_ptr, size);
	if (unlikely(ret < 0))
		memset(dst, 0, size);
	return ret;
}

BPF_CALL_3(bpf_probe_read_kernel_str, void *, dst, u32, size,
	   const void *, unsafe_ptr)
{
	return bpf_probe_read_kernel_str_common(dst, size, unsafe_ptr);
}

const struct bpf_func_proto bpf_probe_read_kernel_str_proto = {
	.func		= bpf_probe_read_kernel_str,
	.gpl_only	= true,
	.ret_type	= RET_INTEGER,
	.arg1_type	= ARG_PTR_TO_UNINIT_MEM,
	.arg2_type	= ARG_CONST_SIZE_OR_ZERO,
	.arg3_type	= ARG_ANYTHING,
};

#ifdef CONFIG_ARCH_HAS_NON_OVERLAPPING_ADDRESS_SPACE
BPF_CALL_3(bpf_probe_read_compat, void *, dst, u32, size,
	   const void *, unsafe_ptr)
{
	if ((unsigned long)unsafe_ptr < TASK_SIZE) {
		return bpf_probe_read_user_common(dst, size,
				(__force void __user *)unsafe_ptr);
	}
	return bpf_probe_read_kernel_common(dst, size, unsafe_ptr);
}

static const struct bpf_func_proto bpf_probe_read_compat_proto = {
	.func		= bpf_probe_read_compat,
	.gpl_only	= true,
	.ret_type	= RET_INTEGER,
	.arg1_type	= ARG_PTR_TO_UNINIT_MEM,
	.arg2_type	= ARG_CONST_SIZE_OR_ZERO,
	.arg3_type	= ARG_ANYTHING,
};

BPF_CALL_3(bpf_probe_read_compat_str, void *, dst, u32, size,
	   const void *, unsafe_ptr)
{
	if ((unsigned long)unsafe_ptr < TASK_SIZE) {
		return bpf_probe_read_user_str_common(dst, size,
				(__force void __user *)unsafe_ptr);
	}
	return bpf_probe_read_kernel_str_common(dst, size, unsafe_ptr);
}

static const struct bpf_func_proto bpf_probe_read_compat_str_proto = {
	.func		= bpf_probe_read_compat_str,
	.gpl_only	= true,
	.ret_type	= RET_INTEGER,
	.arg1_type	= ARG_PTR_TO_UNINIT_MEM,
	.arg2_type	= ARG_CONST_SIZE_OR_ZERO,
	.arg3_type	= ARG_ANYTHING,
};
#endif /* CONFIG_ARCH_HAS_NON_OVERLAPPING_ADDRESS_SPACE */

BPF_CALL_3(bpf_probe_write_user, void __user *, unsafe_ptr, const void *, src,
	   u32, size)
{
	/*
	 * Ensure we're in user context which is safe for the helper to
	 * run. This helper has no business in a kthread.
	 *
	 * access_ok() should prevent writing to non-user memory, but in
	 * some situations (nommu, temporary switch, etc) access_ok() does
	 * not provide enough validation, hence the check on KERNEL_DS.
	 *
	 * nmi_uaccess_okay() ensures the probe is not run in an interim
	 * state, when the task or mm are switched. This is specifically
	 * required to prevent the use of temporary mm.
	 */

	if (unlikely(in_interrupt() ||
		     current->flags & (PF_KTHREAD | PF_EXITING)))
		return -EPERM;
	if (unlikely(uaccess_kernel()))
		return -EPERM;
	if (unlikely(!nmi_uaccess_okay()))
		return -EPERM;

<<<<<<< HEAD
	return probe_user_write(unsafe_ptr, src, size);
=======
	return copy_to_user_nofault(unsafe_ptr, src, size);
>>>>>>> c1084c27
}

static const struct bpf_func_proto bpf_probe_write_user_proto = {
	.func		= bpf_probe_write_user,
	.gpl_only	= true,
	.ret_type	= RET_INTEGER,
	.arg1_type	= ARG_ANYTHING,
	.arg2_type	= ARG_PTR_TO_MEM,
	.arg3_type	= ARG_CONST_SIZE,
};

static const struct bpf_func_proto *bpf_get_probe_write_proto(void)
{
	if (!capable(CAP_SYS_ADMIN))
		return NULL;

	pr_warn_ratelimited("%s[%d] is installing a program with bpf_probe_write_user helper that may corrupt user memory!",
			    current->comm, task_pid_nr(current));

	return &bpf_probe_write_user_proto;
}

static DEFINE_RAW_SPINLOCK(trace_printk_lock);

#define MAX_TRACE_PRINTK_VARARGS	3
#define BPF_TRACE_PRINTK_SIZE		1024

BPF_CALL_5(bpf_trace_printk, char *, fmt, u32, fmt_size, u64, arg1,
	   u64, arg2, u64, arg3)
{
	u64 args[MAX_TRACE_PRINTK_VARARGS] = { arg1, arg2, arg3 };
	u32 *bin_args;
	static char buf[BPF_TRACE_PRINTK_SIZE];
	unsigned long flags;
	int ret;

	ret = bpf_bprintf_prepare(fmt, fmt_size, args, &bin_args,
				  MAX_TRACE_PRINTK_VARARGS);
	if (ret < 0)
		return ret;

	raw_spin_lock_irqsave(&trace_printk_lock, flags);
	ret = bstr_printf(buf, sizeof(buf), fmt, bin_args);

	trace_bpf_trace_printk(buf);
	raw_spin_unlock_irqrestore(&trace_printk_lock, flags);

	bpf_bprintf_cleanup();

	return ret;
}

static const struct bpf_func_proto bpf_trace_printk_proto = {
	.func		= bpf_trace_printk,
	.gpl_only	= true,
	.ret_type	= RET_INTEGER,
	.arg1_type	= ARG_PTR_TO_MEM,
	.arg2_type	= ARG_CONST_SIZE,
};

const struct bpf_func_proto *bpf_get_trace_printk_proto(void)
{
	/*
	 * This program might be calling bpf_trace_printk,
	 * so enable the associated bpf_trace/bpf_trace_printk event.
	 * Repeat this each time as it is possible a user has
	 * disabled bpf_trace_printk events.  By loading a program
	 * calling bpf_trace_printk() however the user has expressed
	 * the intent to see such events.
	 */
	if (trace_set_clr_event("bpf_trace", "bpf_trace_printk", 1))
		pr_warn_ratelimited("could not enable bpf_trace_printk events");

	return &bpf_trace_printk_proto;
}

#define MAX_SEQ_PRINTF_VARARGS		12

BPF_CALL_5(bpf_seq_printf, struct seq_file *, m, char *, fmt, u32, fmt_size,
	   const void *, data, u32, data_len)
{
	int err, num_args;
	u32 *bin_args;

	if (data_len & 7 || data_len > MAX_SEQ_PRINTF_VARARGS * 8 ||
	    (data_len && !data))
		return -EINVAL;
	num_args = data_len / 8;

	err = bpf_bprintf_prepare(fmt, fmt_size, data, &bin_args, num_args);
	if (err < 0)
		return err;

	seq_bprintf(m, fmt, bin_args);

	bpf_bprintf_cleanup();

	return seq_has_overflowed(m) ? -EOVERFLOW : 0;
}

BTF_ID_LIST_SINGLE(btf_seq_file_ids, struct, seq_file)

static const struct bpf_func_proto bpf_seq_printf_proto = {
	.func		= bpf_seq_printf,
	.gpl_only	= true,
	.ret_type	= RET_INTEGER,
	.arg1_type	= ARG_PTR_TO_BTF_ID,
	.arg1_btf_id	= &btf_seq_file_ids[0],
	.arg2_type	= ARG_PTR_TO_MEM,
	.arg3_type	= ARG_CONST_SIZE,
	.arg4_type      = ARG_PTR_TO_MEM_OR_NULL,
	.arg5_type      = ARG_CONST_SIZE_OR_ZERO,
};

BPF_CALL_3(bpf_seq_write, struct seq_file *, m, const void *, data, u32, len)
{
	return seq_write(m, data, len) ? -EOVERFLOW : 0;
}

static const struct bpf_func_proto bpf_seq_write_proto = {
	.func		= bpf_seq_write,
	.gpl_only	= true,
	.ret_type	= RET_INTEGER,
	.arg1_type	= ARG_PTR_TO_BTF_ID,
	.arg1_btf_id	= &btf_seq_file_ids[0],
	.arg2_type	= ARG_PTR_TO_MEM,
	.arg3_type	= ARG_CONST_SIZE_OR_ZERO,
};

BPF_CALL_4(bpf_seq_printf_btf, struct seq_file *, m, struct btf_ptr *, ptr,
	   u32, btf_ptr_size, u64, flags)
{
	const struct btf *btf;
	s32 btf_id;
	int ret;

	ret = bpf_btf_printf_prepare(ptr, btf_ptr_size, flags, &btf, &btf_id);
	if (ret)
		return ret;

	return btf_type_seq_show_flags(btf, btf_id, ptr->ptr, m, flags);
}

static const struct bpf_func_proto bpf_seq_printf_btf_proto = {
	.func		= bpf_seq_printf_btf,
	.gpl_only	= true,
	.ret_type	= RET_INTEGER,
	.arg1_type	= ARG_PTR_TO_BTF_ID,
	.arg1_btf_id	= &btf_seq_file_ids[0],
	.arg2_type	= ARG_PTR_TO_MEM,
	.arg3_type	= ARG_CONST_SIZE_OR_ZERO,
	.arg4_type	= ARG_ANYTHING,
};

static __always_inline int
get_map_perf_counter(struct bpf_map *map, u64 flags,
		     u64 *value, u64 *enabled, u64 *running)
{
	struct bpf_array *array = container_of(map, struct bpf_array, map);
	unsigned int cpu = smp_processor_id();
	u64 index = flags & BPF_F_INDEX_MASK;
	struct bpf_event_entry *ee;

	if (unlikely(flags & ~(BPF_F_INDEX_MASK)))
		return -EINVAL;
	if (index == BPF_F_CURRENT_CPU)
		index = cpu;
	if (unlikely(index >= array->map.max_entries))
		return -E2BIG;

	ee = READ_ONCE(array->ptrs[index]);
	if (!ee)
		return -ENOENT;

	return perf_event_read_local(ee->event, value, enabled, running);
}

BPF_CALL_2(bpf_perf_event_read, struct bpf_map *, map, u64, flags)
{
	u64 value = 0;
	int err;

	err = get_map_perf_counter(map, flags, &value, NULL, NULL);
	/*
	 * this api is ugly since we miss [-22..-2] range of valid
	 * counter values, but that's uapi
	 */
	if (err)
		return err;
	return value;
}

static const struct bpf_func_proto bpf_perf_event_read_proto = {
	.func		= bpf_perf_event_read,
	.gpl_only	= true,
	.ret_type	= RET_INTEGER,
	.arg1_type	= ARG_CONST_MAP_PTR,
	.arg2_type	= ARG_ANYTHING,
};

BPF_CALL_4(bpf_perf_event_read_value, struct bpf_map *, map, u64, flags,
	   struct bpf_perf_event_value *, buf, u32, size)
{
	int err = -EINVAL;

	if (unlikely(size != sizeof(struct bpf_perf_event_value)))
		goto clear;
	err = get_map_perf_counter(map, flags, &buf->counter, &buf->enabled,
				   &buf->running);
	if (unlikely(err))
		goto clear;
	return 0;
clear:
	memset(buf, 0, size);
	return err;
}

static const struct bpf_func_proto bpf_perf_event_read_value_proto = {
	.func		= bpf_perf_event_read_value,
	.gpl_only	= true,
	.ret_type	= RET_INTEGER,
	.arg1_type	= ARG_CONST_MAP_PTR,
	.arg2_type	= ARG_ANYTHING,
	.arg3_type	= ARG_PTR_TO_UNINIT_MEM,
	.arg4_type	= ARG_CONST_SIZE,
};

static __always_inline u64
__bpf_perf_event_output(struct pt_regs *regs, struct bpf_map *map,
			u64 flags, struct perf_sample_data *sd)
{
	struct bpf_array *array = container_of(map, struct bpf_array, map);
	unsigned int cpu = smp_processor_id();
	u64 index = flags & BPF_F_INDEX_MASK;
	struct bpf_event_entry *ee;
	struct perf_event *event;

	if (index == BPF_F_CURRENT_CPU)
		index = cpu;
	if (unlikely(index >= array->map.max_entries))
		return -E2BIG;

	ee = READ_ONCE(array->ptrs[index]);
	if (!ee)
		return -ENOENT;

	event = ee->event;
	if (unlikely(event->attr.type != PERF_TYPE_SOFTWARE ||
		     event->attr.config != PERF_COUNT_SW_BPF_OUTPUT))
		return -EINVAL;

	if (unlikely(event->oncpu != cpu))
		return -EOPNOTSUPP;

	return perf_event_output(event, sd, regs);
}

/*
 * Support executing tracepoints in normal, irq, and nmi context that each call
 * bpf_perf_event_output
 */
struct bpf_trace_sample_data {
	struct perf_sample_data sds[3];
};

static DEFINE_PER_CPU(struct bpf_trace_sample_data, bpf_trace_sds);
static DEFINE_PER_CPU(int, bpf_trace_nest_level);
BPF_CALL_5(bpf_perf_event_output, struct pt_regs *, regs, struct bpf_map *, map,
	   u64, flags, void *, data, u64, size)
{
	struct bpf_trace_sample_data *sds = this_cpu_ptr(&bpf_trace_sds);
	int nest_level = this_cpu_inc_return(bpf_trace_nest_level);
	struct perf_raw_record raw = {
		.frag = {
			.size = size,
			.data = data,
		},
	};
	struct perf_sample_data *sd;
	int err;

	if (WARN_ON_ONCE(nest_level > ARRAY_SIZE(sds->sds))) {
		err = -EBUSY;
		goto out;
	}

	sd = &sds->sds[nest_level - 1];

	if (unlikely(flags & ~(BPF_F_INDEX_MASK))) {
		err = -EINVAL;
		goto out;
	}

	perf_sample_data_init(sd, 0, 0);
	sd->raw = &raw;

	err = __bpf_perf_event_output(regs, map, flags, sd);

out:
	this_cpu_dec(bpf_trace_nest_level);
	return err;
}

static const struct bpf_func_proto bpf_perf_event_output_proto = {
	.func		= bpf_perf_event_output,
	.gpl_only	= true,
	.ret_type	= RET_INTEGER,
	.arg1_type	= ARG_PTR_TO_CTX,
	.arg2_type	= ARG_CONST_MAP_PTR,
	.arg3_type	= ARG_ANYTHING,
	.arg4_type	= ARG_PTR_TO_MEM,
	.arg5_type	= ARG_CONST_SIZE_OR_ZERO,
};

static DEFINE_PER_CPU(int, bpf_event_output_nest_level);
struct bpf_nested_pt_regs {
	struct pt_regs regs[3];
};
static DEFINE_PER_CPU(struct bpf_nested_pt_regs, bpf_pt_regs);
static DEFINE_PER_CPU(struct bpf_trace_sample_data, bpf_misc_sds);

u64 bpf_event_output(struct bpf_map *map, u64 flags, void *meta, u64 meta_size,
		     void *ctx, u64 ctx_size, bpf_ctx_copy_t ctx_copy)
{
	int nest_level = this_cpu_inc_return(bpf_event_output_nest_level);
	struct perf_raw_frag frag = {
		.copy		= ctx_copy,
		.size		= ctx_size,
		.data		= ctx,
	};
	struct perf_raw_record raw = {
		.frag = {
			{
				.next	= ctx_size ? &frag : NULL,
			},
			.size	= meta_size,
			.data	= meta,
		},
	};
	struct perf_sample_data *sd;
	struct pt_regs *regs;
	u64 ret;

	if (WARN_ON_ONCE(nest_level > ARRAY_SIZE(bpf_misc_sds.sds))) {
		ret = -EBUSY;
		goto out;
	}
	sd = this_cpu_ptr(&bpf_misc_sds.sds[nest_level - 1]);
	regs = this_cpu_ptr(&bpf_pt_regs.regs[nest_level - 1]);

	perf_fetch_caller_regs(regs);
	perf_sample_data_init(sd, 0, 0);
	sd->raw = &raw;

	ret = __bpf_perf_event_output(regs, map, flags, sd);
out:
	this_cpu_dec(bpf_event_output_nest_level);
	return ret;
}

BPF_CALL_0(bpf_get_current_task)
{
	return (long) current;
}

const struct bpf_func_proto bpf_get_current_task_proto = {
	.func		= bpf_get_current_task,
	.gpl_only	= true,
	.ret_type	= RET_INTEGER,
};

BPF_CALL_0(bpf_get_current_task_btf)
{
	return (unsigned long) current;
}

const struct bpf_func_proto bpf_get_current_task_btf_proto = {
	.func		= bpf_get_current_task_btf,
	.gpl_only	= true,
	.ret_type	= RET_PTR_TO_BTF_ID,
	.ret_btf_id	= &btf_task_struct_ids[0],
};

BPF_CALL_1(bpf_task_pt_regs, struct task_struct *, task)
{
	return (unsigned long) task_pt_regs(task);
}

BTF_ID_LIST(bpf_task_pt_regs_ids)
BTF_ID(struct, pt_regs)

const struct bpf_func_proto bpf_task_pt_regs_proto = {
	.func		= bpf_task_pt_regs,
	.gpl_only	= true,
	.arg1_type	= ARG_PTR_TO_BTF_ID,
	.arg1_btf_id	= &btf_task_struct_ids[0],
	.ret_type	= RET_PTR_TO_BTF_ID,
	.ret_btf_id	= &bpf_task_pt_regs_ids[0],
};

BPF_CALL_2(bpf_current_task_under_cgroup, struct bpf_map *, map, u32, idx)
{
	struct bpf_array *array = container_of(map, struct bpf_array, map);
	struct cgroup *cgrp;

	if (unlikely(idx >= array->map.max_entries))
		return -E2BIG;

	cgrp = READ_ONCE(array->ptrs[idx]);
	if (unlikely(!cgrp))
		return -EAGAIN;

	return task_under_cgroup_hierarchy(current, cgrp);
}

static const struct bpf_func_proto bpf_current_task_under_cgroup_proto = {
	.func           = bpf_current_task_under_cgroup,
	.gpl_only       = false,
	.ret_type       = RET_INTEGER,
	.arg1_type      = ARG_CONST_MAP_PTR,
	.arg2_type      = ARG_ANYTHING,
};

struct send_signal_irq_work {
	struct irq_work irq_work;
	struct task_struct *task;
	u32 sig;
	enum pid_type type;
};

static DEFINE_PER_CPU(struct send_signal_irq_work, send_signal_work);

static void do_bpf_send_signal(struct irq_work *entry)
{
	struct send_signal_irq_work *work;

	work = container_of(entry, struct send_signal_irq_work, irq_work);
	group_send_sig_info(work->sig, SEND_SIG_PRIV, work->task, work->type);
}

static int bpf_send_signal_common(u32 sig, enum pid_type type)
{
	struct send_signal_irq_work *work = NULL;

	/* Similar to bpf_probe_write_user, task needs to be
	 * in a sound condition and kernel memory access be
	 * permitted in order to send signal to the current
	 * task.
	 */
	if (unlikely(current->flags & (PF_KTHREAD | PF_EXITING)))
		return -EPERM;
	if (unlikely(uaccess_kernel()))
		return -EPERM;
	if (unlikely(!nmi_uaccess_okay()))
		return -EPERM;

	if (irqs_disabled()) {
		/* Do an early check on signal validity. Otherwise,
		 * the error is lost in deferred irq_work.
		 */
		if (unlikely(!valid_signal(sig)))
			return -EINVAL;

		work = this_cpu_ptr(&send_signal_work);
		if (irq_work_is_busy(&work->irq_work))
			return -EBUSY;

		/* Add the current task, which is the target of sending signal,
		 * to the irq_work. The current task may change when queued
		 * irq works get executed.
		 */
		work->task = current;
		work->sig = sig;
		work->type = type;
		irq_work_queue(&work->irq_work);
		return 0;
	}

	return group_send_sig_info(sig, SEND_SIG_PRIV, current, type);
}

BPF_CALL_1(bpf_send_signal, u32, sig)
{
	return bpf_send_signal_common(sig, PIDTYPE_TGID);
}

static const struct bpf_func_proto bpf_send_signal_proto = {
	.func		= bpf_send_signal,
	.gpl_only	= false,
	.ret_type	= RET_INTEGER,
	.arg1_type	= ARG_ANYTHING,
};

BPF_CALL_1(bpf_send_signal_thread, u32, sig)
{
	return bpf_send_signal_common(sig, PIDTYPE_PID);
}

static const struct bpf_func_proto bpf_send_signal_thread_proto = {
	.func		= bpf_send_signal_thread,
	.gpl_only	= false,
	.ret_type	= RET_INTEGER,
	.arg1_type	= ARG_ANYTHING,
};

BPF_CALL_3(bpf_d_path, struct path *, path, char *, buf, u32, sz)
{
	long len;
	char *p;

	if (!sz)
		return 0;

	p = d_path(path, buf, sz);
	if (IS_ERR(p)) {
		len = PTR_ERR(p);
	} else {
		len = buf + sz - p;
		memmove(buf, p, len);
	}

	return len;
}

BTF_SET_START(btf_allowlist_d_path)
#ifdef CONFIG_SECURITY
BTF_ID(func, security_file_permission)
BTF_ID(func, security_inode_getattr)
BTF_ID(func, security_file_open)
#endif
#ifdef CONFIG_SECURITY_PATH
BTF_ID(func, security_path_truncate)
#endif
BTF_ID(func, vfs_truncate)
BTF_ID(func, vfs_fallocate)
BTF_ID(func, dentry_open)
BTF_ID(func, vfs_getattr)
BTF_ID(func, filp_close)
BTF_SET_END(btf_allowlist_d_path)

static bool bpf_d_path_allowed(const struct bpf_prog *prog)
{
	if (prog->type == BPF_PROG_TYPE_TRACING &&
	    prog->expected_attach_type == BPF_TRACE_ITER)
		return true;

	if (prog->type == BPF_PROG_TYPE_LSM)
		return bpf_lsm_is_sleepable_hook(prog->aux->attach_btf_id);

	return btf_id_set_contains(&btf_allowlist_d_path,
				   prog->aux->attach_btf_id);
}

BTF_ID_LIST_SINGLE(bpf_d_path_btf_ids, struct, path)

static const struct bpf_func_proto bpf_d_path_proto = {
	.func		= bpf_d_path,
	.gpl_only	= false,
	.ret_type	= RET_INTEGER,
	.arg1_type	= ARG_PTR_TO_BTF_ID,
	.arg1_btf_id	= &bpf_d_path_btf_ids[0],
	.arg2_type	= ARG_PTR_TO_MEM,
	.arg3_type	= ARG_CONST_SIZE_OR_ZERO,
	.allowed	= bpf_d_path_allowed,
};

#define BTF_F_ALL	(BTF_F_COMPACT  | BTF_F_NONAME | \
			 BTF_F_PTR_RAW | BTF_F_ZERO)

static int bpf_btf_printf_prepare(struct btf_ptr *ptr, u32 btf_ptr_size,
				  u64 flags, const struct btf **btf,
				  s32 *btf_id)
{
	const struct btf_type *t;

	if (unlikely(flags & ~(BTF_F_ALL)))
		return -EINVAL;

	if (btf_ptr_size != sizeof(struct btf_ptr))
		return -EINVAL;

	*btf = bpf_get_btf_vmlinux();

	if (IS_ERR_OR_NULL(*btf))
		return IS_ERR(*btf) ? PTR_ERR(*btf) : -EINVAL;

	if (ptr->type_id > 0)
		*btf_id = ptr->type_id;
	else
		return -EINVAL;

	if (*btf_id > 0)
		t = btf_type_by_id(*btf, *btf_id);
	if (*btf_id <= 0 || !t)
		return -ENOENT;

	return 0;
}

BPF_CALL_5(bpf_snprintf_btf, char *, str, u32, str_size, struct btf_ptr *, ptr,
	   u32, btf_ptr_size, u64, flags)
{
	const struct btf *btf;
	s32 btf_id;
	int ret;

	ret = bpf_btf_printf_prepare(ptr, btf_ptr_size, flags, &btf, &btf_id);
	if (ret)
		return ret;

	return btf_type_snprintf_show(btf, btf_id, ptr->ptr, str, str_size,
				      flags);
}

const struct bpf_func_proto bpf_snprintf_btf_proto = {
	.func		= bpf_snprintf_btf,
	.gpl_only	= false,
	.ret_type	= RET_INTEGER,
	.arg1_type	= ARG_PTR_TO_MEM,
	.arg2_type	= ARG_CONST_SIZE,
	.arg3_type	= ARG_PTR_TO_MEM,
	.arg4_type	= ARG_CONST_SIZE,
	.arg5_type	= ARG_ANYTHING,
};

BPF_CALL_1(bpf_get_func_ip_tracing, void *, ctx)
{
	/* This helper call is inlined by verifier. */
	return ((u64 *)ctx)[-1];
}

static const struct bpf_func_proto bpf_get_func_ip_proto_tracing = {
	.func		= bpf_get_func_ip_tracing,
	.gpl_only	= true,
	.ret_type	= RET_INTEGER,
	.arg1_type	= ARG_PTR_TO_CTX,
};

BPF_CALL_1(bpf_get_func_ip_kprobe, struct pt_regs *, regs)
{
	struct kprobe *kp = kprobe_running();

	return kp ? (uintptr_t)kp->addr : 0;
}

static const struct bpf_func_proto bpf_get_func_ip_proto_kprobe = {
	.func		= bpf_get_func_ip_kprobe,
	.gpl_only	= true,
	.ret_type	= RET_INTEGER,
	.arg1_type	= ARG_PTR_TO_CTX,
};

BPF_CALL_1(bpf_get_attach_cookie_trace, void *, ctx)
{
	struct bpf_trace_run_ctx *run_ctx;

	run_ctx = container_of(current->bpf_ctx, struct bpf_trace_run_ctx, run_ctx);
	return run_ctx->bpf_cookie;
}

static const struct bpf_func_proto bpf_get_attach_cookie_proto_trace = {
	.func		= bpf_get_attach_cookie_trace,
	.gpl_only	= false,
	.ret_type	= RET_INTEGER,
	.arg1_type	= ARG_PTR_TO_CTX,
};

BPF_CALL_1(bpf_get_attach_cookie_pe, struct bpf_perf_event_data_kern *, ctx)
{
	return ctx->event->bpf_cookie;
}

static const struct bpf_func_proto bpf_get_attach_cookie_proto_pe = {
	.func		= bpf_get_attach_cookie_pe,
	.gpl_only	= false,
	.ret_type	= RET_INTEGER,
	.arg1_type	= ARG_PTR_TO_CTX,
};

static const struct bpf_func_proto *
bpf_tracing_func_proto(enum bpf_func_id func_id, const struct bpf_prog *prog)
{
	switch (func_id) {
	case BPF_FUNC_map_lookup_elem:
		return &bpf_map_lookup_elem_proto;
	case BPF_FUNC_map_update_elem:
		return &bpf_map_update_elem_proto;
	case BPF_FUNC_map_delete_elem:
		return &bpf_map_delete_elem_proto;
	case BPF_FUNC_map_push_elem:
		return &bpf_map_push_elem_proto;
	case BPF_FUNC_map_pop_elem:
		return &bpf_map_pop_elem_proto;
	case BPF_FUNC_map_peek_elem:
		return &bpf_map_peek_elem_proto;
	case BPF_FUNC_ktime_get_ns:
		return &bpf_ktime_get_ns_proto;
	case BPF_FUNC_ktime_get_boot_ns:
		return &bpf_ktime_get_boot_ns_proto;
	case BPF_FUNC_tail_call:
		return &bpf_tail_call_proto;
	case BPF_FUNC_get_current_pid_tgid:
		return &bpf_get_current_pid_tgid_proto;
	case BPF_FUNC_get_current_task:
		return &bpf_get_current_task_proto;
	case BPF_FUNC_get_current_task_btf:
		return &bpf_get_current_task_btf_proto;
	case BPF_FUNC_task_pt_regs:
		return &bpf_task_pt_regs_proto;
	case BPF_FUNC_get_current_uid_gid:
		return &bpf_get_current_uid_gid_proto;
	case BPF_FUNC_get_current_comm:
		return &bpf_get_current_comm_proto;
	case BPF_FUNC_trace_printk:
		return bpf_get_trace_printk_proto();
	case BPF_FUNC_get_smp_processor_id:
		return &bpf_get_smp_processor_id_proto;
	case BPF_FUNC_get_numa_node_id:
		return &bpf_get_numa_node_id_proto;
	case BPF_FUNC_perf_event_read:
		return &bpf_perf_event_read_proto;
	case BPF_FUNC_current_task_under_cgroup:
		return &bpf_current_task_under_cgroup_proto;
	case BPF_FUNC_get_prandom_u32:
		return &bpf_get_prandom_u32_proto;
	case BPF_FUNC_probe_write_user:
		return security_locked_down(LOCKDOWN_BPF_WRITE_USER) < 0 ?
		       NULL : bpf_get_probe_write_proto();
	case BPF_FUNC_probe_read_user:
		return &bpf_probe_read_user_proto;
	case BPF_FUNC_probe_read_kernel:
		return security_locked_down(LOCKDOWN_BPF_READ_KERNEL) < 0 ?
		       NULL : &bpf_probe_read_kernel_proto;
	case BPF_FUNC_probe_read_user_str:
		return &bpf_probe_read_user_str_proto;
	case BPF_FUNC_probe_read_kernel_str:
		return security_locked_down(LOCKDOWN_BPF_READ_KERNEL) < 0 ?
		       NULL : &bpf_probe_read_kernel_str_proto;
#ifdef CONFIG_ARCH_HAS_NON_OVERLAPPING_ADDRESS_SPACE
	case BPF_FUNC_probe_read:
		return security_locked_down(LOCKDOWN_BPF_READ_KERNEL) < 0 ?
		       NULL : &bpf_probe_read_compat_proto;
	case BPF_FUNC_probe_read_str:
		return security_locked_down(LOCKDOWN_BPF_READ_KERNEL) < 0 ?
		       NULL : &bpf_probe_read_compat_str_proto;
#endif
#ifdef CONFIG_CGROUPS
	case BPF_FUNC_get_current_cgroup_id:
		return &bpf_get_current_cgroup_id_proto;
	case BPF_FUNC_get_current_ancestor_cgroup_id:
		return &bpf_get_current_ancestor_cgroup_id_proto;
#endif
	case BPF_FUNC_send_signal:
		return &bpf_send_signal_proto;
	case BPF_FUNC_send_signal_thread:
		return &bpf_send_signal_thread_proto;
	case BPF_FUNC_perf_event_read_value:
		return &bpf_perf_event_read_value_proto;
	case BPF_FUNC_get_ns_current_pid_tgid:
		return &bpf_get_ns_current_pid_tgid_proto;
	case BPF_FUNC_ringbuf_output:
		return &bpf_ringbuf_output_proto;
	case BPF_FUNC_ringbuf_reserve:
		return &bpf_ringbuf_reserve_proto;
	case BPF_FUNC_ringbuf_submit:
		return &bpf_ringbuf_submit_proto;
	case BPF_FUNC_ringbuf_discard:
		return &bpf_ringbuf_discard_proto;
	case BPF_FUNC_ringbuf_query:
		return &bpf_ringbuf_query_proto;
	case BPF_FUNC_jiffies64:
		return &bpf_jiffies64_proto;
	case BPF_FUNC_get_task_stack:
		return &bpf_get_task_stack_proto;
	case BPF_FUNC_copy_from_user:
		return prog->aux->sleepable ? &bpf_copy_from_user_proto : NULL;
	case BPF_FUNC_snprintf_btf:
		return &bpf_snprintf_btf_proto;
	case BPF_FUNC_per_cpu_ptr:
		return &bpf_per_cpu_ptr_proto;
	case BPF_FUNC_this_cpu_ptr:
		return &bpf_this_cpu_ptr_proto;
	case BPF_FUNC_task_storage_get:
		return &bpf_task_storage_get_proto;
	case BPF_FUNC_task_storage_delete:
		return &bpf_task_storage_delete_proto;
	case BPF_FUNC_for_each_map_elem:
		return &bpf_for_each_map_elem_proto;
	case BPF_FUNC_snprintf:
		return &bpf_snprintf_proto;
	case BPF_FUNC_get_func_ip:
		return &bpf_get_func_ip_proto_tracing;
	default:
		return bpf_base_func_proto(func_id);
	}
}

static const struct bpf_func_proto *
kprobe_prog_func_proto(enum bpf_func_id func_id, const struct bpf_prog *prog)
{
	switch (func_id) {
	case BPF_FUNC_perf_event_output:
		return &bpf_perf_event_output_proto;
	case BPF_FUNC_get_stackid:
		return &bpf_get_stackid_proto;
	case BPF_FUNC_get_stack:
		return &bpf_get_stack_proto;
#ifdef CONFIG_BPF_KPROBE_OVERRIDE
	case BPF_FUNC_override_return:
		return &bpf_override_return_proto;
#endif
	case BPF_FUNC_get_func_ip:
		return &bpf_get_func_ip_proto_kprobe;
	case BPF_FUNC_get_attach_cookie:
		return &bpf_get_attach_cookie_proto_trace;
	default:
		return bpf_tracing_func_proto(func_id, prog);
	}
}

/* bpf+kprobe programs can access fields of 'struct pt_regs' */
static bool kprobe_prog_is_valid_access(int off, int size, enum bpf_access_type type,
					const struct bpf_prog *prog,
					struct bpf_insn_access_aux *info)
{
	if (off < 0 || off >= sizeof(struct pt_regs))
		return false;
	if (type != BPF_READ)
		return false;
	if (off % size != 0)
		return false;
	/*
	 * Assertion for 32 bit to make sure last 8 byte access
	 * (BPF_DW) to the last 4 byte member is disallowed.
	 */
	if (off + size > sizeof(struct pt_regs))
		return false;

	return true;
}

const struct bpf_verifier_ops kprobe_verifier_ops = {
	.get_func_proto  = kprobe_prog_func_proto,
	.is_valid_access = kprobe_prog_is_valid_access,
};

const struct bpf_prog_ops kprobe_prog_ops = {
};

BPF_CALL_5(bpf_perf_event_output_tp, void *, tp_buff, struct bpf_map *, map,
	   u64, flags, void *, data, u64, size)
{
	struct pt_regs *regs = *(struct pt_regs **)tp_buff;

	/*
	 * r1 points to perf tracepoint buffer where first 8 bytes are hidden
	 * from bpf program and contain a pointer to 'struct pt_regs'. Fetch it
	 * from there and call the same bpf_perf_event_output() helper inline.
	 */
	return ____bpf_perf_event_output(regs, map, flags, data, size);
}

static const struct bpf_func_proto bpf_perf_event_output_proto_tp = {
	.func		= bpf_perf_event_output_tp,
	.gpl_only	= true,
	.ret_type	= RET_INTEGER,
	.arg1_type	= ARG_PTR_TO_CTX,
	.arg2_type	= ARG_CONST_MAP_PTR,
	.arg3_type	= ARG_ANYTHING,
	.arg4_type	= ARG_PTR_TO_MEM,
	.arg5_type	= ARG_CONST_SIZE_OR_ZERO,
};

BPF_CALL_3(bpf_get_stackid_tp, void *, tp_buff, struct bpf_map *, map,
	   u64, flags)
{
	struct pt_regs *regs = *(struct pt_regs **)tp_buff;

	/*
	 * Same comment as in bpf_perf_event_output_tp(), only that this time
	 * the other helper's function body cannot be inlined due to being
	 * external, thus we need to call raw helper function.
	 */
	return bpf_get_stackid((unsigned long) regs, (unsigned long) map,
			       flags, 0, 0);
}

static const struct bpf_func_proto bpf_get_stackid_proto_tp = {
	.func		= bpf_get_stackid_tp,
	.gpl_only	= true,
	.ret_type	= RET_INTEGER,
	.arg1_type	= ARG_PTR_TO_CTX,
	.arg2_type	= ARG_CONST_MAP_PTR,
	.arg3_type	= ARG_ANYTHING,
};

BPF_CALL_4(bpf_get_stack_tp, void *, tp_buff, void *, buf, u32, size,
	   u64, flags)
{
	struct pt_regs *regs = *(struct pt_regs **)tp_buff;

	return bpf_get_stack((unsigned long) regs, (unsigned long) buf,
			     (unsigned long) size, flags, 0);
}

static const struct bpf_func_proto bpf_get_stack_proto_tp = {
	.func		= bpf_get_stack_tp,
	.gpl_only	= true,
	.ret_type	= RET_INTEGER,
	.arg1_type	= ARG_PTR_TO_CTX,
	.arg2_type	= ARG_PTR_TO_UNINIT_MEM,
	.arg3_type	= ARG_CONST_SIZE_OR_ZERO,
	.arg4_type	= ARG_ANYTHING,
};

static const struct bpf_func_proto *
tp_prog_func_proto(enum bpf_func_id func_id, const struct bpf_prog *prog)
{
	switch (func_id) {
	case BPF_FUNC_perf_event_output:
		return &bpf_perf_event_output_proto_tp;
	case BPF_FUNC_get_stackid:
		return &bpf_get_stackid_proto_tp;
	case BPF_FUNC_get_stack:
		return &bpf_get_stack_proto_tp;
	case BPF_FUNC_get_attach_cookie:
		return &bpf_get_attach_cookie_proto_trace;
	default:
		return bpf_tracing_func_proto(func_id, prog);
	}
}

static bool tp_prog_is_valid_access(int off, int size, enum bpf_access_type type,
				    const struct bpf_prog *prog,
				    struct bpf_insn_access_aux *info)
{
	if (off < sizeof(void *) || off >= PERF_MAX_TRACE_SIZE)
		return false;
	if (type != BPF_READ)
		return false;
	if (off % size != 0)
		return false;

	BUILD_BUG_ON(PERF_MAX_TRACE_SIZE % sizeof(__u64));
	return true;
}

const struct bpf_verifier_ops tracepoint_verifier_ops = {
	.get_func_proto  = tp_prog_func_proto,
	.is_valid_access = tp_prog_is_valid_access,
};

const struct bpf_prog_ops tracepoint_prog_ops = {
};

BPF_CALL_3(bpf_perf_prog_read_value, struct bpf_perf_event_data_kern *, ctx,
	   struct bpf_perf_event_value *, buf, u32, size)
{
	int err = -EINVAL;

	if (unlikely(size != sizeof(struct bpf_perf_event_value)))
		goto clear;
	err = perf_event_read_local(ctx->event, &buf->counter, &buf->enabled,
				    &buf->running);
	if (unlikely(err))
		goto clear;
	return 0;
clear:
	memset(buf, 0, size);
	return err;
}

static const struct bpf_func_proto bpf_perf_prog_read_value_proto = {
         .func           = bpf_perf_prog_read_value,
         .gpl_only       = true,
         .ret_type       = RET_INTEGER,
         .arg1_type      = ARG_PTR_TO_CTX,
         .arg2_type      = ARG_PTR_TO_UNINIT_MEM,
         .arg3_type      = ARG_CONST_SIZE,
};

BPF_CALL_4(bpf_read_branch_records, struct bpf_perf_event_data_kern *, ctx,
	   void *, buf, u32, size, u64, flags)
{
#ifndef CONFIG_X86
	return -ENOENT;
#else
	static const u32 br_entry_size = sizeof(struct perf_branch_entry);
	struct perf_branch_stack *br_stack = ctx->data->br_stack;
	u32 to_copy;

	if (unlikely(flags & ~BPF_F_GET_BRANCH_RECORDS_SIZE))
		return -EINVAL;

	if (unlikely(!br_stack))
		return -EINVAL;

	if (flags & BPF_F_GET_BRANCH_RECORDS_SIZE)
		return br_stack->nr * br_entry_size;

	if (!buf || (size % br_entry_size != 0))
		return -EINVAL;

	to_copy = min_t(u32, br_stack->nr * br_entry_size, size);
	memcpy(buf, br_stack->entries, to_copy);

	return to_copy;
#endif
}

static const struct bpf_func_proto bpf_read_branch_records_proto = {
	.func           = bpf_read_branch_records,
	.gpl_only       = true,
	.ret_type       = RET_INTEGER,
	.arg1_type      = ARG_PTR_TO_CTX,
	.arg2_type      = ARG_PTR_TO_MEM_OR_NULL,
	.arg3_type      = ARG_CONST_SIZE_OR_ZERO,
	.arg4_type      = ARG_ANYTHING,
};

static const struct bpf_func_proto *
pe_prog_func_proto(enum bpf_func_id func_id, const struct bpf_prog *prog)
{
	switch (func_id) {
	case BPF_FUNC_perf_event_output:
		return &bpf_perf_event_output_proto_tp;
	case BPF_FUNC_get_stackid:
		return &bpf_get_stackid_proto_pe;
	case BPF_FUNC_get_stack:
		return &bpf_get_stack_proto_pe;
	case BPF_FUNC_perf_prog_read_value:
		return &bpf_perf_prog_read_value_proto;
	case BPF_FUNC_read_branch_records:
		return &bpf_read_branch_records_proto;
	case BPF_FUNC_get_attach_cookie:
		return &bpf_get_attach_cookie_proto_pe;
	default:
		return bpf_tracing_func_proto(func_id, prog);
	}
}

/*
 * bpf_raw_tp_regs are separate from bpf_pt_regs used from skb/xdp
 * to avoid potential recursive reuse issue when/if tracepoints are added
 * inside bpf_*_event_output, bpf_get_stackid and/or bpf_get_stack.
 *
 * Since raw tracepoints run despite bpf_prog_active, support concurrent usage
 * in normal, irq, and nmi context.
 */
struct bpf_raw_tp_regs {
	struct pt_regs regs[3];
};
static DEFINE_PER_CPU(struct bpf_raw_tp_regs, bpf_raw_tp_regs);
static DEFINE_PER_CPU(int, bpf_raw_tp_nest_level);
static struct pt_regs *get_bpf_raw_tp_regs(void)
{
	struct bpf_raw_tp_regs *tp_regs = this_cpu_ptr(&bpf_raw_tp_regs);
	int nest_level = this_cpu_inc_return(bpf_raw_tp_nest_level);

	if (WARN_ON_ONCE(nest_level > ARRAY_SIZE(tp_regs->regs))) {
		this_cpu_dec(bpf_raw_tp_nest_level);
		return ERR_PTR(-EBUSY);
	}

	return &tp_regs->regs[nest_level - 1];
}

static void put_bpf_raw_tp_regs(void)
{
	this_cpu_dec(bpf_raw_tp_nest_level);
}

BPF_CALL_5(bpf_perf_event_output_raw_tp, struct bpf_raw_tracepoint_args *, args,
	   struct bpf_map *, map, u64, flags, void *, data, u64, size)
{
	struct pt_regs *regs = get_bpf_raw_tp_regs();
	int ret;

	if (IS_ERR(regs))
		return PTR_ERR(regs);

	perf_fetch_caller_regs(regs);
	ret = ____bpf_perf_event_output(regs, map, flags, data, size);

	put_bpf_raw_tp_regs();
	return ret;
}

static const struct bpf_func_proto bpf_perf_event_output_proto_raw_tp = {
	.func		= bpf_perf_event_output_raw_tp,
	.gpl_only	= true,
	.ret_type	= RET_INTEGER,
	.arg1_type	= ARG_PTR_TO_CTX,
	.arg2_type	= ARG_CONST_MAP_PTR,
	.arg3_type	= ARG_ANYTHING,
	.arg4_type	= ARG_PTR_TO_MEM,
	.arg5_type	= ARG_CONST_SIZE_OR_ZERO,
};

extern const struct bpf_func_proto bpf_skb_output_proto;
extern const struct bpf_func_proto bpf_xdp_output_proto;

BPF_CALL_3(bpf_get_stackid_raw_tp, struct bpf_raw_tracepoint_args *, args,
	   struct bpf_map *, map, u64, flags)
{
	struct pt_regs *regs = get_bpf_raw_tp_regs();
	int ret;

	if (IS_ERR(regs))
		return PTR_ERR(regs);

	perf_fetch_caller_regs(regs);
	/* similar to bpf_perf_event_output_tp, but pt_regs fetched differently */
	ret = bpf_get_stackid((unsigned long) regs, (unsigned long) map,
			      flags, 0, 0);
	put_bpf_raw_tp_regs();
	return ret;
}

static const struct bpf_func_proto bpf_get_stackid_proto_raw_tp = {
	.func		= bpf_get_stackid_raw_tp,
	.gpl_only	= true,
	.ret_type	= RET_INTEGER,
	.arg1_type	= ARG_PTR_TO_CTX,
	.arg2_type	= ARG_CONST_MAP_PTR,
	.arg3_type	= ARG_ANYTHING,
};

BPF_CALL_4(bpf_get_stack_raw_tp, struct bpf_raw_tracepoint_args *, args,
	   void *, buf, u32, size, u64, flags)
{
	struct pt_regs *regs = get_bpf_raw_tp_regs();
	int ret;

	if (IS_ERR(regs))
		return PTR_ERR(regs);

	perf_fetch_caller_regs(regs);
	ret = bpf_get_stack((unsigned long) regs, (unsigned long) buf,
			    (unsigned long) size, flags, 0);
	put_bpf_raw_tp_regs();
	return ret;
}

static const struct bpf_func_proto bpf_get_stack_proto_raw_tp = {
	.func		= bpf_get_stack_raw_tp,
	.gpl_only	= true,
	.ret_type	= RET_INTEGER,
	.arg1_type	= ARG_PTR_TO_CTX,
	.arg2_type	= ARG_PTR_TO_MEM,
	.arg3_type	= ARG_CONST_SIZE_OR_ZERO,
	.arg4_type	= ARG_ANYTHING,
};

static const struct bpf_func_proto *
raw_tp_prog_func_proto(enum bpf_func_id func_id, const struct bpf_prog *prog)
{
	switch (func_id) {
	case BPF_FUNC_perf_event_output:
		return &bpf_perf_event_output_proto_raw_tp;
	case BPF_FUNC_get_stackid:
		return &bpf_get_stackid_proto_raw_tp;
	case BPF_FUNC_get_stack:
		return &bpf_get_stack_proto_raw_tp;
	default:
		return bpf_tracing_func_proto(func_id, prog);
	}
}

const struct bpf_func_proto *
tracing_prog_func_proto(enum bpf_func_id func_id, const struct bpf_prog *prog)
{
	const struct bpf_func_proto *fn;

	switch (func_id) {
#ifdef CONFIG_NET
	case BPF_FUNC_skb_output:
		return &bpf_skb_output_proto;
	case BPF_FUNC_xdp_output:
		return &bpf_xdp_output_proto;
	case BPF_FUNC_skc_to_tcp6_sock:
		return &bpf_skc_to_tcp6_sock_proto;
	case BPF_FUNC_skc_to_tcp_sock:
		return &bpf_skc_to_tcp_sock_proto;
	case BPF_FUNC_skc_to_tcp_timewait_sock:
		return &bpf_skc_to_tcp_timewait_sock_proto;
	case BPF_FUNC_skc_to_tcp_request_sock:
		return &bpf_skc_to_tcp_request_sock_proto;
	case BPF_FUNC_skc_to_udp6_sock:
		return &bpf_skc_to_udp6_sock_proto;
	case BPF_FUNC_sk_storage_get:
		return &bpf_sk_storage_get_tracing_proto;
	case BPF_FUNC_sk_storage_delete:
		return &bpf_sk_storage_delete_tracing_proto;
	case BPF_FUNC_sock_from_file:
		return &bpf_sock_from_file_proto;
	case BPF_FUNC_get_socket_cookie:
		return &bpf_get_socket_ptr_cookie_proto;
#endif
	case BPF_FUNC_seq_printf:
		return prog->expected_attach_type == BPF_TRACE_ITER ?
		       &bpf_seq_printf_proto :
		       NULL;
	case BPF_FUNC_seq_write:
		return prog->expected_attach_type == BPF_TRACE_ITER ?
		       &bpf_seq_write_proto :
		       NULL;
	case BPF_FUNC_seq_printf_btf:
		return prog->expected_attach_type == BPF_TRACE_ITER ?
		       &bpf_seq_printf_btf_proto :
		       NULL;
	case BPF_FUNC_d_path:
		return &bpf_d_path_proto;
	default:
		fn = raw_tp_prog_func_proto(func_id, prog);
		if (!fn && prog->expected_attach_type == BPF_TRACE_ITER)
			fn = bpf_iter_get_func_proto(func_id, prog);
		return fn;
	}
}

static bool raw_tp_prog_is_valid_access(int off, int size,
					enum bpf_access_type type,
					const struct bpf_prog *prog,
					struct bpf_insn_access_aux *info)
{
	if (off < 0 || off >= sizeof(__u64) * MAX_BPF_FUNC_ARGS)
		return false;
	if (type != BPF_READ)
		return false;
	if (off % size != 0)
		return false;
	return true;
}

static bool tracing_prog_is_valid_access(int off, int size,
					 enum bpf_access_type type,
					 const struct bpf_prog *prog,
					 struct bpf_insn_access_aux *info)
{
	if (off < 0 || off >= sizeof(__u64) * MAX_BPF_FUNC_ARGS)
		return false;
	if (type != BPF_READ)
		return false;
	if (off % size != 0)
		return false;
	return btf_ctx_access(off, size, type, prog, info);
}

int __weak bpf_prog_test_run_tracing(struct bpf_prog *prog,
				     const union bpf_attr *kattr,
				     union bpf_attr __user *uattr)
{
	return -ENOTSUPP;
}

const struct bpf_verifier_ops raw_tracepoint_verifier_ops = {
	.get_func_proto  = raw_tp_prog_func_proto,
	.is_valid_access = raw_tp_prog_is_valid_access,
};

const struct bpf_prog_ops raw_tracepoint_prog_ops = {
#ifdef CONFIG_NET
	.test_run = bpf_prog_test_run_raw_tp,
#endif
};

const struct bpf_verifier_ops tracing_verifier_ops = {
	.get_func_proto  = tracing_prog_func_proto,
	.is_valid_access = tracing_prog_is_valid_access,
};

const struct bpf_prog_ops tracing_prog_ops = {
	.test_run = bpf_prog_test_run_tracing,
};

static bool raw_tp_writable_prog_is_valid_access(int off, int size,
						 enum bpf_access_type type,
						 const struct bpf_prog *prog,
						 struct bpf_insn_access_aux *info)
{
	if (off == 0) {
		if (size != sizeof(u64) || type != BPF_READ)
			return false;
		info->reg_type = PTR_TO_TP_BUFFER;
	}
	return raw_tp_prog_is_valid_access(off, size, type, prog, info);
}

const struct bpf_verifier_ops raw_tracepoint_writable_verifier_ops = {
	.get_func_proto  = raw_tp_prog_func_proto,
	.is_valid_access = raw_tp_writable_prog_is_valid_access,
};

const struct bpf_prog_ops raw_tracepoint_writable_prog_ops = {
};

static bool pe_prog_is_valid_access(int off, int size, enum bpf_access_type type,
				    const struct bpf_prog *prog,
				    struct bpf_insn_access_aux *info)
{
	const int size_u64 = sizeof(u64);

	if (off < 0 || off >= sizeof(struct bpf_perf_event_data))
		return false;
	if (type != BPF_READ)
		return false;
	if (off % size != 0) {
		if (sizeof(unsigned long) != 4)
			return false;
		if (size != 8)
			return false;
		if (off % size != 4)
			return false;
	}

	switch (off) {
	case bpf_ctx_range(struct bpf_perf_event_data, sample_period):
		bpf_ctx_record_field_size(info, size_u64);
		if (!bpf_ctx_narrow_access_ok(off, size, size_u64))
			return false;
		break;
	case bpf_ctx_range(struct bpf_perf_event_data, addr):
		bpf_ctx_record_field_size(info, size_u64);
		if (!bpf_ctx_narrow_access_ok(off, size, size_u64))
			return false;
		break;
	default:
		if (size != sizeof(long))
			return false;
	}

	return true;
}

static u32 pe_prog_convert_ctx_access(enum bpf_access_type type,
				      const struct bpf_insn *si,
				      struct bpf_insn *insn_buf,
				      struct bpf_prog *prog, u32 *target_size)
{
	struct bpf_insn *insn = insn_buf;

	switch (si->off) {
	case offsetof(struct bpf_perf_event_data, sample_period):
		*insn++ = BPF_LDX_MEM(BPF_FIELD_SIZEOF(struct bpf_perf_event_data_kern,
						       data), si->dst_reg, si->src_reg,
				      offsetof(struct bpf_perf_event_data_kern, data));
		*insn++ = BPF_LDX_MEM(BPF_DW, si->dst_reg, si->dst_reg,
				      bpf_target_off(struct perf_sample_data, period, 8,
						     target_size));
		break;
	case offsetof(struct bpf_perf_event_data, addr):
		*insn++ = BPF_LDX_MEM(BPF_FIELD_SIZEOF(struct bpf_perf_event_data_kern,
						       data), si->dst_reg, si->src_reg,
				      offsetof(struct bpf_perf_event_data_kern, data));
		*insn++ = BPF_LDX_MEM(BPF_DW, si->dst_reg, si->dst_reg,
				      bpf_target_off(struct perf_sample_data, addr, 8,
						     target_size));
		break;
	default:
		*insn++ = BPF_LDX_MEM(BPF_FIELD_SIZEOF(struct bpf_perf_event_data_kern,
						       regs), si->dst_reg, si->src_reg,
				      offsetof(struct bpf_perf_event_data_kern, regs));
		*insn++ = BPF_LDX_MEM(BPF_SIZEOF(long), si->dst_reg, si->dst_reg,
				      si->off);
		break;
	}

	return insn - insn_buf;
}

const struct bpf_verifier_ops perf_event_verifier_ops = {
	.get_func_proto		= pe_prog_func_proto,
	.is_valid_access	= pe_prog_is_valid_access,
	.convert_ctx_access	= pe_prog_convert_ctx_access,
};

const struct bpf_prog_ops perf_event_prog_ops = {
};

static DEFINE_MUTEX(bpf_event_mutex);

#define BPF_TRACE_MAX_PROGS 64

int perf_event_attach_bpf_prog(struct perf_event *event,
			       struct bpf_prog *prog,
			       u64 bpf_cookie)
{
	struct bpf_prog_array *old_array;
	struct bpf_prog_array *new_array;
	int ret = -EEXIST;

	/*
	 * Kprobe override only works if they are on the function entry,
	 * and only if they are on the opt-in list.
	 */
	if (prog->kprobe_override &&
	    (!trace_kprobe_on_func_entry(event->tp_event) ||
	     !trace_kprobe_error_injectable(event->tp_event)))
		return -EINVAL;

	mutex_lock(&bpf_event_mutex);

	if (event->prog)
		goto unlock;

	old_array = bpf_event_rcu_dereference(event->tp_event->prog_array);
	if (old_array &&
	    bpf_prog_array_length(old_array) >= BPF_TRACE_MAX_PROGS) {
		ret = -E2BIG;
		goto unlock;
	}

	ret = bpf_prog_array_copy(old_array, NULL, prog, bpf_cookie, &new_array);
	if (ret < 0)
		goto unlock;

	/* set the new array to event->tp_event and set event->prog */
	event->prog = prog;
	event->bpf_cookie = bpf_cookie;
	rcu_assign_pointer(event->tp_event->prog_array, new_array);
	bpf_prog_array_free(old_array);

unlock:
	mutex_unlock(&bpf_event_mutex);
	return ret;
}

void perf_event_detach_bpf_prog(struct perf_event *event)
{
	struct bpf_prog_array *old_array;
	struct bpf_prog_array *new_array;
	int ret;

	mutex_lock(&bpf_event_mutex);

	if (!event->prog)
		goto unlock;

	old_array = bpf_event_rcu_dereference(event->tp_event->prog_array);
	ret = bpf_prog_array_copy(old_array, event->prog, NULL, 0, &new_array);
	if (ret == -ENOENT)
		goto unlock;
	if (ret < 0) {
		bpf_prog_array_delete_safe(old_array, event->prog);
	} else {
		rcu_assign_pointer(event->tp_event->prog_array, new_array);
		bpf_prog_array_free(old_array);
	}

	bpf_prog_put(event->prog);
	event->prog = NULL;

unlock:
	mutex_unlock(&bpf_event_mutex);
}

int perf_event_query_prog_array(struct perf_event *event, void __user *info)
{
	struct perf_event_query_bpf __user *uquery = info;
	struct perf_event_query_bpf query = {};
	struct bpf_prog_array *progs;
	u32 *ids, prog_cnt, ids_len;
	int ret;

	if (!perfmon_capable())
		return -EPERM;
	if (event->attr.type != PERF_TYPE_TRACEPOINT)
		return -EINVAL;
	if (copy_from_user(&query, uquery, sizeof(query)))
		return -EFAULT;

	ids_len = query.ids_len;
	if (ids_len > BPF_TRACE_MAX_PROGS)
		return -E2BIG;
	ids = kcalloc(ids_len, sizeof(u32), GFP_USER | __GFP_NOWARN);
	if (!ids)
		return -ENOMEM;
	/*
	 * The above kcalloc returns ZERO_SIZE_PTR when ids_len = 0, which
	 * is required when user only wants to check for uquery->prog_cnt.
	 * There is no need to check for it since the case is handled
	 * gracefully in bpf_prog_array_copy_info.
	 */

	mutex_lock(&bpf_event_mutex);
	progs = bpf_event_rcu_dereference(event->tp_event->prog_array);
	ret = bpf_prog_array_copy_info(progs, ids, ids_len, &prog_cnt);
	mutex_unlock(&bpf_event_mutex);

	if (copy_to_user(&uquery->prog_cnt, &prog_cnt, sizeof(prog_cnt)) ||
	    copy_to_user(uquery->ids, ids, ids_len * sizeof(u32)))
		ret = -EFAULT;

	kfree(ids);
	return ret;
}

extern struct bpf_raw_event_map __start__bpf_raw_tp[];
extern struct bpf_raw_event_map __stop__bpf_raw_tp[];

struct bpf_raw_event_map *bpf_get_raw_tracepoint(const char *name)
{
	struct bpf_raw_event_map *btp = __start__bpf_raw_tp;

	for (; btp < __stop__bpf_raw_tp; btp++) {
		if (!strcmp(btp->tp->name, name))
			return btp;
	}

	return bpf_get_raw_tracepoint_module(name);
}

void bpf_put_raw_tracepoint(struct bpf_raw_event_map *btp)
{
	struct module *mod;

	preempt_disable();
	mod = __module_address((unsigned long)btp);
	module_put(mod);
	preempt_enable();
}

static __always_inline
void __bpf_trace_run(struct bpf_prog *prog, u64 *args)
{
	cant_sleep();
	rcu_read_lock();
	(void) bpf_prog_run(prog, args);
	rcu_read_unlock();
}

#define UNPACK(...)			__VA_ARGS__
#define REPEAT_1(FN, DL, X, ...)	FN(X)
#define REPEAT_2(FN, DL, X, ...)	FN(X) UNPACK DL REPEAT_1(FN, DL, __VA_ARGS__)
#define REPEAT_3(FN, DL, X, ...)	FN(X) UNPACK DL REPEAT_2(FN, DL, __VA_ARGS__)
#define REPEAT_4(FN, DL, X, ...)	FN(X) UNPACK DL REPEAT_3(FN, DL, __VA_ARGS__)
#define REPEAT_5(FN, DL, X, ...)	FN(X) UNPACK DL REPEAT_4(FN, DL, __VA_ARGS__)
#define REPEAT_6(FN, DL, X, ...)	FN(X) UNPACK DL REPEAT_5(FN, DL, __VA_ARGS__)
#define REPEAT_7(FN, DL, X, ...)	FN(X) UNPACK DL REPEAT_6(FN, DL, __VA_ARGS__)
#define REPEAT_8(FN, DL, X, ...)	FN(X) UNPACK DL REPEAT_7(FN, DL, __VA_ARGS__)
#define REPEAT_9(FN, DL, X, ...)	FN(X) UNPACK DL REPEAT_8(FN, DL, __VA_ARGS__)
#define REPEAT_10(FN, DL, X, ...)	FN(X) UNPACK DL REPEAT_9(FN, DL, __VA_ARGS__)
#define REPEAT_11(FN, DL, X, ...)	FN(X) UNPACK DL REPEAT_10(FN, DL, __VA_ARGS__)
#define REPEAT_12(FN, DL, X, ...)	FN(X) UNPACK DL REPEAT_11(FN, DL, __VA_ARGS__)
#define REPEAT(X, FN, DL, ...)		REPEAT_##X(FN, DL, __VA_ARGS__)

#define SARG(X)		u64 arg##X
#define COPY(X)		args[X] = arg##X

#define __DL_COM	(,)
#define __DL_SEM	(;)

#define __SEQ_0_11	0, 1, 2, 3, 4, 5, 6, 7, 8, 9, 10, 11

#define BPF_TRACE_DEFN_x(x)						\
	void bpf_trace_run##x(struct bpf_prog *prog,			\
			      REPEAT(x, SARG, __DL_COM, __SEQ_0_11))	\
	{								\
		u64 args[x];						\
		REPEAT(x, COPY, __DL_SEM, __SEQ_0_11);			\
		__bpf_trace_run(prog, args);				\
	}								\
	EXPORT_SYMBOL_GPL(bpf_trace_run##x)
BPF_TRACE_DEFN_x(1);
BPF_TRACE_DEFN_x(2);
BPF_TRACE_DEFN_x(3);
BPF_TRACE_DEFN_x(4);
BPF_TRACE_DEFN_x(5);
BPF_TRACE_DEFN_x(6);
BPF_TRACE_DEFN_x(7);
BPF_TRACE_DEFN_x(8);
BPF_TRACE_DEFN_x(9);
BPF_TRACE_DEFN_x(10);
BPF_TRACE_DEFN_x(11);
BPF_TRACE_DEFN_x(12);

static int __bpf_probe_register(struct bpf_raw_event_map *btp, struct bpf_prog *prog)
{
	struct tracepoint *tp = btp->tp;

	/*
	 * check that program doesn't access arguments beyond what's
	 * available in this tracepoint
	 */
	if (prog->aux->max_ctx_offset > btp->num_args * sizeof(u64))
		return -EINVAL;

	if (prog->aux->max_tp_access > btp->writable_size)
		return -EINVAL;

	return tracepoint_probe_register_may_exist(tp, (void *)btp->bpf_func,
						   prog);
}

int bpf_probe_register(struct bpf_raw_event_map *btp, struct bpf_prog *prog)
{
	return __bpf_probe_register(btp, prog);
}

int bpf_probe_unregister(struct bpf_raw_event_map *btp, struct bpf_prog *prog)
{
	return tracepoint_probe_unregister(btp->tp, (void *)btp->bpf_func, prog);
}

int bpf_get_perf_event_info(const struct perf_event *event, u32 *prog_id,
			    u32 *fd_type, const char **buf,
			    u64 *probe_offset, u64 *probe_addr)
{
	bool is_tracepoint, is_syscall_tp;
	struct bpf_prog *prog;
	int flags, err = 0;

	prog = event->prog;
	if (!prog)
		return -ENOENT;

	/* not supporting BPF_PROG_TYPE_PERF_EVENT yet */
	if (prog->type == BPF_PROG_TYPE_PERF_EVENT)
		return -EOPNOTSUPP;

	*prog_id = prog->aux->id;
	flags = event->tp_event->flags;
	is_tracepoint = flags & TRACE_EVENT_FL_TRACEPOINT;
	is_syscall_tp = is_syscall_trace_event(event->tp_event);

	if (is_tracepoint || is_syscall_tp) {
		*buf = is_tracepoint ? event->tp_event->tp->name
				     : event->tp_event->name;
		*fd_type = BPF_FD_TYPE_TRACEPOINT;
		*probe_offset = 0x0;
		*probe_addr = 0x0;
	} else {
		/* kprobe/uprobe */
		err = -EOPNOTSUPP;
#ifdef CONFIG_KPROBE_EVENTS
		if (flags & TRACE_EVENT_FL_KPROBE)
			err = bpf_get_kprobe_info(event, fd_type, buf,
						  probe_offset, probe_addr,
						  event->attr.type == PERF_TYPE_TRACEPOINT);
#endif
#ifdef CONFIG_UPROBE_EVENTS
		if (flags & TRACE_EVENT_FL_UPROBE)
			err = bpf_get_uprobe_info(event, fd_type, buf,
						  probe_offset,
						  event->attr.type == PERF_TYPE_TRACEPOINT);
#endif
	}

	return err;
}

static int __init send_signal_irq_work_init(void)
{
	int cpu;
	struct send_signal_irq_work *work;

	for_each_possible_cpu(cpu) {
		work = per_cpu_ptr(&send_signal_work, cpu);
		init_irq_work(&work->irq_work, do_bpf_send_signal);
	}
	return 0;
}

subsys_initcall(send_signal_irq_work_init);

#ifdef CONFIG_MODULES
static int bpf_event_notify(struct notifier_block *nb, unsigned long op,
			    void *module)
{
	struct bpf_trace_module *btm, *tmp;
	struct module *mod = module;
	int ret = 0;

	if (mod->num_bpf_raw_events == 0 ||
	    (op != MODULE_STATE_COMING && op != MODULE_STATE_GOING))
		goto out;

	mutex_lock(&bpf_module_mutex);

	switch (op) {
	case MODULE_STATE_COMING:
		btm = kzalloc(sizeof(*btm), GFP_KERNEL);
		if (btm) {
			btm->module = module;
			list_add(&btm->list, &bpf_trace_modules);
		} else {
			ret = -ENOMEM;
		}
		break;
	case MODULE_STATE_GOING:
		list_for_each_entry_safe(btm, tmp, &bpf_trace_modules, list) {
			if (btm->module == module) {
				list_del(&btm->list);
				kfree(btm);
				break;
			}
		}
		break;
	}

	mutex_unlock(&bpf_module_mutex);

out:
	return notifier_from_errno(ret);
}

static struct notifier_block bpf_module_nb = {
	.notifier_call = bpf_event_notify,
};

static int __init bpf_event_init(void)
{
	register_module_notifier(&bpf_module_nb);
	return 0;
}

fs_initcall(bpf_event_init);
#endif /* CONFIG_MODULES */<|MERGE_RESOLUTION|>--- conflicted
+++ resolved
@@ -337,11 +337,7 @@
 	if (unlikely(!nmi_uaccess_okay()))
 		return -EPERM;
 
-<<<<<<< HEAD
-	return probe_user_write(unsafe_ptr, src, size);
-=======
 	return copy_to_user_nofault(unsafe_ptr, src, size);
->>>>>>> c1084c27
 }
 
 static const struct bpf_func_proto bpf_probe_write_user_proto = {
