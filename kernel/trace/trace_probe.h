// SPDX-License-Identifier: GPL-2.0
/*
 * Common header file for probe-based Dynamic events.
 *
 * This code was copied from kernel/trace/trace_kprobe.h written by
 * Masami Hiramatsu <masami.hiramatsu.pt@hitachi.com>
 *
 * Updates to make this generic:
 * Copyright (C) IBM Corporation, 2010-2011
 * Author:     Srikar Dronamraju
 */

#include <linux/seq_file.h>
#include <linux/slab.h>
#include <linux/smp.h>
#include <linux/tracefs.h>
#include <linux/types.h>
#include <linux/string.h>
#include <linux/ptrace.h>
#include <linux/perf_event.h>
#include <linux/kprobes.h>
#include <linux/stringify.h>
#include <linux/limits.h>
#include <linux/uaccess.h>
#include <linux/bitops.h>
#include <asm/bitsperlong.h>

#include "trace.h"
#include "trace_output.h"

#define MAX_TRACE_ARGS		128
#define MAX_ARGSTR_LEN		63
#define MAX_ARRAY_LEN		64
#define MAX_ARG_NAME_LEN	32
#define MAX_STRING_SIZE		PATH_MAX

/* Reserved field names */
#define FIELD_STRING_IP		"__probe_ip"
#define FIELD_STRING_RETIP	"__probe_ret_ip"
#define FIELD_STRING_FUNC	"__probe_func"
#define FIELD_STRING_TYPE	"__probe_type"

#undef DEFINE_FIELD
#define DEFINE_FIELD(type, item, name, is_signed)			\
	do {								\
		ret = trace_define_field(event_call, #type, name,	\
					 offsetof(typeof(field), item),	\
					 sizeof(field.item), is_signed, \
					 FILTER_OTHER);			\
		if (ret)						\
			return ret;					\
	} while (0)


/* Flags for trace_probe */
#define TP_FLAG_TRACE		1
#define TP_FLAG_PROFILE		2

/* data_loc: data location, compatible with u32 */
#define make_data_loc(len, offs)	\
	(((u32)(len) << 16) | ((u32)(offs) & 0xffff))
#define get_loc_len(dl)		((u32)(dl) >> 16)
#define get_loc_offs(dl)	((u32)(dl) & 0xffff)

static nokprobe_inline void *get_loc_data(u32 *dl, void *ent)
{
	return (u8 *)ent + get_loc_offs(*dl);
}

static nokprobe_inline u32 update_data_loc(u32 loc, int consumed)
{
	u32 maxlen = get_loc_len(loc);
	u32 offset = get_loc_offs(loc);

	return make_data_loc(maxlen - consumed, offset + consumed);
}

/* Printing function type */
typedef int (*print_type_func_t)(struct trace_seq *, void *, void *);

enum fetch_op {
	FETCH_OP_NOP = 0,
	// Stage 1 (load) ops
	FETCH_OP_REG,		/* Register : .param = offset */
	FETCH_OP_STACK,		/* Stack : .param = index */
	FETCH_OP_STACKP,	/* Stack pointer */
	FETCH_OP_RETVAL,	/* Return value */
	FETCH_OP_IMM,		/* Immediate : .immediate */
	FETCH_OP_COMM,		/* Current comm */
	FETCH_OP_ARG,		/* Function argument : .param */
	FETCH_OP_FOFFS,		/* File offset: .immediate */
	FETCH_OP_DATA,		/* Allocated data: .data */
	// Stage 2 (dereference) op
	FETCH_OP_DEREF,		/* Dereference: .offset */
	FETCH_OP_UDEREF,	/* User-space Dereference: .offset */
	// Stage 3 (store) ops
	FETCH_OP_ST_RAW,	/* Raw: .size */
	FETCH_OP_ST_MEM,	/* Mem: .offset, .size */
	FETCH_OP_ST_UMEM,	/* Mem: .offset, .size */
	FETCH_OP_ST_STRING,	/* String: .offset, .size */
	FETCH_OP_ST_USTRING,	/* User String: .offset, .size */
	// Stage 4 (modify) op
	FETCH_OP_MOD_BF,	/* Bitfield: .basesize, .lshift, .rshift */
	// Stage 5 (loop) op
	FETCH_OP_LP_ARRAY,	/* Array: .param = loop count */
	FETCH_OP_TP_ARG,	/* Trace Point argument */
	FETCH_OP_END,
	FETCH_NOP_SYMBOL,	/* Unresolved Symbol holder */
};

struct fetch_insn {
	enum fetch_op op;
	union {
		unsigned int param;
		struct {
			unsigned int size;
			int offset;
		};
		struct {
			unsigned char basesize;
			unsigned char lshift;
			unsigned char rshift;
		};
		unsigned long immediate;
		void *data;
	};
};

/* fetch + deref*N + store + mod + end <= 16, this allows N=12, enough */
#define FETCH_INSN_MAX	16
#define FETCH_TOKEN_COMM	(-ECOMM)

/* Fetch type information table */
struct fetch_type {
	const char		*name;		/* Name of type */
	size_t			size;		/* Byte size of type */
	int			is_signed;	/* Signed flag */
	print_type_func_t	print;		/* Print functions */
	const char		*fmt;		/* Format string */
	const char		*fmttype;	/* Name in format file */
};

/* For defining macros, define string/string_size types */
typedef u32 string;
typedef u32 string_size;

#define PRINT_TYPE_FUNC_NAME(type)	print_type_##type
#define PRINT_TYPE_FMT_NAME(type)	print_type_format_##type

/* Printing  in basic type function template */
#define DECLARE_BASIC_PRINT_TYPE_FUNC(type)				\
int PRINT_TYPE_FUNC_NAME(type)(struct trace_seq *s, void *data, void *ent);\
extern const char PRINT_TYPE_FMT_NAME(type)[]

DECLARE_BASIC_PRINT_TYPE_FUNC(u8);
DECLARE_BASIC_PRINT_TYPE_FUNC(u16);
DECLARE_BASIC_PRINT_TYPE_FUNC(u32);
DECLARE_BASIC_PRINT_TYPE_FUNC(u64);
DECLARE_BASIC_PRINT_TYPE_FUNC(s8);
DECLARE_BASIC_PRINT_TYPE_FUNC(s16);
DECLARE_BASIC_PRINT_TYPE_FUNC(s32);
DECLARE_BASIC_PRINT_TYPE_FUNC(s64);
DECLARE_BASIC_PRINT_TYPE_FUNC(x8);
DECLARE_BASIC_PRINT_TYPE_FUNC(x16);
DECLARE_BASIC_PRINT_TYPE_FUNC(x32);
DECLARE_BASIC_PRINT_TYPE_FUNC(x64);

DECLARE_BASIC_PRINT_TYPE_FUNC(string);
DECLARE_BASIC_PRINT_TYPE_FUNC(symbol);

/* Default (unsigned long) fetch type */
#define __DEFAULT_FETCH_TYPE(t) x##t
#define _DEFAULT_FETCH_TYPE(t) __DEFAULT_FETCH_TYPE(t)
#define DEFAULT_FETCH_TYPE _DEFAULT_FETCH_TYPE(BITS_PER_LONG)
#define DEFAULT_FETCH_TYPE_STR __stringify(DEFAULT_FETCH_TYPE)

#define __ADDR_FETCH_TYPE(t) u##t
#define _ADDR_FETCH_TYPE(t) __ADDR_FETCH_TYPE(t)
#define ADDR_FETCH_TYPE _ADDR_FETCH_TYPE(BITS_PER_LONG)

#define __ASSIGN_FETCH_TYPE(_name, ptype, ftype, _size, sign, _fmttype)	\
	{.name = _name,				\
	 .size = _size,					\
	 .is_signed = sign,				\
	 .print = PRINT_TYPE_FUNC_NAME(ptype),		\
	 .fmt = PRINT_TYPE_FMT_NAME(ptype),		\
	 .fmttype = _fmttype,				\
	}
#define _ASSIGN_FETCH_TYPE(_name, ptype, ftype, _size, sign, _fmttype)	\
	__ASSIGN_FETCH_TYPE(_name, ptype, ftype, _size, sign, #_fmttype)
#define ASSIGN_FETCH_TYPE(ptype, ftype, sign)			\
	_ASSIGN_FETCH_TYPE(#ptype, ptype, ftype, sizeof(ftype), sign, ptype)

/* If ptype is an alias of atype, use this macro (show atype in format) */
#define ASSIGN_FETCH_TYPE_ALIAS(ptype, atype, ftype, sign)		\
	_ASSIGN_FETCH_TYPE(#ptype, ptype, ftype, sizeof(ftype), sign, atype)

#define ASSIGN_FETCH_TYPE_END {}
#define MAX_ARRAY_LEN	64

#ifdef CONFIG_KPROBE_EVENTS
bool trace_kprobe_on_func_entry(struct trace_event_call *call);
bool trace_kprobe_error_injectable(struct trace_event_call *call);
#else
static inline bool trace_kprobe_on_func_entry(struct trace_event_call *call)
{
	return false;
}

static inline bool trace_kprobe_error_injectable(struct trace_event_call *call)
{
	return false;
}
#endif /* CONFIG_KPROBE_EVENTS */

struct probe_arg {
	struct fetch_insn	*code;
	bool			dynamic;/* Dynamic array (string) is used */
	unsigned int		offset;	/* Offset from argument entry */
	unsigned int		count;	/* Array count */
	const char		*name;	/* Name of this argument */
	const char		*comm;	/* Command of this argument */
	char			*fmt;	/* Format string if needed */
	const struct fetch_type	*type;	/* Type of this argument */
};

struct trace_uprobe_filter {
	rwlock_t		rwlock;
	int			nr_systemwide;
	struct list_head	perf_events;
};

/* Event call and class holder */
struct trace_probe_event {
	unsigned int			flags;	/* For TP_FLAG_* */
	struct trace_event_class	class;
	struct trace_event_call		call;
	struct list_head 		files;
	struct list_head		probes;
<<<<<<< HEAD
	struct trace_uprobe_filter	filter[0];
=======
	struct trace_uprobe_filter	filter[];
>>>>>>> c1084c27
};

struct trace_probe {
	struct list_head		list;
	struct trace_probe_event	*event;
	ssize_t				size;	/* trace entry size */
	unsigned int			nr_args;
	struct probe_arg		args[];
};

struct event_file_link {
	struct trace_event_file		*file;
	struct list_head		list;
};

static inline bool trace_probe_test_flag(struct trace_probe *tp,
					 unsigned int flag)
{
	return !!(tp->event->flags & flag);
}

static inline void trace_probe_set_flag(struct trace_probe *tp,
					unsigned int flag)
{
	tp->event->flags |= flag;
}

static inline void trace_probe_clear_flag(struct trace_probe *tp,
					  unsigned int flag)
{
	tp->event->flags &= ~flag;
}

static inline bool trace_probe_is_enabled(struct trace_probe *tp)
{
	return trace_probe_test_flag(tp, TP_FLAG_TRACE | TP_FLAG_PROFILE);
}

static inline const char *trace_probe_name(struct trace_probe *tp)
{
	return trace_event_name(&tp->event->call);
}

static inline const char *trace_probe_group_name(struct trace_probe *tp)
{
	return tp->event->call.class->system;
}

static inline struct trace_event_call *
	trace_probe_event_call(struct trace_probe *tp)
{
	return &tp->event->call;
}

static inline struct trace_probe_event *
trace_probe_event_from_call(struct trace_event_call *event_call)
{
	return container_of(event_call, struct trace_probe_event, call);
}

static inline struct trace_probe *
trace_probe_primary_from_call(struct trace_event_call *call)
{
	struct trace_probe_event *tpe = trace_probe_event_from_call(call);

	return list_first_entry(&tpe->probes, struct trace_probe, list);
}

static inline struct list_head *trace_probe_probe_list(struct trace_probe *tp)
{
	return &tp->event->probes;
}

static inline bool trace_probe_has_sibling(struct trace_probe *tp)
{
	struct list_head *list = trace_probe_probe_list(tp);

	return !list_empty(list) && !list_is_singular(list);
}

static inline int trace_probe_unregister_event_call(struct trace_probe *tp)
{
	/* tp->event is unregistered in trace_remove_event_call() */
	return trace_remove_event_call(&tp->event->call);
}

static inline bool trace_probe_has_single_file(struct trace_probe *tp)
{
	return !!list_is_singular(&tp->event->files);
}

int trace_probe_init(struct trace_probe *tp, const char *event,
		     const char *group, bool alloc_filter);
void trace_probe_cleanup(struct trace_probe *tp);
int trace_probe_append(struct trace_probe *tp, struct trace_probe *to);
void trace_probe_unlink(struct trace_probe *tp);
int trace_probe_register_event_call(struct trace_probe *tp);
int trace_probe_add_file(struct trace_probe *tp, struct trace_event_file *file);
int trace_probe_remove_file(struct trace_probe *tp,
			    struct trace_event_file *file);
struct event_file_link *trace_probe_get_file_link(struct trace_probe *tp,
						struct trace_event_file *file);
int trace_probe_compare_arg_type(struct trace_probe *a, struct trace_probe *b);
bool trace_probe_match_command_args(struct trace_probe *tp,
				    int argc, const char **argv);
int trace_probe_create(const char *raw_command, int (*createfn)(int, const char **));

#define trace_probe_for_each_link(pos, tp)	\
	list_for_each_entry(pos, &(tp)->event->files, list)
#define trace_probe_for_each_link_rcu(pos, tp)	\
	list_for_each_entry_rcu(pos, &(tp)->event->files, list)

#define TPARG_FL_RETURN BIT(0)
#define TPARG_FL_KERNEL BIT(1)
#define TPARG_FL_FENTRY BIT(2)
#define TPARG_FL_TPOINT BIT(3)
#define TPARG_FL_MASK	GENMASK(3, 0)

extern int traceprobe_parse_probe_arg(struct trace_probe *tp, int i,
				const char *argv, unsigned int flags);

extern int traceprobe_update_arg(struct probe_arg *arg);
extern void traceprobe_free_probe_arg(struct probe_arg *arg);

extern int traceprobe_split_symbol_offset(char *symbol, long *offset);
int traceprobe_parse_event_name(const char **pevent, const char **pgroup,
				char *buf, int offset);

enum probe_print_type {
	PROBE_PRINT_NORMAL,
	PROBE_PRINT_RETURN,
	PROBE_PRINT_EVENT,
};

extern int traceprobe_set_print_fmt(struct trace_probe *tp, enum probe_print_type ptype);

#ifdef CONFIG_PERF_EVENTS
extern struct trace_event_call *
create_local_trace_kprobe(char *func, void *addr, unsigned long offs,
			  bool is_return);
extern void destroy_local_trace_kprobe(struct trace_event_call *event_call);

extern struct trace_event_call *
create_local_trace_uprobe(char *name, unsigned long offs,
			  unsigned long ref_ctr_offset, bool is_return);
extern void destroy_local_trace_uprobe(struct trace_event_call *event_call);
#endif
extern int traceprobe_define_arg_fields(struct trace_event_call *event_call,
					size_t offset, struct trace_probe *tp);

#undef ERRORS
#define ERRORS	\
	C(FILE_NOT_FOUND,	"Failed to find the given file"),	\
	C(NO_REGULAR_FILE,	"Not a regular file"),			\
	C(BAD_REFCNT,		"Invalid reference counter offset"),	\
	C(REFCNT_OPEN_BRACE,	"Reference counter brace is not closed"), \
	C(BAD_REFCNT_SUFFIX,	"Reference counter has wrong suffix"),	\
	C(BAD_UPROBE_OFFS,	"Invalid uprobe offset"),		\
	C(MAXACT_NO_KPROBE,	"Maxactive is not for kprobe"),		\
	C(BAD_MAXACT,		"Invalid maxactive number"),		\
	C(MAXACT_TOO_BIG,	"Maxactive is too big"),		\
	C(BAD_PROBE_ADDR,	"Invalid probed address or symbol"),	\
	C(BAD_RETPROBE,		"Retprobe address must be an function entry"), \
	C(BAD_ADDR_SUFFIX,	"Invalid probed address suffix"), \
	C(NO_GROUP_NAME,	"Group name is not specified"),		\
	C(GROUP_TOO_LONG,	"Group name is too long"),		\
	C(BAD_GROUP_NAME,	"Group name must follow the same rules as C identifiers"), \
	C(NO_EVENT_NAME,	"Event name is not specified"),		\
	C(EVENT_TOO_LONG,	"Event name is too long"),		\
	C(BAD_EVENT_NAME,	"Event name must follow the same rules as C identifiers"), \
	C(EVENT_EXIST,		"Given group/event name is already used by another event"), \
	C(RETVAL_ON_PROBE,	"$retval is not available on probe"),	\
	C(BAD_STACK_NUM,	"Invalid stack number"),		\
	C(BAD_ARG_NUM,		"Invalid argument number"),		\
	C(BAD_VAR,		"Invalid $-valiable specified"),	\
	C(BAD_REG_NAME,		"Invalid register name"),		\
	C(BAD_MEM_ADDR,		"Invalid memory address"),		\
	C(BAD_IMM,		"Invalid immediate value"),		\
	C(IMMSTR_NO_CLOSE,	"String is not closed with '\"'"),	\
	C(FILE_ON_KPROBE,	"File offset is not available with kprobe"), \
	C(BAD_FILE_OFFS,	"Invalid file offset value"),		\
	C(SYM_ON_UPROBE,	"Symbol is not available with uprobe"),	\
	C(TOO_MANY_OPS,		"Dereference is too much nested"), 	\
	C(DEREF_NEED_BRACE,	"Dereference needs a brace"),		\
	C(BAD_DEREF_OFFS,	"Invalid dereference offset"),		\
	C(DEREF_OPEN_BRACE,	"Dereference brace is not closed"),	\
	C(COMM_CANT_DEREF,	"$comm can not be dereferenced"),	\
	C(BAD_FETCH_ARG,	"Invalid fetch argument"),		\
	C(ARRAY_NO_CLOSE,	"Array is not closed"),			\
	C(BAD_ARRAY_SUFFIX,	"Array has wrong suffix"),		\
	C(BAD_ARRAY_NUM,	"Invalid array size"),			\
	C(ARRAY_TOO_BIG,	"Array number is too big"),		\
	C(BAD_TYPE,		"Unknown type is specified"),		\
	C(BAD_STRING,		"String accepts only memory argument"),	\
	C(BAD_BITFIELD,		"Invalid bitfield"),			\
	C(ARG_NAME_TOO_LONG,	"Argument name is too long"),		\
	C(NO_ARG_NAME,		"Argument name is not specified"),	\
	C(BAD_ARG_NAME,		"Argument name must follow the same rules as C identifiers"), \
	C(USED_ARG_NAME,	"This argument name is already used"),	\
	C(ARG_TOO_LONG,		"Argument expression is too long"),	\
	C(NO_ARG_BODY,		"No argument expression"),		\
	C(BAD_INSN_BNDRY,	"Probe point is not an instruction boundary"),\
	C(FAIL_REG_PROBE,	"Failed to register probe event"),\
	C(DIFF_PROBE_TYPE,	"Probe type is different from existing probe"),\
	C(DIFF_ARG_TYPE,	"Argument type or name is different from existing probe"),\
	C(SAME_PROBE,		"There is already the exact same probe event"),

#undef C
#define C(a, b)		TP_ERR_##a

/* Define TP_ERR_ */
enum { ERRORS };

/* Error text is defined in trace_probe.c */

struct trace_probe_log {
	const char	*subsystem;
	const char	**argv;
	int		argc;
	int		index;
};

void trace_probe_log_init(const char *subsystem, int argc, const char **argv);
void trace_probe_log_set_index(int index);
void trace_probe_log_clear(void);
void __trace_probe_log_err(int offset, int err);

#define trace_probe_log_err(offs, err)	\
	__trace_probe_log_err(offs, TP_ERR_##err)<|MERGE_RESOLUTION|>--- conflicted
+++ resolved
@@ -237,11 +237,7 @@
 	struct trace_event_call		call;
 	struct list_head 		files;
 	struct list_head		probes;
-<<<<<<< HEAD
-	struct trace_uprobe_filter	filter[0];
-=======
 	struct trace_uprobe_filter	filter[];
->>>>>>> c1084c27
 };
 
 struct trace_probe {
