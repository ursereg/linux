--- conflicted
+++ resolved
@@ -34,11 +34,7 @@
 #define DATAOF_TRACE_ENTRY(entry, is_return)		\
 	((void*)(entry) + SIZEOF_TRACE_ENTRY(is_return))
 
-<<<<<<< HEAD
-static int trace_uprobe_create(int argc, const char **argv);
-=======
 static int trace_uprobe_create(const char *raw_command);
->>>>>>> c1084c27
 static int trace_uprobe_show(struct seq_file *m, struct dyn_event *ev);
 static int trace_uprobe_release(struct dyn_event *ev);
 static bool trace_uprobe_is_busy(struct dyn_event *ev);
