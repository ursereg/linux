--- conflicted
+++ resolved
@@ -4566,31 +4566,12 @@
 			it->cur_tasks_head = &cset->dying_tasks;
 			break;
 		}
-<<<<<<< HEAD
-	} while (!css_set_populated(cset) && list_empty(&cset->dying_tasks));
-
-	if (!list_empty(&cset->tasks)) {
-		it->task_pos = cset->tasks.next;
-		it->cur_tasks_head = &cset->tasks;
-	} else if (!list_empty(&cset->mg_tasks)) {
-		it->task_pos = cset->mg_tasks.next;
-		it->cur_tasks_head = &cset->mg_tasks;
-	} else {
-		it->task_pos = cset->dying_tasks.next;
-		it->cur_tasks_head = &cset->dying_tasks;
-	}
-
-	it->tasks_head = &cset->tasks;
-	it->mg_tasks_head = &cset->mg_tasks;
-	it->dying_tasks_head = &cset->dying_tasks;
-=======
 	}
 	if (!cset) {
 		it->task_pos = NULL;
 		return;
 	}
 	it->task_pos = it->cur_tasks_head->next;
->>>>>>> c1084c27
 
 	/*
 	 * We don't keep css_sets locked across iteration steps and thus
@@ -4644,17 +4625,6 @@
 		else
 			it->task_pos = it->task_pos->next;
 
-<<<<<<< HEAD
-		if (it->task_pos == it->tasks_head) {
-			it->task_pos = it->mg_tasks_head->next;
-			it->cur_tasks_head = it->mg_tasks_head;
-		}
-		if (it->task_pos == it->mg_tasks_head) {
-			it->task_pos = it->dying_tasks_head->next;
-			it->cur_tasks_head = it->dying_tasks_head;
-		}
-		if (it->task_pos == it->dying_tasks_head)
-=======
 		if (it->task_pos == &it->cur_cset->tasks) {
 			it->cur_tasks_head = &it->cur_cset->mg_tasks;
 			it->task_pos = it->cur_tasks_head->next;
@@ -4664,7 +4634,6 @@
 			it->task_pos = it->cur_tasks_head->next;
 		}
 		if (it->task_pos == &it->cur_cset->dying_tasks)
->>>>>>> c1084c27
 			css_task_iter_advance_css_set(it);
 	} else {
 		/* called from start, proceed to the first cset */
@@ -4682,20 +4651,12 @@
 			goto repeat;
 
 		/* and dying leaders w/o live member threads */
-<<<<<<< HEAD
-		if (it->cur_tasks_head == it->dying_tasks_head &&
-=======
 		if (it->cur_tasks_head == &it->cur_cset->dying_tasks &&
->>>>>>> c1084c27
 		    !atomic_read(&task->signal->live))
 			goto repeat;
 	} else {
 		/* skip all dying ones */
-<<<<<<< HEAD
-		if (it->cur_tasks_head == it->dying_tasks_head)
-=======
 		if (it->cur_tasks_head == &it->cur_cset->dying_tasks)
->>>>>>> c1084c27
 			goto repeat;
 	}
 }
@@ -6638,18 +6599,7 @@
 
 void cgroup_sk_alloc(struct sock_cgroup_data *skcd)
 {
-<<<<<<< HEAD
-	if (cgroup_sk_alloc_disabled) {
-		skcd->no_refcnt = 1;
-		return;
-	}
-
-	/* Don't associate the sock with unrelated interrupted task's cgroup. */
-	if (in_interrupt())
-		return;
-=======
 	struct cgroup *cgroup;
->>>>>>> c1084c27
 
 	rcu_read_lock();
 	/* Don't associate the sock with unrelated interrupted task's cgroup. */
@@ -6677,19 +6627,6 @@
 
 void cgroup_sk_clone(struct sock_cgroup_data *skcd)
 {
-<<<<<<< HEAD
-	if (skcd->val) {
-		if (skcd->no_refcnt)
-			return;
-		/*
-		 * We might be cloning a socket which is left in an empty
-		 * cgroup and the cgroup might have already been rmdir'd.
-		 * Don't use cgroup_get_live().
-		 */
-		cgroup_get(sock_cgroup_ptr(skcd));
-		cgroup_bpf_get(sock_cgroup_ptr(skcd));
-	}
-=======
 	struct cgroup *cgrp = sock_cgroup_ptr(skcd);
 
 	/*
@@ -6699,15 +6636,12 @@
 	 */
 	cgroup_get(cgrp);
 	cgroup_bpf_get(cgrp);
->>>>>>> c1084c27
 }
 
 void cgroup_sk_free(struct sock_cgroup_data *skcd)
 {
 	struct cgroup *cgrp = sock_cgroup_ptr(skcd);
 
-	if (skcd->no_refcnt)
-		return;
 	cgroup_bpf_put(cgrp);
 	cgroup_put(cgrp);
 }
