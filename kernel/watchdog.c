--- conflicted
+++ resolved
@@ -154,9 +154,6 @@
 
 #ifdef CONFIG_SOFTLOCKUP_DETECTOR
 
-<<<<<<< HEAD
-#define SOFTLOCKUP_RESET	ULONG_MAX
-=======
 /*
  * Delay the soflockup report when running a known slow code.
  * It does _not_ affect the timestamp of the last successdul reschedule.
@@ -168,7 +165,6 @@
 #endif
 
 static struct cpumask watchdog_allowed_mask __read_mostly;
->>>>>>> c1084c27
 
 /* Global variables, exported for sysctl */
 unsigned int __read_mostly softlockup_panic =
@@ -271,11 +267,7 @@
 	 * Preemption can be enabled.  It doesn't matter which CPU's watchdog
 	 * report period gets restarted here, so use the raw_ operation.
 	 */
-<<<<<<< HEAD
-	raw_cpu_write(watchdog_touch_ts, SOFTLOCKUP_RESET);
-=======
 	raw_cpu_write(watchdog_report_ts, SOFTLOCKUP_DELAY_REPORT);
->>>>>>> c1084c27
 }
 
 notrace void touch_softlockup_watchdog(void)
@@ -298,26 +290,16 @@
 	 * update as well, the only side effect might be a cycle delay for
 	 * the softlockup check.
 	 */
-<<<<<<< HEAD
-	for_each_cpu(cpu, &watchdog_allowed_mask)
-		per_cpu(watchdog_touch_ts, cpu) = SOFTLOCKUP_RESET;
-	wq_watchdog_touch(-1);
-=======
 	for_each_cpu(cpu, &watchdog_allowed_mask) {
 		per_cpu(watchdog_report_ts, cpu) = SOFTLOCKUP_DELAY_REPORT;
 		wq_watchdog_touch(cpu);
 	}
->>>>>>> c1084c27
 }
 
 void touch_softlockup_watchdog_sync(void)
 {
 	__this_cpu_write(softlockup_touch_sync, true);
-<<<<<<< HEAD
-	__this_cpu_write(watchdog_touch_ts, SOFTLOCKUP_RESET);
-=======
 	__this_cpu_write(watchdog_report_ts, SOFTLOCKUP_DELAY_REPORT);
->>>>>>> c1084c27
 }
 
 static int is_softlockup(unsigned long touch_ts,
@@ -393,9 +375,6 @@
 	/* .. and repeat */
 	hrtimer_forward_now(hrtimer, ns_to_ktime(sample_period));
 
-<<<<<<< HEAD
-	if (touch_ts == SOFTLOCKUP_RESET) {
-=======
 	/*
 	 * Read the current timestamp first. It might become invalid anytime
 	 * when a virtual machine is stopped by the host or when the watchog
@@ -416,7 +395,6 @@
 
 	/* Reset the interval when touched by known problematic code. */
 	if (period_ts == SOFTLOCKUP_DELAY_REPORT) {
->>>>>>> c1084c27
 		if (unlikely(__this_cpu_read(softlockup_touch_sync))) {
 			/*
 			 * If the time stamp was touched atomically
