--- conflicted
+++ resolved
@@ -57,12 +57,7 @@
 	XFS_DAREMOVE_SPACE_RES(mp, XFS_DATA_FORK)
 #define	XFS_IALLOC_SPACE_RES(mp)	\
 	(M_IGEO(mp)->ialloc_blks + \
-<<<<<<< HEAD
-	 ((xfs_sb_version_hasfinobt(&mp->m_sb) ? 2 : 1) * \
-	  M_IGEO(mp)->inobt_maxlevels))
-=======
 	 ((xfs_has_finobt(mp) ? 2 : 1) * M_IGEO(mp)->inobt_maxlevels))
->>>>>>> c1084c27
 
 /*
  * Space reservation values for various transactions.
