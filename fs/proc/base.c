// SPDX-License-Identifier: GPL-2.0
/*
 *  linux/fs/proc/base.c
 *
 *  Copyright (C) 1991, 1992 Linus Torvalds
 *
 *  proc base directory handling functions
 *
 *  1999, Al Viro. Rewritten. Now it covers the whole per-process part.
 *  Instead of using magical inumbers to determine the kind of object
 *  we allocate and fill in-core inodes upon lookup. They don't even
 *  go into icache. We cache the reference to task_struct upon lookup too.
 *  Eventually it should become a filesystem in its own. We don't use the
 *  rest of procfs anymore.
 *
 *
 *  Changelog:
 *  17-Jan-2005
 *  Allan Bezerra
 *  Bruna Moreira <bruna.moreira@indt.org.br>
 *  Edjard Mota <edjard.mota@indt.org.br>
 *  Ilias Biris <ilias.biris@indt.org.br>
 *  Mauricio Lin <mauricio.lin@indt.org.br>
 *
 *  Embedded Linux Lab - 10LE Instituto Nokia de Tecnologia - INdT
 *
 *  A new process specific entry (smaps) included in /proc. It shows the
 *  size of rss for each memory area. The maps entry lacks information
 *  about physical memory size (rss) for each mapped file, i.e.,
 *  rss information for executables and library files.
 *  This additional information is useful for any tools that need to know
 *  about physical memory consumption for a process specific library.
 *
 *  Changelog:
 *  21-Feb-2005
 *  Embedded Linux Lab - 10LE Instituto Nokia de Tecnologia - INdT
 *  Pud inclusion in the page table walking.
 *
 *  ChangeLog:
 *  10-Mar-2005
 *  10LE Instituto Nokia de Tecnologia - INdT:
 *  A better way to walks through the page table as suggested by Hugh Dickins.
 *
 *  Simo Piiroinen <simo.piiroinen@nokia.com>:
 *  Smaps information related to shared, private, clean and dirty pages.
 *
 *  Paul Mundt <paul.mundt@nokia.com>:
 *  Overall revision about smaps.
 */

#include <linux/uaccess.h>

#include <linux/errno.h>
#include <linux/time.h>
#include <linux/proc_fs.h>
#include <linux/stat.h>
#include <linux/task_io_accounting_ops.h>
#include <linux/init.h>
#include <linux/capability.h>
#include <linux/file.h>
#include <linux/fdtable.h>
#include <linux/generic-radix-tree.h>
#include <linux/string.h>
#include <linux/seq_file.h>
#include <linux/namei.h>
#include <linux/mnt_namespace.h>
#include <linux/mm.h>
#include <linux/swap.h>
#include <linux/rcupdate.h>
#include <linux/kallsyms.h>
#include <linux/stacktrace.h>
#include <linux/resource.h>
#include <linux/module.h>
#include <linux/mount.h>
#include <linux/security.h>
#include <linux/ptrace.h>
#include <linux/tracehook.h>
#include <linux/printk.h>
#include <linux/cache.h>
#include <linux/cgroup.h>
#include <linux/cpuset.h>
#include <linux/audit.h>
#include <linux/poll.h>
#include <linux/nsproxy.h>
#include <linux/oom.h>
#include <linux/elf.h>
#include <linux/pid_namespace.h>
#include <linux/user_namespace.h>
#include <linux/fs_struct.h>
#include <linux/slab.h>
#include <linux/sched/autogroup.h>
#include <linux/sched/mm.h>
#include <linux/sched/coredump.h>
#include <linux/sched/debug.h>
#include <linux/sched/stat.h>
#include <linux/posix-timers.h>
#include <linux/time_namespace.h>
#include <linux/resctrl.h>
#include <linux/cn_proc.h>
#include <trace/events/oom.h>
#include "internal.h"
#include "fd.h"

#include "../../lib/kstrtox.h"

/* NOTE:
 *	Implementing inode permission operations in /proc is almost
 *	certainly an error.  Permission checks need to happen during
 *	each system call not at open time.  The reason is that most of
 *	what we wish to check for permissions in /proc varies at runtime.
 *
 *	The classic example of a problem is opening file descriptors
 *	in /proc for a task before it execs a suid executable.
 */

static u8 nlink_tid __ro_after_init;
static u8 nlink_tgid __ro_after_init;

struct pid_entry {
	const char *name;
	unsigned int len;
	umode_t mode;
	const struct inode_operations *iop;
	const struct file_operations *fop;
	union proc_op op;
};

#define NOD(NAME, MODE, IOP, FOP, OP) {			\
	.name = (NAME),					\
	.len  = sizeof(NAME) - 1,			\
	.mode = MODE,					\
	.iop  = IOP,					\
	.fop  = FOP,					\
	.op   = OP,					\
}

#define DIR(NAME, MODE, iops, fops)	\
	NOD(NAME, (S_IFDIR|(MODE)), &iops, &fops, {} )
#define LNK(NAME, get_link)					\
	NOD(NAME, (S_IFLNK|S_IRWXUGO),				\
		&proc_pid_link_inode_operations, NULL,		\
		{ .proc_get_link = get_link } )
#define REG(NAME, MODE, fops)				\
	NOD(NAME, (S_IFREG|(MODE)), NULL, &fops, {})
#define ONE(NAME, MODE, show)				\
	NOD(NAME, (S_IFREG|(MODE)),			\
		NULL, &proc_single_file_operations,	\
		{ .proc_show = show } )
#define ATTR(LSM, NAME, MODE)				\
	NOD(NAME, (S_IFREG|(MODE)),			\
		NULL, &proc_pid_attr_operations,	\
		{ .lsm = LSM })

/*
 * Count the number of hardlinks for the pid_entry table, excluding the .
 * and .. links.
 */
static unsigned int __init pid_entry_nlink(const struct pid_entry *entries,
	unsigned int n)
{
	unsigned int i;
	unsigned int count;

	count = 2;
	for (i = 0; i < n; ++i) {
		if (S_ISDIR(entries[i].mode))
			++count;
	}

	return count;
}

static int get_task_root(struct task_struct *task, struct path *root)
{
	int result = -ENOENT;

	task_lock(task);
	if (task->fs) {
		get_fs_root(task->fs, root);
		result = 0;
	}
	task_unlock(task);
	return result;
}

static int proc_cwd_link(struct dentry *dentry, struct path *path)
{
	struct task_struct *task = get_proc_task(d_inode(dentry));
	int result = -ENOENT;

	if (task) {
		task_lock(task);
		if (task->fs) {
			get_fs_pwd(task->fs, path);
			result = 0;
		}
		task_unlock(task);
		put_task_struct(task);
	}
	return result;
}

static int proc_root_link(struct dentry *dentry, struct path *path)
{
	struct task_struct *task = get_proc_task(d_inode(dentry));
	int result = -ENOENT;

	if (task) {
		result = get_task_root(task, path);
		put_task_struct(task);
	}
	return result;
}

/*
 * If the user used setproctitle(), we just get the string from
 * user space at arg_start, and limit it to a maximum of one page.
 */
static ssize_t get_mm_proctitle(struct mm_struct *mm, char __user *buf,
				size_t count, unsigned long pos,
				unsigned long arg_start)
{
	char *page;
	int ret, got;

	if (pos >= PAGE_SIZE)
		return 0;

	page = (char *)__get_free_page(GFP_KERNEL);
	if (!page)
		return -ENOMEM;

	ret = 0;
	got = access_remote_vm(mm, arg_start, page, PAGE_SIZE, FOLL_ANON);
	if (got > 0) {
		int len = strnlen(page, got);

		/* Include the NUL character if it was found */
		if (len < got)
			len++;

		if (len > pos) {
			len -= pos;
			if (len > count)
				len = count;
			len -= copy_to_user(buf, page+pos, len);
			if (!len)
				len = -EFAULT;
			ret = len;
		}
	}
	free_page((unsigned long)page);
	return ret;
}

static ssize_t get_mm_cmdline(struct mm_struct *mm, char __user *buf,
			      size_t count, loff_t *ppos)
{
	unsigned long arg_start, arg_end, env_start, env_end;
	unsigned long pos, len;
	char *page, c;

	/* Check if process spawned far enough to have cmdline. */
	if (!mm->env_end)
		return 0;

	spin_lock(&mm->arg_lock);
	arg_start = mm->arg_start;
	arg_end = mm->arg_end;
	env_start = mm->env_start;
	env_end = mm->env_end;
	spin_unlock(&mm->arg_lock);

	if (arg_start >= arg_end)
		return 0;

	/*
	 * We allow setproctitle() to overwrite the argument
	 * strings, and overflow past the original end. But
	 * only when it overflows into the environment area.
	 */
	if (env_start != arg_end || env_end < env_start)
		env_start = env_end = arg_end;
	len = env_end - arg_start;

	/* We're not going to care if "*ppos" has high bits set */
	pos = *ppos;
	if (pos >= len)
		return 0;
	if (count > len - pos)
		count = len - pos;
	if (!count)
		return 0;

	/*
	 * Magical special case: if the argv[] end byte is not
	 * zero, the user has overwritten it with setproctitle(3).
	 *
	 * Possible future enhancement: do this only once when
	 * pos is 0, and set a flag in the 'struct file'.
	 */
	if (access_remote_vm(mm, arg_end-1, &c, 1, FOLL_ANON) == 1 && c)
		return get_mm_proctitle(mm, buf, count, pos, arg_start);

	/*
	 * For the non-setproctitle() case we limit things strictly
	 * to the [arg_start, arg_end[ range.
	 */
	pos += arg_start;
	if (pos < arg_start || pos >= arg_end)
		return 0;
	if (count > arg_end - pos)
		count = arg_end - pos;

	page = (char *)__get_free_page(GFP_KERNEL);
	if (!page)
		return -ENOMEM;

	len = 0;
	while (count) {
		int got;
		size_t size = min_t(size_t, PAGE_SIZE, count);

		got = access_remote_vm(mm, pos, page, size, FOLL_ANON);
		if (got <= 0)
			break;
		got -= copy_to_user(buf, page, got);
		if (unlikely(!got)) {
			if (!len)
				len = -EFAULT;
			break;
		}
		pos += got;
		buf += got;
		len += got;
		count -= got;
	}

	free_page((unsigned long)page);
	return len;
}

static ssize_t get_task_cmdline(struct task_struct *tsk, char __user *buf,
				size_t count, loff_t *pos)
{
	struct mm_struct *mm;
	ssize_t ret;

	mm = get_task_mm(tsk);
	if (!mm)
		return 0;

	ret = get_mm_cmdline(mm, buf, count, pos);
	mmput(mm);
	return ret;
}

static ssize_t proc_pid_cmdline_read(struct file *file, char __user *buf,
				     size_t count, loff_t *pos)
{
	struct task_struct *tsk;
	ssize_t ret;

	BUG_ON(*pos < 0);

	tsk = get_proc_task(file_inode(file));
	if (!tsk)
		return -ESRCH;
	ret = get_task_cmdline(tsk, buf, count, pos);
	put_task_struct(tsk);
	if (ret > 0)
		*pos += ret;
	return ret;
}

static const struct file_operations proc_pid_cmdline_ops = {
	.read	= proc_pid_cmdline_read,
	.llseek	= generic_file_llseek,
};

#ifdef CONFIG_KALLSYMS
/*
 * Provides a wchan file via kallsyms in a proper one-value-per-file format.
 * Returns the resolved symbol.  If that fails, simply return the address.
 */
static int proc_pid_wchan(struct seq_file *m, struct pid_namespace *ns,
			  struct pid *pid, struct task_struct *task)
{
	unsigned long wchan;
	char symname[KSYM_NAME_LEN];

	if (!ptrace_may_access(task, PTRACE_MODE_READ_FSCREDS))
		goto print0;

	wchan = get_wchan(task);
	if (wchan && !lookup_symbol_name(wchan, symname)) {
		seq_puts(m, symname);
		return 0;
	}

print0:
	seq_putc(m, '0');
	return 0;
}
#endif /* CONFIG_KALLSYMS */

static int lock_trace(struct task_struct *task)
{
<<<<<<< HEAD
	int err = mutex_lock_killable(&task->signal->exec_update_mutex);
	if (err)
		return err;
	if (!ptrace_may_access(task, PTRACE_MODE_ATTACH_FSCREDS)) {
		mutex_unlock(&task->signal->exec_update_mutex);
=======
	int err = down_read_killable(&task->signal->exec_update_lock);
	if (err)
		return err;
	if (!ptrace_may_access(task, PTRACE_MODE_ATTACH_FSCREDS)) {
		up_read(&task->signal->exec_update_lock);
>>>>>>> c1084c27
		return -EPERM;
	}
	return 0;
}

static void unlock_trace(struct task_struct *task)
{
<<<<<<< HEAD
	mutex_unlock(&task->signal->exec_update_mutex);
=======
	up_read(&task->signal->exec_update_lock);
>>>>>>> c1084c27
}

#ifdef CONFIG_STACKTRACE

#define MAX_STACK_TRACE_DEPTH	64

static int proc_pid_stack(struct seq_file *m, struct pid_namespace *ns,
			  struct pid *pid, struct task_struct *task)
{
	unsigned long *entries;
	int err;

	/*
	 * The ability to racily run the kernel stack unwinder on a running task
	 * and then observe the unwinder output is scary; while it is useful for
	 * debugging kernel issues, it can also allow an attacker to leak kernel
	 * stack contents.
	 * Doing this in a manner that is at least safe from races would require
	 * some work to ensure that the remote task can not be scheduled; and
	 * even then, this would still expose the unwinder as local attack
	 * surface.
	 * Therefore, this interface is restricted to root.
	 */
	if (!file_ns_capable(m->file, &init_user_ns, CAP_SYS_ADMIN))
		return -EACCES;

	entries = kmalloc_array(MAX_STACK_TRACE_DEPTH, sizeof(*entries),
				GFP_KERNEL);
	if (!entries)
		return -ENOMEM;

	err = lock_trace(task);
	if (!err) {
		unsigned int i, nr_entries;

		nr_entries = stack_trace_save_tsk(task, entries,
						  MAX_STACK_TRACE_DEPTH, 0);

		for (i = 0; i < nr_entries; i++) {
			seq_printf(m, "[<0>] %pB\n", (void *)entries[i]);
		}

		unlock_trace(task);
	}
	kfree(entries);

	return err;
}
#endif

#ifdef CONFIG_SCHED_INFO
/*
 * Provides /proc/PID/schedstat
 */
static int proc_pid_schedstat(struct seq_file *m, struct pid_namespace *ns,
			      struct pid *pid, struct task_struct *task)
{
	if (unlikely(!sched_info_on()))
		seq_puts(m, "0 0 0\n");
	else
		seq_printf(m, "%llu %llu %lu\n",
		   (unsigned long long)task->se.sum_exec_runtime,
		   (unsigned long long)task->sched_info.run_delay,
		   task->sched_info.pcount);

	return 0;
}
#endif

#ifdef CONFIG_LATENCYTOP
static int lstats_show_proc(struct seq_file *m, void *v)
{
	int i;
	struct inode *inode = m->private;
	struct task_struct *task = get_proc_task(inode);

	if (!task)
		return -ESRCH;
	seq_puts(m, "Latency Top version : v0.1\n");
	for (i = 0; i < LT_SAVECOUNT; i++) {
		struct latency_record *lr = &task->latency_record[i];
		if (lr->backtrace[0]) {
			int q;
			seq_printf(m, "%i %li %li",
				   lr->count, lr->time, lr->max);
			for (q = 0; q < LT_BACKTRACEDEPTH; q++) {
				unsigned long bt = lr->backtrace[q];

				if (!bt)
					break;
				seq_printf(m, " %ps", (void *)bt);
			}
			seq_putc(m, '\n');
		}

	}
	put_task_struct(task);
	return 0;
}

static int lstats_open(struct inode *inode, struct file *file)
{
	return single_open(file, lstats_show_proc, inode);
}

static ssize_t lstats_write(struct file *file, const char __user *buf,
			    size_t count, loff_t *offs)
{
	struct task_struct *task = get_proc_task(file_inode(file));

	if (!task)
		return -ESRCH;
	clear_tsk_latency_tracing(task);
	put_task_struct(task);

	return count;
}

static const struct file_operations proc_lstats_operations = {
	.open		= lstats_open,
	.read		= seq_read,
	.write		= lstats_write,
	.llseek		= seq_lseek,
	.release	= single_release,
};

#endif

static int proc_oom_score(struct seq_file *m, struct pid_namespace *ns,
			  struct pid *pid, struct task_struct *task)
{
	unsigned long totalpages = totalram_pages() + total_swap_pages;
	unsigned long points = 0;
	long badness;

	badness = oom_badness(task, totalpages);
	/*
	 * Special case OOM_SCORE_ADJ_MIN for all others scale the
	 * badness value into [0, 2000] range which we have been
	 * exporting for a long time so userspace might depend on it.
	 */
	if (badness != LONG_MIN)
		points = (1000 + badness * 1000 / (long)totalpages) * 2 / 3;

	seq_printf(m, "%lu\n", points);

	return 0;
}

struct limit_names {
	const char *name;
	const char *unit;
};

static const struct limit_names lnames[RLIM_NLIMITS] = {
	[RLIMIT_CPU] = {"Max cpu time", "seconds"},
	[RLIMIT_FSIZE] = {"Max file size", "bytes"},
	[RLIMIT_DATA] = {"Max data size", "bytes"},
	[RLIMIT_STACK] = {"Max stack size", "bytes"},
	[RLIMIT_CORE] = {"Max core file size", "bytes"},
	[RLIMIT_RSS] = {"Max resident set", "bytes"},
	[RLIMIT_NPROC] = {"Max processes", "processes"},
	[RLIMIT_NOFILE] = {"Max open files", "files"},
	[RLIMIT_MEMLOCK] = {"Max locked memory", "bytes"},
	[RLIMIT_AS] = {"Max address space", "bytes"},
	[RLIMIT_LOCKS] = {"Max file locks", "locks"},
	[RLIMIT_SIGPENDING] = {"Max pending signals", "signals"},
	[RLIMIT_MSGQUEUE] = {"Max msgqueue size", "bytes"},
	[RLIMIT_NICE] = {"Max nice priority", NULL},
	[RLIMIT_RTPRIO] = {"Max realtime priority", NULL},
	[RLIMIT_RTTIME] = {"Max realtime timeout", "us"},
};

/* Display limits for a process */
static int proc_pid_limits(struct seq_file *m, struct pid_namespace *ns,
			   struct pid *pid, struct task_struct *task)
{
	unsigned int i;
	unsigned long flags;

	struct rlimit rlim[RLIM_NLIMITS];

	if (!lock_task_sighand(task, &flags))
		return 0;
	memcpy(rlim, task->signal->rlim, sizeof(struct rlimit) * RLIM_NLIMITS);
	unlock_task_sighand(task, &flags);

	/*
	 * print the file header
	 */
	seq_puts(m, "Limit                     "
		"Soft Limit           "
		"Hard Limit           "
		"Units     \n");

	for (i = 0; i < RLIM_NLIMITS; i++) {
		if (rlim[i].rlim_cur == RLIM_INFINITY)
			seq_printf(m, "%-25s %-20s ",
				   lnames[i].name, "unlimited");
		else
			seq_printf(m, "%-25s %-20lu ",
				   lnames[i].name, rlim[i].rlim_cur);

		if (rlim[i].rlim_max == RLIM_INFINITY)
			seq_printf(m, "%-20s ", "unlimited");
		else
			seq_printf(m, "%-20lu ", rlim[i].rlim_max);

		if (lnames[i].unit)
			seq_printf(m, "%-10s\n", lnames[i].unit);
		else
			seq_putc(m, '\n');
	}

	return 0;
}

#ifdef CONFIG_HAVE_ARCH_TRACEHOOK
static int proc_pid_syscall(struct seq_file *m, struct pid_namespace *ns,
			    struct pid *pid, struct task_struct *task)
{
	struct syscall_info info;
	u64 *args = &info.data.args[0];
	int res;

	res = lock_trace(task);
	if (res)
		return res;

	if (task_current_syscall(task, &info))
		seq_puts(m, "running\n");
	else if (info.data.nr < 0)
		seq_printf(m, "%d 0x%llx 0x%llx\n",
			   info.data.nr, info.sp, info.data.instruction_pointer);
	else
		seq_printf(m,
		       "%d 0x%llx 0x%llx 0x%llx 0x%llx 0x%llx 0x%llx 0x%llx 0x%llx\n",
		       info.data.nr,
		       args[0], args[1], args[2], args[3], args[4], args[5],
		       info.sp, info.data.instruction_pointer);
	unlock_trace(task);

	return 0;
}
#endif /* CONFIG_HAVE_ARCH_TRACEHOOK */

/************************************************************************/
/*                       Here the fs part begins                        */
/************************************************************************/

/* permission checks */
static int proc_fd_access_allowed(struct inode *inode)
{
	struct task_struct *task;
	int allowed = 0;
	/* Allow access to a task's file descriptors if it is us or we
	 * may use ptrace attach to the process and find out that
	 * information.
	 */
	task = get_proc_task(inode);
	if (task) {
		allowed = ptrace_may_access(task, PTRACE_MODE_READ_FSCREDS);
		put_task_struct(task);
	}
	return allowed;
}

int proc_setattr(struct user_namespace *mnt_userns, struct dentry *dentry,
		 struct iattr *attr)
{
	int error;
	struct inode *inode = d_inode(dentry);

	if (attr->ia_valid & ATTR_MODE)
		return -EPERM;

	error = setattr_prepare(&init_user_ns, dentry, attr);
	if (error)
		return error;

	setattr_copy(&init_user_ns, inode, attr);
	mark_inode_dirty(inode);
	return 0;
}

/*
 * May current process learn task's sched/cmdline info (for hide_pid_min=1)
 * or euid/egid (for hide_pid_min=2)?
 */
static bool has_pid_permissions(struct proc_fs_info *fs_info,
				 struct task_struct *task,
				 enum proc_hidepid hide_pid_min)
{
	/*
	 * If 'hidpid' mount option is set force a ptrace check,
	 * we indicate that we are using a filesystem syscall
	 * by passing PTRACE_MODE_READ_FSCREDS
	 */
	if (fs_info->hide_pid == HIDEPID_NOT_PTRACEABLE)
		return ptrace_may_access(task, PTRACE_MODE_READ_FSCREDS);

	if (fs_info->hide_pid < hide_pid_min)
		return true;
	if (in_group_p(fs_info->pid_gid))
		return true;
	return ptrace_may_access(task, PTRACE_MODE_READ_FSCREDS);
}


static int proc_pid_permission(struct user_namespace *mnt_userns,
			       struct inode *inode, int mask)
{
	struct proc_fs_info *fs_info = proc_sb_info(inode->i_sb);
	struct task_struct *task;
	bool has_perms;

	task = get_proc_task(inode);
	if (!task)
		return -ESRCH;
	has_perms = has_pid_permissions(fs_info, task, HIDEPID_NO_ACCESS);
	put_task_struct(task);

	if (!has_perms) {
		if (fs_info->hide_pid == HIDEPID_INVISIBLE) {
			/*
			 * Let's make getdents(), stat(), and open()
			 * consistent with each other.  If a process
			 * may not stat() a file, it shouldn't be seen
			 * in procfs at all.
			 */
			return -ENOENT;
		}

		return -EPERM;
	}
	return generic_permission(&init_user_ns, inode, mask);
}



static const struct inode_operations proc_def_inode_operations = {
	.setattr	= proc_setattr,
};

static int proc_single_show(struct seq_file *m, void *v)
{
	struct inode *inode = m->private;
	struct pid_namespace *ns = proc_pid_ns(inode->i_sb);
	struct pid *pid = proc_pid(inode);
	struct task_struct *task;
	int ret;

	task = get_pid_task(pid, PIDTYPE_PID);
	if (!task)
		return -ESRCH;

	ret = PROC_I(inode)->op.proc_show(m, ns, pid, task);

	put_task_struct(task);
	return ret;
}

static int proc_single_open(struct inode *inode, struct file *filp)
{
	return single_open(filp, proc_single_show, inode);
}

static const struct file_operations proc_single_file_operations = {
	.open		= proc_single_open,
	.read		= seq_read,
	.llseek		= seq_lseek,
	.release	= single_release,
};


struct mm_struct *proc_mem_open(struct inode *inode, unsigned int mode)
{
	struct task_struct *task = get_proc_task(inode);
	struct mm_struct *mm = ERR_PTR(-ESRCH);

	if (task) {
		mm = mm_access(task, mode | PTRACE_MODE_FSCREDS);
		put_task_struct(task);

		if (!IS_ERR_OR_NULL(mm)) {
			/* ensure this mm_struct can't be freed */
			mmgrab(mm);
			/* but do not pin its memory */
			mmput(mm);
		}
	}

	return mm;
}

static int __mem_open(struct inode *inode, struct file *file, unsigned int mode)
{
	struct mm_struct *mm = proc_mem_open(inode, mode);

	if (IS_ERR(mm))
		return PTR_ERR(mm);

	file->private_data = mm;
	return 0;
}

static int mem_open(struct inode *inode, struct file *file)
{
	int ret = __mem_open(inode, file, PTRACE_MODE_ATTACH);

	/* OK to pass negative loff_t, we can catch out-of-range */
	file->f_mode |= FMODE_UNSIGNED_OFFSET;

	return ret;
}

static ssize_t mem_rw(struct file *file, char __user *buf,
			size_t count, loff_t *ppos, int write)
{
	struct mm_struct *mm = file->private_data;
	unsigned long addr = *ppos;
	ssize_t copied;
	char *page;
	unsigned int flags;

	if (!mm)
		return 0;

	page = (char *)__get_free_page(GFP_KERNEL);
	if (!page)
		return -ENOMEM;

	copied = 0;
	if (!mmget_not_zero(mm))
		goto free;

	flags = FOLL_FORCE | (write ? FOLL_WRITE : 0);

	while (count > 0) {
		size_t this_len = min_t(size_t, count, PAGE_SIZE);

		if (write && copy_from_user(page, buf, this_len)) {
			copied = -EFAULT;
			break;
		}

		this_len = access_remote_vm(mm, addr, page, this_len, flags);
		if (!this_len) {
			if (!copied)
				copied = -EIO;
			break;
		}

		if (!write && copy_to_user(buf, page, this_len)) {
			copied = -EFAULT;
			break;
		}

		buf += this_len;
		addr += this_len;
		copied += this_len;
		count -= this_len;
	}
	*ppos = addr;

	mmput(mm);
free:
	free_page((unsigned long) page);
	return copied;
}

static ssize_t mem_read(struct file *file, char __user *buf,
			size_t count, loff_t *ppos)
{
	return mem_rw(file, buf, count, ppos, 0);
}

static ssize_t mem_write(struct file *file, const char __user *buf,
			 size_t count, loff_t *ppos)
{
	return mem_rw(file, (char __user*)buf, count, ppos, 1);
}

loff_t mem_lseek(struct file *file, loff_t offset, int orig)
{
	switch (orig) {
	case 0:
		file->f_pos = offset;
		break;
	case 1:
		file->f_pos += offset;
		break;
	default:
		return -EINVAL;
	}
	force_successful_syscall_return();
	return file->f_pos;
}

static int mem_release(struct inode *inode, struct file *file)
{
	struct mm_struct *mm = file->private_data;
	if (mm)
		mmdrop(mm);
	return 0;
}

static const struct file_operations proc_mem_operations = {
	.llseek		= mem_lseek,
	.read		= mem_read,
	.write		= mem_write,
	.open		= mem_open,
	.release	= mem_release,
};

static int environ_open(struct inode *inode, struct file *file)
{
	return __mem_open(inode, file, PTRACE_MODE_READ);
}

static ssize_t environ_read(struct file *file, char __user *buf,
			size_t count, loff_t *ppos)
{
	char *page;
	unsigned long src = *ppos;
	int ret = 0;
	struct mm_struct *mm = file->private_data;
	unsigned long env_start, env_end;

	/* Ensure the process spawned far enough to have an environment. */
	if (!mm || !mm->env_end)
		return 0;

	page = (char *)__get_free_page(GFP_KERNEL);
	if (!page)
		return -ENOMEM;

	ret = 0;
	if (!mmget_not_zero(mm))
		goto free;

	spin_lock(&mm->arg_lock);
	env_start = mm->env_start;
	env_end = mm->env_end;
	spin_unlock(&mm->arg_lock);

	while (count > 0) {
		size_t this_len, max_len;
		int retval;

		if (src >= (env_end - env_start))
			break;

		this_len = env_end - (env_start + src);

		max_len = min_t(size_t, PAGE_SIZE, count);
		this_len = min(max_len, this_len);

		retval = access_remote_vm(mm, (env_start + src), page, this_len, FOLL_ANON);

		if (retval <= 0) {
			ret = retval;
			break;
		}

		if (copy_to_user(buf, page, retval)) {
			ret = -EFAULT;
			break;
		}

		ret += retval;
		src += retval;
		buf += retval;
		count -= retval;
	}
	*ppos = src;
	mmput(mm);

free:
	free_page((unsigned long) page);
	return ret;
}

static const struct file_operations proc_environ_operations = {
	.open		= environ_open,
	.read		= environ_read,
	.llseek		= generic_file_llseek,
	.release	= mem_release,
};

static int auxv_open(struct inode *inode, struct file *file)
{
	return __mem_open(inode, file, PTRACE_MODE_READ_FSCREDS);
}

static ssize_t auxv_read(struct file *file, char __user *buf,
			size_t count, loff_t *ppos)
{
	struct mm_struct *mm = file->private_data;
	unsigned int nwords = 0;

	if (!mm)
		return 0;
	do {
		nwords += 2;
	} while (mm->saved_auxv[nwords - 2] != 0); /* AT_NULL */
	return simple_read_from_buffer(buf, count, ppos, mm->saved_auxv,
				       nwords * sizeof(mm->saved_auxv[0]));
}

static const struct file_operations proc_auxv_operations = {
	.open		= auxv_open,
	.read		= auxv_read,
	.llseek		= generic_file_llseek,
	.release	= mem_release,
};

static ssize_t oom_adj_read(struct file *file, char __user *buf, size_t count,
			    loff_t *ppos)
{
	struct task_struct *task = get_proc_task(file_inode(file));
	char buffer[PROC_NUMBUF];
	int oom_adj = OOM_ADJUST_MIN;
	size_t len;

	if (!task)
		return -ESRCH;
	if (task->signal->oom_score_adj == OOM_SCORE_ADJ_MAX)
		oom_adj = OOM_ADJUST_MAX;
	else
		oom_adj = (task->signal->oom_score_adj * -OOM_DISABLE) /
			  OOM_SCORE_ADJ_MAX;
	put_task_struct(task);
	if (oom_adj > OOM_ADJUST_MAX)
		oom_adj = OOM_ADJUST_MAX;
	len = snprintf(buffer, sizeof(buffer), "%d\n", oom_adj);
	return simple_read_from_buffer(buf, count, ppos, buffer, len);
}

static int __set_oom_adj(struct file *file, int oom_adj, bool legacy)
{
	struct mm_struct *mm = NULL;
	struct task_struct *task;
	int err = 0;

	task = get_proc_task(file_inode(file));
	if (!task)
		return -ESRCH;

	mutex_lock(&oom_adj_mutex);
	if (legacy) {
		if (oom_adj < task->signal->oom_score_adj &&
				!capable(CAP_SYS_RESOURCE)) {
			err = -EACCES;
			goto err_unlock;
		}
		/*
		 * /proc/pid/oom_adj is provided for legacy purposes, ask users to use
		 * /proc/pid/oom_score_adj instead.
		 */
		pr_warn_once("%s (%d): /proc/%d/oom_adj is deprecated, please use /proc/%d/oom_score_adj instead.\n",
			  current->comm, task_pid_nr(current), task_pid_nr(task),
			  task_pid_nr(task));
	} else {
		if ((short)oom_adj < task->signal->oom_score_adj_min &&
				!capable(CAP_SYS_RESOURCE)) {
			err = -EACCES;
			goto err_unlock;
		}
	}

	/*
	 * Make sure we will check other processes sharing the mm if this is
	 * not vfrok which wants its own oom_score_adj.
	 * pin the mm so it doesn't go away and get reused after task_unlock
	 */
	if (!task->vfork_done) {
		struct task_struct *p = find_lock_task_mm(task);

		if (p) {
			if (test_bit(MMF_MULTIPROCESS, &p->mm->flags)) {
				mm = p->mm;
				mmgrab(mm);
			}
			task_unlock(p);
		}
	}

	task->signal->oom_score_adj = oom_adj;
	if (!legacy && has_capability_noaudit(current, CAP_SYS_RESOURCE))
		task->signal->oom_score_adj_min = (short)oom_adj;
	trace_oom_score_adj_update(task);

	if (mm) {
		struct task_struct *p;

		rcu_read_lock();
		for_each_process(p) {
			if (same_thread_group(task, p))
				continue;

			/* do not touch kernel threads or the global init */
			if (p->flags & PF_KTHREAD || is_global_init(p))
				continue;

			task_lock(p);
			if (!p->vfork_done && process_shares_mm(p, mm)) {
				p->signal->oom_score_adj = oom_adj;
				if (!legacy && has_capability_noaudit(current, CAP_SYS_RESOURCE))
					p->signal->oom_score_adj_min = (short)oom_adj;
			}
			task_unlock(p);
		}
		rcu_read_unlock();
		mmdrop(mm);
	}
err_unlock:
	mutex_unlock(&oom_adj_mutex);
	put_task_struct(task);
	return err;
}

/*
 * /proc/pid/oom_adj exists solely for backwards compatibility with previous
 * kernels.  The effective policy is defined by oom_score_adj, which has a
 * different scale: oom_adj grew exponentially and oom_score_adj grows linearly.
 * Values written to oom_adj are simply mapped linearly to oom_score_adj.
 * Processes that become oom disabled via oom_adj will still be oom disabled
 * with this implementation.
 *
 * oom_adj cannot be removed since existing userspace binaries use it.
 */
static ssize_t oom_adj_write(struct file *file, const char __user *buf,
			     size_t count, loff_t *ppos)
{
	char buffer[PROC_NUMBUF];
	int oom_adj;
	int err;

	memset(buffer, 0, sizeof(buffer));
	if (count > sizeof(buffer) - 1)
		count = sizeof(buffer) - 1;
	if (copy_from_user(buffer, buf, count)) {
		err = -EFAULT;
		goto out;
	}

	err = kstrtoint(strstrip(buffer), 0, &oom_adj);
	if (err)
		goto out;
	if ((oom_adj < OOM_ADJUST_MIN || oom_adj > OOM_ADJUST_MAX) &&
	     oom_adj != OOM_DISABLE) {
		err = -EINVAL;
		goto out;
	}

	/*
	 * Scale /proc/pid/oom_score_adj appropriately ensuring that a maximum
	 * value is always attainable.
	 */
	if (oom_adj == OOM_ADJUST_MAX)
		oom_adj = OOM_SCORE_ADJ_MAX;
	else
		oom_adj = (oom_adj * OOM_SCORE_ADJ_MAX) / -OOM_DISABLE;

	err = __set_oom_adj(file, oom_adj, true);
out:
	return err < 0 ? err : count;
}

static const struct file_operations proc_oom_adj_operations = {
	.read		= oom_adj_read,
	.write		= oom_adj_write,
	.llseek		= generic_file_llseek,
};

static ssize_t oom_score_adj_read(struct file *file, char __user *buf,
					size_t count, loff_t *ppos)
{
	struct task_struct *task = get_proc_task(file_inode(file));
	char buffer[PROC_NUMBUF];
	short oom_score_adj = OOM_SCORE_ADJ_MIN;
	size_t len;

	if (!task)
		return -ESRCH;
	oom_score_adj = task->signal->oom_score_adj;
	put_task_struct(task);
	len = snprintf(buffer, sizeof(buffer), "%hd\n", oom_score_adj);
	return simple_read_from_buffer(buf, count, ppos, buffer, len);
}

static ssize_t oom_score_adj_write(struct file *file, const char __user *buf,
					size_t count, loff_t *ppos)
{
	char buffer[PROC_NUMBUF];
	int oom_score_adj;
	int err;

	memset(buffer, 0, sizeof(buffer));
	if (count > sizeof(buffer) - 1)
		count = sizeof(buffer) - 1;
	if (copy_from_user(buffer, buf, count)) {
		err = -EFAULT;
		goto out;
	}

	err = kstrtoint(strstrip(buffer), 0, &oom_score_adj);
	if (err)
		goto out;
	if (oom_score_adj < OOM_SCORE_ADJ_MIN ||
			oom_score_adj > OOM_SCORE_ADJ_MAX) {
		err = -EINVAL;
		goto out;
	}

	err = __set_oom_adj(file, oom_score_adj, false);
out:
	return err < 0 ? err : count;
}

static const struct file_operations proc_oom_score_adj_operations = {
	.read		= oom_score_adj_read,
	.write		= oom_score_adj_write,
	.llseek		= default_llseek,
};

#ifdef CONFIG_AUDIT
#define TMPBUFLEN 11
static ssize_t proc_loginuid_read(struct file * file, char __user * buf,
				  size_t count, loff_t *ppos)
{
	struct inode * inode = file_inode(file);
	struct task_struct *task = get_proc_task(inode);
	ssize_t length;
	char tmpbuf[TMPBUFLEN];

	if (!task)
		return -ESRCH;
	length = scnprintf(tmpbuf, TMPBUFLEN, "%u",
			   from_kuid(file->f_cred->user_ns,
				     audit_get_loginuid(task)));
	put_task_struct(task);
	return simple_read_from_buffer(buf, count, ppos, tmpbuf, length);
}

static ssize_t proc_loginuid_write(struct file * file, const char __user * buf,
				   size_t count, loff_t *ppos)
{
	struct inode * inode = file_inode(file);
	uid_t loginuid;
	kuid_t kloginuid;
	int rv;

	/* Don't let kthreads write their own loginuid */
	if (current->flags & PF_KTHREAD)
		return -EPERM;

	rcu_read_lock();
	if (current != pid_task(proc_pid(inode), PIDTYPE_PID)) {
		rcu_read_unlock();
		return -EPERM;
	}
	rcu_read_unlock();

	if (*ppos != 0) {
		/* No partial writes. */
		return -EINVAL;
	}

	rv = kstrtou32_from_user(buf, count, 10, &loginuid);
	if (rv < 0)
		return rv;

	/* is userspace tring to explicitly UNSET the loginuid? */
	if (loginuid == AUDIT_UID_UNSET) {
		kloginuid = INVALID_UID;
	} else {
		kloginuid = make_kuid(file->f_cred->user_ns, loginuid);
		if (!uid_valid(kloginuid))
			return -EINVAL;
	}

	rv = audit_set_loginuid(kloginuid);
	if (rv < 0)
		return rv;
	return count;
}

static const struct file_operations proc_loginuid_operations = {
	.read		= proc_loginuid_read,
	.write		= proc_loginuid_write,
	.llseek		= generic_file_llseek,
};

static ssize_t proc_sessionid_read(struct file * file, char __user * buf,
				  size_t count, loff_t *ppos)
{
	struct inode * inode = file_inode(file);
	struct task_struct *task = get_proc_task(inode);
	ssize_t length;
	char tmpbuf[TMPBUFLEN];

	if (!task)
		return -ESRCH;
	length = scnprintf(tmpbuf, TMPBUFLEN, "%u",
				audit_get_sessionid(task));
	put_task_struct(task);
	return simple_read_from_buffer(buf, count, ppos, tmpbuf, length);
}

static const struct file_operations proc_sessionid_operations = {
	.read		= proc_sessionid_read,
	.llseek		= generic_file_llseek,
};
#endif

#ifdef CONFIG_FAULT_INJECTION
static ssize_t proc_fault_inject_read(struct file * file, char __user * buf,
				      size_t count, loff_t *ppos)
{
	struct task_struct *task = get_proc_task(file_inode(file));
	char buffer[PROC_NUMBUF];
	size_t len;
	int make_it_fail;

	if (!task)
		return -ESRCH;
	make_it_fail = task->make_it_fail;
	put_task_struct(task);

	len = snprintf(buffer, sizeof(buffer), "%i\n", make_it_fail);

	return simple_read_from_buffer(buf, count, ppos, buffer, len);
}

static ssize_t proc_fault_inject_write(struct file * file,
			const char __user * buf, size_t count, loff_t *ppos)
{
	struct task_struct *task;
	char buffer[PROC_NUMBUF];
	int make_it_fail;
	int rv;

	if (!capable(CAP_SYS_RESOURCE))
		return -EPERM;
	memset(buffer, 0, sizeof(buffer));
	if (count > sizeof(buffer) - 1)
		count = sizeof(buffer) - 1;
	if (copy_from_user(buffer, buf, count))
		return -EFAULT;
	rv = kstrtoint(strstrip(buffer), 0, &make_it_fail);
	if (rv < 0)
		return rv;
	if (make_it_fail < 0 || make_it_fail > 1)
		return -EINVAL;

	task = get_proc_task(file_inode(file));
	if (!task)
		return -ESRCH;
	task->make_it_fail = make_it_fail;
	put_task_struct(task);

	return count;
}

static const struct file_operations proc_fault_inject_operations = {
	.read		= proc_fault_inject_read,
	.write		= proc_fault_inject_write,
	.llseek		= generic_file_llseek,
};

static ssize_t proc_fail_nth_write(struct file *file, const char __user *buf,
				   size_t count, loff_t *ppos)
{
	struct task_struct *task;
	int err;
	unsigned int n;

	err = kstrtouint_from_user(buf, count, 0, &n);
	if (err)
		return err;

	task = get_proc_task(file_inode(file));
	if (!task)
		return -ESRCH;
	task->fail_nth = n;
	put_task_struct(task);

	return count;
}

static ssize_t proc_fail_nth_read(struct file *file, char __user *buf,
				  size_t count, loff_t *ppos)
{
	struct task_struct *task;
	char numbuf[PROC_NUMBUF];
	ssize_t len;

	task = get_proc_task(file_inode(file));
	if (!task)
		return -ESRCH;
	len = snprintf(numbuf, sizeof(numbuf), "%u\n", task->fail_nth);
	put_task_struct(task);
	return simple_read_from_buffer(buf, count, ppos, numbuf, len);
}

static const struct file_operations proc_fail_nth_operations = {
	.read		= proc_fail_nth_read,
	.write		= proc_fail_nth_write,
};
#endif


#ifdef CONFIG_SCHED_DEBUG
/*
 * Print out various scheduling related per-task fields:
 */
static int sched_show(struct seq_file *m, void *v)
{
	struct inode *inode = m->private;
	struct pid_namespace *ns = proc_pid_ns(inode->i_sb);
	struct task_struct *p;

	p = get_proc_task(inode);
	if (!p)
		return -ESRCH;
	proc_sched_show_task(p, ns, m);

	put_task_struct(p);

	return 0;
}

static ssize_t
sched_write(struct file *file, const char __user *buf,
	    size_t count, loff_t *offset)
{
	struct inode *inode = file_inode(file);
	struct task_struct *p;

	p = get_proc_task(inode);
	if (!p)
		return -ESRCH;
	proc_sched_set_task(p);

	put_task_struct(p);

	return count;
}

static int sched_open(struct inode *inode, struct file *filp)
{
	return single_open(filp, sched_show, inode);
}

static const struct file_operations proc_pid_sched_operations = {
	.open		= sched_open,
	.read		= seq_read,
	.write		= sched_write,
	.llseek		= seq_lseek,
	.release	= single_release,
};

#endif

#ifdef CONFIG_SCHED_AUTOGROUP
/*
 * Print out autogroup related information:
 */
static int sched_autogroup_show(struct seq_file *m, void *v)
{
	struct inode *inode = m->private;
	struct task_struct *p;

	p = get_proc_task(inode);
	if (!p)
		return -ESRCH;
	proc_sched_autogroup_show_task(p, m);

	put_task_struct(p);

	return 0;
}

static ssize_t
sched_autogroup_write(struct file *file, const char __user *buf,
	    size_t count, loff_t *offset)
{
	struct inode *inode = file_inode(file);
	struct task_struct *p;
	char buffer[PROC_NUMBUF];
	int nice;
	int err;

	memset(buffer, 0, sizeof(buffer));
	if (count > sizeof(buffer) - 1)
		count = sizeof(buffer) - 1;
	if (copy_from_user(buffer, buf, count))
		return -EFAULT;

	err = kstrtoint(strstrip(buffer), 0, &nice);
	if (err < 0)
		return err;

	p = get_proc_task(inode);
	if (!p)
		return -ESRCH;

	err = proc_sched_autogroup_set_nice(p, nice);
	if (err)
		count = err;

	put_task_struct(p);

	return count;
}

static int sched_autogroup_open(struct inode *inode, struct file *filp)
{
	int ret;

	ret = single_open(filp, sched_autogroup_show, NULL);
	if (!ret) {
		struct seq_file *m = filp->private_data;

		m->private = inode;
	}
	return ret;
}

static const struct file_operations proc_pid_sched_autogroup_operations = {
	.open		= sched_autogroup_open,
	.read		= seq_read,
	.write		= sched_autogroup_write,
	.llseek		= seq_lseek,
	.release	= single_release,
};

#endif /* CONFIG_SCHED_AUTOGROUP */

#ifdef CONFIG_TIME_NS
static int timens_offsets_show(struct seq_file *m, void *v)
{
	struct task_struct *p;

	p = get_proc_task(file_inode(m->file));
	if (!p)
		return -ESRCH;
	proc_timens_show_offsets(p, m);

	put_task_struct(p);

	return 0;
}

static ssize_t timens_offsets_write(struct file *file, const char __user *buf,
				    size_t count, loff_t *ppos)
{
	struct inode *inode = file_inode(file);
	struct proc_timens_offset offsets[2];
	char *kbuf = NULL, *pos, *next_line;
	struct task_struct *p;
	int ret, noffsets;

	/* Only allow < page size writes at the beginning of the file */
	if ((*ppos != 0) || (count >= PAGE_SIZE))
		return -EINVAL;

	/* Slurp in the user data */
	kbuf = memdup_user_nul(buf, count);
	if (IS_ERR(kbuf))
		return PTR_ERR(kbuf);

	/* Parse the user data */
	ret = -EINVAL;
	noffsets = 0;
	for (pos = kbuf; pos; pos = next_line) {
		struct proc_timens_offset *off = &offsets[noffsets];
		char clock[10];
		int err;

		/* Find the end of line and ensure we don't look past it */
		next_line = strchr(pos, '\n');
		if (next_line) {
			*next_line = '\0';
			next_line++;
			if (*next_line == '\0')
				next_line = NULL;
		}

		err = sscanf(pos, "%9s %lld %lu", clock,
				&off->val.tv_sec, &off->val.tv_nsec);
		if (err != 3 || off->val.tv_nsec >= NSEC_PER_SEC)
			goto out;

		clock[sizeof(clock) - 1] = 0;
		if (strcmp(clock, "monotonic") == 0 ||
		    strcmp(clock, __stringify(CLOCK_MONOTONIC)) == 0)
			off->clockid = CLOCK_MONOTONIC;
		else if (strcmp(clock, "boottime") == 0 ||
			 strcmp(clock, __stringify(CLOCK_BOOTTIME)) == 0)
			off->clockid = CLOCK_BOOTTIME;
		else
			goto out;

		noffsets++;
		if (noffsets == ARRAY_SIZE(offsets)) {
			if (next_line)
				count = next_line - kbuf;
			break;
		}
	}

	ret = -ESRCH;
	p = get_proc_task(inode);
	if (!p)
		goto out;
	ret = proc_timens_set_offset(file, p, offsets, noffsets);
	put_task_struct(p);
	if (ret)
		goto out;

	ret = count;
out:
	kfree(kbuf);
	return ret;
}

static int timens_offsets_open(struct inode *inode, struct file *filp)
{
	return single_open(filp, timens_offsets_show, inode);
}

static const struct file_operations proc_timens_offsets_operations = {
	.open		= timens_offsets_open,
	.read		= seq_read,
	.write		= timens_offsets_write,
	.llseek		= seq_lseek,
	.release	= single_release,
};
#endif /* CONFIG_TIME_NS */

static ssize_t comm_write(struct file *file, const char __user *buf,
				size_t count, loff_t *offset)
{
	struct inode *inode = file_inode(file);
	struct task_struct *p;
	char buffer[TASK_COMM_LEN];
	const size_t maxlen = sizeof(buffer) - 1;

	memset(buffer, 0, sizeof(buffer));
	if (copy_from_user(buffer, buf, count > maxlen ? maxlen : count))
		return -EFAULT;

	p = get_proc_task(inode);
	if (!p)
		return -ESRCH;

	if (same_thread_group(current, p)) {
		set_task_comm(p, buffer);
		proc_comm_connector(p);
	}
	else
		count = -EINVAL;

	put_task_struct(p);

	return count;
}

static int comm_show(struct seq_file *m, void *v)
{
	struct inode *inode = m->private;
	struct task_struct *p;

	p = get_proc_task(inode);
	if (!p)
		return -ESRCH;

	proc_task_name(m, p, false);
	seq_putc(m, '\n');

	put_task_struct(p);

	return 0;
}

static int comm_open(struct inode *inode, struct file *filp)
{
	return single_open(filp, comm_show, inode);
}

static const struct file_operations proc_pid_set_comm_operations = {
	.open		= comm_open,
	.read		= seq_read,
	.write		= comm_write,
	.llseek		= seq_lseek,
	.release	= single_release,
};

static int proc_exe_link(struct dentry *dentry, struct path *exe_path)
{
	struct task_struct *task;
	struct file *exe_file;

	task = get_proc_task(d_inode(dentry));
	if (!task)
		return -ENOENT;
	exe_file = get_task_exe_file(task);
	put_task_struct(task);
	if (exe_file) {
		*exe_path = exe_file->f_path;
		path_get(&exe_file->f_path);
		fput(exe_file);
		return 0;
	} else
		return -ENOENT;
}

static const char *proc_pid_get_link(struct dentry *dentry,
				     struct inode *inode,
				     struct delayed_call *done)
{
	struct path path;
	int error = -EACCES;

	if (!dentry)
		return ERR_PTR(-ECHILD);

	/* Are we allowed to snoop on the tasks file descriptors? */
	if (!proc_fd_access_allowed(inode))
		goto out;

	error = PROC_I(inode)->op.proc_get_link(dentry, &path);
	if (error)
		goto out;

	error = nd_jump_link(&path);
out:
	return ERR_PTR(error);
}

static int do_proc_readlink(struct path *path, char __user *buffer, int buflen)
{
	char *tmp = (char *)__get_free_page(GFP_KERNEL);
	char *pathname;
	int len;

	if (!tmp)
		return -ENOMEM;

	pathname = d_path(path, tmp, PAGE_SIZE);
	len = PTR_ERR(pathname);
	if (IS_ERR(pathname))
		goto out;
	len = tmp + PAGE_SIZE - 1 - pathname;

	if (len > buflen)
		len = buflen;
	if (copy_to_user(buffer, pathname, len))
		len = -EFAULT;
 out:
	free_page((unsigned long)tmp);
	return len;
}

static int proc_pid_readlink(struct dentry * dentry, char __user * buffer, int buflen)
{
	int error = -EACCES;
	struct inode *inode = d_inode(dentry);
	struct path path;

	/* Are we allowed to snoop on the tasks file descriptors? */
	if (!proc_fd_access_allowed(inode))
		goto out;

	error = PROC_I(inode)->op.proc_get_link(dentry, &path);
	if (error)
		goto out;

	error = do_proc_readlink(&path, buffer, buflen);
	path_put(&path);
out:
	return error;
}

const struct inode_operations proc_pid_link_inode_operations = {
	.readlink	= proc_pid_readlink,
	.get_link	= proc_pid_get_link,
	.setattr	= proc_setattr,
};


/* building an inode */

void task_dump_owner(struct task_struct *task, umode_t mode,
		     kuid_t *ruid, kgid_t *rgid)
{
	/* Depending on the state of dumpable compute who should own a
	 * proc file for a task.
	 */
	const struct cred *cred;
	kuid_t uid;
	kgid_t gid;

	if (unlikely(task->flags & PF_KTHREAD)) {
		*ruid = GLOBAL_ROOT_UID;
		*rgid = GLOBAL_ROOT_GID;
		return;
	}

	/* Default to the tasks effective ownership */
	rcu_read_lock();
	cred = __task_cred(task);
	uid = cred->euid;
	gid = cred->egid;
	rcu_read_unlock();

	/*
	 * Before the /proc/pid/status file was created the only way to read
	 * the effective uid of a /process was to stat /proc/pid.  Reading
	 * /proc/pid/status is slow enough that procps and other packages
	 * kept stating /proc/pid.  To keep the rules in /proc simple I have
	 * made this apply to all per process world readable and executable
	 * directories.
	 */
	if (mode != (S_IFDIR|S_IRUGO|S_IXUGO)) {
		struct mm_struct *mm;
		task_lock(task);
		mm = task->mm;
		/* Make non-dumpable tasks owned by some root */
		if (mm) {
			if (get_dumpable(mm) != SUID_DUMP_USER) {
				struct user_namespace *user_ns = mm->user_ns;

				uid = make_kuid(user_ns, 0);
				if (!uid_valid(uid))
					uid = GLOBAL_ROOT_UID;

				gid = make_kgid(user_ns, 0);
				if (!gid_valid(gid))
					gid = GLOBAL_ROOT_GID;
			}
		} else {
			uid = GLOBAL_ROOT_UID;
			gid = GLOBAL_ROOT_GID;
		}
		task_unlock(task);
	}
	*ruid = uid;
	*rgid = gid;
}

void proc_pid_evict_inode(struct proc_inode *ei)
{
	struct pid *pid = ei->pid;

	if (S_ISDIR(ei->vfs_inode.i_mode)) {
		spin_lock(&pid->lock);
		hlist_del_init_rcu(&ei->sibling_inodes);
		spin_unlock(&pid->lock);
	}

	put_pid(pid);
}

struct inode *proc_pid_make_inode(struct super_block * sb,
				  struct task_struct *task, umode_t mode)
{
	struct inode * inode;
	struct proc_inode *ei;
	struct pid *pid;

	/* We need a new inode */

	inode = new_inode(sb);
	if (!inode)
		goto out;

	/* Common stuff */
	ei = PROC_I(inode);
	inode->i_mode = mode;
	inode->i_ino = get_next_ino();
	inode->i_mtime = inode->i_atime = inode->i_ctime = current_time(inode);
	inode->i_op = &proc_def_inode_operations;

	/*
	 * grab the reference to task.
	 */
	pid = get_task_pid(task, PIDTYPE_PID);
	if (!pid)
		goto out_unlock;

	/* Let the pid remember us for quick removal */
	ei->pid = pid;
	if (S_ISDIR(mode)) {
		spin_lock(&pid->lock);
		hlist_add_head_rcu(&ei->sibling_inodes, &pid->inodes);
		spin_unlock(&pid->lock);
	}

	task_dump_owner(task, 0, &inode->i_uid, &inode->i_gid);
	security_task_to_inode(task, inode);

out:
	return inode;

out_unlock:
	iput(inode);
	return NULL;
}

int pid_getattr(struct user_namespace *mnt_userns, const struct path *path,
		struct kstat *stat, u32 request_mask, unsigned int query_flags)
{
	struct inode *inode = d_inode(path->dentry);
	struct proc_fs_info *fs_info = proc_sb_info(inode->i_sb);
	struct task_struct *task;

	generic_fillattr(&init_user_ns, inode, stat);

	stat->uid = GLOBAL_ROOT_UID;
	stat->gid = GLOBAL_ROOT_GID;
	rcu_read_lock();
	task = pid_task(proc_pid(inode), PIDTYPE_PID);
	if (task) {
		if (!has_pid_permissions(fs_info, task, HIDEPID_INVISIBLE)) {
			rcu_read_unlock();
			/*
			 * This doesn't prevent learning whether PID exists,
			 * it only makes getattr() consistent with readdir().
			 */
			return -ENOENT;
		}
		task_dump_owner(task, inode->i_mode, &stat->uid, &stat->gid);
	}
	rcu_read_unlock();
	return 0;
}

/* dentry stuff */

/*
 * Set <pid>/... inode ownership (can change due to setuid(), etc.)
 */
void pid_update_inode(struct task_struct *task, struct inode *inode)
{
	task_dump_owner(task, inode->i_mode, &inode->i_uid, &inode->i_gid);

	inode->i_mode &= ~(S_ISUID | S_ISGID);
	security_task_to_inode(task, inode);
}

/*
 * Rewrite the inode's ownerships here because the owning task may have
 * performed a setuid(), etc.
 *
 */
static int pid_revalidate(struct dentry *dentry, unsigned int flags)
{
	struct inode *inode;
	struct task_struct *task;

	if (flags & LOOKUP_RCU)
		return -ECHILD;

	inode = d_inode(dentry);
	task = get_proc_task(inode);

	if (task) {
		pid_update_inode(task, inode);
		put_task_struct(task);
		return 1;
	}
	return 0;
}

static inline bool proc_inode_is_dead(struct inode *inode)
{
	return !proc_pid(inode)->tasks[PIDTYPE_PID].first;
}

int pid_delete_dentry(const struct dentry *dentry)
{
	/* Is the task we represent dead?
	 * If so, then don't put the dentry on the lru list,
	 * kill it immediately.
	 */
	return proc_inode_is_dead(d_inode(dentry));
}

const struct dentry_operations pid_dentry_operations =
{
	.d_revalidate	= pid_revalidate,
	.d_delete	= pid_delete_dentry,
};

/* Lookups */

/*
 * Fill a directory entry.
 *
 * If possible create the dcache entry and derive our inode number and
 * file type from dcache entry.
 *
 * Since all of the proc inode numbers are dynamically generated, the inode
 * numbers do not exist until the inode is cache.  This means creating
 * the dcache entry in readdir is necessary to keep the inode numbers
 * reported by readdir in sync with the inode numbers reported
 * by stat.
 */
bool proc_fill_cache(struct file *file, struct dir_context *ctx,
	const char *name, unsigned int len,
	instantiate_t instantiate, struct task_struct *task, const void *ptr)
{
	struct dentry *child, *dir = file->f_path.dentry;
	struct qstr qname = QSTR_INIT(name, len);
	struct inode *inode;
	unsigned type = DT_UNKNOWN;
	ino_t ino = 1;

	child = d_hash_and_lookup(dir, &qname);
	if (!child) {
		DECLARE_WAIT_QUEUE_HEAD_ONSTACK(wq);
		child = d_alloc_parallel(dir, &qname, &wq);
		if (IS_ERR(child))
			goto end_instantiate;
		if (d_in_lookup(child)) {
			struct dentry *res;
			res = instantiate(child, task, ptr);
			d_lookup_done(child);
			if (unlikely(res)) {
				dput(child);
				child = res;
				if (IS_ERR(child))
					goto end_instantiate;
			}
		}
	}
	inode = d_inode(child);
	ino = inode->i_ino;
	type = inode->i_mode >> 12;
	dput(child);
end_instantiate:
	return dir_emit(ctx, name, len, ino, type);
}

/*
 * dname_to_vma_addr - maps a dentry name into two unsigned longs
 * which represent vma start and end addresses.
 */
static int dname_to_vma_addr(struct dentry *dentry,
			     unsigned long *start, unsigned long *end)
{
	const char *str = dentry->d_name.name;
	unsigned long long sval, eval;
	unsigned int len;

	if (str[0] == '0' && str[1] != '-')
		return -EINVAL;
	len = _parse_integer(str, 16, &sval);
	if (len & KSTRTOX_OVERFLOW)
		return -EINVAL;
	if (sval != (unsigned long)sval)
		return -EINVAL;
	str += len;

	if (*str != '-')
		return -EINVAL;
	str++;

	if (str[0] == '0' && str[1])
		return -EINVAL;
	len = _parse_integer(str, 16, &eval);
	if (len & KSTRTOX_OVERFLOW)
		return -EINVAL;
	if (eval != (unsigned long)eval)
		return -EINVAL;
	str += len;

	if (*str != '\0')
		return -EINVAL;

	*start = sval;
	*end = eval;

	return 0;
}

static int map_files_d_revalidate(struct dentry *dentry, unsigned int flags)
{
	unsigned long vm_start, vm_end;
	bool exact_vma_exists = false;
	struct mm_struct *mm = NULL;
	struct task_struct *task;
	struct inode *inode;
	int status = 0;

	if (flags & LOOKUP_RCU)
		return -ECHILD;

	inode = d_inode(dentry);
	task = get_proc_task(inode);
	if (!task)
		goto out_notask;

	mm = mm_access(task, PTRACE_MODE_READ_FSCREDS);
	if (IS_ERR_OR_NULL(mm))
		goto out;

	if (!dname_to_vma_addr(dentry, &vm_start, &vm_end)) {
		status = mmap_read_lock_killable(mm);
		if (!status) {
			exact_vma_exists = !!find_exact_vma(mm, vm_start,
							    vm_end);
			mmap_read_unlock(mm);
		}
	}

	mmput(mm);

	if (exact_vma_exists) {
		task_dump_owner(task, 0, &inode->i_uid, &inode->i_gid);

		security_task_to_inode(task, inode);
		status = 1;
	}

out:
	put_task_struct(task);

out_notask:
	return status;
}

static const struct dentry_operations tid_map_files_dentry_operations = {
	.d_revalidate	= map_files_d_revalidate,
	.d_delete	= pid_delete_dentry,
};

static int map_files_get_link(struct dentry *dentry, struct path *path)
{
	unsigned long vm_start, vm_end;
	struct vm_area_struct *vma;
	struct task_struct *task;
	struct mm_struct *mm;
	int rc;

	rc = -ENOENT;
	task = get_proc_task(d_inode(dentry));
	if (!task)
		goto out;

	mm = get_task_mm(task);
	put_task_struct(task);
	if (!mm)
		goto out;

	rc = dname_to_vma_addr(dentry, &vm_start, &vm_end);
	if (rc)
		goto out_mmput;

	rc = mmap_read_lock_killable(mm);
	if (rc)
		goto out_mmput;

	rc = -ENOENT;
	vma = find_exact_vma(mm, vm_start, vm_end);
	if (vma && vma->vm_file) {
		*path = vma->vm_file->f_path;
		path_get(path);
		rc = 0;
	}
	mmap_read_unlock(mm);

out_mmput:
	mmput(mm);
out:
	return rc;
}

struct map_files_info {
	unsigned long	start;
	unsigned long	end;
	fmode_t		mode;
};

/*
 * Only allow CAP_SYS_ADMIN and CAP_CHECKPOINT_RESTORE to follow the links, due
 * to concerns about how the symlinks may be used to bypass permissions on
 * ancestor directories in the path to the file in question.
 */
static const char *
proc_map_files_get_link(struct dentry *dentry,
			struct inode *inode,
		        struct delayed_call *done)
{
	if (!checkpoint_restore_ns_capable(&init_user_ns))
		return ERR_PTR(-EPERM);

	return proc_pid_get_link(dentry, inode, done);
}

/*
 * Identical to proc_pid_link_inode_operations except for get_link()
 */
static const struct inode_operations proc_map_files_link_inode_operations = {
	.readlink	= proc_pid_readlink,
	.get_link	= proc_map_files_get_link,
	.setattr	= proc_setattr,
};

static struct dentry *
proc_map_files_instantiate(struct dentry *dentry,
			   struct task_struct *task, const void *ptr)
{
	fmode_t mode = (fmode_t)(unsigned long)ptr;
	struct proc_inode *ei;
	struct inode *inode;

	inode = proc_pid_make_inode(dentry->d_sb, task, S_IFLNK |
				    ((mode & FMODE_READ ) ? S_IRUSR : 0) |
				    ((mode & FMODE_WRITE) ? S_IWUSR : 0));
	if (!inode)
		return ERR_PTR(-ENOENT);

	ei = PROC_I(inode);
	ei->op.proc_get_link = map_files_get_link;

	inode->i_op = &proc_map_files_link_inode_operations;
	inode->i_size = 64;

	d_set_d_op(dentry, &tid_map_files_dentry_operations);
	return d_splice_alias(inode, dentry);
}

static struct dentry *proc_map_files_lookup(struct inode *dir,
		struct dentry *dentry, unsigned int flags)
{
	unsigned long vm_start, vm_end;
	struct vm_area_struct *vma;
	struct task_struct *task;
	struct dentry *result;
	struct mm_struct *mm;

	result = ERR_PTR(-ENOENT);
	task = get_proc_task(dir);
	if (!task)
		goto out;

	result = ERR_PTR(-EACCES);
	if (!ptrace_may_access(task, PTRACE_MODE_READ_FSCREDS))
		goto out_put_task;

	result = ERR_PTR(-ENOENT);
	if (dname_to_vma_addr(dentry, &vm_start, &vm_end))
		goto out_put_task;

	mm = get_task_mm(task);
	if (!mm)
		goto out_put_task;

	result = ERR_PTR(-EINTR);
	if (mmap_read_lock_killable(mm))
		goto out_put_mm;

	result = ERR_PTR(-ENOENT);
	vma = find_exact_vma(mm, vm_start, vm_end);
	if (!vma)
		goto out_no_vma;

	if (vma->vm_file)
		result = proc_map_files_instantiate(dentry, task,
				(void *)(unsigned long)vma->vm_file->f_mode);

out_no_vma:
	mmap_read_unlock(mm);
out_put_mm:
	mmput(mm);
out_put_task:
	put_task_struct(task);
out:
	return result;
}

static const struct inode_operations proc_map_files_inode_operations = {
	.lookup		= proc_map_files_lookup,
	.permission	= proc_fd_permission,
	.setattr	= proc_setattr,
};

static int
proc_map_files_readdir(struct file *file, struct dir_context *ctx)
{
	struct vm_area_struct *vma;
	struct task_struct *task;
	struct mm_struct *mm;
	unsigned long nr_files, pos, i;
	GENRADIX(struct map_files_info) fa;
	struct map_files_info *p;
	int ret;

	genradix_init(&fa);

	ret = -ENOENT;
	task = get_proc_task(file_inode(file));
	if (!task)
		goto out;

	ret = -EACCES;
	if (!ptrace_may_access(task, PTRACE_MODE_READ_FSCREDS))
		goto out_put_task;

	ret = 0;
	if (!dir_emit_dots(file, ctx))
		goto out_put_task;

	mm = get_task_mm(task);
	if (!mm)
		goto out_put_task;

	ret = mmap_read_lock_killable(mm);
	if (ret) {
		mmput(mm);
		goto out_put_task;
	}

	nr_files = 0;

	/*
	 * We need two passes here:
	 *
	 *  1) Collect vmas of mapped files with mmap_lock taken
	 *  2) Release mmap_lock and instantiate entries
	 *
	 * otherwise we get lockdep complained, since filldir()
	 * routine might require mmap_lock taken in might_fault().
	 */

	for (vma = mm->mmap, pos = 2; vma; vma = vma->vm_next) {
		if (!vma->vm_file)
			continue;
		if (++pos <= ctx->pos)
			continue;

		p = genradix_ptr_alloc(&fa, nr_files++, GFP_KERNEL);
		if (!p) {
			ret = -ENOMEM;
			mmap_read_unlock(mm);
			mmput(mm);
			goto out_put_task;
		}

		p->start = vma->vm_start;
		p->end = vma->vm_end;
		p->mode = vma->vm_file->f_mode;
	}
	mmap_read_unlock(mm);
	mmput(mm);

	for (i = 0; i < nr_files; i++) {
		char buf[4 * sizeof(long) + 2];	/* max: %lx-%lx\0 */
		unsigned int len;

		p = genradix_ptr(&fa, i);
		len = snprintf(buf, sizeof(buf), "%lx-%lx", p->start, p->end);
		if (!proc_fill_cache(file, ctx,
				      buf, len,
				      proc_map_files_instantiate,
				      task,
				      (void *)(unsigned long)p->mode))
			break;
		ctx->pos++;
	}

out_put_task:
	put_task_struct(task);
out:
	genradix_free(&fa);
	return ret;
}

static const struct file_operations proc_map_files_operations = {
	.read		= generic_read_dir,
	.iterate_shared	= proc_map_files_readdir,
	.llseek		= generic_file_llseek,
};

#if defined(CONFIG_CHECKPOINT_RESTORE) && defined(CONFIG_POSIX_TIMERS)
struct timers_private {
	struct pid *pid;
	struct task_struct *task;
	struct sighand_struct *sighand;
	struct pid_namespace *ns;
	unsigned long flags;
};

static void *timers_start(struct seq_file *m, loff_t *pos)
{
	struct timers_private *tp = m->private;

	tp->task = get_pid_task(tp->pid, PIDTYPE_PID);
	if (!tp->task)
		return ERR_PTR(-ESRCH);

	tp->sighand = lock_task_sighand(tp->task, &tp->flags);
	if (!tp->sighand)
		return ERR_PTR(-ESRCH);

	return seq_list_start(&tp->task->signal->posix_timers, *pos);
}

static void *timers_next(struct seq_file *m, void *v, loff_t *pos)
{
	struct timers_private *tp = m->private;
	return seq_list_next(v, &tp->task->signal->posix_timers, pos);
}

static void timers_stop(struct seq_file *m, void *v)
{
	struct timers_private *tp = m->private;

	if (tp->sighand) {
		unlock_task_sighand(tp->task, &tp->flags);
		tp->sighand = NULL;
	}

	if (tp->task) {
		put_task_struct(tp->task);
		tp->task = NULL;
	}
}

static int show_timer(struct seq_file *m, void *v)
{
	struct k_itimer *timer;
	struct timers_private *tp = m->private;
	int notify;
	static const char * const nstr[] = {
		[SIGEV_SIGNAL] = "signal",
		[SIGEV_NONE] = "none",
		[SIGEV_THREAD] = "thread",
	};

	timer = list_entry((struct list_head *)v, struct k_itimer, list);
	notify = timer->it_sigev_notify;

	seq_printf(m, "ID: %d\n", timer->it_id);
	seq_printf(m, "signal: %d/%px\n",
		   timer->sigq->info.si_signo,
		   timer->sigq->info.si_value.sival_ptr);
	seq_printf(m, "notify: %s/%s.%d\n",
		   nstr[notify & ~SIGEV_THREAD_ID],
		   (notify & SIGEV_THREAD_ID) ? "tid" : "pid",
		   pid_nr_ns(timer->it_pid, tp->ns));
	seq_printf(m, "ClockID: %d\n", timer->it_clock);

	return 0;
}

static const struct seq_operations proc_timers_seq_ops = {
	.start	= timers_start,
	.next	= timers_next,
	.stop	= timers_stop,
	.show	= show_timer,
};

static int proc_timers_open(struct inode *inode, struct file *file)
{
	struct timers_private *tp;

	tp = __seq_open_private(file, &proc_timers_seq_ops,
			sizeof(struct timers_private));
	if (!tp)
		return -ENOMEM;

	tp->pid = proc_pid(inode);
	tp->ns = proc_pid_ns(inode->i_sb);
	return 0;
}

static const struct file_operations proc_timers_operations = {
	.open		= proc_timers_open,
	.read		= seq_read,
	.llseek		= seq_lseek,
	.release	= seq_release_private,
};
#endif

static ssize_t timerslack_ns_write(struct file *file, const char __user *buf,
					size_t count, loff_t *offset)
{
	struct inode *inode = file_inode(file);
	struct task_struct *p;
	u64 slack_ns;
	int err;

	err = kstrtoull_from_user(buf, count, 10, &slack_ns);
	if (err < 0)
		return err;

	p = get_proc_task(inode);
	if (!p)
		return -ESRCH;

	if (p != current) {
		rcu_read_lock();
		if (!ns_capable(__task_cred(p)->user_ns, CAP_SYS_NICE)) {
			rcu_read_unlock();
			count = -EPERM;
			goto out;
		}
		rcu_read_unlock();

		err = security_task_setscheduler(p);
		if (err) {
			count = err;
			goto out;
		}
	}

	task_lock(p);
	if (slack_ns == 0)
		p->timer_slack_ns = p->default_timer_slack_ns;
	else
		p->timer_slack_ns = slack_ns;
	task_unlock(p);

out:
	put_task_struct(p);

	return count;
}

static int timerslack_ns_show(struct seq_file *m, void *v)
{
	struct inode *inode = m->private;
	struct task_struct *p;
	int err = 0;

	p = get_proc_task(inode);
	if (!p)
		return -ESRCH;

	if (p != current) {
		rcu_read_lock();
		if (!ns_capable(__task_cred(p)->user_ns, CAP_SYS_NICE)) {
			rcu_read_unlock();
			err = -EPERM;
			goto out;
		}
		rcu_read_unlock();

		err = security_task_getscheduler(p);
		if (err)
			goto out;
	}

	task_lock(p);
	seq_printf(m, "%llu\n", p->timer_slack_ns);
	task_unlock(p);

out:
	put_task_struct(p);

	return err;
}

static int timerslack_ns_open(struct inode *inode, struct file *filp)
{
	return single_open(filp, timerslack_ns_show, inode);
}

static const struct file_operations proc_pid_set_timerslack_ns_operations = {
	.open		= timerslack_ns_open,
	.read		= seq_read,
	.write		= timerslack_ns_write,
	.llseek		= seq_lseek,
	.release	= single_release,
};

static struct dentry *proc_pident_instantiate(struct dentry *dentry,
	struct task_struct *task, const void *ptr)
{
	const struct pid_entry *p = ptr;
	struct inode *inode;
	struct proc_inode *ei;

	inode = proc_pid_make_inode(dentry->d_sb, task, p->mode);
	if (!inode)
		return ERR_PTR(-ENOENT);

	ei = PROC_I(inode);
	if (S_ISDIR(inode->i_mode))
		set_nlink(inode, 2);	/* Use getattr to fix if necessary */
	if (p->iop)
		inode->i_op = p->iop;
	if (p->fop)
		inode->i_fop = p->fop;
	ei->op = p->op;
	pid_update_inode(task, inode);
	d_set_d_op(dentry, &pid_dentry_operations);
	return d_splice_alias(inode, dentry);
}

static struct dentry *proc_pident_lookup(struct inode *dir, 
					 struct dentry *dentry,
					 const struct pid_entry *p,
					 const struct pid_entry *end)
{
	struct task_struct *task = get_proc_task(dir);
	struct dentry *res = ERR_PTR(-ENOENT);

	if (!task)
		goto out_no_task;

	/*
	 * Yes, it does not scale. And it should not. Don't add
	 * new entries into /proc/<tgid>/ without very good reasons.
	 */
	for (; p < end; p++) {
		if (p->len != dentry->d_name.len)
			continue;
		if (!memcmp(dentry->d_name.name, p->name, p->len)) {
			res = proc_pident_instantiate(dentry, task, p);
			break;
		}
	}
	put_task_struct(task);
out_no_task:
	return res;
}

static int proc_pident_readdir(struct file *file, struct dir_context *ctx,
		const struct pid_entry *ents, unsigned int nents)
{
	struct task_struct *task = get_proc_task(file_inode(file));
	const struct pid_entry *p;

	if (!task)
		return -ENOENT;

	if (!dir_emit_dots(file, ctx))
		goto out;

	if (ctx->pos >= nents + 2)
		goto out;

	for (p = ents + (ctx->pos - 2); p < ents + nents; p++) {
		if (!proc_fill_cache(file, ctx, p->name, p->len,
				proc_pident_instantiate, task, p))
			break;
		ctx->pos++;
	}
out:
	put_task_struct(task);
	return 0;
}

#ifdef CONFIG_SECURITY
static int proc_pid_attr_open(struct inode *inode, struct file *file)
{
	file->private_data = NULL;
	__mem_open(inode, file, PTRACE_MODE_READ_FSCREDS);
	return 0;
}

static ssize_t proc_pid_attr_read(struct file * file, char __user * buf,
				  size_t count, loff_t *ppos)
{
	struct inode * inode = file_inode(file);
	char *p = NULL;
	ssize_t length;
	struct task_struct *task = get_proc_task(inode);

	if (!task)
		return -ESRCH;

	length = security_getprocattr(task, PROC_I(inode)->op.lsm,
				      (char*)file->f_path.dentry->d_name.name,
				      &p);
	put_task_struct(task);
	if (length > 0)
		length = simple_read_from_buffer(buf, count, ppos, p, length);
	kfree(p);
	return length;
}

static ssize_t proc_pid_attr_write(struct file * file, const char __user * buf,
				   size_t count, loff_t *ppos)
{
	struct inode * inode = file_inode(file);
	struct task_struct *task;
	void *page;
	int rv;

	/* A task may only write when it was the opener. */
	if (file->private_data != current->mm)
		return -EPERM;

	rcu_read_lock();
	task = pid_task(proc_pid(inode), PIDTYPE_PID);
	if (!task) {
		rcu_read_unlock();
		return -ESRCH;
	}
	/* A task may only write its own attributes. */
	if (current != task) {
		rcu_read_unlock();
		return -EACCES;
	}
	/* Prevent changes to overridden credentials. */
	if (current_cred() != current_real_cred()) {
		rcu_read_unlock();
		return -EBUSY;
	}
	rcu_read_unlock();

	if (count > PAGE_SIZE)
		count = PAGE_SIZE;

	/* No partial writes. */
	if (*ppos != 0)
		return -EINVAL;

	page = memdup_user(buf, count);
	if (IS_ERR(page)) {
		rv = PTR_ERR(page);
		goto out;
	}

	/* Guard against adverse ptrace interaction */
	rv = mutex_lock_interruptible(&current->signal->cred_guard_mutex);
	if (rv < 0)
		goto out_free;

	rv = security_setprocattr(PROC_I(inode)->op.lsm,
				  file->f_path.dentry->d_name.name, page,
				  count);
	mutex_unlock(&current->signal->cred_guard_mutex);
out_free:
	kfree(page);
out:
	return rv;
}

static const struct file_operations proc_pid_attr_operations = {
	.open		= proc_pid_attr_open,
	.read		= proc_pid_attr_read,
	.write		= proc_pid_attr_write,
	.llseek		= generic_file_llseek,
	.release	= mem_release,
};

#define LSM_DIR_OPS(LSM) \
static int proc_##LSM##_attr_dir_iterate(struct file *filp, \
			     struct dir_context *ctx) \
{ \
	return proc_pident_readdir(filp, ctx, \
				   LSM##_attr_dir_stuff, \
				   ARRAY_SIZE(LSM##_attr_dir_stuff)); \
} \
\
static const struct file_operations proc_##LSM##_attr_dir_ops = { \
	.read		= generic_read_dir, \
	.iterate	= proc_##LSM##_attr_dir_iterate, \
	.llseek		= default_llseek, \
}; \
\
static struct dentry *proc_##LSM##_attr_dir_lookup(struct inode *dir, \
				struct dentry *dentry, unsigned int flags) \
{ \
	return proc_pident_lookup(dir, dentry, \
				  LSM##_attr_dir_stuff, \
				  LSM##_attr_dir_stuff + ARRAY_SIZE(LSM##_attr_dir_stuff)); \
} \
\
static const struct inode_operations proc_##LSM##_attr_dir_inode_ops = { \
	.lookup		= proc_##LSM##_attr_dir_lookup, \
	.getattr	= pid_getattr, \
	.setattr	= proc_setattr, \
}

#ifdef CONFIG_SECURITY_SMACK
static const struct pid_entry smack_attr_dir_stuff[] = {
	ATTR("smack", "current",	0666),
};
LSM_DIR_OPS(smack);
#endif

#ifdef CONFIG_SECURITY_APPARMOR
static const struct pid_entry apparmor_attr_dir_stuff[] = {
	ATTR("apparmor", "current",	0666),
	ATTR("apparmor", "prev",	0444),
	ATTR("apparmor", "exec",	0666),
};
LSM_DIR_OPS(apparmor);
#endif

static const struct pid_entry attr_dir_stuff[] = {
	ATTR(NULL, "current",		0666),
	ATTR(NULL, "prev",		0444),
	ATTR(NULL, "exec",		0666),
	ATTR(NULL, "fscreate",		0666),
	ATTR(NULL, "keycreate",		0666),
	ATTR(NULL, "sockcreate",	0666),
#ifdef CONFIG_SECURITY_SMACK
	DIR("smack",			0555,
	    proc_smack_attr_dir_inode_ops, proc_smack_attr_dir_ops),
#endif
#ifdef CONFIG_SECURITY_APPARMOR
	DIR("apparmor",			0555,
	    proc_apparmor_attr_dir_inode_ops, proc_apparmor_attr_dir_ops),
#endif
};

static int proc_attr_dir_readdir(struct file *file, struct dir_context *ctx)
{
	return proc_pident_readdir(file, ctx, 
				   attr_dir_stuff, ARRAY_SIZE(attr_dir_stuff));
}

static const struct file_operations proc_attr_dir_operations = {
	.read		= generic_read_dir,
	.iterate_shared	= proc_attr_dir_readdir,
	.llseek		= generic_file_llseek,
};

static struct dentry *proc_attr_dir_lookup(struct inode *dir,
				struct dentry *dentry, unsigned int flags)
{
	return proc_pident_lookup(dir, dentry,
				  attr_dir_stuff,
				  attr_dir_stuff + ARRAY_SIZE(attr_dir_stuff));
}

static const struct inode_operations proc_attr_dir_inode_operations = {
	.lookup		= proc_attr_dir_lookup,
	.getattr	= pid_getattr,
	.setattr	= proc_setattr,
};

#endif

#ifdef CONFIG_ELF_CORE
static ssize_t proc_coredump_filter_read(struct file *file, char __user *buf,
					 size_t count, loff_t *ppos)
{
	struct task_struct *task = get_proc_task(file_inode(file));
	struct mm_struct *mm;
	char buffer[PROC_NUMBUF];
	size_t len;
	int ret;

	if (!task)
		return -ESRCH;

	ret = 0;
	mm = get_task_mm(task);
	if (mm) {
		len = snprintf(buffer, sizeof(buffer), "%08lx\n",
			       ((mm->flags & MMF_DUMP_FILTER_MASK) >>
				MMF_DUMP_FILTER_SHIFT));
		mmput(mm);
		ret = simple_read_from_buffer(buf, count, ppos, buffer, len);
	}

	put_task_struct(task);

	return ret;
}

static ssize_t proc_coredump_filter_write(struct file *file,
					  const char __user *buf,
					  size_t count,
					  loff_t *ppos)
{
	struct task_struct *task;
	struct mm_struct *mm;
	unsigned int val;
	int ret;
	int i;
	unsigned long mask;

	ret = kstrtouint_from_user(buf, count, 0, &val);
	if (ret < 0)
		return ret;

	ret = -ESRCH;
	task = get_proc_task(file_inode(file));
	if (!task)
		goto out_no_task;

	mm = get_task_mm(task);
	if (!mm)
		goto out_no_mm;
	ret = 0;

	for (i = 0, mask = 1; i < MMF_DUMP_FILTER_BITS; i++, mask <<= 1) {
		if (val & mask)
			set_bit(i + MMF_DUMP_FILTER_SHIFT, &mm->flags);
		else
			clear_bit(i + MMF_DUMP_FILTER_SHIFT, &mm->flags);
	}

	mmput(mm);
 out_no_mm:
	put_task_struct(task);
 out_no_task:
	if (ret < 0)
		return ret;
	return count;
}

static const struct file_operations proc_coredump_filter_operations = {
	.read		= proc_coredump_filter_read,
	.write		= proc_coredump_filter_write,
	.llseek		= generic_file_llseek,
};
#endif

#ifdef CONFIG_TASK_IO_ACCOUNTING
static int do_io_accounting(struct task_struct *task, struct seq_file *m, int whole)
{
	struct task_io_accounting acct = task->ioac;
	unsigned long flags;
	int result;

<<<<<<< HEAD
	result = mutex_lock_killable(&task->signal->exec_update_mutex);
=======
	result = down_read_killable(&task->signal->exec_update_lock);
>>>>>>> c1084c27
	if (result)
		return result;

	if (!ptrace_may_access(task, PTRACE_MODE_READ_FSCREDS)) {
		result = -EACCES;
		goto out_unlock;
	}

	if (whole && lock_task_sighand(task, &flags)) {
		struct task_struct *t = task;

		task_io_accounting_add(&acct, &task->signal->ioac);
		while_each_thread(task, t)
			task_io_accounting_add(&acct, &t->ioac);

		unlock_task_sighand(task, &flags);
	}
	seq_printf(m,
		   "rchar: %llu\n"
		   "wchar: %llu\n"
		   "syscr: %llu\n"
		   "syscw: %llu\n"
		   "read_bytes: %llu\n"
		   "write_bytes: %llu\n"
		   "cancelled_write_bytes: %llu\n",
		   (unsigned long long)acct.rchar,
		   (unsigned long long)acct.wchar,
		   (unsigned long long)acct.syscr,
		   (unsigned long long)acct.syscw,
		   (unsigned long long)acct.read_bytes,
		   (unsigned long long)acct.write_bytes,
		   (unsigned long long)acct.cancelled_write_bytes);
	result = 0;

out_unlock:
<<<<<<< HEAD
	mutex_unlock(&task->signal->exec_update_mutex);
=======
	up_read(&task->signal->exec_update_lock);
>>>>>>> c1084c27
	return result;
}

static int proc_tid_io_accounting(struct seq_file *m, struct pid_namespace *ns,
				  struct pid *pid, struct task_struct *task)
{
	return do_io_accounting(task, m, 0);
}

static int proc_tgid_io_accounting(struct seq_file *m, struct pid_namespace *ns,
				   struct pid *pid, struct task_struct *task)
{
	return do_io_accounting(task, m, 1);
}
#endif /* CONFIG_TASK_IO_ACCOUNTING */

#ifdef CONFIG_USER_NS
static int proc_id_map_open(struct inode *inode, struct file *file,
	const struct seq_operations *seq_ops)
{
	struct user_namespace *ns = NULL;
	struct task_struct *task;
	struct seq_file *seq;
	int ret = -EINVAL;

	task = get_proc_task(inode);
	if (task) {
		rcu_read_lock();
		ns = get_user_ns(task_cred_xxx(task, user_ns));
		rcu_read_unlock();
		put_task_struct(task);
	}
	if (!ns)
		goto err;

	ret = seq_open(file, seq_ops);
	if (ret)
		goto err_put_ns;

	seq = file->private_data;
	seq->private = ns;

	return 0;
err_put_ns:
	put_user_ns(ns);
err:
	return ret;
}

static int proc_id_map_release(struct inode *inode, struct file *file)
{
	struct seq_file *seq = file->private_data;
	struct user_namespace *ns = seq->private;
	put_user_ns(ns);
	return seq_release(inode, file);
}

static int proc_uid_map_open(struct inode *inode, struct file *file)
{
	return proc_id_map_open(inode, file, &proc_uid_seq_operations);
}

static int proc_gid_map_open(struct inode *inode, struct file *file)
{
	return proc_id_map_open(inode, file, &proc_gid_seq_operations);
}

static int proc_projid_map_open(struct inode *inode, struct file *file)
{
	return proc_id_map_open(inode, file, &proc_projid_seq_operations);
}

static const struct file_operations proc_uid_map_operations = {
	.open		= proc_uid_map_open,
	.write		= proc_uid_map_write,
	.read		= seq_read,
	.llseek		= seq_lseek,
	.release	= proc_id_map_release,
};

static const struct file_operations proc_gid_map_operations = {
	.open		= proc_gid_map_open,
	.write		= proc_gid_map_write,
	.read		= seq_read,
	.llseek		= seq_lseek,
	.release	= proc_id_map_release,
};

static const struct file_operations proc_projid_map_operations = {
	.open		= proc_projid_map_open,
	.write		= proc_projid_map_write,
	.read		= seq_read,
	.llseek		= seq_lseek,
	.release	= proc_id_map_release,
};

static int proc_setgroups_open(struct inode *inode, struct file *file)
{
	struct user_namespace *ns = NULL;
	struct task_struct *task;
	int ret;

	ret = -ESRCH;
	task = get_proc_task(inode);
	if (task) {
		rcu_read_lock();
		ns = get_user_ns(task_cred_xxx(task, user_ns));
		rcu_read_unlock();
		put_task_struct(task);
	}
	if (!ns)
		goto err;

	if (file->f_mode & FMODE_WRITE) {
		ret = -EACCES;
		if (!ns_capable(ns, CAP_SYS_ADMIN))
			goto err_put_ns;
	}

	ret = single_open(file, &proc_setgroups_show, ns);
	if (ret)
		goto err_put_ns;

	return 0;
err_put_ns:
	put_user_ns(ns);
err:
	return ret;
}

static int proc_setgroups_release(struct inode *inode, struct file *file)
{
	struct seq_file *seq = file->private_data;
	struct user_namespace *ns = seq->private;
	int ret = single_release(inode, file);
	put_user_ns(ns);
	return ret;
}

static const struct file_operations proc_setgroups_operations = {
	.open		= proc_setgroups_open,
	.write		= proc_setgroups_write,
	.read		= seq_read,
	.llseek		= seq_lseek,
	.release	= proc_setgroups_release,
};
#endif /* CONFIG_USER_NS */

static int proc_pid_personality(struct seq_file *m, struct pid_namespace *ns,
				struct pid *pid, struct task_struct *task)
{
	int err = lock_trace(task);
	if (!err) {
		seq_printf(m, "%08x\n", task->personality);
		unlock_trace(task);
	}
	return err;
}

#ifdef CONFIG_LIVEPATCH
static int proc_pid_patch_state(struct seq_file *m, struct pid_namespace *ns,
				struct pid *pid, struct task_struct *task)
{
	seq_printf(m, "%d\n", task->patch_state);
	return 0;
}
#endif /* CONFIG_LIVEPATCH */

#ifdef CONFIG_STACKLEAK_METRICS
static int proc_stack_depth(struct seq_file *m, struct pid_namespace *ns,
				struct pid *pid, struct task_struct *task)
{
	unsigned long prev_depth = THREAD_SIZE -
				(task->prev_lowest_stack & (THREAD_SIZE - 1));
	unsigned long depth = THREAD_SIZE -
				(task->lowest_stack & (THREAD_SIZE - 1));

	seq_printf(m, "previous stack depth: %lu\nstack depth: %lu\n",
							prev_depth, depth);
	return 0;
}
#endif /* CONFIG_STACKLEAK_METRICS */

/*
 * Thread groups
 */
static const struct file_operations proc_task_operations;
static const struct inode_operations proc_task_inode_operations;

static const struct pid_entry tgid_base_stuff[] = {
	DIR("task",       S_IRUGO|S_IXUGO, proc_task_inode_operations, proc_task_operations),
	DIR("fd",         S_IRUSR|S_IXUSR, proc_fd_inode_operations, proc_fd_operations),
	DIR("map_files",  S_IRUSR|S_IXUSR, proc_map_files_inode_operations, proc_map_files_operations),
	DIR("fdinfo",     S_IRUGO|S_IXUGO, proc_fdinfo_inode_operations, proc_fdinfo_operations),
	DIR("ns",	  S_IRUSR|S_IXUGO, proc_ns_dir_inode_operations, proc_ns_dir_operations),
#ifdef CONFIG_NET
	DIR("net",        S_IRUGO|S_IXUGO, proc_net_inode_operations, proc_net_operations),
#endif
	REG("environ",    S_IRUSR, proc_environ_operations),
	REG("auxv",       S_IRUSR, proc_auxv_operations),
	ONE("status",     S_IRUGO, proc_pid_status),
	ONE("personality", S_IRUSR, proc_pid_personality),
	ONE("limits",	  S_IRUGO, proc_pid_limits),
#ifdef CONFIG_SCHED_DEBUG
	REG("sched",      S_IRUGO|S_IWUSR, proc_pid_sched_operations),
#endif
#ifdef CONFIG_SCHED_AUTOGROUP
	REG("autogroup",  S_IRUGO|S_IWUSR, proc_pid_sched_autogroup_operations),
#endif
#ifdef CONFIG_TIME_NS
	REG("timens_offsets",  S_IRUGO|S_IWUSR, proc_timens_offsets_operations),
#endif
	REG("comm",      S_IRUGO|S_IWUSR, proc_pid_set_comm_operations),
#ifdef CONFIG_HAVE_ARCH_TRACEHOOK
	ONE("syscall",    S_IRUSR, proc_pid_syscall),
#endif
	REG("cmdline",    S_IRUGO, proc_pid_cmdline_ops),
	ONE("stat",       S_IRUGO, proc_tgid_stat),
	ONE("statm",      S_IRUGO, proc_pid_statm),
	REG("maps",       S_IRUGO, proc_pid_maps_operations),
#ifdef CONFIG_NUMA
	REG("numa_maps",  S_IRUGO, proc_pid_numa_maps_operations),
#endif
	REG("mem",        S_IRUSR|S_IWUSR, proc_mem_operations),
	LNK("cwd",        proc_cwd_link),
	LNK("root",       proc_root_link),
	LNK("exe",        proc_exe_link),
	REG("mounts",     S_IRUGO, proc_mounts_operations),
	REG("mountinfo",  S_IRUGO, proc_mountinfo_operations),
	REG("mountstats", S_IRUSR, proc_mountstats_operations),
#ifdef CONFIG_PROC_PAGE_MONITOR
	REG("clear_refs", S_IWUSR, proc_clear_refs_operations),
	REG("smaps",      S_IRUGO, proc_pid_smaps_operations),
	REG("smaps_rollup", S_IRUGO, proc_pid_smaps_rollup_operations),
	REG("pagemap",    S_IRUSR, proc_pagemap_operations),
#endif
#ifdef CONFIG_SECURITY
	DIR("attr",       S_IRUGO|S_IXUGO, proc_attr_dir_inode_operations, proc_attr_dir_operations),
#endif
#ifdef CONFIG_KALLSYMS
	ONE("wchan",      S_IRUGO, proc_pid_wchan),
#endif
#ifdef CONFIG_STACKTRACE
	ONE("stack",      S_IRUSR, proc_pid_stack),
#endif
#ifdef CONFIG_SCHED_INFO
	ONE("schedstat",  S_IRUGO, proc_pid_schedstat),
#endif
#ifdef CONFIG_LATENCYTOP
	REG("latency",  S_IRUGO, proc_lstats_operations),
#endif
#ifdef CONFIG_PROC_PID_CPUSET
	ONE("cpuset",     S_IRUGO, proc_cpuset_show),
#endif
#ifdef CONFIG_CGROUPS
	ONE("cgroup",  S_IRUGO, proc_cgroup_show),
#endif
#ifdef CONFIG_PROC_CPU_RESCTRL
	ONE("cpu_resctrl_groups", S_IRUGO, proc_resctrl_show),
#endif
	ONE("oom_score",  S_IRUGO, proc_oom_score),
	REG("oom_adj",    S_IRUGO|S_IWUSR, proc_oom_adj_operations),
	REG("oom_score_adj", S_IRUGO|S_IWUSR, proc_oom_score_adj_operations),
#ifdef CONFIG_AUDIT
	REG("loginuid",   S_IWUSR|S_IRUGO, proc_loginuid_operations),
	REG("sessionid",  S_IRUGO, proc_sessionid_operations),
#endif
#ifdef CONFIG_FAULT_INJECTION
	REG("make-it-fail", S_IRUGO|S_IWUSR, proc_fault_inject_operations),
	REG("fail-nth", 0644, proc_fail_nth_operations),
#endif
#ifdef CONFIG_ELF_CORE
	REG("coredump_filter", S_IRUGO|S_IWUSR, proc_coredump_filter_operations),
#endif
#ifdef CONFIG_TASK_IO_ACCOUNTING
	ONE("io",	S_IRUSR, proc_tgid_io_accounting),
#endif
#ifdef CONFIG_USER_NS
	REG("uid_map",    S_IRUGO|S_IWUSR, proc_uid_map_operations),
	REG("gid_map",    S_IRUGO|S_IWUSR, proc_gid_map_operations),
	REG("projid_map", S_IRUGO|S_IWUSR, proc_projid_map_operations),
	REG("setgroups",  S_IRUGO|S_IWUSR, proc_setgroups_operations),
#endif
#if defined(CONFIG_CHECKPOINT_RESTORE) && defined(CONFIG_POSIX_TIMERS)
	REG("timers",	  S_IRUGO, proc_timers_operations),
#endif
	REG("timerslack_ns", S_IRUGO|S_IWUGO, proc_pid_set_timerslack_ns_operations),
#ifdef CONFIG_LIVEPATCH
	ONE("patch_state",  S_IRUSR, proc_pid_patch_state),
#endif
#ifdef CONFIG_STACKLEAK_METRICS
	ONE("stack_depth", S_IRUGO, proc_stack_depth),
#endif
#ifdef CONFIG_PROC_PID_ARCH_STATUS
	ONE("arch_status", S_IRUGO, proc_pid_arch_status),
#endif
#ifdef CONFIG_SECCOMP_CACHE_DEBUG
	ONE("seccomp_cache", S_IRUSR, proc_pid_seccomp_cache),
#endif
};

static int proc_tgid_base_readdir(struct file *file, struct dir_context *ctx)
{
	return proc_pident_readdir(file, ctx,
				   tgid_base_stuff, ARRAY_SIZE(tgid_base_stuff));
}

static const struct file_operations proc_tgid_base_operations = {
	.read		= generic_read_dir,
	.iterate_shared	= proc_tgid_base_readdir,
	.llseek		= generic_file_llseek,
};

struct pid *tgid_pidfd_to_pid(const struct file *file)
{
	if (file->f_op != &proc_tgid_base_operations)
		return ERR_PTR(-EBADF);

	return proc_pid(file_inode(file));
}

static struct dentry *proc_tgid_base_lookup(struct inode *dir, struct dentry *dentry, unsigned int flags)
{
	return proc_pident_lookup(dir, dentry,
				  tgid_base_stuff,
				  tgid_base_stuff + ARRAY_SIZE(tgid_base_stuff));
}

static const struct inode_operations proc_tgid_base_inode_operations = {
	.lookup		= proc_tgid_base_lookup,
	.getattr	= pid_getattr,
	.setattr	= proc_setattr,
	.permission	= proc_pid_permission,
};

/**
 * proc_flush_pid -  Remove dcache entries for @pid from the /proc dcache.
 * @pid: pid that should be flushed.
 *
 * This function walks a list of inodes (that belong to any proc
 * filesystem) that are attached to the pid and flushes them from
 * the dentry cache.
 *
 * It is safe and reasonable to cache /proc entries for a task until
 * that task exits.  After that they just clog up the dcache with
 * useless entries, possibly causing useful dcache entries to be
 * flushed instead.  This routine is provided to flush those useless
 * dcache entries when a process is reaped.
 *
 * NOTE: This routine is just an optimization so it does not guarantee
 *       that no dcache entries will exist after a process is reaped
 *       it just makes it very unlikely that any will persist.
 */

void proc_flush_pid(struct pid *pid)
{
	proc_invalidate_siblings_dcache(&pid->inodes, &pid->lock);
}

static struct dentry *proc_pid_instantiate(struct dentry * dentry,
				   struct task_struct *task, const void *ptr)
{
	struct inode *inode;

	inode = proc_pid_make_inode(dentry->d_sb, task, S_IFDIR | S_IRUGO | S_IXUGO);
	if (!inode)
		return ERR_PTR(-ENOENT);

	inode->i_op = &proc_tgid_base_inode_operations;
	inode->i_fop = &proc_tgid_base_operations;
	inode->i_flags|=S_IMMUTABLE;

	set_nlink(inode, nlink_tgid);
	pid_update_inode(task, inode);

	d_set_d_op(dentry, &pid_dentry_operations);
	return d_splice_alias(inode, dentry);
}

struct dentry *proc_pid_lookup(struct dentry *dentry, unsigned int flags)
{
	struct task_struct *task;
	unsigned tgid;
	struct proc_fs_info *fs_info;
	struct pid_namespace *ns;
	struct dentry *result = ERR_PTR(-ENOENT);

	tgid = name_to_int(&dentry->d_name);
	if (tgid == ~0U)
		goto out;

	fs_info = proc_sb_info(dentry->d_sb);
	ns = fs_info->pid_ns;
	rcu_read_lock();
	task = find_task_by_pid_ns(tgid, ns);
	if (task)
		get_task_struct(task);
	rcu_read_unlock();
	if (!task)
		goto out;

	/* Limit procfs to only ptraceable tasks */
	if (fs_info->hide_pid == HIDEPID_NOT_PTRACEABLE) {
		if (!has_pid_permissions(fs_info, task, HIDEPID_NO_ACCESS))
			goto out_put_task;
	}

	result = proc_pid_instantiate(dentry, task, NULL);
out_put_task:
	put_task_struct(task);
out:
	return result;
}

/*
 * Find the first task with tgid >= tgid
 *
 */
struct tgid_iter {
	unsigned int tgid;
	struct task_struct *task;
};
static struct tgid_iter next_tgid(struct pid_namespace *ns, struct tgid_iter iter)
{
	struct pid *pid;

	if (iter.task)
		put_task_struct(iter.task);
	rcu_read_lock();
retry:
	iter.task = NULL;
	pid = find_ge_pid(iter.tgid, ns);
	if (pid) {
		iter.tgid = pid_nr_ns(pid, ns);
		iter.task = pid_task(pid, PIDTYPE_TGID);
		if (!iter.task) {
			iter.tgid += 1;
			goto retry;
		}
		get_task_struct(iter.task);
	}
	rcu_read_unlock();
	return iter;
}

#define TGID_OFFSET (FIRST_PROCESS_ENTRY + 2)

/* for the /proc/ directory itself, after non-process stuff has been done */
int proc_pid_readdir(struct file *file, struct dir_context *ctx)
{
	struct tgid_iter iter;
	struct proc_fs_info *fs_info = proc_sb_info(file_inode(file)->i_sb);
	struct pid_namespace *ns = proc_pid_ns(file_inode(file)->i_sb);
	loff_t pos = ctx->pos;

	if (pos >= PID_MAX_LIMIT + TGID_OFFSET)
		return 0;

	if (pos == TGID_OFFSET - 2) {
		struct inode *inode = d_inode(fs_info->proc_self);
		if (!dir_emit(ctx, "self", 4, inode->i_ino, DT_LNK))
			return 0;
		ctx->pos = pos = pos + 1;
	}
	if (pos == TGID_OFFSET - 1) {
		struct inode *inode = d_inode(fs_info->proc_thread_self);
		if (!dir_emit(ctx, "thread-self", 11, inode->i_ino, DT_LNK))
			return 0;
		ctx->pos = pos = pos + 1;
	}
	iter.tgid = pos - TGID_OFFSET;
	iter.task = NULL;
	for (iter = next_tgid(ns, iter);
	     iter.task;
	     iter.tgid += 1, iter = next_tgid(ns, iter)) {
		char name[10 + 1];
		unsigned int len;

		cond_resched();
		if (!has_pid_permissions(fs_info, iter.task, HIDEPID_INVISIBLE))
			continue;

		len = snprintf(name, sizeof(name), "%u", iter.tgid);
		ctx->pos = iter.tgid + TGID_OFFSET;
		if (!proc_fill_cache(file, ctx, name, len,
				     proc_pid_instantiate, iter.task, NULL)) {
			put_task_struct(iter.task);
			return 0;
		}
	}
	ctx->pos = PID_MAX_LIMIT + TGID_OFFSET;
	return 0;
}

/*
 * proc_tid_comm_permission is a special permission function exclusively
 * used for the node /proc/<pid>/task/<tid>/comm.
 * It bypasses generic permission checks in the case where a task of the same
 * task group attempts to access the node.
 * The rationale behind this is that glibc and bionic access this node for
 * cross thread naming (pthread_set/getname_np(!self)). However, if
 * PR_SET_DUMPABLE gets set to 0 this node among others becomes uid=0 gid=0,
 * which locks out the cross thread naming implementation.
 * This function makes sure that the node is always accessible for members of
 * same thread group.
 */
static int proc_tid_comm_permission(struct user_namespace *mnt_userns,
				    struct inode *inode, int mask)
{
	bool is_same_tgroup;
	struct task_struct *task;

	task = get_proc_task(inode);
	if (!task)
		return -ESRCH;
	is_same_tgroup = same_thread_group(current, task);
	put_task_struct(task);

	if (likely(is_same_tgroup && !(mask & MAY_EXEC))) {
		/* This file (/proc/<pid>/task/<tid>/comm) can always be
		 * read or written by the members of the corresponding
		 * thread group.
		 */
		return 0;
	}

	return generic_permission(&init_user_ns, inode, mask);
}

static const struct inode_operations proc_tid_comm_inode_operations = {
		.permission = proc_tid_comm_permission,
};

/*
 * Tasks
 */
static const struct pid_entry tid_base_stuff[] = {
	DIR("fd",        S_IRUSR|S_IXUSR, proc_fd_inode_operations, proc_fd_operations),
	DIR("fdinfo",    S_IRUGO|S_IXUGO, proc_fdinfo_inode_operations, proc_fdinfo_operations),
	DIR("ns",	 S_IRUSR|S_IXUGO, proc_ns_dir_inode_operations, proc_ns_dir_operations),
#ifdef CONFIG_NET
	DIR("net",        S_IRUGO|S_IXUGO, proc_net_inode_operations, proc_net_operations),
#endif
	REG("environ",   S_IRUSR, proc_environ_operations),
	REG("auxv",      S_IRUSR, proc_auxv_operations),
	ONE("status",    S_IRUGO, proc_pid_status),
	ONE("personality", S_IRUSR, proc_pid_personality),
	ONE("limits",	 S_IRUGO, proc_pid_limits),
#ifdef CONFIG_SCHED_DEBUG
	REG("sched",     S_IRUGO|S_IWUSR, proc_pid_sched_operations),
#endif
	NOD("comm",      S_IFREG|S_IRUGO|S_IWUSR,
			 &proc_tid_comm_inode_operations,
			 &proc_pid_set_comm_operations, {}),
#ifdef CONFIG_HAVE_ARCH_TRACEHOOK
	ONE("syscall",   S_IRUSR, proc_pid_syscall),
#endif
	REG("cmdline",   S_IRUGO, proc_pid_cmdline_ops),
	ONE("stat",      S_IRUGO, proc_tid_stat),
	ONE("statm",     S_IRUGO, proc_pid_statm),
	REG("maps",      S_IRUGO, proc_pid_maps_operations),
#ifdef CONFIG_PROC_CHILDREN
	REG("children",  S_IRUGO, proc_tid_children_operations),
#endif
#ifdef CONFIG_NUMA
	REG("numa_maps", S_IRUGO, proc_pid_numa_maps_operations),
#endif
	REG("mem",       S_IRUSR|S_IWUSR, proc_mem_operations),
	LNK("cwd",       proc_cwd_link),
	LNK("root",      proc_root_link),
	LNK("exe",       proc_exe_link),
	REG("mounts",    S_IRUGO, proc_mounts_operations),
	REG("mountinfo",  S_IRUGO, proc_mountinfo_operations),
#ifdef CONFIG_PROC_PAGE_MONITOR
	REG("clear_refs", S_IWUSR, proc_clear_refs_operations),
	REG("smaps",     S_IRUGO, proc_pid_smaps_operations),
	REG("smaps_rollup", S_IRUGO, proc_pid_smaps_rollup_operations),
	REG("pagemap",    S_IRUSR, proc_pagemap_operations),
#endif
#ifdef CONFIG_SECURITY
	DIR("attr",      S_IRUGO|S_IXUGO, proc_attr_dir_inode_operations, proc_attr_dir_operations),
#endif
#ifdef CONFIG_KALLSYMS
	ONE("wchan",     S_IRUGO, proc_pid_wchan),
#endif
#ifdef CONFIG_STACKTRACE
	ONE("stack",      S_IRUSR, proc_pid_stack),
#endif
#ifdef CONFIG_SCHED_INFO
	ONE("schedstat", S_IRUGO, proc_pid_schedstat),
#endif
#ifdef CONFIG_LATENCYTOP
	REG("latency",  S_IRUGO, proc_lstats_operations),
#endif
#ifdef CONFIG_PROC_PID_CPUSET
	ONE("cpuset",    S_IRUGO, proc_cpuset_show),
#endif
#ifdef CONFIG_CGROUPS
	ONE("cgroup",  S_IRUGO, proc_cgroup_show),
#endif
#ifdef CONFIG_PROC_CPU_RESCTRL
	ONE("cpu_resctrl_groups", S_IRUGO, proc_resctrl_show),
#endif
	ONE("oom_score", S_IRUGO, proc_oom_score),
	REG("oom_adj",   S_IRUGO|S_IWUSR, proc_oom_adj_operations),
	REG("oom_score_adj", S_IRUGO|S_IWUSR, proc_oom_score_adj_operations),
#ifdef CONFIG_AUDIT
	REG("loginuid",  S_IWUSR|S_IRUGO, proc_loginuid_operations),
	REG("sessionid",  S_IRUGO, proc_sessionid_operations),
#endif
#ifdef CONFIG_FAULT_INJECTION
	REG("make-it-fail", S_IRUGO|S_IWUSR, proc_fault_inject_operations),
	REG("fail-nth", 0644, proc_fail_nth_operations),
#endif
#ifdef CONFIG_TASK_IO_ACCOUNTING
	ONE("io",	S_IRUSR, proc_tid_io_accounting),
#endif
#ifdef CONFIG_USER_NS
	REG("uid_map",    S_IRUGO|S_IWUSR, proc_uid_map_operations),
	REG("gid_map",    S_IRUGO|S_IWUSR, proc_gid_map_operations),
	REG("projid_map", S_IRUGO|S_IWUSR, proc_projid_map_operations),
	REG("setgroups",  S_IRUGO|S_IWUSR, proc_setgroups_operations),
#endif
#ifdef CONFIG_LIVEPATCH
	ONE("patch_state",  S_IRUSR, proc_pid_patch_state),
#endif
#ifdef CONFIG_PROC_PID_ARCH_STATUS
	ONE("arch_status", S_IRUGO, proc_pid_arch_status),
#endif
#ifdef CONFIG_SECCOMP_CACHE_DEBUG
	ONE("seccomp_cache", S_IRUSR, proc_pid_seccomp_cache),
#endif
};

static int proc_tid_base_readdir(struct file *file, struct dir_context *ctx)
{
	return proc_pident_readdir(file, ctx,
				   tid_base_stuff, ARRAY_SIZE(tid_base_stuff));
}

static struct dentry *proc_tid_base_lookup(struct inode *dir, struct dentry *dentry, unsigned int flags)
{
	return proc_pident_lookup(dir, dentry,
				  tid_base_stuff,
				  tid_base_stuff + ARRAY_SIZE(tid_base_stuff));
}

static const struct file_operations proc_tid_base_operations = {
	.read		= generic_read_dir,
	.iterate_shared	= proc_tid_base_readdir,
	.llseek		= generic_file_llseek,
};

static const struct inode_operations proc_tid_base_inode_operations = {
	.lookup		= proc_tid_base_lookup,
	.getattr	= pid_getattr,
	.setattr	= proc_setattr,
};

static struct dentry *proc_task_instantiate(struct dentry *dentry,
	struct task_struct *task, const void *ptr)
{
	struct inode *inode;
	inode = proc_pid_make_inode(dentry->d_sb, task, S_IFDIR | S_IRUGO | S_IXUGO);
	if (!inode)
		return ERR_PTR(-ENOENT);

	inode->i_op = &proc_tid_base_inode_operations;
	inode->i_fop = &proc_tid_base_operations;
	inode->i_flags |= S_IMMUTABLE;

	set_nlink(inode, nlink_tid);
	pid_update_inode(task, inode);

	d_set_d_op(dentry, &pid_dentry_operations);
	return d_splice_alias(inode, dentry);
}

static struct dentry *proc_task_lookup(struct inode *dir, struct dentry * dentry, unsigned int flags)
{
	struct task_struct *task;
	struct task_struct *leader = get_proc_task(dir);
	unsigned tid;
	struct proc_fs_info *fs_info;
	struct pid_namespace *ns;
	struct dentry *result = ERR_PTR(-ENOENT);

	if (!leader)
		goto out_no_task;

	tid = name_to_int(&dentry->d_name);
	if (tid == ~0U)
		goto out;

	fs_info = proc_sb_info(dentry->d_sb);
	ns = fs_info->pid_ns;
	rcu_read_lock();
	task = find_task_by_pid_ns(tid, ns);
	if (task)
		get_task_struct(task);
	rcu_read_unlock();
	if (!task)
		goto out;
	if (!same_thread_group(leader, task))
		goto out_drop_task;

	result = proc_task_instantiate(dentry, task, NULL);
out_drop_task:
	put_task_struct(task);
out:
	put_task_struct(leader);
out_no_task:
	return result;
}

/*
 * Find the first tid of a thread group to return to user space.
 *
 * Usually this is just the thread group leader, but if the users
 * buffer was too small or there was a seek into the middle of the
 * directory we have more work todo.
 *
 * In the case of a short read we start with find_task_by_pid.
 *
 * In the case of a seek we start with the leader and walk nr
 * threads past it.
 */
static struct task_struct *first_tid(struct pid *pid, int tid, loff_t f_pos,
					struct pid_namespace *ns)
{
	struct task_struct *pos, *task;
	unsigned long nr = f_pos;

	if (nr != f_pos)	/* 32bit overflow? */
		return NULL;

	rcu_read_lock();
	task = pid_task(pid, PIDTYPE_PID);
	if (!task)
		goto fail;

	/* Attempt to start with the tid of a thread */
	if (tid && nr) {
		pos = find_task_by_pid_ns(tid, ns);
		if (pos && same_thread_group(pos, task))
			goto found;
	}

	/* If nr exceeds the number of threads there is nothing todo */
	if (nr >= get_nr_threads(task))
		goto fail;

	/* If we haven't found our starting place yet start
	 * with the leader and walk nr threads forward.
	 */
	pos = task = task->group_leader;
	do {
		if (!nr--)
			goto found;
	} while_each_thread(task, pos);
fail:
	pos = NULL;
	goto out;
found:
	get_task_struct(pos);
out:
	rcu_read_unlock();
	return pos;
}

/*
 * Find the next thread in the thread list.
 * Return NULL if there is an error or no next thread.
 *
 * The reference to the input task_struct is released.
 */
static struct task_struct *next_tid(struct task_struct *start)
{
	struct task_struct *pos = NULL;
	rcu_read_lock();
	if (pid_alive(start)) {
		pos = next_thread(start);
		if (thread_group_leader(pos))
			pos = NULL;
		else
			get_task_struct(pos);
	}
	rcu_read_unlock();
	put_task_struct(start);
	return pos;
}

/* for the /proc/TGID/task/ directories */
static int proc_task_readdir(struct file *file, struct dir_context *ctx)
{
	struct inode *inode = file_inode(file);
	struct task_struct *task;
	struct pid_namespace *ns;
	int tid;

	if (proc_inode_is_dead(inode))
		return -ENOENT;

	if (!dir_emit_dots(file, ctx))
		return 0;

	/* f_version caches the tgid value that the last readdir call couldn't
	 * return. lseek aka telldir automagically resets f_version to 0.
	 */
	ns = proc_pid_ns(inode->i_sb);
	tid = (int)file->f_version;
	file->f_version = 0;
	for (task = first_tid(proc_pid(inode), tid, ctx->pos - 2, ns);
	     task;
	     task = next_tid(task), ctx->pos++) {
		char name[10 + 1];
		unsigned int len;
		tid = task_pid_nr_ns(task, ns);
		len = snprintf(name, sizeof(name), "%u", tid);
		if (!proc_fill_cache(file, ctx, name, len,
				proc_task_instantiate, task, NULL)) {
			/* returning this tgid failed, save it as the first
			 * pid for the next readir call */
			file->f_version = (u64)tid;
			put_task_struct(task);
			break;
		}
	}

	return 0;
}

static int proc_task_getattr(struct user_namespace *mnt_userns,
			     const struct path *path, struct kstat *stat,
			     u32 request_mask, unsigned int query_flags)
{
	struct inode *inode = d_inode(path->dentry);
	struct task_struct *p = get_proc_task(inode);
	generic_fillattr(&init_user_ns, inode, stat);

	if (p) {
		stat->nlink += get_nr_threads(p);
		put_task_struct(p);
	}

	return 0;
}

static const struct inode_operations proc_task_inode_operations = {
	.lookup		= proc_task_lookup,
	.getattr	= proc_task_getattr,
	.setattr	= proc_setattr,
	.permission	= proc_pid_permission,
};

static const struct file_operations proc_task_operations = {
	.read		= generic_read_dir,
	.iterate_shared	= proc_task_readdir,
	.llseek		= generic_file_llseek,
};

void __init set_proc_pid_nlink(void)
{
	nlink_tid = pid_entry_nlink(tid_base_stuff, ARRAY_SIZE(tid_base_stuff));
	nlink_tgid = pid_entry_nlink(tgid_base_stuff, ARRAY_SIZE(tgid_base_stuff));
}<|MERGE_RESOLUTION|>--- conflicted
+++ resolved
@@ -406,19 +406,11 @@
 
 static int lock_trace(struct task_struct *task)
 {
-<<<<<<< HEAD
-	int err = mutex_lock_killable(&task->signal->exec_update_mutex);
-	if (err)
-		return err;
-	if (!ptrace_may_access(task, PTRACE_MODE_ATTACH_FSCREDS)) {
-		mutex_unlock(&task->signal->exec_update_mutex);
-=======
 	int err = down_read_killable(&task->signal->exec_update_lock);
 	if (err)
 		return err;
 	if (!ptrace_may_access(task, PTRACE_MODE_ATTACH_FSCREDS)) {
 		up_read(&task->signal->exec_update_lock);
->>>>>>> c1084c27
 		return -EPERM;
 	}
 	return 0;
@@ -426,11 +418,7 @@
 
 static void unlock_trace(struct task_struct *task)
 {
-<<<<<<< HEAD
-	mutex_unlock(&task->signal->exec_update_mutex);
-=======
 	up_read(&task->signal->exec_update_lock);
->>>>>>> c1084c27
 }
 
 #ifdef CONFIG_STACKTRACE
@@ -2960,11 +2948,7 @@
 	unsigned long flags;
 	int result;
 
-<<<<<<< HEAD
-	result = mutex_lock_killable(&task->signal->exec_update_mutex);
-=======
 	result = down_read_killable(&task->signal->exec_update_lock);
->>>>>>> c1084c27
 	if (result)
 		return result;
 
@@ -3000,11 +2984,7 @@
 	result = 0;
 
 out_unlock:
-<<<<<<< HEAD
-	mutex_unlock(&task->signal->exec_update_mutex);
-=======
 	up_read(&task->signal->exec_update_lock);
->>>>>>> c1084c27
 	return result;
 }
 
