--- conflicted
+++ resolved
@@ -965,13 +965,8 @@
 
 /*
  * Maps the mm_struct mm into the current task struct.
-<<<<<<< HEAD
- * On success, this function returns with the mutex
- * exec_update_mutex locked.
-=======
  * On success, this function returns with exec_update_lock
  * held for writing.
->>>>>>> c1084c27
  */
 static int exec_mmap(struct mm_struct *mm)
 {
@@ -983,15 +978,10 @@
 	tsk = current;
 	old_mm = current->mm;
 	exec_mm_release(tsk, old_mm);
-<<<<<<< HEAD
-
-	ret = mutex_lock_killable(&tsk->signal->exec_update_mutex);
-=======
 	if (old_mm)
 		sync_mm_rss(old_mm);
 
 	ret = down_write_killable(&tsk->signal->exec_update_lock);
->>>>>>> c1084c27
 	if (ret)
 		return ret;
 
@@ -1004,13 +994,8 @@
 		 */
 		mmap_read_lock(old_mm);
 		if (unlikely(old_mm->core_state)) {
-<<<<<<< HEAD
-			up_read(&old_mm->mmap_sem);
-			mutex_unlock(&tsk->signal->exec_update_mutex);
-=======
 			mmap_read_unlock(old_mm);
 			up_write(&tsk->signal->exec_update_lock);
->>>>>>> c1084c27
 			return -EINTR;
 		}
 	}
@@ -1296,8 +1281,6 @@
 	if (bprm->have_execfd)
 		would_dump(bprm, bprm->executable);
 
-	would_dump(bprm, bprm->file);
-
 	/*
 	 * Release all of the old mmap stuff
 	 */
@@ -1314,15 +1297,6 @@
 #endif
 
 	/*
-<<<<<<< HEAD
-	 * After setting bprm->called_exec_mmap (to mark that current is
-	 * using the prepared mm now), we have nothing left of the original
-	 * process. If anything from here on returns an error, the check
-	 * in search_binary_handler() will SEGV current.
-	 */
-	bprm->called_exec_mmap = 1;
-	bprm->mm = NULL;
-=======
 	 * Make the signal table private.
 	 */
 	retval = unshare_sighand(me);
@@ -1334,7 +1308,6 @@
 	 * pointers:
 	 */
 	force_uaccess_begin();
->>>>>>> c1084c27
 
 	me->flags &= ~(PF_RANDOMIZE | PF_FORKNOEXEC | PF_KTHREAD |
 					PF_NOFREEZE | PF_NO_SETAFFINITY);
@@ -1385,25 +1358,8 @@
 
 	/* An exec changes our domain. We are no longer part of the thread
 	   group */
-<<<<<<< HEAD
-	WRITE_ONCE(current->self_exec_id, current->self_exec_id + 1);
-	flush_signal_handlers(current, 0);
-}
-EXPORT_SYMBOL(setup_new_exec);
-
-/* Runs immediately before start_thread() takes over. */
-void finalize_exec(struct linux_binprm *bprm)
-{
-	/* Store any stack rlimit changes before starting thread. */
-	task_lock(current->group_leader);
-	current->signal->rlim[RLIMIT_STACK] = bprm->rlim_stack;
-	task_unlock(current->group_leader);
-}
-EXPORT_SYMBOL(finalize_exec);
-=======
 	WRITE_ONCE(me->self_exec_id, me->self_exec_id + 1);
 	flush_signal_handlers(me, 0);
->>>>>>> c1084c27
 
 	retval = set_cred_ucounts(bprm->cred);
 	if (retval < 0)
@@ -1528,8 +1484,6 @@
 	}
 	free_arg_pages(bprm);
 	if (bprm->cred) {
-		if (bprm->called_exec_mmap)
-			mutex_unlock(&current->signal->exec_update_mutex);
 		mutex_unlock(&current->signal->cred_guard_mutex);
 		abort_creds(bprm->cred);
 	}
@@ -1592,38 +1546,6 @@
 EXPORT_SYMBOL(bprm_change_interp);
 
 /*
-<<<<<<< HEAD
- * install the new credentials for this executable
- */
-void install_exec_creds(struct linux_binprm *bprm)
-{
-	security_bprm_committing_creds(bprm);
-
-	commit_creds(bprm->cred);
-	bprm->cred = NULL;
-
-	/*
-	 * Disable monitoring for regular users
-	 * when executing setuid binaries. Must
-	 * wait until new credentials are committed
-	 * by commit_creds() above
-	 */
-	if (get_dumpable(current->mm) != SUID_DUMP_USER)
-		perf_event_exit_task(current);
-	/*
-	 * cred_guard_mutex must be held at least to this point to prevent
-	 * ptrace_attach() from altering our determination of the task's
-	 * credentials; any time after this it may be unlocked.
-	 */
-	security_bprm_committed_creds(bprm);
-	mutex_unlock(&current->signal->exec_update_mutex);
-	mutex_unlock(&current->signal->cred_guard_mutex);
-}
-EXPORT_SYMBOL(install_exec_creds);
-
-/*
-=======
->>>>>>> c1084c27
  * determine how safe it is to execute the proposed program
  * - the caller must hold ->cred_guard_mutex to protect against
  *   PTRACE_ATTACH or seccomp thread-sync
@@ -1804,17 +1726,7 @@
 
 		read_lock(&binfmt_lock);
 		put_binfmt(fmt);
-<<<<<<< HEAD
-		if (retval < 0 && bprm->called_exec_mmap) {
-			/* we got to flush_old_exec() and failed after it */
-			read_unlock(&binfmt_lock);
-			force_sigsegv(SIGSEGV);
-			return retval;
-		}
-		if (retval != -ENOEXEC || !bprm->file) {
-=======
 		if (bprm->point_of_no_return || (retval != -ENOEXEC)) {
->>>>>>> c1084c27
 			read_unlock(&binfmt_lock);
 			return retval;
 		}
