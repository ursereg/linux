--- conflicted
+++ resolved
@@ -1255,23 +1255,8 @@
 		goto fail_per_node;
 	}
 
-<<<<<<< HEAD
-	if (sb_rdonly(sb)) {
-		struct gfs2_holder freeze_gh;
-
-		error = gfs2_glock_nq_init(sdp->sd_freeze_gl, LM_ST_SHARED,
-					   GL_EXACT, &freeze_gh);
-		if (error) {
-			fs_err(sdp, "can't make FS RO: %d\n", error);
-			goto fail_per_node;
-		}
-		gfs2_glock_dq_uninit(&freeze_gh);
-	} else {
-		error = gfs2_make_fs_rw(sdp);
-=======
 	if (!sb_rdonly(sb)) {
 		error = init_threads(sdp);
->>>>>>> c1084c27
 		if (error) {
 			gfs2_withdraw_delayed(sdp);
 			goto fail_per_node;
