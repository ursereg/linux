// SPDX-License-Identifier: GPL-2.0-only
/*
 * Copyright (C) Sistina Software, Inc.  1997-2003 All rights reserved.
 * Copyright (C) 2004-2006 Red Hat, Inc.  All rights reserved.
 */

#include <linux/spinlock.h>
#include <linux/completion.h>
#include <linux/buffer_head.h>
#include <linux/blkdev.h>
#include <linux/gfs2_ondisk.h>
#include <linux/crc32.h>
#include <linux/iomap.h>
#include <linux/ktime.h>

#include "gfs2.h"
#include "incore.h"
#include "bmap.h"
#include "glock.h"
#include "inode.h"
#include "meta_io.h"
#include "quota.h"
#include "rgrp.h"
#include "log.h"
#include "super.h"
#include "trans.h"
#include "dir.h"
#include "util.h"
#include "aops.h"
#include "trace_gfs2.h"

/* This doesn't need to be that large as max 64 bit pointers in a 4k
 * block is 512, so __u16 is fine for that. It saves stack space to
 * keep it small.
 */
struct metapath {
	struct buffer_head *mp_bh[GFS2_MAX_META_HEIGHT];
	__u16 mp_list[GFS2_MAX_META_HEIGHT];
	int mp_fheight; /* find_metapath height */
	int mp_aheight; /* actual height (lookup height) */
};

static int punch_hole(struct gfs2_inode *ip, u64 offset, u64 length);

/**
 * gfs2_unstuffer_page - unstuff a stuffed inode into a block cached by a page
 * @ip: the inode
 * @dibh: the dinode buffer
 * @block: the block number that was allocated
 * @page: The (optional) page. This is looked up if @page is NULL
 *
 * Returns: errno
 */

static int gfs2_unstuffer_page(struct gfs2_inode *ip, struct buffer_head *dibh,
			       u64 block, struct page *page)
{
	struct inode *inode = &ip->i_inode;

	if (!PageUptodate(page)) {
		void *kaddr = kmap(page);
		u64 dsize = i_size_read(inode);
 
		if (dsize > gfs2_max_stuffed_size(ip))
			dsize = gfs2_max_stuffed_size(ip);

		memcpy(kaddr, dibh->b_data + sizeof(struct gfs2_dinode), dsize);
		memset(kaddr + dsize, 0, PAGE_SIZE - dsize);
		kunmap(page);

		SetPageUptodate(page);
	}

	if (gfs2_is_jdata(ip)) {
		struct buffer_head *bh;

		if (!page_has_buffers(page))
			create_empty_buffers(page, BIT(inode->i_blkbits),
					     BIT(BH_Uptodate));

		bh = page_buffers(page);
		if (!buffer_mapped(bh))
			map_bh(bh, inode->i_sb, block);

		set_buffer_uptodate(bh);
		gfs2_trans_add_data(ip->i_gl, bh);
	} else {
		set_page_dirty(page);
		gfs2_ordered_add_inode(ip);
	}

	return 0;
}

static int __gfs2_unstuff_inode(struct gfs2_inode *ip, struct page *page)
{
	struct buffer_head *bh, *dibh;
	struct gfs2_dinode *di;
	u64 block = 0;
	int isdir = gfs2_is_dir(ip);
	int error;

	error = gfs2_meta_inode_buffer(ip, &dibh);
	if (error)
		return error;

	if (i_size_read(&ip->i_inode)) {
		/* Get a free block, fill it with the stuffed data,
		   and write it out to disk */

		unsigned int n = 1;
		error = gfs2_alloc_blocks(ip, &block, &n, 0, NULL);
		if (error)
			goto out_brelse;
		if (isdir) {
			gfs2_trans_remove_revoke(GFS2_SB(&ip->i_inode), block, 1);
			error = gfs2_dir_get_new_buffer(ip, block, &bh);
			if (error)
				goto out_brelse;
			gfs2_buffer_copy_tail(bh, sizeof(struct gfs2_meta_header),
					      dibh, sizeof(struct gfs2_dinode));
			brelse(bh);
		} else {
			error = gfs2_unstuffer_page(ip, dibh, block, page);
			if (error)
				goto out_brelse;
		}
	}

	/*  Set up the pointer to the new block  */

	gfs2_trans_add_meta(ip->i_gl, dibh);
	di = (struct gfs2_dinode *)dibh->b_data;
	gfs2_buffer_clear_tail(dibh, sizeof(struct gfs2_dinode));

	if (i_size_read(&ip->i_inode)) {
		*(__be64 *)(di + 1) = cpu_to_be64(block);
		gfs2_add_inode_blocks(&ip->i_inode, 1);
		di->di_blocks = cpu_to_be64(gfs2_get_inode_blocks(&ip->i_inode));
	}

	ip->i_height = 1;
	di->di_height = cpu_to_be16(1);

out_brelse:
	brelse(dibh);
	return error;
}

/**
 * gfs2_unstuff_dinode - Unstuff a dinode when the data has grown too big
 * @ip: The GFS2 inode to unstuff
 *
 * This routine unstuffs a dinode and returns it to a "normal" state such
 * that the height can be grown in the traditional way.
 *
 * Returns: errno
 */

int gfs2_unstuff_dinode(struct gfs2_inode *ip)
{
	struct inode *inode = &ip->i_inode;
	struct page *page;
	int error;

	down_write(&ip->i_rw_mutex);
	page = find_or_create_page(inode->i_mapping, 0, GFP_NOFS);
	error = -ENOMEM;
	if (!page)
		goto out;
	error = __gfs2_unstuff_inode(ip, page);
	unlock_page(page);
	put_page(page);
out:
	up_write(&ip->i_rw_mutex);
	return error;
}

/**
 * find_metapath - Find path through the metadata tree
 * @sdp: The superblock
 * @block: The disk block to look up
 * @mp: The metapath to return the result in
 * @height: The pre-calculated height of the metadata tree
 *
 *   This routine returns a struct metapath structure that defines a path
 *   through the metadata of inode "ip" to get to block "block".
 *
 *   Example:
 *   Given:  "ip" is a height 3 file, "offset" is 101342453, and this is a
 *   filesystem with a blocksize of 4096.
 *
 *   find_metapath() would return a struct metapath structure set to:
 *   mp_fheight = 3, mp_list[0] = 0, mp_list[1] = 48, and mp_list[2] = 165.
 *
 *   That means that in order to get to the block containing the byte at
 *   offset 101342453, we would load the indirect block pointed to by pointer
 *   0 in the dinode.  We would then load the indirect block pointed to by
 *   pointer 48 in that indirect block.  We would then load the data block
 *   pointed to by pointer 165 in that indirect block.
 *
 *             ----------------------------------------
 *             | Dinode |                             |
 *             |        |                            4|
 *             |        |0 1 2 3 4 5                 9|
 *             |        |                            6|
 *             ----------------------------------------
 *                       |
 *                       |
 *                       V
 *             ----------------------------------------
 *             | Indirect Block                       |
 *             |                                     5|
 *             |            4 4 4 4 4 5 5            1|
 *             |0           5 6 7 8 9 0 1            2|
 *             ----------------------------------------
 *                                |
 *                                |
 *                                V
 *             ----------------------------------------
 *             | Indirect Block                       |
 *             |                         1 1 1 1 1   5|
 *             |                         6 6 6 6 6   1|
 *             |0                        3 4 5 6 7   2|
 *             ----------------------------------------
 *                                           |
 *                                           |
 *                                           V
 *             ----------------------------------------
 *             | Data block containing offset         |
 *             |            101342453                 |
 *             |                                      |
 *             |                                      |
 *             ----------------------------------------
 *
 */

static void find_metapath(const struct gfs2_sbd *sdp, u64 block,
			  struct metapath *mp, unsigned int height)
{
	unsigned int i;

	mp->mp_fheight = height;
	for (i = height; i--;)
		mp->mp_list[i] = do_div(block, sdp->sd_inptrs);
}

static inline unsigned int metapath_branch_start(const struct metapath *mp)
{
	if (mp->mp_list[0] == 0)
		return 2;
	return 1;
}

/**
 * metaptr1 - Return the first possible metadata pointer in a metapath buffer
 * @height: The metadata height (0 = dinode)
 * @mp: The metapath
 */
static inline __be64 *metaptr1(unsigned int height, const struct metapath *mp)
{
	struct buffer_head *bh = mp->mp_bh[height];
	if (height == 0)
		return ((__be64 *)(bh->b_data + sizeof(struct gfs2_dinode)));
	return ((__be64 *)(bh->b_data + sizeof(struct gfs2_meta_header)));
}

/**
 * metapointer - Return pointer to start of metadata in a buffer
 * @height: The metadata height (0 = dinode)
 * @mp: The metapath
 *
 * Return a pointer to the block number of the next height of the metadata
 * tree given a buffer containing the pointer to the current height of the
 * metadata tree.
 */

static inline __be64 *metapointer(unsigned int height, const struct metapath *mp)
{
	__be64 *p = metaptr1(height, mp);
	return p + mp->mp_list[height];
}

static inline const __be64 *metaend(unsigned int height, const struct metapath *mp)
{
	const struct buffer_head *bh = mp->mp_bh[height];
	return (const __be64 *)(bh->b_data + bh->b_size);
}

static void clone_metapath(struct metapath *clone, struct metapath *mp)
{
	unsigned int hgt;

	*clone = *mp;
	for (hgt = 0; hgt < mp->mp_aheight; hgt++)
		get_bh(clone->mp_bh[hgt]);
}

static void gfs2_metapath_ra(struct gfs2_glock *gl, __be64 *start, __be64 *end)
{
	const __be64 *t;

	for (t = start; t < end; t++) {
		struct buffer_head *rabh;

		if (!*t)
			continue;

		rabh = gfs2_getbuf(gl, be64_to_cpu(*t), CREATE);
		if (trylock_buffer(rabh)) {
			if (!buffer_uptodate(rabh)) {
				rabh->b_end_io = end_buffer_read_sync;
				submit_bh(REQ_OP_READ,
					  REQ_RAHEAD | REQ_META | REQ_PRIO,
					  rabh);
				continue;
			}
			unlock_buffer(rabh);
		}
		brelse(rabh);
	}
}

static int __fillup_metapath(struct gfs2_inode *ip, struct metapath *mp,
			     unsigned int x, unsigned int h)
{
	for (; x < h; x++) {
		__be64 *ptr = metapointer(x, mp);
		u64 dblock = be64_to_cpu(*ptr);
		int ret;

		if (!dblock)
			break;
		ret = gfs2_meta_buffer(ip, GFS2_METATYPE_IN, dblock, &mp->mp_bh[x + 1]);
		if (ret)
			return ret;
	}
	mp->mp_aheight = x + 1;
	return 0;
}

/**
 * lookup_metapath - Walk the metadata tree to a specific point
 * @ip: The inode
 * @mp: The metapath
 *
 * Assumes that the inode's buffer has already been looked up and
 * hooked onto mp->mp_bh[0] and that the metapath has been initialised
 * by find_metapath().
 *
 * If this function encounters part of the tree which has not been
 * allocated, it returns the current height of the tree at the point
 * at which it found the unallocated block. Blocks which are found are
 * added to the mp->mp_bh[] list.
 *
 * Returns: error
 */

static int lookup_metapath(struct gfs2_inode *ip, struct metapath *mp)
{
	return __fillup_metapath(ip, mp, 0, ip->i_height - 1);
}

/**
 * fillup_metapath - fill up buffers for the metadata path to a specific height
 * @ip: The inode
 * @mp: The metapath
 * @h: The height to which it should be mapped
 *
 * Similar to lookup_metapath, but does lookups for a range of heights
 *
 * Returns: error or the number of buffers filled
 */

static int fillup_metapath(struct gfs2_inode *ip, struct metapath *mp, int h)
{
	unsigned int x = 0;
	int ret;

	if (h) {
		/* find the first buffer we need to look up. */
		for (x = h - 1; x > 0; x--) {
			if (mp->mp_bh[x])
				break;
		}
	}
	ret = __fillup_metapath(ip, mp, x, h);
	if (ret)
		return ret;
	return mp->mp_aheight - x - 1;
}

static sector_t metapath_to_block(struct gfs2_sbd *sdp, struct metapath *mp)
{
	sector_t factor = 1, block = 0;
	int hgt;

	for (hgt = mp->mp_fheight - 1; hgt >= 0; hgt--) {
		if (hgt < mp->mp_aheight)
			block += mp->mp_list[hgt] * factor;
		factor *= sdp->sd_inptrs;
	}
	return block;
}

static void release_metapath(struct metapath *mp)
{
	int i;

	for (i = 0; i < GFS2_MAX_META_HEIGHT; i++) {
		if (mp->mp_bh[i] == NULL)
			break;
		brelse(mp->mp_bh[i]);
		mp->mp_bh[i] = NULL;
	}
}

/**
 * gfs2_extent_length - Returns length of an extent of blocks
 * @bh: The metadata block
 * @ptr: Current position in @bh
 * @limit: Max extent length to return
 * @eob: Set to 1 if we hit "end of block"
 *
 * Returns: The length of the extent (minimum of one block)
 */

static inline unsigned int gfs2_extent_length(struct buffer_head *bh, __be64 *ptr, size_t limit, int *eob)
{
	const __be64 *end = (__be64 *)(bh->b_data + bh->b_size);
	const __be64 *first = ptr;
	u64 d = be64_to_cpu(*ptr);

	*eob = 0;
	do {
		ptr++;
		if (ptr >= end)
			break;
		d++;
	} while(be64_to_cpu(*ptr) == d);
	if (ptr >= end)
		*eob = 1;
	return ptr - first;
}

enum walker_status { WALK_STOP, WALK_FOLLOW, WALK_CONTINUE };

/*
 * gfs2_metadata_walker - walk an indirect block
 * @mp: Metapath to indirect block
 * @ptrs: Number of pointers to look at
 *
 * When returning WALK_FOLLOW, the walker must update @mp to point at the right
 * indirect block to follow.
 */
typedef enum walker_status (*gfs2_metadata_walker)(struct metapath *mp,
						   unsigned int ptrs);

/*
 * gfs2_walk_metadata - walk a tree of indirect blocks
 * @inode: The inode
 * @mp: Starting point of walk
 * @max_len: Maximum number of blocks to walk
 * @walker: Called during the walk
 *
 * Returns 1 if the walk was stopped by @walker, 0 if we went past @max_len or
 * past the end of metadata, and a negative error code otherwise.
 */

static int gfs2_walk_metadata(struct inode *inode, struct metapath *mp,
		u64 max_len, gfs2_metadata_walker walker)
{
	struct gfs2_inode *ip = GFS2_I(inode);
	struct gfs2_sbd *sdp = GFS2_SB(inode);
	u64 factor = 1;
	unsigned int hgt;
	int ret;

	/*
	 * The walk starts in the lowest allocated indirect block, which may be
	 * before the position indicated by @mp.  Adjust @max_len accordingly
	 * to avoid a short walk.
	 */
	for (hgt = mp->mp_fheight - 1; hgt >= mp->mp_aheight; hgt--) {
		max_len += mp->mp_list[hgt] * factor;
		mp->mp_list[hgt] = 0;
		factor *= sdp->sd_inptrs;
	}

	for (;;) {
		u16 start = mp->mp_list[hgt];
		enum walker_status status;
		unsigned int ptrs;
		u64 len;

		/* Walk indirect block. */
		ptrs = (hgt >= 1 ? sdp->sd_inptrs : sdp->sd_diptrs) - start;
		len = ptrs * factor;
		if (len > max_len)
			ptrs = DIV_ROUND_UP_ULL(max_len, factor);
		status = walker(mp, ptrs);
		switch (status) {
		case WALK_STOP:
			return 1;
		case WALK_FOLLOW:
			BUG_ON(mp->mp_aheight == mp->mp_fheight);
			ptrs = mp->mp_list[hgt] - start;
			len = ptrs * factor;
			break;
		case WALK_CONTINUE:
			break;
		}
		if (len >= max_len)
			break;
		max_len -= len;
		if (status == WALK_FOLLOW)
			goto fill_up_metapath;

lower_metapath:
		/* Decrease height of metapath. */
		brelse(mp->mp_bh[hgt]);
		mp->mp_bh[hgt] = NULL;
		mp->mp_list[hgt] = 0;
		if (!hgt)
			break;
		hgt--;
		factor *= sdp->sd_inptrs;

		/* Advance in metadata tree. */
		(mp->mp_list[hgt])++;
		if (hgt) {
			if (mp->mp_list[hgt] >= sdp->sd_inptrs)
				goto lower_metapath;
		} else {
			if (mp->mp_list[hgt] >= sdp->sd_diptrs)
				break;
		}

fill_up_metapath:
		/* Increase height of metapath. */
		ret = fillup_metapath(ip, mp, ip->i_height - 1);
		if (ret < 0)
			return ret;
		hgt += ret;
		for (; ret; ret--)
			do_div(factor, sdp->sd_inptrs);
		mp->mp_aheight = hgt + 1;
	}
	return 0;
}

static enum walker_status gfs2_hole_walker(struct metapath *mp,
					   unsigned int ptrs)
{
	const __be64 *start, *ptr, *end;
	unsigned int hgt;

	hgt = mp->mp_aheight - 1;
	start = metapointer(hgt, mp);
	end = start + ptrs;

	for (ptr = start; ptr < end; ptr++) {
		if (*ptr) {
			mp->mp_list[hgt] += ptr - start;
			if (mp->mp_aheight == mp->mp_fheight)
				return WALK_STOP;
			return WALK_FOLLOW;
		}
	}
	return WALK_CONTINUE;
}

/**
 * gfs2_hole_size - figure out the size of a hole
 * @inode: The inode
 * @lblock: The logical starting block number
 * @len: How far to look (in blocks)
 * @mp: The metapath at lblock
 * @iomap: The iomap to store the hole size in
 *
 * This function modifies @mp.
 *
 * Returns: errno on error
 */
static int gfs2_hole_size(struct inode *inode, sector_t lblock, u64 len,
			  struct metapath *mp, struct iomap *iomap)
{
	struct metapath clone;
	u64 hole_size;
	int ret;

	clone_metapath(&clone, mp);
	ret = gfs2_walk_metadata(inode, &clone, len, gfs2_hole_walker);
	if (ret < 0)
		goto out;

	if (ret == 1)
		hole_size = metapath_to_block(GFS2_SB(inode), &clone) - lblock;
	else
		hole_size = len;
	iomap->length = hole_size << inode->i_blkbits;
	ret = 0;

out:
	release_metapath(&clone);
	return ret;
}

static inline __be64 *gfs2_indirect_init(struct metapath *mp,
					 struct gfs2_glock *gl, unsigned int i,
					 unsigned offset, u64 bn)
{
	__be64 *ptr = (__be64 *)(mp->mp_bh[i - 1]->b_data +
		       ((i > 1) ? sizeof(struct gfs2_meta_header) :
				 sizeof(struct gfs2_dinode)));
	BUG_ON(i < 1);
	BUG_ON(mp->mp_bh[i] != NULL);
	mp->mp_bh[i] = gfs2_meta_new(gl, bn);
	gfs2_trans_add_meta(gl, mp->mp_bh[i]);
	gfs2_metatype_set(mp->mp_bh[i], GFS2_METATYPE_IN, GFS2_FORMAT_IN);
	gfs2_buffer_clear_tail(mp->mp_bh[i], sizeof(struct gfs2_meta_header));
	ptr += offset;
	*ptr = cpu_to_be64(bn);
	return ptr;
}

enum alloc_state {
	ALLOC_DATA = 0,
	ALLOC_GROW_DEPTH = 1,
	ALLOC_GROW_HEIGHT = 2,
	/* ALLOC_UNSTUFF = 3,   TBD and rather complicated */
};

/**
 * __gfs2_iomap_alloc - Build a metadata tree of the requested height
 * @inode: The GFS2 inode
 * @iomap: The iomap structure
 * @mp: The metapath, with proper height information calculated
 *
 * In this routine we may have to alloc:
 *   i) Indirect blocks to grow the metadata tree height
 *  ii) Indirect blocks to fill in lower part of the metadata tree
 * iii) Data blocks
 *
 * This function is called after __gfs2_iomap_get, which works out the
 * total number of blocks which we need via gfs2_alloc_size.
 *
 * We then do the actual allocation asking for an extent at a time (if
 * enough contiguous free blocks are available, there will only be one
 * allocation request per call) and uses the state machine to initialise
 * the blocks in order.
 *
 * Right now, this function will allocate at most one indirect block
 * worth of data -- with a default block size of 4K, that's slightly
 * less than 2M.  If this limitation is ever removed to allow huge
 * allocations, we would probably still want to limit the iomap size we
 * return to avoid stalling other tasks during huge writes; the next
 * iomap iteration would then find the blocks already allocated.
 *
 * Returns: errno on error
 */

static int __gfs2_iomap_alloc(struct inode *inode, struct iomap *iomap,
			      struct metapath *mp)
{
	struct gfs2_inode *ip = GFS2_I(inode);
	struct gfs2_sbd *sdp = GFS2_SB(inode);
	struct buffer_head *dibh = mp->mp_bh[0];
	u64 bn;
	unsigned n, i, blks, alloced = 0, iblks = 0, branch_start = 0;
	size_t dblks = iomap->length >> inode->i_blkbits;
	const unsigned end_of_metadata = mp->mp_fheight - 1;
	int ret;
	enum alloc_state state;
	__be64 *ptr;
	__be64 zero_bn = 0;

	BUG_ON(mp->mp_aheight < 1);
	BUG_ON(dibh == NULL);
	BUG_ON(dblks < 1);

	gfs2_trans_add_meta(ip->i_gl, dibh);

	down_write(&ip->i_rw_mutex);

	if (mp->mp_fheight == mp->mp_aheight) {
		/* Bottom indirect block exists */
		state = ALLOC_DATA;
	} else {
		/* Need to allocate indirect blocks */
		if (mp->mp_fheight == ip->i_height) {
			/* Writing into existing tree, extend tree down */
			iblks = mp->mp_fheight - mp->mp_aheight;
			state = ALLOC_GROW_DEPTH;
		} else {
			/* Building up tree height */
			state = ALLOC_GROW_HEIGHT;
			iblks = mp->mp_fheight - ip->i_height;
			branch_start = metapath_branch_start(mp);
			iblks += (mp->mp_fheight - branch_start);
		}
	}

	/* start of the second part of the function (state machine) */

	blks = dblks + iblks;
	i = mp->mp_aheight;
	do {
		n = blks - alloced;
		ret = gfs2_alloc_blocks(ip, &bn, &n, 0, NULL);
		if (ret)
			goto out;
		alloced += n;
		if (state != ALLOC_DATA || gfs2_is_jdata(ip))
			gfs2_trans_remove_revoke(sdp, bn, n);
		switch (state) {
		/* Growing height of tree */
		case ALLOC_GROW_HEIGHT:
			if (i == 1) {
				ptr = (__be64 *)(dibh->b_data +
						 sizeof(struct gfs2_dinode));
				zero_bn = *ptr;
			}
			for (; i - 1 < mp->mp_fheight - ip->i_height && n > 0;
			     i++, n--)
				gfs2_indirect_init(mp, ip->i_gl, i, 0, bn++);
			if (i - 1 == mp->mp_fheight - ip->i_height) {
				i--;
				gfs2_buffer_copy_tail(mp->mp_bh[i],
						sizeof(struct gfs2_meta_header),
						dibh, sizeof(struct gfs2_dinode));
				gfs2_buffer_clear_tail(dibh,
						sizeof(struct gfs2_dinode) +
						sizeof(__be64));
				ptr = (__be64 *)(mp->mp_bh[i]->b_data +
					sizeof(struct gfs2_meta_header));
				*ptr = zero_bn;
				state = ALLOC_GROW_DEPTH;
				for(i = branch_start; i < mp->mp_fheight; i++) {
					if (mp->mp_bh[i] == NULL)
						break;
					brelse(mp->mp_bh[i]);
					mp->mp_bh[i] = NULL;
				}
				i = branch_start;
			}
			if (n == 0)
				break;
			fallthrough;	/* To branching from existing tree */
		case ALLOC_GROW_DEPTH:
			if (i > 1 && i < mp->mp_fheight)
				gfs2_trans_add_meta(ip->i_gl, mp->mp_bh[i-1]);
			for (; i < mp->mp_fheight && n > 0; i++, n--)
				gfs2_indirect_init(mp, ip->i_gl, i,
						   mp->mp_list[i-1], bn++);
			if (i == mp->mp_fheight)
				state = ALLOC_DATA;
			if (n == 0)
				break;
			fallthrough;	/* To tree complete, adding data blocks */
		case ALLOC_DATA:
			BUG_ON(n > dblks);
			BUG_ON(mp->mp_bh[end_of_metadata] == NULL);
			gfs2_trans_add_meta(ip->i_gl, mp->mp_bh[end_of_metadata]);
			dblks = n;
			ptr = metapointer(end_of_metadata, mp);
			iomap->addr = bn << inode->i_blkbits;
			iomap->flags |= IOMAP_F_MERGED | IOMAP_F_NEW;
			while (n-- > 0)
				*ptr++ = cpu_to_be64(bn++);
			break;
		}
	} while (iomap->addr == IOMAP_NULL_ADDR);

	iomap->type = IOMAP_MAPPED;
	iomap->length = (u64)dblks << inode->i_blkbits;
	ip->i_height = mp->mp_fheight;
	gfs2_add_inode_blocks(&ip->i_inode, alloced);
	gfs2_dinode_out(ip, dibh->b_data);
out:
	up_write(&ip->i_rw_mutex);
	return ret;
}

#define IOMAP_F_GFS2_BOUNDARY IOMAP_F_PRIVATE

/**
 * gfs2_alloc_size - Compute the maximum allocation size
 * @inode: The inode
 * @mp: The metapath
 * @size: Requested size in blocks
 *
 * Compute the maximum size of the next allocation at @mp.
 *
 * Returns: size in blocks
 */
static u64 gfs2_alloc_size(struct inode *inode, struct metapath *mp, u64 size)
{
	struct gfs2_inode *ip = GFS2_I(inode);
	struct gfs2_sbd *sdp = GFS2_SB(inode);
	const __be64 *first, *ptr, *end;

	/*
	 * For writes to stuffed files, this function is called twice via
	 * __gfs2_iomap_get, before and after unstuffing. The size we return the
	 * first time needs to be large enough to get the reservation and
	 * allocation sizes right.  The size we return the second time must
	 * be exact or else __gfs2_iomap_alloc won't do the right thing.
	 */

	if (gfs2_is_stuffed(ip) || mp->mp_fheight != mp->mp_aheight) {
		unsigned int maxsize = mp->mp_fheight > 1 ?
			sdp->sd_inptrs : sdp->sd_diptrs;
		maxsize -= mp->mp_list[mp->mp_fheight - 1];
		if (size > maxsize)
			size = maxsize;
		return size;
	}

	first = metapointer(ip->i_height - 1, mp);
	end = metaend(ip->i_height - 1, mp);
	if (end - first > size)
		end = first + size;
	for (ptr = first; ptr < end; ptr++) {
		if (*ptr)
			break;
	}
	return ptr - first;
}

/**
 * __gfs2_iomap_get - Map blocks from an inode to disk blocks
 * @inode: The inode
 * @pos: Starting position in bytes
 * @length: Length to map, in bytes
 * @flags: iomap flags
 * @iomap: The iomap structure
 * @mp: The metapath
 *
 * Returns: errno
 */
static int __gfs2_iomap_get(struct inode *inode, loff_t pos, loff_t length,
			    unsigned flags, struct iomap *iomap,
			    struct metapath *mp)
{
	struct gfs2_inode *ip = GFS2_I(inode);
	struct gfs2_sbd *sdp = GFS2_SB(inode);
	loff_t size = i_size_read(inode);
	__be64 *ptr;
	sector_t lblock;
	sector_t lblock_stop;
	int ret;
	int eob;
	u64 len;
	struct buffer_head *dibh = NULL, *bh;
	u8 height;

	if (!length)
		return -EINVAL;

	down_read(&ip->i_rw_mutex);

	ret = gfs2_meta_inode_buffer(ip, &dibh);
	if (ret)
		goto unlock;
	mp->mp_bh[0] = dibh;

	if (gfs2_is_stuffed(ip)) {
		if (flags & IOMAP_WRITE) {
			loff_t max_size = gfs2_max_stuffed_size(ip);

			if (pos + length > max_size)
				goto unstuff;
			iomap->length = max_size;
		} else {
			if (pos >= size) {
				if (flags & IOMAP_REPORT) {
					ret = -ENOENT;
					goto unlock;
				} else {
					iomap->offset = pos;
					iomap->length = length;
					goto hole_found;
				}
			}
			iomap->length = size;
		}
		iomap->addr = (ip->i_no_addr << inode->i_blkbits) +
			      sizeof(struct gfs2_dinode);
		iomap->type = IOMAP_INLINE;
		iomap->inline_data = dibh->b_data + sizeof(struct gfs2_dinode);
		goto out;
	}

unstuff:
	lblock = pos >> inode->i_blkbits;
	iomap->offset = lblock << inode->i_blkbits;
	lblock_stop = (pos + length - 1) >> inode->i_blkbits;
	len = lblock_stop - lblock + 1;
	iomap->length = len << inode->i_blkbits;

	height = ip->i_height;
	while ((lblock + 1) * sdp->sd_sb.sb_bsize > sdp->sd_heightsize[height])
		height++;
	find_metapath(sdp, lblock, mp, height);
	if (height > ip->i_height || gfs2_is_stuffed(ip))
		goto do_alloc;

	ret = lookup_metapath(ip, mp);
	if (ret)
		goto unlock;

	if (mp->mp_aheight != ip->i_height)
		goto do_alloc;

	ptr = metapointer(ip->i_height - 1, mp);
	if (*ptr == 0)
		goto do_alloc;

	bh = mp->mp_bh[ip->i_height - 1];
	len = gfs2_extent_length(bh, ptr, len, &eob);

	iomap->addr = be64_to_cpu(*ptr) << inode->i_blkbits;
	iomap->length = len << inode->i_blkbits;
	iomap->type = IOMAP_MAPPED;
	iomap->flags |= IOMAP_F_MERGED;
	if (eob)
		iomap->flags |= IOMAP_F_GFS2_BOUNDARY;

out:
	iomap->bdev = inode->i_sb->s_bdev;
unlock:
	up_read(&ip->i_rw_mutex);
	return ret;

do_alloc:
	if (flags & IOMAP_REPORT) {
		if (pos >= size)
			ret = -ENOENT;
		else if (height == ip->i_height)
			ret = gfs2_hole_size(inode, lblock, len, mp, iomap);
		else
			iomap->length = size - pos;
	} else if (flags & IOMAP_WRITE) {
		u64 alloc_size;

		if (flags & IOMAP_DIRECT)
			goto out;  /* (see gfs2_file_direct_write) */

		len = gfs2_alloc_size(inode, mp, len);
		alloc_size = len << inode->i_blkbits;
		if (alloc_size < iomap->length)
			iomap->length = alloc_size;
	} else {
		if (pos < size && height == ip->i_height)
			ret = gfs2_hole_size(inode, lblock, len, mp, iomap);
	}
hole_found:
	iomap->addr = IOMAP_NULL_ADDR;
	iomap->type = IOMAP_HOLE;
	goto out;
}

static int gfs2_write_lock(struct inode *inode)
{
	struct gfs2_inode *ip = GFS2_I(inode);
	struct gfs2_sbd *sdp = GFS2_SB(inode);
	int error;

	gfs2_holder_init(ip->i_gl, LM_ST_EXCLUSIVE, 0, &ip->i_gh);
	error = gfs2_glock_nq(&ip->i_gh);
	if (error)
		goto out_uninit;
	if (&ip->i_inode == sdp->sd_rindex) {
		struct gfs2_inode *m_ip = GFS2_I(sdp->sd_statfs_inode);

		error = gfs2_glock_nq_init(m_ip->i_gl, LM_ST_EXCLUSIVE,
					   GL_NOCACHE, &m_ip->i_gh);
		if (error)
			goto out_unlock;
	}
	return 0;

out_unlock:
	gfs2_glock_dq(&ip->i_gh);
out_uninit:
	gfs2_holder_uninit(&ip->i_gh);
	return error;
}

static void gfs2_write_unlock(struct inode *inode)
{
	struct gfs2_inode *ip = GFS2_I(inode);
	struct gfs2_sbd *sdp = GFS2_SB(inode);

	if (&ip->i_inode == sdp->sd_rindex) {
		struct gfs2_inode *m_ip = GFS2_I(sdp->sd_statfs_inode);

		gfs2_glock_dq_uninit(&m_ip->i_gh);
	}
	gfs2_glock_dq_uninit(&ip->i_gh);
}

static int gfs2_iomap_page_prepare(struct inode *inode, loff_t pos,
				   unsigned len)
{
	unsigned int blockmask = i_blocksize(inode) - 1;
	struct gfs2_sbd *sdp = GFS2_SB(inode);
	unsigned int blocks;

	blocks = ((pos & blockmask) + len + blockmask) >> inode->i_blkbits;
	return gfs2_trans_begin(sdp, RES_DINODE + blocks, 0);
}

static void gfs2_iomap_page_done(struct inode *inode, loff_t pos,
				 unsigned copied, struct page *page)
{
	struct gfs2_trans *tr = current->journal_info;
	struct gfs2_inode *ip = GFS2_I(inode);
	struct gfs2_sbd *sdp = GFS2_SB(inode);

	if (page && !gfs2_is_stuffed(ip))
		gfs2_page_add_databufs(ip, page, offset_in_page(pos), copied);

	if (tr->tr_num_buf_new)
		__mark_inode_dirty(inode, I_DIRTY_DATASYNC);

	gfs2_trans_end(sdp);
}

static const struct iomap_page_ops gfs2_iomap_page_ops = {
	.page_prepare = gfs2_iomap_page_prepare,
	.page_done = gfs2_iomap_page_done,
};

static int gfs2_iomap_begin_write(struct inode *inode, loff_t pos,
				  loff_t length, unsigned flags,
				  struct iomap *iomap,
				  struct metapath *mp)
{
	struct gfs2_inode *ip = GFS2_I(inode);
	struct gfs2_sbd *sdp = GFS2_SB(inode);
	bool unstuff;
	int ret;

	unstuff = gfs2_is_stuffed(ip) &&
		  pos + length > gfs2_max_stuffed_size(ip);

	if (unstuff || iomap->type == IOMAP_HOLE) {
		unsigned int data_blocks, ind_blocks;
		struct gfs2_alloc_parms ap = {};
		unsigned int rblocks;
		struct gfs2_trans *tr;

		gfs2_write_calc_reserv(ip, iomap->length, &data_blocks,
				       &ind_blocks);
		ap.target = data_blocks + ind_blocks;
		ret = gfs2_quota_lock_check(ip, &ap);
		if (ret)
			return ret;

		ret = gfs2_inplace_reserve(ip, &ap);
		if (ret)
			goto out_qunlock;

		rblocks = RES_DINODE + ind_blocks;
		if (gfs2_is_jdata(ip))
			rblocks += data_blocks;
		if (ind_blocks || data_blocks)
			rblocks += RES_STATFS + RES_QUOTA;
		if (inode == sdp->sd_rindex)
			rblocks += 2 * RES_STATFS;
		rblocks += gfs2_rg_blocks(ip, data_blocks + ind_blocks);

		ret = gfs2_trans_begin(sdp, rblocks,
				       iomap->length >> inode->i_blkbits);
		if (ret)
			goto out_trans_fail;

		if (unstuff) {
			ret = gfs2_unstuff_dinode(ip);
			if (ret)
				goto out_trans_end;
			release_metapath(mp);
			ret = __gfs2_iomap_get(inode, iomap->offset,
					       iomap->length, flags, iomap, mp);
			if (ret)
				goto out_trans_end;
		}

		if (iomap->type == IOMAP_HOLE) {
			ret = __gfs2_iomap_alloc(inode, iomap, mp);
			if (ret) {
				gfs2_trans_end(sdp);
				gfs2_inplace_release(ip);
				punch_hole(ip, iomap->offset, iomap->length);
				goto out_qunlock;
			}
		}

		tr = current->journal_info;
		if (tr->tr_num_buf_new)
			__mark_inode_dirty(inode, I_DIRTY_DATASYNC);

		gfs2_trans_end(sdp);
	}

	if (gfs2_is_stuffed(ip) || gfs2_is_jdata(ip))
		iomap->page_ops = &gfs2_iomap_page_ops;
	return 0;

out_trans_end:
	gfs2_trans_end(sdp);
out_trans_fail:
	gfs2_inplace_release(ip);
out_qunlock:
	gfs2_quota_unlock(ip);
	return ret;
}

static inline bool gfs2_iomap_need_write_lock(unsigned flags)
{
	return (flags & IOMAP_WRITE) && !(flags & IOMAP_DIRECT);
}

static int gfs2_iomap_begin(struct inode *inode, loff_t pos, loff_t length,
			    unsigned flags, struct iomap *iomap,
			    struct iomap *srcmap)
{
	struct gfs2_inode *ip = GFS2_I(inode);
	struct metapath mp = { .mp_aheight = 1, };
	int ret;

	if (gfs2_is_jdata(ip))
		iomap->flags |= IOMAP_F_BUFFER_HEAD;

	trace_gfs2_iomap_start(ip, pos, length, flags);
	if (gfs2_iomap_need_write_lock(flags)) {
		ret = gfs2_write_lock(inode);
		if (ret)
			goto out;
	}

	ret = __gfs2_iomap_get(inode, pos, length, flags, iomap, &mp);
	if (ret)
		goto out_unlock;

	switch(flags & (IOMAP_WRITE | IOMAP_ZERO)) {
	case IOMAP_WRITE:
		if (flags & IOMAP_DIRECT) {
			/*
			 * Silently fall back to buffered I/O for stuffed files
			 * or if we've got a hole (see gfs2_file_direct_write).
			 */
			if (iomap->type != IOMAP_MAPPED)
				ret = -ENOTBLK;
			goto out_unlock;
		}
		break;
	case IOMAP_ZERO:
		if (iomap->type == IOMAP_HOLE)
			goto out_unlock;
		break;
	default:
		goto out_unlock;
	}

	ret = gfs2_iomap_begin_write(inode, pos, length, flags, iomap, &mp);

out_unlock:
	if (ret && gfs2_iomap_need_write_lock(flags))
		gfs2_write_unlock(inode);
	release_metapath(&mp);
out:
	trace_gfs2_iomap_end(ip, iomap, ret);
	return ret;
}

static int gfs2_iomap_end(struct inode *inode, loff_t pos, loff_t length,
			  ssize_t written, unsigned flags, struct iomap *iomap)
{
	struct gfs2_inode *ip = GFS2_I(inode);
	struct gfs2_sbd *sdp = GFS2_SB(inode);

	switch (flags & (IOMAP_WRITE | IOMAP_ZERO)) {
	case IOMAP_WRITE:
		if (flags & IOMAP_DIRECT)
			return 0;
		break;
	case IOMAP_ZERO:
		 if (iomap->type == IOMAP_HOLE)
			 return 0;
		 break;
	default:
		 return 0;
	}

	if (!gfs2_is_stuffed(ip))
		gfs2_ordered_add_inode(ip);

	if (inode == sdp->sd_rindex)
		adjust_fs_space(inode);

	gfs2_inplace_release(ip);

	if (ip->i_qadata && ip->i_qadata->qa_qd_num)
		gfs2_quota_unlock(ip);

	if (length != written && (iomap->flags & IOMAP_F_NEW)) {
		/* Deallocate blocks that were just allocated. */
		loff_t blockmask = i_blocksize(inode) - 1;
		loff_t end = (pos + length) & ~blockmask;

		pos = (pos + written + blockmask) & ~blockmask;
		if (pos < end) {
			truncate_pagecache_range(inode, pos, end - 1);
			punch_hole(ip, pos, end - pos);
		}
	}

	if (unlikely(!written))
		goto out_unlock;

	if (iomap->flags & IOMAP_F_SIZE_CHANGED)
		mark_inode_dirty(inode);
	set_bit(GLF_DIRTY, &ip->i_gl->gl_flags);

out_unlock:
	if (gfs2_iomap_need_write_lock(flags))
		gfs2_write_unlock(inode);
	return 0;
}

const struct iomap_ops gfs2_iomap_ops = {
	.iomap_begin = gfs2_iomap_begin,
	.iomap_end = gfs2_iomap_end,
};

/**
 * gfs2_block_map - Map one or more blocks of an inode to a disk block
 * @inode: The inode
 * @lblock: The logical block number
 * @bh_map: The bh to be mapped
 * @create: True if its ok to alloc blocks to satify the request
 *
 * The size of the requested mapping is defined in bh_map->b_size.
 *
 * Clears buffer_mapped(bh_map) and leaves bh_map->b_size unchanged
 * when @lblock is not mapped.  Sets buffer_mapped(bh_map) and
 * bh_map->b_size to indicate the size of the mapping when @lblock and
 * successive blocks are mapped, up to the requested size.
 *
 * Sets buffer_boundary() if a read of metadata will be required
 * before the next block can be mapped. Sets buffer_new() if new
 * blocks were allocated.
 *
 * Returns: errno
 */

int gfs2_block_map(struct inode *inode, sector_t lblock,
		   struct buffer_head *bh_map, int create)
{
	struct gfs2_inode *ip = GFS2_I(inode);
	loff_t pos = (loff_t)lblock << inode->i_blkbits;
	loff_t length = bh_map->b_size;
	struct iomap iomap = { };
	int ret;

	clear_buffer_mapped(bh_map);
	clear_buffer_new(bh_map);
	clear_buffer_boundary(bh_map);
	trace_gfs2_bmap(ip, bh_map, lblock, create, 1);

	if (!create)
		ret = gfs2_iomap_get(inode, pos, length, &iomap);
	else
		ret = gfs2_iomap_alloc(inode, pos, length, &iomap);
	if (ret)
		goto out;

	if (iomap.length > bh_map->b_size) {
		iomap.length = bh_map->b_size;
		iomap.flags &= ~IOMAP_F_GFS2_BOUNDARY;
	}
	if (iomap.addr != IOMAP_NULL_ADDR)
		map_bh(bh_map, inode->i_sb, iomap.addr >> inode->i_blkbits);
	bh_map->b_size = iomap.length;
	if (iomap.flags & IOMAP_F_GFS2_BOUNDARY)
		set_buffer_boundary(bh_map);
	if (iomap.flags & IOMAP_F_NEW)
		set_buffer_new(bh_map);

out:
	trace_gfs2_bmap(ip, bh_map, lblock, create, ret);
	return ret;
}

int gfs2_get_extent(struct inode *inode, u64 lblock, u64 *dblock,
		    unsigned int *extlen)
{
	unsigned int blkbits = inode->i_blkbits;
	struct iomap iomap = { };
	unsigned int len;
	int ret;

	ret = gfs2_iomap_get(inode, lblock << blkbits, *extlen << blkbits,
			     &iomap);
	if (ret)
		return ret;
	if (iomap.type != IOMAP_MAPPED)
		return -EIO;
	*dblock = iomap.addr >> blkbits;
	len = iomap.length >> blkbits;
	if (len < *extlen)
		*extlen = len;
	return 0;
}

<<<<<<< HEAD
=======
int gfs2_alloc_extent(struct inode *inode, u64 lblock, u64 *dblock,
		      unsigned int *extlen, bool *new)
{
	unsigned int blkbits = inode->i_blkbits;
	struct iomap iomap = { };
	unsigned int len;
	int ret;

	ret = gfs2_iomap_alloc(inode, lblock << blkbits, *extlen << blkbits,
			       &iomap);
	if (ret)
		return ret;
	if (iomap.type != IOMAP_MAPPED)
		return -EIO;
	*dblock = iomap.addr >> blkbits;
	len = iomap.length >> blkbits;
	if (len < *extlen)
		*extlen = len;
	*new = iomap.flags & IOMAP_F_NEW;
	return 0;
}

>>>>>>> c1084c27
/*
 * NOTE: Never call gfs2_block_zero_range with an open transaction because it
 * uses iomap write to perform its actions, which begin their own transactions
 * (iomap_begin, page_prepare, etc.)
 */
static int gfs2_block_zero_range(struct inode *inode, loff_t from,
				 unsigned int length)
{
	BUG_ON(current->journal_info);
	return iomap_zero_range(inode, from, length, NULL, &gfs2_iomap_ops);
}

#define GFS2_JTRUNC_REVOKES 8192

/**
 * gfs2_journaled_truncate - Wrapper for truncate_pagecache for jdata files
 * @inode: The inode being truncated
 * @oldsize: The original (larger) size
 * @newsize: The new smaller size
 *
 * With jdata files, we have to journal a revoke for each block which is
 * truncated. As a result, we need to split this into separate transactions
 * if the number of pages being truncated gets too large.
 */

static int gfs2_journaled_truncate(struct inode *inode, u64 oldsize, u64 newsize)
{
	struct gfs2_sbd *sdp = GFS2_SB(inode);
	u64 max_chunk = GFS2_JTRUNC_REVOKES * sdp->sd_vfs->s_blocksize;
	u64 chunk;
	int error;

	while (oldsize != newsize) {
		struct gfs2_trans *tr;
		unsigned int offs;

		chunk = oldsize - newsize;
		if (chunk > max_chunk)
			chunk = max_chunk;

		offs = oldsize & ~PAGE_MASK;
		if (offs && chunk > PAGE_SIZE)
			chunk = offs + ((chunk - offs) & PAGE_MASK);

		truncate_pagecache(inode, oldsize - chunk);
		oldsize -= chunk;

		tr = current->journal_info;
		if (!test_bit(TR_TOUCHED, &tr->tr_flags))
			continue;

		gfs2_trans_end(sdp);
		error = gfs2_trans_begin(sdp, RES_DINODE, GFS2_JTRUNC_REVOKES);
		if (error)
			return error;
	}

	return 0;
}

static int trunc_start(struct inode *inode, u64 newsize)
{
	struct gfs2_inode *ip = GFS2_I(inode);
	struct gfs2_sbd *sdp = GFS2_SB(inode);
	struct buffer_head *dibh = NULL;
	int journaled = gfs2_is_jdata(ip);
	u64 oldsize = inode->i_size;
	int error;

	if (!gfs2_is_stuffed(ip)) {
		unsigned int blocksize = i_blocksize(inode);
		unsigned int offs = newsize & (blocksize - 1);
		if (offs) {
			error = gfs2_block_zero_range(inode, newsize,
						      blocksize - offs);
			if (error)
				return error;
		}
	}
	if (journaled)
		error = gfs2_trans_begin(sdp, RES_DINODE + RES_JDATA, GFS2_JTRUNC_REVOKES);
	else
		error = gfs2_trans_begin(sdp, RES_DINODE, 0);
	if (error)
		return error;

	error = gfs2_meta_inode_buffer(ip, &dibh);
	if (error)
		goto out;

	gfs2_trans_add_meta(ip->i_gl, dibh);

	if (gfs2_is_stuffed(ip))
		gfs2_buffer_clear_tail(dibh, sizeof(struct gfs2_dinode) + newsize);
	else
		ip->i_diskflags |= GFS2_DIF_TRUNC_IN_PROG;

	i_size_write(inode, newsize);
	ip->i_inode.i_mtime = ip->i_inode.i_ctime = current_time(&ip->i_inode);
	gfs2_dinode_out(ip, dibh->b_data);

	if (journaled)
		error = gfs2_journaled_truncate(inode, oldsize, newsize);
	else
		truncate_pagecache(inode, newsize);

out:
	brelse(dibh);
	if (current->journal_info)
		gfs2_trans_end(sdp);
	return error;
}

int gfs2_iomap_get(struct inode *inode, loff_t pos, loff_t length,
		   struct iomap *iomap)
{
	struct metapath mp = { .mp_aheight = 1, };
	int ret;

	ret = __gfs2_iomap_get(inode, pos, length, 0, iomap, &mp);
	release_metapath(&mp);
	return ret;
}

int gfs2_iomap_alloc(struct inode *inode, loff_t pos, loff_t length,
		     struct iomap *iomap)
{
	struct metapath mp = { .mp_aheight = 1, };
	int ret;

	ret = __gfs2_iomap_get(inode, pos, length, IOMAP_WRITE, iomap, &mp);
	if (!ret && iomap->type == IOMAP_HOLE)
		ret = __gfs2_iomap_alloc(inode, iomap, &mp);
	release_metapath(&mp);
	return ret;
}

/**
 * sweep_bh_for_rgrps - find an rgrp in a meta buffer and free blocks therein
 * @ip: inode
 * @rd_gh: holder of resource group glock
 * @bh: buffer head to sweep
 * @start: starting point in bh
 * @end: end point in bh
 * @meta: true if bh points to metadata (rather than data)
 * @btotal: place to keep count of total blocks freed
 *
 * We sweep a metadata buffer (provided by the metapath) for blocks we need to
 * free, and free them all. However, we do it one rgrp at a time. If this
 * block has references to multiple rgrps, we break it into individual
 * transactions. This allows other processes to use the rgrps while we're
 * focused on a single one, for better concurrency / performance.
 * At every transaction boundary, we rewrite the inode into the journal.
 * That way the bitmaps are kept consistent with the inode and we can recover
 * if we're interrupted by power-outages.
 *
 * Returns: 0, or return code if an error occurred.
 *          *btotal has the total number of blocks freed
 */
static int sweep_bh_for_rgrps(struct gfs2_inode *ip, struct gfs2_holder *rd_gh,
			      struct buffer_head *bh, __be64 *start, __be64 *end,
			      bool meta, u32 *btotal)
{
	struct gfs2_sbd *sdp = GFS2_SB(&ip->i_inode);
	struct gfs2_rgrpd *rgd;
	struct gfs2_trans *tr;
	__be64 *p;
	int blks_outside_rgrp;
	u64 bn, bstart, isize_blks;
	s64 blen; /* needs to be s64 or gfs2_add_inode_blocks breaks */
	int ret = 0;
	bool buf_in_tr = false; /* buffer was added to transaction */

more_rgrps:
	rgd = NULL;
	if (gfs2_holder_initialized(rd_gh)) {
		rgd = gfs2_glock2rgrp(rd_gh->gh_gl);
		gfs2_assert_withdraw(sdp,
			     gfs2_glock_is_locked_by_me(rd_gh->gh_gl));
	}
	blks_outside_rgrp = 0;
	bstart = 0;
	blen = 0;

	for (p = start; p < end; p++) {
		if (!*p)
			continue;
		bn = be64_to_cpu(*p);

		if (rgd) {
			if (!rgrp_contains_block(rgd, bn)) {
				blks_outside_rgrp++;
				continue;
			}
		} else {
			rgd = gfs2_blk2rgrpd(sdp, bn, true);
			if (unlikely(!rgd)) {
				ret = -EIO;
				goto out;
			}
			ret = gfs2_glock_nq_init(rgd->rd_gl, LM_ST_EXCLUSIVE,
						 LM_FLAG_NODE_SCOPE, rd_gh);
			if (ret)
				goto out;

			/* Must be done with the rgrp glock held: */
			if (gfs2_rs_active(&ip->i_res) &&
			    rgd == ip->i_res.rs_rgd)
				gfs2_rs_deltree(&ip->i_res);
		}

		/* The size of our transactions will be unknown until we
		   actually process all the metadata blocks that relate to
		   the rgrp. So we estimate. We know it can't be more than
		   the dinode's i_blocks and we don't want to exceed the
		   journal flush threshold, sd_log_thresh2. */
		if (current->journal_info == NULL) {
			unsigned int jblocks_rqsted, revokes;

			jblocks_rqsted = rgd->rd_length + RES_DINODE +
				RES_INDIRECT;
			isize_blks = gfs2_get_inode_blocks(&ip->i_inode);
			if (isize_blks > atomic_read(&sdp->sd_log_thresh2))
				jblocks_rqsted +=
					atomic_read(&sdp->sd_log_thresh2);
			else
				jblocks_rqsted += isize_blks;
			revokes = jblocks_rqsted;
			if (meta)
				revokes += end - start;
			else if (ip->i_depth)
				revokes += sdp->sd_inptrs;
			ret = gfs2_trans_begin(sdp, jblocks_rqsted, revokes);
			if (ret)
				goto out_unlock;
			down_write(&ip->i_rw_mutex);
		}
		/* check if we will exceed the transaction blocks requested */
		tr = current->journal_info;
		if (tr->tr_num_buf_new + RES_STATFS +
		    RES_QUOTA >= atomic_read(&sdp->sd_log_thresh2)) {
			/* We set blks_outside_rgrp to ensure the loop will
			   be repeated for the same rgrp, but with a new
			   transaction. */
			blks_outside_rgrp++;
			/* This next part is tricky. If the buffer was added
			   to the transaction, we've already set some block
			   pointers to 0, so we better follow through and free
			   them, or we will introduce corruption (so break).
			   This may be impossible, or at least rare, but I
			   decided to cover the case regardless.

			   If the buffer was not added to the transaction
			   (this call), doing so would exceed our transaction
			   size, so we need to end the transaction and start a
			   new one (so goto). */

			if (buf_in_tr)
				break;
			goto out_unlock;
		}

		gfs2_trans_add_meta(ip->i_gl, bh);
		buf_in_tr = true;
		*p = 0;
		if (bstart + blen == bn) {
			blen++;
			continue;
		}
		if (bstart) {
			__gfs2_free_blocks(ip, rgd, bstart, (u32)blen, meta);
			(*btotal) += blen;
			gfs2_add_inode_blocks(&ip->i_inode, -blen);
		}
		bstart = bn;
		blen = 1;
	}
	if (bstart) {
		__gfs2_free_blocks(ip, rgd, bstart, (u32)blen, meta);
		(*btotal) += blen;
		gfs2_add_inode_blocks(&ip->i_inode, -blen);
	}
out_unlock:
	if (!ret && blks_outside_rgrp) { /* If buffer still has non-zero blocks
					    outside the rgrp we just processed,
					    do it all over again. */
		if (current->journal_info) {
			struct buffer_head *dibh;

			ret = gfs2_meta_inode_buffer(ip, &dibh);
			if (ret)
				goto out;

			/* Every transaction boundary, we rewrite the dinode
			   to keep its di_blocks current in case of failure. */
			ip->i_inode.i_mtime = ip->i_inode.i_ctime =
				current_time(&ip->i_inode);
			gfs2_trans_add_meta(ip->i_gl, dibh);
			gfs2_dinode_out(ip, dibh->b_data);
			brelse(dibh);
			up_write(&ip->i_rw_mutex);
			gfs2_trans_end(sdp);
			buf_in_tr = false;
		}
		gfs2_glock_dq_uninit(rd_gh);
		cond_resched();
		goto more_rgrps;
	}
out:
	return ret;
}

static bool mp_eq_to_hgt(struct metapath *mp, __u16 *list, unsigned int h)
{
	if (memcmp(mp->mp_list, list, h * sizeof(mp->mp_list[0])))
		return false;
	return true;
}

/**
 * find_nonnull_ptr - find a non-null pointer given a metapath and height
 * @sdp: The superblock
 * @mp: starting metapath
 * @h: desired height to search
 * @end_list: See punch_hole().
 * @end_aligned: See punch_hole().
 *
 * Assumes the metapath is valid (with buffers) out to height h.
 * Returns: true if a non-null pointer was found in the metapath buffer
 *          false if all remaining pointers are NULL in the buffer
 */
static bool find_nonnull_ptr(struct gfs2_sbd *sdp, struct metapath *mp,
			     unsigned int h,
			     __u16 *end_list, unsigned int end_aligned)
{
	struct buffer_head *bh = mp->mp_bh[h];
	__be64 *first, *ptr, *end;

	first = metaptr1(h, mp);
	ptr = first + mp->mp_list[h];
	end = (__be64 *)(bh->b_data + bh->b_size);
	if (end_list && mp_eq_to_hgt(mp, end_list, h)) {
		bool keep_end = h < end_aligned;
		end = first + end_list[h] + keep_end;
	}

	while (ptr < end) {
		if (*ptr) { /* if we have a non-null pointer */
			mp->mp_list[h] = ptr - first;
			h++;
			if (h < GFS2_MAX_META_HEIGHT)
				mp->mp_list[h] = 0;
			return true;
		}
		ptr++;
	}
	return false;
}

enum dealloc_states {
	DEALLOC_MP_FULL = 0,    /* Strip a metapath with all buffers read in */
	DEALLOC_MP_LOWER = 1,   /* lower the metapath strip height */
	DEALLOC_FILL_MP = 2,  /* Fill in the metapath to the given height. */
	DEALLOC_DONE = 3,       /* process complete */
};

static inline void
metapointer_range(struct metapath *mp, int height,
		  __u16 *start_list, unsigned int start_aligned,
		  __u16 *end_list, unsigned int end_aligned,
		  __be64 **start, __be64 **end)
{
	struct buffer_head *bh = mp->mp_bh[height];
	__be64 *first;

	first = metaptr1(height, mp);
	*start = first;
	if (mp_eq_to_hgt(mp, start_list, height)) {
		bool keep_start = height < start_aligned;
		*start = first + start_list[height] + keep_start;
	}
	*end = (__be64 *)(bh->b_data + bh->b_size);
	if (end_list && mp_eq_to_hgt(mp, end_list, height)) {
		bool keep_end = height < end_aligned;
		*end = first + end_list[height] + keep_end;
	}
}

static inline bool walk_done(struct gfs2_sbd *sdp,
			     struct metapath *mp, int height,
			     __u16 *end_list, unsigned int end_aligned)
{
	__u16 end;

	if (end_list) {
		bool keep_end = height < end_aligned;
		if (!mp_eq_to_hgt(mp, end_list, height))
			return false;
		end = end_list[height] + keep_end;
	} else
		end = (height > 0) ? sdp->sd_inptrs : sdp->sd_diptrs;
	return mp->mp_list[height] >= end;
}

/**
 * punch_hole - deallocate blocks in a file
 * @ip: inode to truncate
 * @offset: the start of the hole
 * @length: the size of the hole (or 0 for truncate)
 *
 * Punch a hole into a file or truncate a file at a given position.  This
 * function operates in whole blocks (@offset and @length are rounded
 * accordingly); partially filled blocks must be cleared otherwise.
 *
 * This function works from the bottom up, and from the right to the left. In
 * other words, it strips off the highest layer (data) before stripping any of
 * the metadata. Doing it this way is best in case the operation is interrupted
 * by power failure, etc.  The dinode is rewritten in every transaction to
 * guarantee integrity.
 */
static int punch_hole(struct gfs2_inode *ip, u64 offset, u64 length)
{
	struct gfs2_sbd *sdp = GFS2_SB(&ip->i_inode);
	u64 maxsize = sdp->sd_heightsize[ip->i_height];
	struct metapath mp = {};
	struct buffer_head *dibh, *bh;
	struct gfs2_holder rd_gh;
	unsigned int bsize_shift = sdp->sd_sb.sb_bsize_shift;
	u64 lblock = (offset + (1 << bsize_shift) - 1) >> bsize_shift;
	__u16 start_list[GFS2_MAX_META_HEIGHT];
	__u16 __end_list[GFS2_MAX_META_HEIGHT], *end_list = NULL;
	unsigned int start_aligned, end_aligned;
	unsigned int strip_h = ip->i_height - 1;
	u32 btotal = 0;
	int ret, state;
	int mp_h; /* metapath buffers are read in to this height */
	u64 prev_bnr = 0;
	__be64 *start, *end;

	if (offset >= maxsize) {
		/*
		 * The starting point lies beyond the allocated meta-data;
		 * there are no blocks do deallocate.
		 */
		return 0;
	}

	/*
	 * The start position of the hole is defined by lblock, start_list, and
	 * start_aligned.  The end position of the hole is defined by lend,
	 * end_list, and end_aligned.
	 *
	 * start_aligned and end_aligned define down to which height the start
	 * and end positions are aligned to the metadata tree (i.e., the
	 * position is a multiple of the metadata granularity at the height
	 * above).  This determines at which heights additional meta pointers
	 * needs to be preserved for the remaining data.
	 */

	if (length) {
		u64 end_offset = offset + length;
		u64 lend;

		/*
		 * Clip the end at the maximum file size for the given height:
		 * that's how far the metadata goes; files bigger than that
		 * will have additional layers of indirection.
		 */
		if (end_offset > maxsize)
			end_offset = maxsize;
		lend = end_offset >> bsize_shift;

		if (lblock >= lend)
			return 0;

		find_metapath(sdp, lend, &mp, ip->i_height);
		end_list = __end_list;
		memcpy(end_list, mp.mp_list, sizeof(mp.mp_list));

		for (mp_h = ip->i_height - 1; mp_h > 0; mp_h--) {
			if (end_list[mp_h])
				break;
		}
		end_aligned = mp_h;
	}

	find_metapath(sdp, lblock, &mp, ip->i_height);
	memcpy(start_list, mp.mp_list, sizeof(start_list));

	for (mp_h = ip->i_height - 1; mp_h > 0; mp_h--) {
		if (start_list[mp_h])
			break;
	}
	start_aligned = mp_h;

	ret = gfs2_meta_inode_buffer(ip, &dibh);
	if (ret)
		return ret;

	mp.mp_bh[0] = dibh;
	ret = lookup_metapath(ip, &mp);
	if (ret)
		goto out_metapath;

	/* issue read-ahead on metadata */
	for (mp_h = 0; mp_h < mp.mp_aheight - 1; mp_h++) {
		metapointer_range(&mp, mp_h, start_list, start_aligned,
				  end_list, end_aligned, &start, &end);
		gfs2_metapath_ra(ip->i_gl, start, end);
	}

	if (mp.mp_aheight == ip->i_height)
		state = DEALLOC_MP_FULL; /* We have a complete metapath */
	else
		state = DEALLOC_FILL_MP; /* deal with partial metapath */

	ret = gfs2_rindex_update(sdp);
	if (ret)
		goto out_metapath;

	ret = gfs2_quota_hold(ip, NO_UID_QUOTA_CHANGE, NO_GID_QUOTA_CHANGE);
	if (ret)
		goto out_metapath;
	gfs2_holder_mark_uninitialized(&rd_gh);

	mp_h = strip_h;

	while (state != DEALLOC_DONE) {
		switch (state) {
		/* Truncate a full metapath at the given strip height.
		 * Note that strip_h == mp_h in order to be in this state. */
		case DEALLOC_MP_FULL:
			bh = mp.mp_bh[mp_h];
			gfs2_assert_withdraw(sdp, bh);
			if (gfs2_assert_withdraw(sdp,
						 prev_bnr != bh->b_blocknr)) {
				fs_emerg(sdp, "inode %llu, block:%llu, i_h:%u,"
					 "s_h:%u, mp_h:%u\n",
				       (unsigned long long)ip->i_no_addr,
				       prev_bnr, ip->i_height, strip_h, mp_h);
			}
			prev_bnr = bh->b_blocknr;

			if (gfs2_metatype_check(sdp, bh,
						(mp_h ? GFS2_METATYPE_IN :
							GFS2_METATYPE_DI))) {
				ret = -EIO;
				goto out;
			}

			/*
			 * Below, passing end_aligned as 0 gives us the
			 * metapointer range excluding the end point: the end
			 * point is the first metapath we must not deallocate!
			 */

			metapointer_range(&mp, mp_h, start_list, start_aligned,
					  end_list, 0 /* end_aligned */,
					  &start, &end);
			ret = sweep_bh_for_rgrps(ip, &rd_gh, mp.mp_bh[mp_h],
						 start, end,
						 mp_h != ip->i_height - 1,
						 &btotal);

			/* If we hit an error or just swept dinode buffer,
			   just exit. */
			if (ret || !mp_h) {
				state = DEALLOC_DONE;
				break;
			}
			state = DEALLOC_MP_LOWER;
			break;

		/* lower the metapath strip height */
		case DEALLOC_MP_LOWER:
			/* We're done with the current buffer, so release it,
			   unless it's the dinode buffer. Then back up to the
			   previous pointer. */
			if (mp_h) {
				brelse(mp.mp_bh[mp_h]);
				mp.mp_bh[mp_h] = NULL;
			}
			/* If we can't get any lower in height, we've stripped
			   off all we can. Next step is to back up and start
			   stripping the previous level of metadata. */
			if (mp_h == 0) {
				strip_h--;
				memcpy(mp.mp_list, start_list, sizeof(start_list));
				mp_h = strip_h;
				state = DEALLOC_FILL_MP;
				break;
			}
			mp.mp_list[mp_h] = 0;
			mp_h--; /* search one metadata height down */
			mp.mp_list[mp_h]++;
			if (walk_done(sdp, &mp, mp_h, end_list, end_aligned))
				break;
			/* Here we've found a part of the metapath that is not
			 * allocated. We need to search at that height for the
			 * next non-null pointer. */
			if (find_nonnull_ptr(sdp, &mp, mp_h, end_list, end_aligned)) {
				state = DEALLOC_FILL_MP;
				mp_h++;
			}
			/* No more non-null pointers at this height. Back up
			   to the previous height and try again. */
			break; /* loop around in the same state */

		/* Fill the metapath with buffers to the given height. */
		case DEALLOC_FILL_MP:
			/* Fill the buffers out to the current height. */
			ret = fillup_metapath(ip, &mp, mp_h);
			if (ret < 0)
				goto out;

			/* On the first pass, issue read-ahead on metadata. */
			if (mp.mp_aheight > 1 && strip_h == ip->i_height - 1) {
				unsigned int height = mp.mp_aheight - 1;

				/* No read-ahead for data blocks. */
				if (mp.mp_aheight - 1 == strip_h)
					height--;

				for (; height >= mp.mp_aheight - ret; height--) {
					metapointer_range(&mp, height,
							  start_list, start_aligned,
							  end_list, end_aligned,
							  &start, &end);
					gfs2_metapath_ra(ip->i_gl, start, end);
				}
			}

			/* If buffers found for the entire strip height */
			if (mp.mp_aheight - 1 == strip_h) {
				state = DEALLOC_MP_FULL;
				break;
			}
			if (mp.mp_aheight < ip->i_height) /* We have a partial height */
				mp_h = mp.mp_aheight - 1;

			/* If we find a non-null block pointer, crawl a bit
			   higher up in the metapath and try again, otherwise
			   we need to look lower for a new starting point. */
			if (find_nonnull_ptr(sdp, &mp, mp_h, end_list, end_aligned))
				mp_h++;
			else
				state = DEALLOC_MP_LOWER;
			break;
		}
	}

	if (btotal) {
		if (current->journal_info == NULL) {
			ret = gfs2_trans_begin(sdp, RES_DINODE + RES_STATFS +
					       RES_QUOTA, 0);
			if (ret)
				goto out;
			down_write(&ip->i_rw_mutex);
		}
		gfs2_statfs_change(sdp, 0, +btotal, 0);
		gfs2_quota_change(ip, -(s64)btotal, ip->i_inode.i_uid,
				  ip->i_inode.i_gid);
		ip->i_inode.i_mtime = ip->i_inode.i_ctime = current_time(&ip->i_inode);
		gfs2_trans_add_meta(ip->i_gl, dibh);
		gfs2_dinode_out(ip, dibh->b_data);
		up_write(&ip->i_rw_mutex);
		gfs2_trans_end(sdp);
	}

out:
	if (gfs2_holder_initialized(&rd_gh))
		gfs2_glock_dq_uninit(&rd_gh);
	if (current->journal_info) {
		up_write(&ip->i_rw_mutex);
		gfs2_trans_end(sdp);
		cond_resched();
	}
	gfs2_quota_unhold(ip);
out_metapath:
	release_metapath(&mp);
	return ret;
}

static int trunc_end(struct gfs2_inode *ip)
{
	struct gfs2_sbd *sdp = GFS2_SB(&ip->i_inode);
	struct buffer_head *dibh;
	int error;

	error = gfs2_trans_begin(sdp, RES_DINODE, 0);
	if (error)
		return error;

	down_write(&ip->i_rw_mutex);

	error = gfs2_meta_inode_buffer(ip, &dibh);
	if (error)
		goto out;

	if (!i_size_read(&ip->i_inode)) {
		ip->i_height = 0;
		ip->i_goal = ip->i_no_addr;
		gfs2_buffer_clear_tail(dibh, sizeof(struct gfs2_dinode));
		gfs2_ordered_del_inode(ip);
	}
	ip->i_inode.i_mtime = ip->i_inode.i_ctime = current_time(&ip->i_inode);
	ip->i_diskflags &= ~GFS2_DIF_TRUNC_IN_PROG;

	gfs2_trans_add_meta(ip->i_gl, dibh);
	gfs2_dinode_out(ip, dibh->b_data);
	brelse(dibh);

out:
	up_write(&ip->i_rw_mutex);
	gfs2_trans_end(sdp);
	return error;
}

/**
 * do_shrink - make a file smaller
 * @inode: the inode
 * @newsize: the size to make the file
 *
 * Called with an exclusive lock on @inode. The @size must
 * be equal to or smaller than the current inode size.
 *
 * Returns: errno
 */

static int do_shrink(struct inode *inode, u64 newsize)
{
	struct gfs2_inode *ip = GFS2_I(inode);
	int error;

	error = trunc_start(inode, newsize);
	if (error < 0)
		return error;
	if (gfs2_is_stuffed(ip))
		return 0;

	error = punch_hole(ip, newsize, 0);
	if (error == 0)
		error = trunc_end(ip);

	return error;
}

void gfs2_trim_blocks(struct inode *inode)
{
	int ret;

	ret = do_shrink(inode, inode->i_size);
	WARN_ON(ret != 0);
}

/**
 * do_grow - Touch and update inode size
 * @inode: The inode
 * @size: The new size
 *
 * This function updates the timestamps on the inode and
 * may also increase the size of the inode. This function
 * must not be called with @size any smaller than the current
 * inode size.
 *
 * Although it is not strictly required to unstuff files here,
 * earlier versions of GFS2 have a bug in the stuffed file reading
 * code which will result in a buffer overrun if the size is larger
 * than the max stuffed file size. In order to prevent this from
 * occurring, such files are unstuffed, but in other cases we can
 * just update the inode size directly.
 *
 * Returns: 0 on success, or -ve on error
 */

static int do_grow(struct inode *inode, u64 size)
{
	struct gfs2_inode *ip = GFS2_I(inode);
	struct gfs2_sbd *sdp = GFS2_SB(inode);
	struct gfs2_alloc_parms ap = { .target = 1, };
	struct buffer_head *dibh;
	int error;
	int unstuff = 0;

	if (gfs2_is_stuffed(ip) && size > gfs2_max_stuffed_size(ip)) {
		error = gfs2_quota_lock_check(ip, &ap);
		if (error)
			return error;

		error = gfs2_inplace_reserve(ip, &ap);
		if (error)
			goto do_grow_qunlock;
		unstuff = 1;
	}

	error = gfs2_trans_begin(sdp, RES_DINODE + RES_STATFS + RES_RG_BIT +
				 (unstuff &&
				  gfs2_is_jdata(ip) ? RES_JDATA : 0) +
				 (sdp->sd_args.ar_quota == GFS2_QUOTA_OFF ?
				  0 : RES_QUOTA), 0);
	if (error)
		goto do_grow_release;

	if (unstuff) {
		error = gfs2_unstuff_dinode(ip);
		if (error)
			goto do_end_trans;
	}

	error = gfs2_meta_inode_buffer(ip, &dibh);
	if (error)
		goto do_end_trans;

	truncate_setsize(inode, size);
	ip->i_inode.i_mtime = ip->i_inode.i_ctime = current_time(&ip->i_inode);
	gfs2_trans_add_meta(ip->i_gl, dibh);
	gfs2_dinode_out(ip, dibh->b_data);
	brelse(dibh);

do_end_trans:
	gfs2_trans_end(sdp);
do_grow_release:
	if (unstuff) {
		gfs2_inplace_release(ip);
do_grow_qunlock:
		gfs2_quota_unlock(ip);
	}
	return error;
}

/**
 * gfs2_setattr_size - make a file a given size
 * @inode: the inode
 * @newsize: the size to make the file
 *
 * The file size can grow, shrink, or stay the same size. This
 * is called holding i_rwsem and an exclusive glock on the inode
 * in question.
 *
 * Returns: errno
 */

int gfs2_setattr_size(struct inode *inode, u64 newsize)
{
	struct gfs2_inode *ip = GFS2_I(inode);
	int ret;

	BUG_ON(!S_ISREG(inode->i_mode));

	ret = inode_newsize_ok(inode, newsize);
	if (ret)
		return ret;

	inode_dio_wait(inode);

	ret = gfs2_qa_get(ip);
	if (ret)
		goto out;

	if (newsize >= inode->i_size) {
		ret = do_grow(inode, newsize);
		goto out;
	}

	ret = do_shrink(inode, newsize);
out:
	gfs2_rs_delete(ip, NULL);
	gfs2_qa_put(ip);
	return ret;
}

int gfs2_truncatei_resume(struct gfs2_inode *ip)
{
	int error;
	error = punch_hole(ip, i_size_read(&ip->i_inode), 0);
	if (!error)
		error = trunc_end(ip);
	return error;
}

int gfs2_file_dealloc(struct gfs2_inode *ip)
{
	return punch_hole(ip, 0, 0);
}

/**
 * gfs2_free_journal_extents - Free cached journal bmap info
 * @jd: The journal
 *
 */

void gfs2_free_journal_extents(struct gfs2_jdesc *jd)
{
	struct gfs2_journal_extent *jext;

	while(!list_empty(&jd->extent_list)) {
		jext = list_first_entry(&jd->extent_list, struct gfs2_journal_extent, list);
		list_del(&jext->list);
		kfree(jext);
	}
}

/**
 * gfs2_add_jextent - Add or merge a new extent to extent cache
 * @jd: The journal descriptor
 * @lblock: The logical block at start of new extent
 * @dblock: The physical block at start of new extent
 * @blocks: Size of extent in fs blocks
 *
 * Returns: 0 on success or -ENOMEM
 */

static int gfs2_add_jextent(struct gfs2_jdesc *jd, u64 lblock, u64 dblock, u64 blocks)
{
	struct gfs2_journal_extent *jext;

	if (!list_empty(&jd->extent_list)) {
		jext = list_last_entry(&jd->extent_list, struct gfs2_journal_extent, list);
		if ((jext->dblock + jext->blocks) == dblock) {
			jext->blocks += blocks;
			return 0;
		}
	}

	jext = kzalloc(sizeof(struct gfs2_journal_extent), GFP_NOFS);
	if (jext == NULL)
		return -ENOMEM;
	jext->dblock = dblock;
	jext->lblock = lblock;
	jext->blocks = blocks;
	list_add_tail(&jext->list, &jd->extent_list);
	jd->nr_extents++;
	return 0;
}

/**
 * gfs2_map_journal_extents - Cache journal bmap info
 * @sdp: The super block
 * @jd: The journal to map
 *
 * Create a reusable "extent" mapping from all logical
 * blocks to all physical blocks for the given journal.  This will save
 * us time when writing journal blocks.  Most journals will have only one
 * extent that maps all their logical blocks.  That's because gfs2.mkfs
 * arranges the journal blocks sequentially to maximize performance.
 * So the extent would map the first block for the entire file length.
 * However, gfs2_jadd can happen while file activity is happening, so
 * those journals may not be sequential.  Less likely is the case where
 * the users created their own journals by mounting the metafs and
 * laying it out.  But it's still possible.  These journals might have
 * several extents.
 *
 * Returns: 0 on success, or error on failure
 */

int gfs2_map_journal_extents(struct gfs2_sbd *sdp, struct gfs2_jdesc *jd)
{
	u64 lblock = 0;
	u64 lblock_stop;
	struct gfs2_inode *ip = GFS2_I(jd->jd_inode);
	struct buffer_head bh;
	unsigned int shift = sdp->sd_sb.sb_bsize_shift;
	u64 size;
	int rc;
	ktime_t start, end;

	start = ktime_get();
	lblock_stop = i_size_read(jd->jd_inode) >> shift;
	size = (lblock_stop - lblock) << shift;
	jd->nr_extents = 0;
	WARN_ON(!list_empty(&jd->extent_list));

	do {
		bh.b_state = 0;
		bh.b_blocknr = 0;
		bh.b_size = size;
		rc = gfs2_block_map(jd->jd_inode, lblock, &bh, 0);
		if (rc || !buffer_mapped(&bh))
			goto fail;
		rc = gfs2_add_jextent(jd, lblock, bh.b_blocknr, bh.b_size >> shift);
		if (rc)
			goto fail;
		size -= bh.b_size;
		lblock += (bh.b_size >> ip->i_inode.i_blkbits);
	} while(size > 0);

	end = ktime_get();
	fs_info(sdp, "journal %d mapped with %u extents in %lldms\n", jd->jd_jid,
		jd->nr_extents, ktime_ms_delta(end, start));
	return 0;

fail:
	fs_warn(sdp, "error %d mapping journal %u at offset %llu (extent %u)\n",
		rc, jd->jd_jid,
		(unsigned long long)(i_size_read(jd->jd_inode) - size),
		jd->nr_extents);
	fs_warn(sdp, "bmap=%d lblock=%llu block=%llu, state=0x%08lx, size=%llu\n",
		rc, (unsigned long long)lblock, (unsigned long long)bh.b_blocknr,
		bh.b_state, (unsigned long long)bh.b_size);
	gfs2_free_journal_extents(jd);
	return rc;
}

/**
 * gfs2_write_alloc_required - figure out if a write will require an allocation
 * @ip: the file being written to
 * @offset: the offset to write to
 * @len: the number of bytes being written
 *
 * Returns: 1 if an alloc is required, 0 otherwise
 */

int gfs2_write_alloc_required(struct gfs2_inode *ip, u64 offset,
			      unsigned int len)
{
	struct gfs2_sbd *sdp = GFS2_SB(&ip->i_inode);
	struct buffer_head bh;
	unsigned int shift;
	u64 lblock, lblock_stop, size;
	u64 end_of_file;

	if (!len)
		return 0;

	if (gfs2_is_stuffed(ip)) {
		if (offset + len > gfs2_max_stuffed_size(ip))
			return 1;
		return 0;
	}

	shift = sdp->sd_sb.sb_bsize_shift;
	BUG_ON(gfs2_is_dir(ip));
	end_of_file = (i_size_read(&ip->i_inode) + sdp->sd_sb.sb_bsize - 1) >> shift;
	lblock = offset >> shift;
	lblock_stop = (offset + len + sdp->sd_sb.sb_bsize - 1) >> shift;
	if (lblock_stop > end_of_file && ip != GFS2_I(sdp->sd_rindex))
		return 1;

	size = (lblock_stop - lblock) << shift;
	do {
		bh.b_state = 0;
		bh.b_size = size;
		gfs2_block_map(&ip->i_inode, lblock, &bh, 0);
		if (!buffer_mapped(&bh))
			return 1;
		size -= bh.b_size;
		lblock += (bh.b_size >> ip->i_inode.i_blkbits);
	} while(size > 0);

	return 0;
}

static int stuffed_zero_range(struct inode *inode, loff_t offset, loff_t length)
{
	struct gfs2_inode *ip = GFS2_I(inode);
	struct buffer_head *dibh;
	int error;

	if (offset >= inode->i_size)
		return 0;
	if (offset + length > inode->i_size)
		length = inode->i_size - offset;

	error = gfs2_meta_inode_buffer(ip, &dibh);
	if (error)
		return error;
	gfs2_trans_add_meta(ip->i_gl, dibh);
	memset(dibh->b_data + sizeof(struct gfs2_dinode) + offset, 0,
	       length);
	brelse(dibh);
	return 0;
}

static int gfs2_journaled_truncate_range(struct inode *inode, loff_t offset,
					 loff_t length)
{
	struct gfs2_sbd *sdp = GFS2_SB(inode);
	loff_t max_chunk = GFS2_JTRUNC_REVOKES * sdp->sd_vfs->s_blocksize;
	int error;

	while (length) {
		struct gfs2_trans *tr;
		loff_t chunk;
		unsigned int offs;

		chunk = length;
		if (chunk > max_chunk)
			chunk = max_chunk;

		offs = offset & ~PAGE_MASK;
		if (offs && chunk > PAGE_SIZE)
			chunk = offs + ((chunk - offs) & PAGE_MASK);

		truncate_pagecache_range(inode, offset, chunk);
		offset += chunk;
		length -= chunk;

		tr = current->journal_info;
		if (!test_bit(TR_TOUCHED, &tr->tr_flags))
			continue;

		gfs2_trans_end(sdp);
		error = gfs2_trans_begin(sdp, RES_DINODE, GFS2_JTRUNC_REVOKES);
		if (error)
			return error;
	}
	return 0;
}

int __gfs2_punch_hole(struct file *file, loff_t offset, loff_t length)
{
	struct inode *inode = file_inode(file);
	struct gfs2_inode *ip = GFS2_I(inode);
	struct gfs2_sbd *sdp = GFS2_SB(inode);
	unsigned int blocksize = i_blocksize(inode);
	loff_t start, end;
	int error;

	if (!gfs2_is_stuffed(ip)) {
		unsigned int start_off, end_len;

		start_off = offset & (blocksize - 1);
		end_len = (offset + length) & (blocksize - 1);
		if (start_off) {
			unsigned int len = length;
			if (length > blocksize - start_off)
				len = blocksize - start_off;
			error = gfs2_block_zero_range(inode, offset, len);
			if (error)
				goto out;
			if (start_off + length < blocksize)
				end_len = 0;
		}
		if (end_len) {
			error = gfs2_block_zero_range(inode,
				offset + length - end_len, end_len);
			if (error)
				goto out;
		}
	}

	start = round_down(offset, blocksize);
	end = round_up(offset + length, blocksize) - 1;
	error = filemap_write_and_wait_range(inode->i_mapping, start, end);
	if (error)
		return error;

	if (gfs2_is_jdata(ip))
		error = gfs2_trans_begin(sdp, RES_DINODE + 2 * RES_JDATA,
					 GFS2_JTRUNC_REVOKES);
	else
		error = gfs2_trans_begin(sdp, RES_DINODE, 0);
	if (error)
		return error;

	if (gfs2_is_stuffed(ip)) {
		error = stuffed_zero_range(inode, offset, length);
		if (error)
			goto out;
	}

	if (gfs2_is_jdata(ip)) {
		BUG_ON(!current->journal_info);
		gfs2_journaled_truncate_range(inode, offset, length);
	} else
		truncate_pagecache_range(inode, offset, offset + length - 1);

	file_update_time(file);
	mark_inode_dirty(inode);

	if (current->journal_info)
		gfs2_trans_end(sdp);

	if (!gfs2_is_stuffed(ip))
		error = punch_hole(ip, offset, length);

out:
	if (current->journal_info)
		gfs2_trans_end(sdp);
	return error;
}

static int gfs2_map_blocks(struct iomap_writepage_ctx *wpc, struct inode *inode,
		loff_t offset)
{
	int ret;

	if (WARN_ON_ONCE(gfs2_is_stuffed(GFS2_I(inode))))
		return -EIO;

	if (offset >= wpc->iomap.offset &&
	    offset < wpc->iomap.offset + wpc->iomap.length)
		return 0;

	memset(&wpc->iomap, 0, sizeof(wpc->iomap));
	ret = gfs2_iomap_get(inode, offset, INT_MAX, &wpc->iomap);
	return ret;
}

const struct iomap_writeback_ops gfs2_writeback_ops = {
	.map_blocks		= gfs2_map_blocks,
};<|MERGE_RESOLUTION|>--- conflicted
+++ resolved
@@ -1316,8 +1316,6 @@
 	return 0;
 }
 
-<<<<<<< HEAD
-=======
 int gfs2_alloc_extent(struct inode *inode, u64 lblock, u64 *dblock,
 		      unsigned int *extlen, bool *new)
 {
@@ -1340,7 +1338,6 @@
 	return 0;
 }
 
->>>>>>> c1084c27
 /*
  * NOTE: Never call gfs2_block_zero_range with an open transaction because it
  * uses iomap write to perform its actions, which begin their own transactions
