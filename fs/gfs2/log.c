// SPDX-License-Identifier: GPL-2.0-only
/*
 * Copyright (C) Sistina Software, Inc.  1997-2003 All rights reserved.
 * Copyright (C) 2004-2007 Red Hat, Inc.  All rights reserved.
 */

#include <linux/sched.h>
#include <linux/slab.h>
#include <linux/spinlock.h>
#include <linux/completion.h>
#include <linux/buffer_head.h>
#include <linux/gfs2_ondisk.h>
#include <linux/crc32.h>
#include <linux/crc32c.h>
#include <linux/delay.h>
#include <linux/kthread.h>
#include <linux/freezer.h>
#include <linux/bio.h>
#include <linux/blkdev.h>
#include <linux/writeback.h>
#include <linux/list_sort.h>

#include "gfs2.h"
#include "incore.h"
#include "bmap.h"
#include "glock.h"
#include "log.h"
#include "lops.h"
#include "meta_io.h"
#include "util.h"
#include "dir.h"
#include "trace_gfs2.h"
#include "trans.h"

static void gfs2_log_shutdown(struct gfs2_sbd *sdp);

/**
 * gfs2_struct2blk - compute stuff
 * @sdp: the filesystem
 * @nstruct: the number of structures
 *
 * Compute the number of log descriptor blocks needed to hold a certain number
 * of structures of a certain size.
 *
 * Returns: the number of blocks needed (minimum is always 1)
 */

unsigned int gfs2_struct2blk(struct gfs2_sbd *sdp, unsigned int nstruct)
{
	unsigned int blks;
	unsigned int first, second;

	/* The initial struct gfs2_log_descriptor block */
	blks = 1;
	first = sdp->sd_ldptrs;

	if (nstruct > first) {
		/* Subsequent struct gfs2_meta_header blocks */
		second = sdp->sd_inptrs;
		blks += DIV_ROUND_UP(nstruct - first, second);
	}

	return blks;
}

/**
 * gfs2_remove_from_ail - Remove an entry from the ail lists, updating counters
 * @bd: The gfs2_bufdata to remove
 *
 * The ail lock _must_ be held when calling this function
 *
 */

void gfs2_remove_from_ail(struct gfs2_bufdata *bd)
{
	bd->bd_tr = NULL;
	list_del_init(&bd->bd_ail_st_list);
	list_del_init(&bd->bd_ail_gl_list);
	atomic_dec(&bd->bd_gl->gl_ail_count);
	brelse(bd->bd_bh);
}

/**
 * gfs2_ail1_start_one - Start I/O on a transaction
 * @sdp: The superblock
 * @wbc: The writeback control structure
 * @tr: The transaction to start I/O on
 * @plug: The block plug currently active
 */

static int gfs2_ail1_start_one(struct gfs2_sbd *sdp,
			       struct writeback_control *wbc,
			       struct gfs2_trans *tr, struct blk_plug *plug)
__releases(&sdp->sd_ail_lock)
__acquires(&sdp->sd_ail_lock)
{
	struct gfs2_glock *gl = NULL;
	struct address_space *mapping;
	struct gfs2_bufdata *bd, *s;
	struct buffer_head *bh;
	int ret = 0;

	list_for_each_entry_safe_reverse(bd, s, &tr->tr_ail1_list, bd_ail_st_list) {
		bh = bd->bd_bh;

		gfs2_assert(sdp, bd->bd_tr == tr);

		if (!buffer_busy(bh)) {
			if (buffer_uptodate(bh)) {
				list_move(&bd->bd_ail_st_list,
					  &tr->tr_ail2_list);
				continue;
			}
			if (!cmpxchg(&sdp->sd_log_error, 0, -EIO)) {
				gfs2_io_error_bh(sdp, bh);
				gfs2_withdraw_delayed(sdp);
			}
		}

		if (gfs2_withdrawn(sdp)) {
			gfs2_remove_from_ail(bd);
			continue;
		}
		if (!buffer_dirty(bh))
			continue;
		if (gl == bd->bd_gl)
			continue;
		gl = bd->bd_gl;
		list_move(&bd->bd_ail_st_list, &tr->tr_ail1_list);
		mapping = bh->b_page->mapping;
		if (!mapping)
			continue;
		spin_unlock(&sdp->sd_ail_lock);
		ret = generic_writepages(mapping, wbc);
		if (need_resched()) {
			blk_finish_plug(plug);
			cond_resched();
			blk_start_plug(plug);
		}
		spin_lock(&sdp->sd_ail_lock);
		if (ret == -ENODATA) /* if a jdata write into a new hole */
			ret = 0; /* ignore it */
		if (ret || wbc->nr_to_write <= 0)
			break;
		return -EBUSY;
	}

	return ret;
}

static void dump_ail_list(struct gfs2_sbd *sdp)
{
	struct gfs2_trans *tr;
	struct gfs2_bufdata *bd;
	struct buffer_head *bh;

	list_for_each_entry_reverse(tr, &sdp->sd_ail1_list, tr_list) {
		list_for_each_entry_reverse(bd, &tr->tr_ail1_list,
					    bd_ail_st_list) {
			bh = bd->bd_bh;
			fs_err(sdp, "bd %p: blk:0x%llx bh=%p ", bd,
			       (unsigned long long)bd->bd_blkno, bh);
			if (!bh) {
				fs_err(sdp, "\n");
				continue;
			}
			fs_err(sdp, "0x%llx up2:%d dirt:%d lkd:%d req:%d "
			       "map:%d new:%d ar:%d aw:%d delay:%d "
			       "io err:%d unwritten:%d dfr:%d pin:%d esc:%d\n",
			       (unsigned long long)bh->b_blocknr,
			       buffer_uptodate(bh), buffer_dirty(bh),
			       buffer_locked(bh), buffer_req(bh),
			       buffer_mapped(bh), buffer_new(bh),
			       buffer_async_read(bh), buffer_async_write(bh),
			       buffer_delay(bh), buffer_write_io_error(bh),
			       buffer_unwritten(bh),
			       buffer_defer_completion(bh),
			       buffer_pinned(bh), buffer_escaped(bh));
		}
	}
}

/**
 * gfs2_ail1_flush - start writeback of some ail1 entries 
 * @sdp: The super block
 * @wbc: The writeback control structure
 *
 * Writes back some ail1 entries, according to the limits in the
 * writeback control structure
 */

void gfs2_ail1_flush(struct gfs2_sbd *sdp, struct writeback_control *wbc)
{
	struct list_head *head = &sdp->sd_ail1_list;
	struct gfs2_trans *tr;
	struct blk_plug plug;
	int ret;
	unsigned long flush_start = jiffies;

	trace_gfs2_ail_flush(sdp, wbc, 1);
	blk_start_plug(&plug);
	spin_lock(&sdp->sd_ail_lock);
restart:
	ret = 0;
	if (time_after(jiffies, flush_start + (HZ * 600))) {
		fs_err(sdp, "Error: In %s for ten minutes! t=%d\n",
		       __func__, current->journal_info ? 1 : 0);
		dump_ail_list(sdp);
		goto out;
	}
	list_for_each_entry_reverse(tr, head, tr_list) {
		if (wbc->nr_to_write <= 0)
			break;
		ret = gfs2_ail1_start_one(sdp, wbc, tr, &plug);
		if (ret) {
			if (ret == -EBUSY)
				goto restart;
			break;
		}
	}
out:
	spin_unlock(&sdp->sd_ail_lock);
	blk_finish_plug(&plug);
	if (ret) {
		gfs2_lm(sdp, "gfs2_ail1_start_one (generic_writepages) "
			"returned: %d\n", ret);
		gfs2_withdraw(sdp);
	}
	trace_gfs2_ail_flush(sdp, wbc, 0);
}

/**
 * gfs2_ail1_start - start writeback of all ail1 entries
 * @sdp: The superblock
 */

static void gfs2_ail1_start(struct gfs2_sbd *sdp)
{
	struct writeback_control wbc = {
		.sync_mode = WB_SYNC_NONE,
		.nr_to_write = LONG_MAX,
		.range_start = 0,
		.range_end = LLONG_MAX,
	};

	return gfs2_ail1_flush(sdp, &wbc);
}

static void gfs2_log_update_flush_tail(struct gfs2_sbd *sdp)
{
	unsigned int new_flush_tail = sdp->sd_log_head;
	struct gfs2_trans *tr;

	if (!list_empty(&sdp->sd_ail1_list)) {
		tr = list_last_entry(&sdp->sd_ail1_list,
				     struct gfs2_trans, tr_list);
		new_flush_tail = tr->tr_first;
	}
	sdp->sd_log_flush_tail = new_flush_tail;
}

static void gfs2_log_update_head(struct gfs2_sbd *sdp)
{
	unsigned int new_head = sdp->sd_log_flush_head;

	if (sdp->sd_log_flush_tail == sdp->sd_log_head)
		sdp->sd_log_flush_tail = new_head;
	sdp->sd_log_head = new_head;
}

/*
 * gfs2_ail_empty_tr - empty one of the ail lists of a transaction
 */

static void gfs2_ail_empty_tr(struct gfs2_sbd *sdp, struct gfs2_trans *tr,
			      struct list_head *head)
{
	struct gfs2_bufdata *bd;

	while (!list_empty(head)) {
		bd = list_first_entry(head, struct gfs2_bufdata,
				      bd_ail_st_list);
		gfs2_assert(sdp, bd->bd_tr == tr);
		gfs2_remove_from_ail(bd);
	}
}

/**
 * gfs2_ail1_empty_one - Check whether or not a trans in the AIL has been synced
 * @sdp: the filesystem
 * @tr: the transaction
 * @max_revokes: If nonzero, issue revokes for the bd items for written buffers
 *
 * returns: the transaction's count of remaining active items
 */

static int gfs2_ail1_empty_one(struct gfs2_sbd *sdp, struct gfs2_trans *tr,
				int *max_revokes)
{
	struct gfs2_bufdata *bd, *s;
	struct buffer_head *bh;
	int active_count = 0;

	list_for_each_entry_safe_reverse(bd, s, &tr->tr_ail1_list,
					 bd_ail_st_list) {
		bh = bd->bd_bh;
		gfs2_assert(sdp, bd->bd_tr == tr);
		/*
		 * If another process flagged an io error, e.g. writing to the
		 * journal, error all other bhs and move them off the ail1 to
		 * prevent a tight loop when unmount tries to flush ail1,
		 * regardless of whether they're still busy. If no outside
		 * errors were found and the buffer is busy, move to the next.
		 * If the ail buffer is not busy and caught an error, flag it
		 * for others.
		 */
		if (!sdp->sd_log_error && buffer_busy(bh)) {
			active_count++;
			continue;
		}
		if (!buffer_uptodate(bh) &&
		    !cmpxchg(&sdp->sd_log_error, 0, -EIO)) {
			gfs2_io_error_bh(sdp, bh);
			gfs2_withdraw_delayed(sdp);
		}
		/*
		 * If we have space for revokes and the bd is no longer on any
		 * buf list, we can just add a revoke for it immediately and
		 * avoid having to put it on the ail2 list, where it would need
		 * to be revoked later.
		 */
		if (*max_revokes && list_empty(&bd->bd_list)) {
			gfs2_add_revoke(sdp, bd);
			(*max_revokes)--;
			continue;
		}
		list_move(&bd->bd_ail_st_list, &tr->tr_ail2_list);
	}
	return active_count;
}

/**
 * gfs2_ail1_empty - Try to empty the ail1 lists
 * @sdp: The superblock
 * @max_revokes: If non-zero, add revokes where appropriate
 *
 * Tries to empty the ail1 lists, starting with the oldest first
 */

static int gfs2_ail1_empty(struct gfs2_sbd *sdp, int max_revokes)
{
	struct gfs2_trans *tr, *s;
	int oldest_tr = 1;
	int ret;

	spin_lock(&sdp->sd_ail_lock);
	list_for_each_entry_safe_reverse(tr, s, &sdp->sd_ail1_list, tr_list) {
		if (!gfs2_ail1_empty_one(sdp, tr, &max_revokes) && oldest_tr)
			list_move(&tr->tr_list, &sdp->sd_ail2_list);
		else
			oldest_tr = 0;
	}
	gfs2_log_update_flush_tail(sdp);
	ret = list_empty(&sdp->sd_ail1_list);
	spin_unlock(&sdp->sd_ail_lock);

	if (test_bit(SDF_WITHDRAWING, &sdp->sd_flags)) {
		gfs2_lm(sdp, "fatal: I/O error(s)\n");
		gfs2_withdraw(sdp);
	}

	return ret;
}

static void gfs2_ail1_wait(struct gfs2_sbd *sdp)
{
	struct gfs2_trans *tr;
	struct gfs2_bufdata *bd;
	struct buffer_head *bh;

	spin_lock(&sdp->sd_ail_lock);
	list_for_each_entry_reverse(tr, &sdp->sd_ail1_list, tr_list) {
		list_for_each_entry(bd, &tr->tr_ail1_list, bd_ail_st_list) {
			bh = bd->bd_bh;
			if (!buffer_locked(bh))
				continue;
			get_bh(bh);
			spin_unlock(&sdp->sd_ail_lock);
			wait_on_buffer(bh);
			brelse(bh);
			return;
		}
	}
	spin_unlock(&sdp->sd_ail_lock);
}

static void __ail2_empty(struct gfs2_sbd *sdp, struct gfs2_trans *tr)
{
	gfs2_ail_empty_tr(sdp, tr, &tr->tr_ail2_list);
	list_del(&tr->tr_list);
	gfs2_assert_warn(sdp, list_empty(&tr->tr_ail1_list));
	gfs2_assert_warn(sdp, list_empty(&tr->tr_ail2_list));
	gfs2_trans_free(sdp, tr);
}

static void ail2_empty(struct gfs2_sbd *sdp, unsigned int new_tail)
{
	struct list_head *ail2_list = &sdp->sd_ail2_list;
	unsigned int old_tail = sdp->sd_log_tail;
	struct gfs2_trans *tr, *safe;

	spin_lock(&sdp->sd_ail_lock);
	if (old_tail <= new_tail) {
		list_for_each_entry_safe(tr, safe, ail2_list, tr_list) {
			if (old_tail <= tr->tr_first && tr->tr_first < new_tail)
				__ail2_empty(sdp, tr);
		}
	} else {
		list_for_each_entry_safe(tr, safe, ail2_list, tr_list) {
			if (old_tail <= tr->tr_first || tr->tr_first < new_tail)
				__ail2_empty(sdp, tr);
		}
	}
	spin_unlock(&sdp->sd_ail_lock);
}

/**
 * gfs2_log_is_empty - Check if the log is empty
 * @sdp: The GFS2 superblock
 */

bool gfs2_log_is_empty(struct gfs2_sbd *sdp) {
	return atomic_read(&sdp->sd_log_blks_free) == sdp->sd_jdesc->jd_blocks;
}

static bool __gfs2_log_try_reserve_revokes(struct gfs2_sbd *sdp, unsigned int revokes)
{
	unsigned int available;

	available = atomic_read(&sdp->sd_log_revokes_available);
	while (available >= revokes) {
		if (atomic_try_cmpxchg(&sdp->sd_log_revokes_available,
				       &available, available - revokes))
			return true;
	}
	return false;
}

/**
 * gfs2_log_release_revokes - Release a given number of revokes
 * @sdp: The GFS2 superblock
 * @revokes: The number of revokes to release
 *
 * sdp->sd_log_flush_lock must be held.
 */
void gfs2_log_release_revokes(struct gfs2_sbd *sdp, unsigned int revokes)
{
	if (revokes)
		atomic_add(revokes, &sdp->sd_log_revokes_available);
}

/**
 * gfs2_log_release - Release a given number of log blocks
 * @sdp: The GFS2 superblock
 * @blks: The number of blocks
 *
 */

void gfs2_log_release(struct gfs2_sbd *sdp, unsigned int blks)
{
	atomic_add(blks, &sdp->sd_log_blks_free);
	trace_gfs2_log_blocks(sdp, blks);
	gfs2_assert_withdraw(sdp, atomic_read(&sdp->sd_log_blks_free) <=
				  sdp->sd_jdesc->jd_blocks);
	if (atomic_read(&sdp->sd_log_blks_needed))
		wake_up(&sdp->sd_log_waitq);
}

/**
 * __gfs2_log_try_reserve - Try to make a log reservation
 * @sdp: The GFS2 superblock
 * @blks: The number of blocks to reserve
 * @taboo_blks: The number of blocks to leave free
 *
 * Try to do the same as __gfs2_log_reserve(), but fail if no more log
 * space is immediately available.
 */
static bool __gfs2_log_try_reserve(struct gfs2_sbd *sdp, unsigned int blks,
				   unsigned int taboo_blks)
{
	unsigned wanted = blks + taboo_blks;
	unsigned int free_blocks;

	free_blocks = atomic_read(&sdp->sd_log_blks_free);
	while (free_blocks >= wanted) {
		if (atomic_try_cmpxchg(&sdp->sd_log_blks_free, &free_blocks,
				       free_blocks - blks)) {
			trace_gfs2_log_blocks(sdp, -blks);
			return true;
		}
	}
	return false;
}

/**
 * __gfs2_log_reserve - Make a log reservation
 * @sdp: The GFS2 superblock
 * @blks: The number of blocks to reserve
 * @taboo_blks: The number of blocks to leave free
 *
 * @taboo_blks is set to 0 for logd, and to GFS2_LOG_FLUSH_MIN_BLOCKS
 * for all other processes.  This ensures that when the log is almost full,
 * logd will still be able to call gfs2_log_flush one more time  without
 * blocking, which will advance the tail and make some more log space
 * available.
 *
 * We no longer flush the log here, instead we wake up logd to do that
 * for us. To avoid the thundering herd and to ensure that we deal fairly
 * with queued waiters, we use an exclusive wait. This means that when we
 * get woken with enough journal space to get our reservation, we need to
 * wake the next waiter on the list.
 */

static void __gfs2_log_reserve(struct gfs2_sbd *sdp, unsigned int blks,
			       unsigned int taboo_blks)
{
	unsigned wanted = blks + taboo_blks;
	unsigned int free_blocks;

	atomic_add(blks, &sdp->sd_log_blks_needed);
	for (;;) {
		if (current != sdp->sd_logd_process)
			wake_up(&sdp->sd_logd_waitq);
		io_wait_event(sdp->sd_log_waitq,
			(free_blocks = atomic_read(&sdp->sd_log_blks_free),
			 free_blocks >= wanted));
		do {
			if (atomic_try_cmpxchg(&sdp->sd_log_blks_free,
					       &free_blocks,
					       free_blocks - blks))
				goto reserved;
		} while (free_blocks >= wanted);
	}

reserved:
	trace_gfs2_log_blocks(sdp, -blks);
	if (atomic_sub_return(blks, &sdp->sd_log_blks_needed))
		wake_up(&sdp->sd_log_waitq);
}

/**
 * gfs2_log_try_reserve - Try to make a log reservation
 * @sdp: The GFS2 superblock
 * @tr: The transaction
 * @extra_revokes: The number of additional revokes reserved (output)
 *
 * This is similar to gfs2_log_reserve, but sdp->sd_log_flush_lock must be
 * held for correct revoke accounting.
 */

bool gfs2_log_try_reserve(struct gfs2_sbd *sdp, struct gfs2_trans *tr,
			  unsigned int *extra_revokes)
{
	unsigned int blks = tr->tr_reserved;
	unsigned int revokes = tr->tr_revokes;
	unsigned int revoke_blks = 0;

	*extra_revokes = 0;
	if (revokes && !__gfs2_log_try_reserve_revokes(sdp, revokes)) {
		revoke_blks = DIV_ROUND_UP(revokes, sdp->sd_inptrs);
		*extra_revokes = revoke_blks * sdp->sd_inptrs - revokes;
		blks += revoke_blks;
	}
	if (!blks)
		return true;
	if (__gfs2_log_try_reserve(sdp, blks, GFS2_LOG_FLUSH_MIN_BLOCKS))
		return true;
	if (!revoke_blks)
		gfs2_log_release_revokes(sdp, revokes);
	return false;
}

/**
 * gfs2_log_reserve - Make a log reservation
 * @sdp: The GFS2 superblock
 * @tr: The transaction
 * @extra_revokes: The number of additional revokes reserved (output)
 *
 * sdp->sd_log_flush_lock must not be held.
 */

void gfs2_log_reserve(struct gfs2_sbd *sdp, struct gfs2_trans *tr,
		      unsigned int *extra_revokes)
{
	unsigned int blks = tr->tr_reserved;
	unsigned int revokes = tr->tr_revokes;
	unsigned int revoke_blks;

	*extra_revokes = 0;
	if (revokes) {
		revoke_blks = DIV_ROUND_UP(revokes, sdp->sd_inptrs);
		*extra_revokes = revoke_blks * sdp->sd_inptrs - revokes;
		blks += revoke_blks;
	}
	__gfs2_log_reserve(sdp, blks, GFS2_LOG_FLUSH_MIN_BLOCKS);
}

/**
 * log_distance - Compute distance between two journal blocks
 * @sdp: The GFS2 superblock
 * @newer: The most recent journal block of the pair
 * @older: The older journal block of the pair
 *
 *   Compute the distance (in the journal direction) between two
 *   blocks in the journal
 *
 * Returns: the distance in blocks
 */

static inline unsigned int log_distance(struct gfs2_sbd *sdp, unsigned int newer,
					unsigned int older)
{
	int dist;

	dist = newer - older;
	if (dist < 0)
		dist += sdp->sd_jdesc->jd_blocks;

	return dist;
}

/**
 * calc_reserved - Calculate the number of blocks to keep reserved
 * @sdp: The GFS2 superblock
 *
 * This is complex.  We need to reserve room for all our currently used
 * metadata blocks (e.g. normal file I/O rewriting file time stamps) and
 * all our journaled data blocks for journaled files (e.g. files in the
 * meta_fs like rindex, or files for which chattr +j was done.)
 * If we don't reserve enough space, corruption will follow.
 *
 * We can have metadata blocks and jdata blocks in the same journal.  Each
 * type gets its own log descriptor, for which we need to reserve a block.
 * In fact, each type has the potential for needing more than one log descriptor
 * in cases where we have more blocks than will fit in a log descriptor.
 * Metadata journal entries take up half the space of journaled buffer entries.
 *
 * Also, we need to reserve blocks for revoke journal entries and one for an
 * overall header for the lot.
 *
 * Returns: the number of blocks reserved
 */
static unsigned int calc_reserved(struct gfs2_sbd *sdp)
{
	unsigned int reserved = GFS2_LOG_FLUSH_MIN_BLOCKS;
	unsigned int blocks;
	struct gfs2_trans *tr = sdp->sd_log_tr;

	if (tr) {
		blocks = tr->tr_num_buf_new - tr->tr_num_buf_rm;
		reserved += blocks + DIV_ROUND_UP(blocks, buf_limit(sdp));
		blocks = tr->tr_num_databuf_new - tr->tr_num_databuf_rm;
		reserved += blocks + DIV_ROUND_UP(blocks, databuf_limit(sdp));
	}
	return reserved;
}

static void log_pull_tail(struct gfs2_sbd *sdp)
{
	unsigned int new_tail = sdp->sd_log_flush_tail;
	unsigned int dist;

	if (new_tail == sdp->sd_log_tail)
		return;
	dist = log_distance(sdp, new_tail, sdp->sd_log_tail);
	ail2_empty(sdp, new_tail);
	gfs2_log_release(sdp, dist);
	sdp->sd_log_tail = new_tail;
}


void log_flush_wait(struct gfs2_sbd *sdp)
{
	DEFINE_WAIT(wait);

	if (atomic_read(&sdp->sd_log_in_flight)) {
		do {
			prepare_to_wait(&sdp->sd_log_flush_wait, &wait,
					TASK_UNINTERRUPTIBLE);
			if (atomic_read(&sdp->sd_log_in_flight))
				io_schedule();
		} while(atomic_read(&sdp->sd_log_in_flight));
		finish_wait(&sdp->sd_log_flush_wait, &wait);
	}
}

static int ip_cmp(void *priv, const struct list_head *a, const struct list_head *b)
{
	struct gfs2_inode *ipa, *ipb;

	ipa = list_entry(a, struct gfs2_inode, i_ordered);
	ipb = list_entry(b, struct gfs2_inode, i_ordered);

	if (ipa->i_no_addr < ipb->i_no_addr)
		return -1;
	if (ipa->i_no_addr > ipb->i_no_addr)
		return 1;
	return 0;
}

static void __ordered_del_inode(struct gfs2_inode *ip)
{
	if (!list_empty(&ip->i_ordered))
		list_del_init(&ip->i_ordered);
}

static void gfs2_ordered_write(struct gfs2_sbd *sdp)
{
	struct gfs2_inode *ip;
	LIST_HEAD(written);

	spin_lock(&sdp->sd_ordered_lock);
	list_sort(NULL, &sdp->sd_log_ordered, &ip_cmp);
	while (!list_empty(&sdp->sd_log_ordered)) {
		ip = list_first_entry(&sdp->sd_log_ordered, struct gfs2_inode, i_ordered);
		if (ip->i_inode.i_mapping->nrpages == 0) {
			__ordered_del_inode(ip);
			continue;
		}
		list_move(&ip->i_ordered, &written);
		spin_unlock(&sdp->sd_ordered_lock);
		filemap_fdatawrite(ip->i_inode.i_mapping);
		spin_lock(&sdp->sd_ordered_lock);
	}
	list_splice(&written, &sdp->sd_log_ordered);
	spin_unlock(&sdp->sd_ordered_lock);
}

static void gfs2_ordered_wait(struct gfs2_sbd *sdp)
{
	struct gfs2_inode *ip;

	spin_lock(&sdp->sd_ordered_lock);
	while (!list_empty(&sdp->sd_log_ordered)) {
		ip = list_first_entry(&sdp->sd_log_ordered, struct gfs2_inode, i_ordered);
		__ordered_del_inode(ip);
		if (ip->i_inode.i_mapping->nrpages == 0)
			continue;
		spin_unlock(&sdp->sd_ordered_lock);
		filemap_fdatawait(ip->i_inode.i_mapping);
		spin_lock(&sdp->sd_ordered_lock);
	}
	spin_unlock(&sdp->sd_ordered_lock);
}

void gfs2_ordered_del_inode(struct gfs2_inode *ip)
{
	struct gfs2_sbd *sdp = GFS2_SB(&ip->i_inode);

	spin_lock(&sdp->sd_ordered_lock);
	__ordered_del_inode(ip);
	spin_unlock(&sdp->sd_ordered_lock);
}

void gfs2_add_revoke(struct gfs2_sbd *sdp, struct gfs2_bufdata *bd)
{
	struct buffer_head *bh = bd->bd_bh;
	struct gfs2_glock *gl = bd->bd_gl;

	sdp->sd_log_num_revoke++;
	if (atomic_inc_return(&gl->gl_revokes) == 1)
		gfs2_glock_hold(gl);
	bh->b_private = NULL;
	bd->bd_blkno = bh->b_blocknr;
	gfs2_remove_from_ail(bd); /* drops ref on bh */
	bd->bd_bh = NULL;
	set_bit(GLF_LFLUSH, &gl->gl_flags);
	list_add(&bd->bd_list, &sdp->sd_log_revokes);
}

void gfs2_glock_remove_revoke(struct gfs2_glock *gl)
<<<<<<< HEAD
{
	if (atomic_dec_return(&gl->gl_revokes) == 0) {
		clear_bit(GLF_LFLUSH, &gl->gl_flags);
		gfs2_glock_queue_put(gl);
	}
}

void gfs2_write_revokes(struct gfs2_sbd *sdp)
=======
>>>>>>> c1084c27
{
	if (atomic_dec_return(&gl->gl_revokes) == 0) {
		clear_bit(GLF_LFLUSH, &gl->gl_flags);
		gfs2_glock_queue_put(gl);
	}
}

/**
 * gfs2_flush_revokes - Add as many revokes to the system transaction as we can
 * @sdp: The GFS2 superblock
 *
 * Our usual strategy is to defer writing revokes as much as we can in the hope
 * that we'll eventually overwrite the journal, which will make those revokes
 * go away.  This changes when we flush the log: at that point, there will
 * likely be some left-over space in the last revoke block of that transaction.
 * We can fill that space with additional revokes for blocks that have already
 * been written back.  This will basically come at no cost now, and will save
 * us from having to keep track of those blocks on the AIL2 list later.
 */
void gfs2_flush_revokes(struct gfs2_sbd *sdp)
{
	/* number of revokes we still have room for */
	unsigned int max_revokes = atomic_read(&sdp->sd_log_revokes_available);

	gfs2_log_lock(sdp);
	gfs2_ail1_empty(sdp, max_revokes);
	gfs2_log_unlock(sdp);
}

/**
 * gfs2_write_log_header - Write a journal log header buffer at lblock
 * @sdp: The GFS2 superblock
 * @jd: journal descriptor of the journal to which we are writing
 * @seq: sequence number
 * @tail: tail of the log
 * @lblock: value for lh_blkno (block number relative to start of journal)
 * @flags: log header flags GFS2_LOG_HEAD_*
 * @op_flags: flags to pass to the bio
 *
 * Returns: the initialized log buffer descriptor
 */

void gfs2_write_log_header(struct gfs2_sbd *sdp, struct gfs2_jdesc *jd,
			   u64 seq, u32 tail, u32 lblock, u32 flags,
			   int op_flags)
{
	struct gfs2_log_header *lh;
	u32 hash, crc;
	struct page *page;
	struct gfs2_statfs_change_host *l_sc = &sdp->sd_statfs_local;
	struct timespec64 tv;
	struct super_block *sb = sdp->sd_vfs;
	u64 dblock;

	if (gfs2_withdrawn(sdp))
		return;

	page = mempool_alloc(gfs2_page_pool, GFP_NOIO);
	lh = page_address(page);
	clear_page(lh);

	lh->lh_header.mh_magic = cpu_to_be32(GFS2_MAGIC);
	lh->lh_header.mh_type = cpu_to_be32(GFS2_METATYPE_LH);
	lh->lh_header.__pad0 = cpu_to_be64(0);
	lh->lh_header.mh_format = cpu_to_be32(GFS2_FORMAT_LH);
	lh->lh_header.mh_jid = cpu_to_be32(sdp->sd_jdesc->jd_jid);
	lh->lh_sequence = cpu_to_be64(seq);
	lh->lh_flags = cpu_to_be32(flags);
	lh->lh_tail = cpu_to_be32(tail);
	lh->lh_blkno = cpu_to_be32(lblock);
	hash = ~crc32(~0, lh, LH_V1_SIZE);
	lh->lh_hash = cpu_to_be32(hash);

	ktime_get_coarse_real_ts64(&tv);
	lh->lh_nsec = cpu_to_be32(tv.tv_nsec);
	lh->lh_sec = cpu_to_be64(tv.tv_sec);
	if (!list_empty(&jd->extent_list))
		dblock = gfs2_log_bmap(jd, lblock);
	else {
		unsigned int extlen;
		int ret;

		extlen = 1;
		ret = gfs2_get_extent(jd->jd_inode, lblock, &dblock, &extlen);
		if (gfs2_assert_withdraw(sdp, ret == 0))
			return;
	}
	lh->lh_addr = cpu_to_be64(dblock);
	lh->lh_jinode = cpu_to_be64(GFS2_I(jd->jd_inode)->i_no_addr);

	/* We may only write local statfs, quota, etc., when writing to our
	   own journal. The values are left 0 when recovering a journal
	   different from our own. */
	if (!(flags & GFS2_LOG_HEAD_RECOVERY)) {
		lh->lh_statfs_addr =
			cpu_to_be64(GFS2_I(sdp->sd_sc_inode)->i_no_addr);
		lh->lh_quota_addr =
			cpu_to_be64(GFS2_I(sdp->sd_qc_inode)->i_no_addr);

		spin_lock(&sdp->sd_statfs_spin);
		lh->lh_local_total = cpu_to_be64(l_sc->sc_total);
		lh->lh_local_free = cpu_to_be64(l_sc->sc_free);
		lh->lh_local_dinodes = cpu_to_be64(l_sc->sc_dinodes);
		spin_unlock(&sdp->sd_statfs_spin);
	}

	BUILD_BUG_ON(offsetof(struct gfs2_log_header, lh_crc) != LH_V1_SIZE);

	crc = crc32c(~0, (void *)lh + LH_V1_SIZE + 4,
		     sb->s_blocksize - LH_V1_SIZE - 4);
	lh->lh_crc = cpu_to_be32(crc);

	gfs2_log_write(sdp, jd, page, sb->s_blocksize, 0, dblock);
	gfs2_log_submit_bio(&jd->jd_log_bio, REQ_OP_WRITE | op_flags);
}

/**
 * log_write_header - Get and initialize a journal header buffer
 * @sdp: The GFS2 superblock
 * @flags: The log header flags, including log header origin
 *
 * Returns: the initialized log buffer descriptor
 */

static void log_write_header(struct gfs2_sbd *sdp, u32 flags)
{
	int op_flags = REQ_PREFLUSH | REQ_FUA | REQ_META | REQ_SYNC;
	enum gfs2_freeze_state state = atomic_read(&sdp->sd_freeze_state);

	gfs2_assert_withdraw(sdp, (state != SFS_FROZEN));

	if (test_bit(SDF_NOBARRIERS, &sdp->sd_flags)) {
		gfs2_ordered_wait(sdp);
		log_flush_wait(sdp);
		op_flags = REQ_SYNC | REQ_META | REQ_PRIO;
	}
	sdp->sd_log_idle = (sdp->sd_log_flush_tail == sdp->sd_log_flush_head);
	gfs2_write_log_header(sdp, sdp->sd_jdesc, sdp->sd_log_sequence++,
			      sdp->sd_log_flush_tail, sdp->sd_log_flush_head,
			      flags, op_flags);
	gfs2_log_incr_head(sdp);
	log_flush_wait(sdp);
	log_pull_tail(sdp);
	gfs2_log_update_head(sdp);
}

/**
 * gfs2_ail_drain - drain the ail lists after a withdraw
 * @sdp: Pointer to GFS2 superblock
 */
void gfs2_ail_drain(struct gfs2_sbd *sdp)
{
	struct gfs2_trans *tr;

	spin_lock(&sdp->sd_ail_lock);
	/*
	 * For transactions on the sd_ail1_list we need to drain both the
	 * ail1 and ail2 lists. That's because function gfs2_ail1_start_one
	 * (temporarily) moves items from its tr_ail1 list to tr_ail2 list
	 * before revokes are sent for that block. Items on the sd_ail2_list
	 * should have already gotten beyond that point, so no need.
	 */
	while (!list_empty(&sdp->sd_ail1_list)) {
		tr = list_first_entry(&sdp->sd_ail1_list, struct gfs2_trans,
				      tr_list);
		gfs2_ail_empty_tr(sdp, tr, &tr->tr_ail1_list);
		gfs2_ail_empty_tr(sdp, tr, &tr->tr_ail2_list);
		list_del(&tr->tr_list);
		gfs2_trans_free(sdp, tr);
	}
	while (!list_empty(&sdp->sd_ail2_list)) {
		tr = list_first_entry(&sdp->sd_ail2_list, struct gfs2_trans,
				      tr_list);
		gfs2_ail_empty_tr(sdp, tr, &tr->tr_ail2_list);
		list_del(&tr->tr_list);
		gfs2_trans_free(sdp, tr);
	}
	gfs2_drain_revokes(sdp);
	spin_unlock(&sdp->sd_ail_lock);
}

/**
 * empty_ail1_list - try to start IO and empty the ail1 list
 * @sdp: Pointer to GFS2 superblock
 */
static void empty_ail1_list(struct gfs2_sbd *sdp)
{
	unsigned long start = jiffies;

	for (;;) {
		if (time_after(jiffies, start + (HZ * 600))) {
			fs_err(sdp, "Error: In %s for 10 minutes! t=%d\n",
			       __func__, current->journal_info ? 1 : 0);
			dump_ail_list(sdp);
			return;
		}
		gfs2_ail1_start(sdp);
		gfs2_ail1_wait(sdp);
		if (gfs2_ail1_empty(sdp, 0))
			return;
	}
}

/**
 * trans_drain - drain the buf and databuf queue for a failed transaction
 * @tr: the transaction to drain
 *
 * When this is called, we're taking an error exit for a log write that failed
 * but since we bypassed the after_commit functions, we need to remove the
 * items from the buf and databuf queue.
 */
static void trans_drain(struct gfs2_trans *tr)
{
	struct gfs2_bufdata *bd;
	struct list_head *head;

	if (!tr)
		return;

	head = &tr->tr_buf;
	while (!list_empty(head)) {
		bd = list_first_entry(head, struct gfs2_bufdata, bd_list);
		list_del_init(&bd->bd_list);
		if (!list_empty(&bd->bd_ail_st_list))
			gfs2_remove_from_ail(bd);
		kmem_cache_free(gfs2_bufdata_cachep, bd);
	}
	head = &tr->tr_databuf;
	while (!list_empty(head)) {
		bd = list_first_entry(head, struct gfs2_bufdata, bd_list);
		list_del_init(&bd->bd_list);
		if (!list_empty(&bd->bd_ail_st_list))
			gfs2_remove_from_ail(bd);
		kmem_cache_free(gfs2_bufdata_cachep, bd);
	}
}

/**
 * gfs2_log_flush - flush incore transaction(s)
 * @sdp: The filesystem
 * @gl: The glock structure to flush.  If NULL, flush the whole incore log
 * @flags: The log header flags: GFS2_LOG_HEAD_FLUSH_* and debug flags
 *
 */

void gfs2_log_flush(struct gfs2_sbd *sdp, struct gfs2_glock *gl, u32 flags)
{
	struct gfs2_trans *tr = NULL;
	unsigned int reserved_blocks = 0, used_blocks = 0;
	enum gfs2_freeze_state state = atomic_read(&sdp->sd_freeze_state);
	unsigned int first_log_head;
	unsigned int reserved_revokes = 0;

	down_write(&sdp->sd_log_flush_lock);
	trace_gfs2_log_flush(sdp, 1, flags);

repeat:
	/*
	 * Do this check while holding the log_flush_lock to prevent new
	 * buffers from being added to the ail via gfs2_pin()
	 */
	if (gfs2_withdrawn(sdp) || !test_bit(SDF_JOURNAL_LIVE, &sdp->sd_flags))
		goto out;

	/* Log might have been flushed while we waited for the flush lock */
	if (gl && !test_bit(GLF_LFLUSH, &gl->gl_flags))
		goto out;

	first_log_head = sdp->sd_log_head;
	sdp->sd_log_flush_head = first_log_head;

	tr = sdp->sd_log_tr;
<<<<<<< HEAD
	if (tr) {
		sdp->sd_log_tr = NULL;
		tr->tr_first = sdp->sd_log_flush_head;
		if (unlikely (state == SFS_FROZEN))
			gfs2_assert_withdraw(sdp, !tr->tr_num_buf_new && !tr->tr_num_databuf_new);
=======
	if (tr || sdp->sd_log_num_revoke) {
		if (reserved_blocks)
			gfs2_log_release(sdp, reserved_blocks);
		reserved_blocks = sdp->sd_log_blks_reserved;
		reserved_revokes = sdp->sd_log_num_revoke;
		if (tr) {
			sdp->sd_log_tr = NULL;
			tr->tr_first = first_log_head;
			if (unlikely (state == SFS_FROZEN)) {
				if (gfs2_assert_withdraw_delayed(sdp,
				       !tr->tr_num_buf_new && !tr->tr_num_databuf_new))
					goto out_withdraw;
			}
		}
	} else if (!reserved_blocks) {
		unsigned int taboo_blocks = GFS2_LOG_FLUSH_MIN_BLOCKS;

		reserved_blocks = GFS2_LOG_FLUSH_MIN_BLOCKS;
		if (current == sdp->sd_logd_process)
			taboo_blocks = 0;

		if (!__gfs2_log_try_reserve(sdp, reserved_blocks, taboo_blocks)) {
			up_write(&sdp->sd_log_flush_lock);
			__gfs2_log_reserve(sdp, reserved_blocks, taboo_blocks);
			down_write(&sdp->sd_log_flush_lock);
			goto repeat;
		}
		BUG_ON(sdp->sd_log_num_revoke);
>>>>>>> c1084c27
	}

	if (flags & GFS2_LOG_HEAD_FLUSH_SHUTDOWN)
		clear_bit(SDF_JOURNAL_LIVE, &sdp->sd_flags);

	if (unlikely(state == SFS_FROZEN))
		if (gfs2_assert_withdraw_delayed(sdp, !reserved_revokes))
			goto out_withdraw;

	gfs2_ordered_write(sdp);
	if (gfs2_withdrawn(sdp))
		goto out_withdraw;
	lops_before_commit(sdp, tr);
	if (gfs2_withdrawn(sdp))
		goto out_withdraw;
	gfs2_log_submit_bio(&sdp->sd_jdesc->jd_log_bio, REQ_OP_WRITE);
	if (gfs2_withdrawn(sdp))
		goto out_withdraw;

	if (sdp->sd_log_head != sdp->sd_log_flush_head) {
		log_write_header(sdp, flags);
	} else if (sdp->sd_log_tail != sdp->sd_log_flush_tail && !sdp->sd_log_idle) {
		log_write_header(sdp, flags);
	}
	if (gfs2_withdrawn(sdp))
		goto out_withdraw;
	lops_after_commit(sdp, tr);

	gfs2_log_lock(sdp);
	sdp->sd_log_blks_reserved = 0;

	spin_lock(&sdp->sd_ail_lock);
	if (tr && !list_empty(&tr->tr_ail1_list)) {
		list_add(&tr->tr_list, &sdp->sd_ail1_list);
		tr = NULL;
	}
	spin_unlock(&sdp->sd_ail_lock);
	gfs2_log_unlock(sdp);

	if (!(flags & GFS2_LOG_HEAD_FLUSH_NORMAL)) {
		if (!sdp->sd_log_idle) {
			empty_ail1_list(sdp);
			if (gfs2_withdrawn(sdp))
				goto out_withdraw;
			log_write_header(sdp, flags);
		}
		if (flags & (GFS2_LOG_HEAD_FLUSH_SHUTDOWN |
			     GFS2_LOG_HEAD_FLUSH_FREEZE))
			gfs2_log_shutdown(sdp);
		if (flags & GFS2_LOG_HEAD_FLUSH_FREEZE)
			atomic_set(&sdp->sd_freeze_state, SFS_FROZEN);
	}

out_end:
	used_blocks = log_distance(sdp, sdp->sd_log_flush_head, first_log_head);
	reserved_revokes += atomic_read(&sdp->sd_log_revokes_available);
	atomic_set(&sdp->sd_log_revokes_available, sdp->sd_ldptrs);
	gfs2_assert_withdraw(sdp, reserved_revokes % sdp->sd_inptrs == sdp->sd_ldptrs);
	if (reserved_revokes > sdp->sd_ldptrs)
		reserved_blocks += (reserved_revokes - sdp->sd_ldptrs) / sdp->sd_inptrs;
out:
	if (used_blocks != reserved_blocks) {
		gfs2_assert_withdraw_delayed(sdp, used_blocks < reserved_blocks);
		gfs2_log_release(sdp, reserved_blocks - used_blocks);
	}
	up_write(&sdp->sd_log_flush_lock);
	gfs2_trans_free(sdp, tr);
	if (gfs2_withdrawing(sdp))
		gfs2_withdraw(sdp);
	trace_gfs2_log_flush(sdp, 0, flags);
	return;

out_withdraw:
	trans_drain(tr);
	/**
	 * If the tr_list is empty, we're withdrawing during a log
	 * flush that targets a transaction, but the transaction was
	 * never queued onto any of the ail lists. Here we add it to
	 * ail1 just so that ail_drain() will find and free it.
	 */
	spin_lock(&sdp->sd_ail_lock);
	if (tr && list_empty(&tr->tr_list))
		list_add(&tr->tr_list, &sdp->sd_ail1_list);
	spin_unlock(&sdp->sd_ail_lock);
	tr = NULL;
	goto out_end;
}

/**
 * gfs2_merge_trans - Merge a new transaction into a cached transaction
 * @sdp: the filesystem
 * @new: New transaction to be merged
 */

static void gfs2_merge_trans(struct gfs2_sbd *sdp, struct gfs2_trans *new)
{
	struct gfs2_trans *old = sdp->sd_log_tr;

	WARN_ON_ONCE(!test_bit(TR_ATTACHED, &old->tr_flags));

	old->tr_num_buf_new	+= new->tr_num_buf_new;
	old->tr_num_databuf_new	+= new->tr_num_databuf_new;
	old->tr_num_buf_rm	+= new->tr_num_buf_rm;
	old->tr_num_databuf_rm	+= new->tr_num_databuf_rm;
	old->tr_revokes		+= new->tr_revokes;
	old->tr_num_revoke	+= new->tr_num_revoke;

	list_splice_tail_init(&new->tr_databuf, &old->tr_databuf);
	list_splice_tail_init(&new->tr_buf, &old->tr_buf);

	spin_lock(&sdp->sd_ail_lock);
	list_splice_tail_init(&new->tr_ail1_list, &old->tr_ail1_list);
	list_splice_tail_init(&new->tr_ail2_list, &old->tr_ail2_list);
	spin_unlock(&sdp->sd_ail_lock);
}

static void log_refund(struct gfs2_sbd *sdp, struct gfs2_trans *tr)
{
	unsigned int reserved;
	unsigned int unused;
	unsigned int maxres;

	gfs2_log_lock(sdp);

	if (sdp->sd_log_tr) {
		gfs2_merge_trans(sdp, tr);
	} else if (tr->tr_num_buf_new || tr->tr_num_databuf_new) {
		gfs2_assert_withdraw(sdp, !test_bit(TR_ONSTACK, &tr->tr_flags));
		sdp->sd_log_tr = tr;
		set_bit(TR_ATTACHED, &tr->tr_flags);
	}

	reserved = calc_reserved(sdp);
	maxres = sdp->sd_log_blks_reserved + tr->tr_reserved;
	gfs2_assert_withdraw(sdp, maxres >= reserved);
	unused = maxres - reserved;
	if (unused)
		gfs2_log_release(sdp, unused);
	sdp->sd_log_blks_reserved = reserved;

	gfs2_log_unlock(sdp);
}

/**
 * gfs2_log_commit - Commit a transaction to the log
 * @sdp: the filesystem
 * @tr: the transaction
 *
 * We wake up gfs2_logd if the number of pinned blocks exceed thresh1
 * or the total number of used blocks (pinned blocks plus AIL blocks)
 * is greater than thresh2.
 *
 * At mount time thresh1 is 2/5ths of journal size, thresh2 is 4/5ths of
 * journal size.
 *
 * Returns: errno
 */

void gfs2_log_commit(struct gfs2_sbd *sdp, struct gfs2_trans *tr)
{
	log_refund(sdp, tr);

	if (atomic_read(&sdp->sd_log_pinned) > atomic_read(&sdp->sd_log_thresh1) ||
	    ((sdp->sd_jdesc->jd_blocks - atomic_read(&sdp->sd_log_blks_free)) >
	    atomic_read(&sdp->sd_log_thresh2)))
		wake_up(&sdp->sd_logd_waitq);
}

/**
 * gfs2_log_shutdown - write a shutdown header into a journal
 * @sdp: the filesystem
 *
 */

static void gfs2_log_shutdown(struct gfs2_sbd *sdp)
{
	gfs2_assert_withdraw(sdp, !sdp->sd_log_blks_reserved);
	gfs2_assert_withdraw(sdp, !sdp->sd_log_num_revoke);
	gfs2_assert_withdraw(sdp, list_empty(&sdp->sd_ail1_list));

	log_write_header(sdp, GFS2_LOG_HEAD_UNMOUNT | GFS2_LFC_SHUTDOWN);
	log_pull_tail(sdp);

	gfs2_assert_warn(sdp, sdp->sd_log_head == sdp->sd_log_tail);
	gfs2_assert_warn(sdp, list_empty(&sdp->sd_ail2_list));
}

static inline int gfs2_jrnl_flush_reqd(struct gfs2_sbd *sdp)
{
	return (atomic_read(&sdp->sd_log_pinned) +
		atomic_read(&sdp->sd_log_blks_needed) >=
		atomic_read(&sdp->sd_log_thresh1));
}

static inline int gfs2_ail_flush_reqd(struct gfs2_sbd *sdp)
{
	unsigned int used_blocks = sdp->sd_jdesc->jd_blocks - atomic_read(&sdp->sd_log_blks_free);

	if (test_and_clear_bit(SDF_FORCE_AIL_FLUSH, &sdp->sd_flags))
		return 1;

	return used_blocks + atomic_read(&sdp->sd_log_blks_needed) >=
		atomic_read(&sdp->sd_log_thresh2);
}

/**
 * gfs2_logd - Update log tail as Active Items get flushed to in-place blocks
 * @data: Pointer to GFS2 superblock
 *
 * Also, periodically check to make sure that we're using the most recent
 * journal index.
 */

int gfs2_logd(void *data)
{
	struct gfs2_sbd *sdp = data;
	unsigned long t = 1;
	DEFINE_WAIT(wait);

	while (!kthread_should_stop()) {

		if (gfs2_withdrawn(sdp)) {
			msleep_interruptible(HZ);
			continue;
		}
		/* Check for errors writing to the journal */
		if (sdp->sd_log_error) {
			gfs2_lm(sdp,
				"GFS2: fsid=%s: error %d: "
				"withdrawing the file system to "
				"prevent further damage.\n",
				sdp->sd_fsname, sdp->sd_log_error);
			gfs2_withdraw(sdp);
			continue;
		}

		if (gfs2_jrnl_flush_reqd(sdp) || t == 0) {
			gfs2_ail1_empty(sdp, 0);
			gfs2_log_flush(sdp, NULL, GFS2_LOG_HEAD_FLUSH_NORMAL |
						  GFS2_LFC_LOGD_JFLUSH_REQD);
		}

		if (gfs2_ail_flush_reqd(sdp)) {
			gfs2_ail1_start(sdp);
			gfs2_ail1_wait(sdp);
			gfs2_ail1_empty(sdp, 0);
			gfs2_log_flush(sdp, NULL, GFS2_LOG_HEAD_FLUSH_NORMAL |
						  GFS2_LFC_LOGD_AIL_FLUSH_REQD);
		}

		t = gfs2_tune_get(sdp, gt_logd_secs) * HZ;

		try_to_freeze();

		do {
			prepare_to_wait(&sdp->sd_logd_waitq, &wait,
					TASK_INTERRUPTIBLE);
			if (!gfs2_ail_flush_reqd(sdp) &&
			    !gfs2_jrnl_flush_reqd(sdp) &&
			    !kthread_should_stop())
				t = schedule_timeout(t);
		} while(t && !gfs2_ail_flush_reqd(sdp) &&
			!gfs2_jrnl_flush_reqd(sdp) &&
			!kthread_should_stop());
		finish_wait(&sdp->sd_logd_waitq, &wait);
	}

	return 0;
}
<|MERGE_RESOLUTION|>--- conflicted
+++ resolved
@@ -779,17 +779,6 @@
 }
 
 void gfs2_glock_remove_revoke(struct gfs2_glock *gl)
-<<<<<<< HEAD
-{
-	if (atomic_dec_return(&gl->gl_revokes) == 0) {
-		clear_bit(GLF_LFLUSH, &gl->gl_flags);
-		gfs2_glock_queue_put(gl);
-	}
-}
-
-void gfs2_write_revokes(struct gfs2_sbd *sdp)
-=======
->>>>>>> c1084c27
 {
 	if (atomic_dec_return(&gl->gl_revokes) == 0) {
 		clear_bit(GLF_LFLUSH, &gl->gl_flags);
@@ -1062,13 +1051,6 @@
 	sdp->sd_log_flush_head = first_log_head;
 
 	tr = sdp->sd_log_tr;
-<<<<<<< HEAD
-	if (tr) {
-		sdp->sd_log_tr = NULL;
-		tr->tr_first = sdp->sd_log_flush_head;
-		if (unlikely (state == SFS_FROZEN))
-			gfs2_assert_withdraw(sdp, !tr->tr_num_buf_new && !tr->tr_num_databuf_new);
-=======
 	if (tr || sdp->sd_log_num_revoke) {
 		if (reserved_blocks)
 			gfs2_log_release(sdp, reserved_blocks);
@@ -1097,7 +1079,6 @@
 			goto repeat;
 		}
 		BUG_ON(sdp->sd_log_num_revoke);
->>>>>>> c1084c27
 	}
 
 	if (flags & GFS2_LOG_HEAD_FLUSH_SHUTDOWN)
