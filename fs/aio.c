--- conflicted
+++ resolved
@@ -1695,11 +1695,7 @@
 		list_del(&iocb->ki_list);
 		iocb->ki_res.res = mangle_poll(mask);
 		req->done = true;
-<<<<<<< HEAD
-		if (iocb->ki_eventfd && eventfd_signal_count()) {
-=======
 		if (iocb->ki_eventfd && eventfd_signal_allowed()) {
->>>>>>> c1084c27
 			iocb = NULL;
 			INIT_WORK(&req->work, aio_poll_put_work);
 			schedule_work(&req->work);
