/*
  FUSE: Filesystem in Userspace
  Copyright (C) 2001-2008  Miklos Szeredi <miklos@szeredi.hu>

  This program can be distributed under the terms of the GNU GPL.
  See the file COPYING.
*/

#include "fuse_i.h"

#include <linux/pagemap.h>
#include <linux/slab.h>
#include <linux/file.h>
#include <linux/seq_file.h>
#include <linux/init.h>
#include <linux/module.h>
#include <linux/moduleparam.h>
#include <linux/fs_context.h>
#include <linux/fs_parser.h>
#include <linux/statfs.h>
#include <linux/random.h>
#include <linux/sched.h>
#include <linux/exportfs.h>
#include <linux/posix_acl.h>
#include <linux/pid_namespace.h>

MODULE_AUTHOR("Miklos Szeredi <miklos@szeredi.hu>");
MODULE_DESCRIPTION("Filesystem in Userspace");
MODULE_LICENSE("GPL");

static struct kmem_cache *fuse_inode_cachep;
struct list_head fuse_conn_list;
DEFINE_MUTEX(fuse_mutex);

static int set_global_limit(const char *val, const struct kernel_param *kp);

unsigned max_user_bgreq;
module_param_call(max_user_bgreq, set_global_limit, param_get_uint,
		  &max_user_bgreq, 0644);
__MODULE_PARM_TYPE(max_user_bgreq, "uint");
MODULE_PARM_DESC(max_user_bgreq,
 "Global limit for the maximum number of backgrounded requests an "
 "unprivileged user can set");

unsigned max_user_congthresh;
module_param_call(max_user_congthresh, set_global_limit, param_get_uint,
		  &max_user_congthresh, 0644);
__MODULE_PARM_TYPE(max_user_congthresh, "uint");
MODULE_PARM_DESC(max_user_congthresh,
 "Global limit for the maximum congestion threshold an "
 "unprivileged user can set");

#define FUSE_SUPER_MAGIC 0x65735546

#define FUSE_DEFAULT_BLKSIZE 512

/** Maximum number of outstanding background requests */
#define FUSE_DEFAULT_MAX_BACKGROUND 12

/** Congestion starts at 75% of maximum */
#define FUSE_DEFAULT_CONGESTION_THRESHOLD (FUSE_DEFAULT_MAX_BACKGROUND * 3 / 4)

#ifdef CONFIG_BLOCK
static struct file_system_type fuseblk_fs_type;
#endif

struct fuse_forget_link *fuse_alloc_forget(void)
{
	return kzalloc(sizeof(struct fuse_forget_link), GFP_KERNEL_ACCOUNT);
}

static struct inode *fuse_alloc_inode(struct super_block *sb)
{
	struct fuse_inode *fi;

	fi = kmem_cache_alloc(fuse_inode_cachep, GFP_KERNEL);
	if (!fi)
		return NULL;

	fi->i_time = 0;
	fi->inval_mask = 0;
	fi->nodeid = 0;
	fi->nlookup = 0;
	fi->attr_version = 0;
	fi->orig_ino = 0;
	fi->state = 0;
	mutex_init(&fi->mutex);
	spin_lock_init(&fi->lock);
	fi->forget = fuse_alloc_forget();
	if (!fi->forget)
		goto out_free;

	if (IS_ENABLED(CONFIG_FUSE_DAX) && !fuse_dax_inode_alloc(sb, fi))
		goto out_free_forget;

	return &fi->inode;

out_free_forget:
	kfree(fi->forget);
out_free:
	kmem_cache_free(fuse_inode_cachep, fi);
	return NULL;
}

static void fuse_free_inode(struct inode *inode)
{
	struct fuse_inode *fi = get_fuse_inode(inode);

	mutex_destroy(&fi->mutex);
	kfree(fi->forget);
#ifdef CONFIG_FUSE_DAX
	kfree(fi->dax);
#endif
	kmem_cache_free(fuse_inode_cachep, fi);
}

static void fuse_evict_inode(struct inode *inode)
{
	struct fuse_inode *fi = get_fuse_inode(inode);

	truncate_inode_pages_final(&inode->i_data);
	clear_inode(inode);
	if (inode->i_sb->s_flags & SB_ACTIVE) {
		struct fuse_conn *fc = get_fuse_conn(inode);

		if (FUSE_IS_DAX(inode))
			fuse_dax_inode_cleanup(inode);
		if (fi->nlookup) {
			fuse_queue_forget(fc, fi->forget, fi->nodeid,
					  fi->nlookup);
			fi->forget = NULL;
		}
	}
	if (S_ISREG(inode->i_mode) && !fuse_is_bad(inode)) {
		WARN_ON(!list_empty(&fi->write_files));
		WARN_ON(!list_empty(&fi->queued_writes));
	}
}

<<<<<<< HEAD
static int fuse_reconfigure(struct fs_context *fc)
{
	struct super_block *sb = fc->root->d_sb;

	sync_filesystem(sb);
	if (fc->sb_flags & SB_MANDLOCK)
=======
static int fuse_reconfigure(struct fs_context *fsc)
{
	struct super_block *sb = fsc->root->d_sb;

	sync_filesystem(sb);
	if (fsc->sb_flags & SB_MANDLOCK)
>>>>>>> c1084c27
		return -EINVAL;

	return 0;
}

/*
 * ino_t is 32-bits on 32-bit arch. We have to squash the 64-bit value down
 * so that it will fit.
 */
static ino_t fuse_squash_ino(u64 ino64)
{
	ino_t ino = (ino_t) ino64;
	if (sizeof(ino_t) < sizeof(u64))
		ino ^= ino64 >> (sizeof(u64) - sizeof(ino_t)) * 8;
	return ino;
}

void fuse_change_attributes_common(struct inode *inode, struct fuse_attr *attr,
				   u64 attr_valid)
{
	struct fuse_conn *fc = get_fuse_conn(inode);
	struct fuse_inode *fi = get_fuse_inode(inode);

	lockdep_assert_held(&fi->lock);

	fi->attr_version = atomic64_inc_return(&fc->attr_version);
	fi->i_time = attr_valid;
	WRITE_ONCE(fi->inval_mask, 0);

	inode->i_ino     = fuse_squash_ino(attr->ino);
	inode->i_mode    = (inode->i_mode & S_IFMT) | (attr->mode & 07777);
	set_nlink(inode, attr->nlink);
	inode->i_uid     = make_kuid(fc->user_ns, attr->uid);
	inode->i_gid     = make_kgid(fc->user_ns, attr->gid);
	inode->i_blocks  = attr->blocks;
	inode->i_atime.tv_sec   = attr->atime;
	inode->i_atime.tv_nsec  = attr->atimensec;
	/* mtime from server may be stale due to local buffered write */
	if (!fc->writeback_cache || !S_ISREG(inode->i_mode)) {
		inode->i_mtime.tv_sec   = attr->mtime;
		inode->i_mtime.tv_nsec  = attr->mtimensec;
		inode->i_ctime.tv_sec   = attr->ctime;
		inode->i_ctime.tv_nsec  = attr->ctimensec;
	}

	if (attr->blksize != 0)
		inode->i_blkbits = ilog2(attr->blksize);
	else
		inode->i_blkbits = inode->i_sb->s_blocksize_bits;

	/*
	 * Don't set the sticky bit in i_mode, unless we want the VFS
	 * to check permissions.  This prevents failures due to the
	 * check in may_delete().
	 */
	fi->orig_i_mode = inode->i_mode;
	if (!fc->default_permissions)
		inode->i_mode &= ~S_ISVTX;

	fi->orig_ino = attr->ino;

	/*
	 * We are refreshing inode data and it is possible that another
	 * client set suid/sgid or security.capability xattr. So clear
	 * S_NOSEC. Ideally, we could have cleared it only if suid/sgid
	 * was set or if security.capability xattr was set. But we don't
	 * know if security.capability has been set or not. So clear it
	 * anyway. Its less efficient but should be safe.
	 */
	inode->i_flags &= ~S_NOSEC;
}

void fuse_change_attributes(struct inode *inode, struct fuse_attr *attr,
			    u64 attr_valid, u64 attr_version)
{
	struct fuse_conn *fc = get_fuse_conn(inode);
	struct fuse_inode *fi = get_fuse_inode(inode);
	bool is_wb = fc->writeback_cache;
	loff_t oldsize;
	struct timespec64 old_mtime;

	spin_lock(&fi->lock);
	if ((attr_version != 0 && fi->attr_version > attr_version) ||
	    test_bit(FUSE_I_SIZE_UNSTABLE, &fi->state)) {
		spin_unlock(&fi->lock);
		return;
	}

	old_mtime = inode->i_mtime;
	fuse_change_attributes_common(inode, attr, attr_valid);

	oldsize = inode->i_size;
	/*
	 * In case of writeback_cache enabled, the cached writes beyond EOF
	 * extend local i_size without keeping userspace server in sync. So,
	 * attr->size coming from server can be stale. We cannot trust it.
	 */
	if (!is_wb || !S_ISREG(inode->i_mode))
		i_size_write(inode, attr->size);
	spin_unlock(&fi->lock);

	if (!is_wb && S_ISREG(inode->i_mode)) {
		bool inval = false;

		if (oldsize != attr->size) {
			truncate_pagecache(inode, attr->size);
			if (!fc->explicit_inval_data)
				inval = true;
		} else if (fc->auto_inval_data) {
			struct timespec64 new_mtime = {
				.tv_sec = attr->mtime,
				.tv_nsec = attr->mtimensec,
			};

			/*
			 * Auto inval mode also checks and invalidates if mtime
			 * has changed.
			 */
			if (!timespec64_equal(&old_mtime, &new_mtime))
				inval = true;
		}

		if (inval)
			invalidate_inode_pages2(inode->i_mapping);
	}
}

static void fuse_init_inode(struct inode *inode, struct fuse_attr *attr)
{
	inode->i_mode = attr->mode & S_IFMT;
	inode->i_size = attr->size;
	inode->i_mtime.tv_sec  = attr->mtime;
	inode->i_mtime.tv_nsec = attr->mtimensec;
	inode->i_ctime.tv_sec  = attr->ctime;
	inode->i_ctime.tv_nsec = attr->ctimensec;
	if (S_ISREG(inode->i_mode)) {
		fuse_init_common(inode);
		fuse_init_file_inode(inode);
	} else if (S_ISDIR(inode->i_mode))
		fuse_init_dir(inode);
	else if (S_ISLNK(inode->i_mode))
		fuse_init_symlink(inode);
	else if (S_ISCHR(inode->i_mode) || S_ISBLK(inode->i_mode) ||
		 S_ISFIFO(inode->i_mode) || S_ISSOCK(inode->i_mode)) {
		fuse_init_common(inode);
		init_special_inode(inode, inode->i_mode,
				   new_decode_dev(attr->rdev));
	} else
		BUG();
}

static int fuse_inode_eq(struct inode *inode, void *_nodeidp)
{
	u64 nodeid = *(u64 *) _nodeidp;
	if (get_node_id(inode) == nodeid)
		return 1;
	else
		return 0;
}

static int fuse_inode_set(struct inode *inode, void *_nodeidp)
{
	u64 nodeid = *(u64 *) _nodeidp;
	get_fuse_inode(inode)->nodeid = nodeid;
	return 0;
}

struct inode *fuse_iget(struct super_block *sb, u64 nodeid,
			int generation, struct fuse_attr *attr,
			u64 attr_valid, u64 attr_version)
{
	struct inode *inode;
	struct fuse_inode *fi;
	struct fuse_conn *fc = get_fuse_conn_super(sb);

	/*
	 * Auto mount points get their node id from the submount root, which is
	 * not a unique identifier within this filesystem.
	 *
	 * To avoid conflicts, do not place submount points into the inode hash
	 * table.
	 */
	if (fc->auto_submounts && (attr->flags & FUSE_ATTR_SUBMOUNT) &&
	    S_ISDIR(attr->mode)) {
		inode = new_inode(sb);
		if (!inode)
			return NULL;

		fuse_init_inode(inode, attr);
		get_fuse_inode(inode)->nodeid = nodeid;
		inode->i_flags |= S_AUTOMOUNT;
		goto done;
	}

retry:
	inode = iget5_locked(sb, nodeid, fuse_inode_eq, fuse_inode_set, &nodeid);
	if (!inode)
		return NULL;

	if ((inode->i_state & I_NEW)) {
		inode->i_flags |= S_NOATIME;
		if (!fc->writeback_cache || !S_ISREG(attr->mode))
			inode->i_flags |= S_NOCMTIME;
		inode->i_generation = generation;
		fuse_init_inode(inode, attr);
		unlock_new_inode(inode);
	} else if (fuse_stale_inode(inode, generation, attr)) {
		/* nodeid was reused, any I/O on the old inode should fail */
		fuse_make_bad(inode);
		iput(inode);
		goto retry;
	}
done:
	fi = get_fuse_inode(inode);
	spin_lock(&fi->lock);
	fi->nlookup++;
	spin_unlock(&fi->lock);
	fuse_change_attributes(inode, attr, attr_valid, attr_version);

	return inode;
}

struct inode *fuse_ilookup(struct fuse_conn *fc, u64 nodeid,
			   struct fuse_mount **fm)
{
	struct fuse_mount *fm_iter;
	struct inode *inode;

	WARN_ON(!rwsem_is_locked(&fc->killsb));
	list_for_each_entry(fm_iter, &fc->mounts, fc_entry) {
		if (!fm_iter->sb)
			continue;

		inode = ilookup5(fm_iter->sb, nodeid, fuse_inode_eq, &nodeid);
		if (inode) {
			if (fm)
				*fm = fm_iter;
			return inode;
		}
	}

	return NULL;
}

int fuse_reverse_inval_inode(struct fuse_conn *fc, u64 nodeid,
			     loff_t offset, loff_t len)
{
<<<<<<< HEAD
	struct fuse_conn *fc = get_fuse_conn_super(sb);
=======
>>>>>>> c1084c27
	struct fuse_inode *fi;
	struct inode *inode;
	pgoff_t pg_start;
	pgoff_t pg_end;

	inode = fuse_ilookup(fc, nodeid, NULL);
	if (!inode)
		return -ENOENT;

	fi = get_fuse_inode(inode);
	spin_lock(&fi->lock);
	fi->attr_version = atomic64_inc_return(&fc->attr_version);
	spin_unlock(&fi->lock);

	fuse_invalidate_attr(inode);
	forget_all_cached_acls(inode);
	if (offset >= 0) {
		pg_start = offset >> PAGE_SHIFT;
		if (len <= 0)
			pg_end = -1;
		else
			pg_end = (offset + len - 1) >> PAGE_SHIFT;
		invalidate_inode_pages2_range(inode->i_mapping,
					      pg_start, pg_end);
	}
	iput(inode);
	return 0;
}

bool fuse_lock_inode(struct inode *inode)
{
	bool locked = false;

	if (!get_fuse_conn(inode)->parallel_dirops) {
		mutex_lock(&get_fuse_inode(inode)->mutex);
		locked = true;
	}

	return locked;
}

void fuse_unlock_inode(struct inode *inode, bool locked)
{
	if (locked)
		mutex_unlock(&get_fuse_inode(inode)->mutex);
}

static void fuse_umount_begin(struct super_block *sb)
{
	struct fuse_conn *fc = get_fuse_conn_super(sb);

	if (!fc->no_force_umount)
		fuse_abort_conn(fc);
}

static void fuse_send_destroy(struct fuse_mount *fm)
{
	if (fm->fc->conn_init) {
		FUSE_ARGS(args);

		args.opcode = FUSE_DESTROY;
		args.force = true;
		args.nocreds = true;
		fuse_simple_request(fm, &args);
	}
}

static void convert_fuse_statfs(struct kstatfs *stbuf, struct fuse_kstatfs *attr)
{
	stbuf->f_type    = FUSE_SUPER_MAGIC;
	stbuf->f_bsize   = attr->bsize;
	stbuf->f_frsize  = attr->frsize;
	stbuf->f_blocks  = attr->blocks;
	stbuf->f_bfree   = attr->bfree;
	stbuf->f_bavail  = attr->bavail;
	stbuf->f_files   = attr->files;
	stbuf->f_ffree   = attr->ffree;
	stbuf->f_namelen = attr->namelen;
	/* fsid is left zero */
}

static int fuse_statfs(struct dentry *dentry, struct kstatfs *buf)
{
	struct super_block *sb = dentry->d_sb;
	struct fuse_mount *fm = get_fuse_mount_super(sb);
	FUSE_ARGS(args);
	struct fuse_statfs_out outarg;
	int err;

	if (!fuse_allow_current_process(fm->fc)) {
		buf->f_type = FUSE_SUPER_MAGIC;
		return 0;
	}

	memset(&outarg, 0, sizeof(outarg));
	args.in_numargs = 0;
	args.opcode = FUSE_STATFS;
	args.nodeid = get_node_id(d_inode(dentry));
	args.out_numargs = 1;
	args.out_args[0].size = sizeof(outarg);
	args.out_args[0].value = &outarg;
	err = fuse_simple_request(fm, &args);
	if (!err)
		convert_fuse_statfs(buf, &outarg.st);
	return err;
}

static struct fuse_sync_bucket *fuse_sync_bucket_alloc(void)
{
	struct fuse_sync_bucket *bucket;

	bucket = kzalloc(sizeof(*bucket), GFP_KERNEL | __GFP_NOFAIL);
	if (bucket) {
		init_waitqueue_head(&bucket->waitq);
		/* Initial active count */
		atomic_set(&bucket->count, 1);
	}
	return bucket;
}

static void fuse_sync_fs_writes(struct fuse_conn *fc)
{
	struct fuse_sync_bucket *bucket, *new_bucket;
	int count;

	new_bucket = fuse_sync_bucket_alloc();
	spin_lock(&fc->lock);
	bucket = rcu_dereference_protected(fc->curr_bucket, 1);
	count = atomic_read(&bucket->count);
	WARN_ON(count < 1);
	/* No outstanding writes? */
	if (count == 1) {
		spin_unlock(&fc->lock);
		kfree(new_bucket);
		return;
	}

	/*
	 * Completion of new bucket depends on completion of this bucket, so add
	 * one more count.
	 */
	atomic_inc(&new_bucket->count);
	rcu_assign_pointer(fc->curr_bucket, new_bucket);
	spin_unlock(&fc->lock);
	/*
	 * Drop initial active count.  At this point if all writes in this and
	 * ancestor buckets complete, the count will go to zero and this task
	 * will be woken up.
	 */
	atomic_dec(&bucket->count);

	wait_event(bucket->waitq, atomic_read(&bucket->count) == 0);

	/* Drop temp count on descendant bucket */
	fuse_sync_bucket_dec(new_bucket);
	kfree_rcu(bucket, rcu);
}

static int fuse_sync_fs(struct super_block *sb, int wait)
{
	struct fuse_mount *fm = get_fuse_mount_super(sb);
	struct fuse_conn *fc = fm->fc;
	struct fuse_syncfs_in inarg;
	FUSE_ARGS(args);
	int err;

	/*
	 * Userspace cannot handle the wait == 0 case.  Avoid a
	 * gratuitous roundtrip.
	 */
	if (!wait)
		return 0;

	/* The filesystem is being unmounted.  Nothing to do. */
	if (!sb->s_root)
		return 0;

	if (!fc->sync_fs)
		return 0;

	fuse_sync_fs_writes(fc);

	memset(&inarg, 0, sizeof(inarg));
	args.in_numargs = 1;
	args.in_args[0].size = sizeof(inarg);
	args.in_args[0].value = &inarg;
	args.opcode = FUSE_SYNCFS;
	args.nodeid = get_node_id(sb->s_root->d_inode);
	args.out_numargs = 0;

	err = fuse_simple_request(fm, &args);
	if (err == -ENOSYS) {
		fc->sync_fs = 0;
		err = 0;
	}

	return err;
}

enum {
	OPT_SOURCE,
	OPT_SUBTYPE,
	OPT_FD,
	OPT_ROOTMODE,
	OPT_USER_ID,
	OPT_GROUP_ID,
	OPT_DEFAULT_PERMISSIONS,
	OPT_ALLOW_OTHER,
	OPT_MAX_READ,
	OPT_BLKSIZE,
	OPT_ERR
};

static const struct fs_parameter_spec fuse_fs_parameters[] = {
	fsparam_string	("source",		OPT_SOURCE),
	fsparam_u32	("fd",			OPT_FD),
	fsparam_u32oct	("rootmode",		OPT_ROOTMODE),
	fsparam_u32	("user_id",		OPT_USER_ID),
	fsparam_u32	("group_id",		OPT_GROUP_ID),
	fsparam_flag	("default_permissions",	OPT_DEFAULT_PERMISSIONS),
	fsparam_flag	("allow_other",		OPT_ALLOW_OTHER),
	fsparam_u32	("max_read",		OPT_MAX_READ),
	fsparam_u32	("blksize",		OPT_BLKSIZE),
	fsparam_string	("subtype",		OPT_SUBTYPE),
	{}
};

static int fuse_parse_param(struct fs_context *fsc, struct fs_parameter *param)
{
	struct fs_parse_result result;
	struct fuse_fs_context *ctx = fsc->fs_private;
	int opt;

<<<<<<< HEAD
	/*
	 * Ignore options coming from mount(MS_REMOUNT) for backward
	 * compatibility.
	 */
	if (fc->purpose == FS_CONTEXT_FOR_RECONFIGURE)
		return 0;

	opt = fs_parse(fc, &fuse_fs_parameters, param, &result);
=======
	if (fsc->purpose == FS_CONTEXT_FOR_RECONFIGURE) {
		/*
		 * Ignore options coming from mount(MS_REMOUNT) for backward
		 * compatibility.
		 */
		if (fsc->oldapi)
			return 0;

		return invalfc(fsc, "No changes allowed in reconfigure");
	}

	opt = fs_parse(fsc, fuse_fs_parameters, param, &result);
>>>>>>> c1084c27
	if (opt < 0)
		return opt;

	switch (opt) {
	case OPT_SOURCE:
		if (fsc->source)
			return invalfc(fsc, "Multiple sources specified");
		fsc->source = param->string;
		param->string = NULL;
		break;

	case OPT_SUBTYPE:
		if (ctx->subtype)
			return invalfc(fsc, "Multiple subtypes specified");
		ctx->subtype = param->string;
		param->string = NULL;
		return 0;

	case OPT_FD:
		ctx->fd = result.uint_32;
		ctx->fd_present = true;
		break;

	case OPT_ROOTMODE:
		if (!fuse_valid_type(result.uint_32))
			return invalfc(fsc, "Invalid rootmode");
		ctx->rootmode = result.uint_32;
		ctx->rootmode_present = true;
		break;

	case OPT_USER_ID:
		ctx->user_id = make_kuid(fsc->user_ns, result.uint_32);
		if (!uid_valid(ctx->user_id))
			return invalfc(fsc, "Invalid user_id");
		ctx->user_id_present = true;
		break;

	case OPT_GROUP_ID:
		ctx->group_id = make_kgid(fsc->user_ns, result.uint_32);
		if (!gid_valid(ctx->group_id))
			return invalfc(fsc, "Invalid group_id");
		ctx->group_id_present = true;
		break;

	case OPT_DEFAULT_PERMISSIONS:
		ctx->default_permissions = true;
		break;

	case OPT_ALLOW_OTHER:
		ctx->allow_other = true;
		break;

	case OPT_MAX_READ:
		ctx->max_read = result.uint_32;
		break;

	case OPT_BLKSIZE:
		if (!ctx->is_bdev)
			return invalfc(fsc, "blksize only supported for fuseblk");
		ctx->blksize = result.uint_32;
		break;

	default:
		return -EINVAL;
	}

	return 0;
}

static void fuse_free_fsc(struct fs_context *fsc)
{
	struct fuse_fs_context *ctx = fsc->fs_private;

	if (ctx) {
		kfree(ctx->subtype);
		kfree(ctx);
	}
}

static int fuse_show_options(struct seq_file *m, struct dentry *root)
{
	struct super_block *sb = root->d_sb;
	struct fuse_conn *fc = get_fuse_conn_super(sb);

	if (fc->legacy_opts_show) {
		seq_printf(m, ",user_id=%u",
			   from_kuid_munged(fc->user_ns, fc->user_id));
		seq_printf(m, ",group_id=%u",
			   from_kgid_munged(fc->user_ns, fc->group_id));
		if (fc->default_permissions)
			seq_puts(m, ",default_permissions");
		if (fc->allow_other)
			seq_puts(m, ",allow_other");
		if (fc->max_read != ~0)
			seq_printf(m, ",max_read=%u", fc->max_read);
		if (sb->s_bdev && sb->s_blocksize != FUSE_DEFAULT_BLKSIZE)
			seq_printf(m, ",blksize=%lu", sb->s_blocksize);
	}
#ifdef CONFIG_FUSE_DAX
	if (fc->dax)
		seq_puts(m, ",dax");
#endif

	return 0;
}

static void fuse_iqueue_init(struct fuse_iqueue *fiq,
			     const struct fuse_iqueue_ops *ops,
			     void *priv)
{
	memset(fiq, 0, sizeof(struct fuse_iqueue));
	spin_lock_init(&fiq->lock);
	init_waitqueue_head(&fiq->waitq);
	INIT_LIST_HEAD(&fiq->pending);
	INIT_LIST_HEAD(&fiq->interrupts);
	fiq->forget_list_tail = &fiq->forget_list_head;
	fiq->connected = 1;
	fiq->ops = ops;
	fiq->priv = priv;
}

static void fuse_pqueue_init(struct fuse_pqueue *fpq)
{
	unsigned int i;

	spin_lock_init(&fpq->lock);
	for (i = 0; i < FUSE_PQ_HASH_SIZE; i++)
		INIT_LIST_HEAD(&fpq->processing[i]);
	INIT_LIST_HEAD(&fpq->io);
	fpq->connected = 1;
}

void fuse_conn_init(struct fuse_conn *fc, struct fuse_mount *fm,
		    struct user_namespace *user_ns,
		    const struct fuse_iqueue_ops *fiq_ops, void *fiq_priv)
{
	memset(fc, 0, sizeof(*fc));
	spin_lock_init(&fc->lock);
	spin_lock_init(&fc->bg_lock);
	init_rwsem(&fc->killsb);
	refcount_set(&fc->count, 1);
	atomic_set(&fc->dev_count, 1);
	init_waitqueue_head(&fc->blocked_waitq);
	fuse_iqueue_init(&fc->iq, fiq_ops, fiq_priv);
	INIT_LIST_HEAD(&fc->bg_queue);
	INIT_LIST_HEAD(&fc->entry);
	INIT_LIST_HEAD(&fc->devices);
	atomic_set(&fc->num_waiting, 0);
	fc->max_background = FUSE_DEFAULT_MAX_BACKGROUND;
	fc->congestion_threshold = FUSE_DEFAULT_CONGESTION_THRESHOLD;
	atomic64_set(&fc->khctr, 0);
	fc->polled_files = RB_ROOT;
	fc->blocked = 0;
	fc->initialized = 0;
	fc->connected = 1;
	atomic64_set(&fc->attr_version, 1);
	get_random_bytes(&fc->scramble_key, sizeof(fc->scramble_key));
	fc->pid_ns = get_pid_ns(task_active_pid_ns(current));
	fc->user_ns = get_user_ns(user_ns);
	fc->max_pages = FUSE_DEFAULT_MAX_PAGES_PER_REQ;
	fc->max_pages_limit = FUSE_MAX_MAX_PAGES;

	INIT_LIST_HEAD(&fc->mounts);
	list_add(&fm->fc_entry, &fc->mounts);
	fm->fc = fc;
}
EXPORT_SYMBOL_GPL(fuse_conn_init);

void fuse_conn_put(struct fuse_conn *fc)
{
	if (refcount_dec_and_test(&fc->count)) {
		struct fuse_iqueue *fiq = &fc->iq;
		struct fuse_sync_bucket *bucket;

		if (IS_ENABLED(CONFIG_FUSE_DAX))
			fuse_dax_conn_free(fc);
		if (fiq->ops->release)
			fiq->ops->release(fiq);
		put_pid_ns(fc->pid_ns);
		put_user_ns(fc->user_ns);
		bucket = rcu_dereference_protected(fc->curr_bucket, 1);
		if (bucket) {
			WARN_ON(atomic_read(&bucket->count) != 1);
			kfree(bucket);
		}
		fc->release(fc);
	}
}
EXPORT_SYMBOL_GPL(fuse_conn_put);

struct fuse_conn *fuse_conn_get(struct fuse_conn *fc)
{
	refcount_inc(&fc->count);
	return fc;
}
EXPORT_SYMBOL_GPL(fuse_conn_get);

static struct inode *fuse_get_root_inode(struct super_block *sb, unsigned mode)
{
	struct fuse_attr attr;
	memset(&attr, 0, sizeof(attr));

	attr.mode = mode;
	attr.ino = FUSE_ROOT_ID;
	attr.nlink = 1;
	return fuse_iget(sb, 1, 0, &attr, 0, 0);
}

struct fuse_inode_handle {
	u64 nodeid;
	u32 generation;
};

static struct dentry *fuse_get_dentry(struct super_block *sb,
				      struct fuse_inode_handle *handle)
{
	struct fuse_conn *fc = get_fuse_conn_super(sb);
	struct inode *inode;
	struct dentry *entry;
	int err = -ESTALE;

	if (handle->nodeid == 0)
		goto out_err;

	inode = ilookup5(sb, handle->nodeid, fuse_inode_eq, &handle->nodeid);
	if (!inode) {
		struct fuse_entry_out outarg;
		const struct qstr name = QSTR_INIT(".", 1);

		if (!fc->export_support)
			goto out_err;

		err = fuse_lookup_name(sb, handle->nodeid, &name, &outarg,
				       &inode);
		if (err && err != -ENOENT)
			goto out_err;
		if (err || !inode) {
			err = -ESTALE;
			goto out_err;
		}
		err = -EIO;
		if (get_node_id(inode) != handle->nodeid)
			goto out_iput;
	}
	err = -ESTALE;
	if (inode->i_generation != handle->generation)
		goto out_iput;

	entry = d_obtain_alias(inode);
	if (!IS_ERR(entry) && get_node_id(inode) != FUSE_ROOT_ID)
		fuse_invalidate_entry_cache(entry);

	return entry;

 out_iput:
	iput(inode);
 out_err:
	return ERR_PTR(err);
}

static int fuse_encode_fh(struct inode *inode, u32 *fh, int *max_len,
			   struct inode *parent)
{
	int len = parent ? 6 : 3;
	u64 nodeid;
	u32 generation;

	if (*max_len < len) {
		*max_len = len;
		return  FILEID_INVALID;
	}

	nodeid = get_fuse_inode(inode)->nodeid;
	generation = inode->i_generation;

	fh[0] = (u32)(nodeid >> 32);
	fh[1] = (u32)(nodeid & 0xffffffff);
	fh[2] = generation;

	if (parent) {
		nodeid = get_fuse_inode(parent)->nodeid;
		generation = parent->i_generation;

		fh[3] = (u32)(nodeid >> 32);
		fh[4] = (u32)(nodeid & 0xffffffff);
		fh[5] = generation;
	}

	*max_len = len;
	return parent ? 0x82 : 0x81;
}

static struct dentry *fuse_fh_to_dentry(struct super_block *sb,
		struct fid *fid, int fh_len, int fh_type)
{
	struct fuse_inode_handle handle;

	if ((fh_type != 0x81 && fh_type != 0x82) || fh_len < 3)
		return NULL;

	handle.nodeid = (u64) fid->raw[0] << 32;
	handle.nodeid |= (u64) fid->raw[1];
	handle.generation = fid->raw[2];
	return fuse_get_dentry(sb, &handle);
}

static struct dentry *fuse_fh_to_parent(struct super_block *sb,
		struct fid *fid, int fh_len, int fh_type)
{
	struct fuse_inode_handle parent;

	if (fh_type != 0x82 || fh_len < 6)
		return NULL;

	parent.nodeid = (u64) fid->raw[3] << 32;
	parent.nodeid |= (u64) fid->raw[4];
	parent.generation = fid->raw[5];
	return fuse_get_dentry(sb, &parent);
}

static struct dentry *fuse_get_parent(struct dentry *child)
{
	struct inode *child_inode = d_inode(child);
	struct fuse_conn *fc = get_fuse_conn(child_inode);
	struct inode *inode;
	struct dentry *parent;
	struct fuse_entry_out outarg;
	int err;

	if (!fc->export_support)
		return ERR_PTR(-ESTALE);

	err = fuse_lookup_name(child_inode->i_sb, get_node_id(child_inode),
			       &dotdot_name, &outarg, &inode);
	if (err) {
		if (err == -ENOENT)
			return ERR_PTR(-ESTALE);
		return ERR_PTR(err);
	}

	parent = d_obtain_alias(inode);
	if (!IS_ERR(parent) && get_node_id(inode) != FUSE_ROOT_ID)
		fuse_invalidate_entry_cache(parent);

	return parent;
}

static const struct export_operations fuse_export_operations = {
	.fh_to_dentry	= fuse_fh_to_dentry,
	.fh_to_parent	= fuse_fh_to_parent,
	.encode_fh	= fuse_encode_fh,
	.get_parent	= fuse_get_parent,
};

static const struct super_operations fuse_super_operations = {
	.alloc_inode    = fuse_alloc_inode,
	.free_inode     = fuse_free_inode,
	.evict_inode	= fuse_evict_inode,
	.write_inode	= fuse_write_inode,
	.drop_inode	= generic_delete_inode,
<<<<<<< HEAD
	.put_super	= fuse_put_super,
=======
>>>>>>> c1084c27
	.umount_begin	= fuse_umount_begin,
	.statfs		= fuse_statfs,
	.sync_fs	= fuse_sync_fs,
	.show_options	= fuse_show_options,
};

static void sanitize_global_limit(unsigned *limit)
{
	/*
	 * The default maximum number of async requests is calculated to consume
	 * 1/2^13 of the total memory, assuming 392 bytes per request.
	 */
	if (*limit == 0)
		*limit = ((totalram_pages() << PAGE_SHIFT) >> 13) / 392;

	if (*limit >= 1 << 16)
		*limit = (1 << 16) - 1;
}

static int set_global_limit(const char *val, const struct kernel_param *kp)
{
	int rv;

	rv = param_set_uint(val, kp);
	if (rv)
		return rv;

	sanitize_global_limit((unsigned *)kp->arg);

	return 0;
}

static void process_init_limits(struct fuse_conn *fc, struct fuse_init_out *arg)
{
	int cap_sys_admin = capable(CAP_SYS_ADMIN);

	if (arg->minor < 13)
		return;

	sanitize_global_limit(&max_user_bgreq);
	sanitize_global_limit(&max_user_congthresh);

	spin_lock(&fc->bg_lock);
	if (arg->max_background) {
		fc->max_background = arg->max_background;

		if (!cap_sys_admin && fc->max_background > max_user_bgreq)
			fc->max_background = max_user_bgreq;
	}
	if (arg->congestion_threshold) {
		fc->congestion_threshold = arg->congestion_threshold;

		if (!cap_sys_admin &&
		    fc->congestion_threshold > max_user_congthresh)
			fc->congestion_threshold = max_user_congthresh;
	}
	spin_unlock(&fc->bg_lock);
}

struct fuse_init_args {
	struct fuse_args args;
	struct fuse_init_in in;
	struct fuse_init_out out;
};

static void process_init_reply(struct fuse_mount *fm, struct fuse_args *args,
			       int error)
{
	struct fuse_conn *fc = fm->fc;
	struct fuse_init_args *ia = container_of(args, typeof(*ia), args);
	struct fuse_init_out *arg = &ia->out;
	bool ok = true;

	if (error || arg->major != FUSE_KERNEL_VERSION)
		ok = false;
	else {
		unsigned long ra_pages;

		process_init_limits(fc, arg);

		if (arg->minor >= 6) {
			ra_pages = arg->max_readahead / PAGE_SIZE;
			if (arg->flags & FUSE_ASYNC_READ)
				fc->async_read = 1;
			if (!(arg->flags & FUSE_POSIX_LOCKS))
				fc->no_lock = 1;
			if (arg->minor >= 17) {
				if (!(arg->flags & FUSE_FLOCK_LOCKS))
					fc->no_flock = 1;
			} else {
				if (!(arg->flags & FUSE_POSIX_LOCKS))
					fc->no_flock = 1;
			}
			if (arg->flags & FUSE_ATOMIC_O_TRUNC)
				fc->atomic_o_trunc = 1;
			if (arg->minor >= 9) {
				/* LOOKUP has dependency on proto version */
				if (arg->flags & FUSE_EXPORT_SUPPORT)
					fc->export_support = 1;
			}
			if (arg->flags & FUSE_BIG_WRITES)
				fc->big_writes = 1;
			if (arg->flags & FUSE_DONT_MASK)
				fc->dont_mask = 1;
			if (arg->flags & FUSE_AUTO_INVAL_DATA)
				fc->auto_inval_data = 1;
			else if (arg->flags & FUSE_EXPLICIT_INVAL_DATA)
				fc->explicit_inval_data = 1;
			if (arg->flags & FUSE_DO_READDIRPLUS) {
				fc->do_readdirplus = 1;
				if (arg->flags & FUSE_READDIRPLUS_AUTO)
					fc->readdirplus_auto = 1;
			}
			if (arg->flags & FUSE_ASYNC_DIO)
				fc->async_dio = 1;
			if (arg->flags & FUSE_WRITEBACK_CACHE)
				fc->writeback_cache = 1;
			if (arg->flags & FUSE_PARALLEL_DIROPS)
				fc->parallel_dirops = 1;
			if (arg->flags & FUSE_HANDLE_KILLPRIV)
				fc->handle_killpriv = 1;
			if (arg->time_gran && arg->time_gran <= 1000000000)
				fm->sb->s_time_gran = arg->time_gran;
			if ((arg->flags & FUSE_POSIX_ACL)) {
				fc->default_permissions = 1;
				fc->posix_acl = 1;
				fm->sb->s_xattr = fuse_acl_xattr_handlers;
			}
			if (arg->flags & FUSE_CACHE_SYMLINKS)
				fc->cache_symlinks = 1;
			if (arg->flags & FUSE_ABORT_ERROR)
				fc->abort_err = 1;
			if (arg->flags & FUSE_MAX_PAGES) {
				fc->max_pages =
					min_t(unsigned int, fc->max_pages_limit,
					max_t(unsigned int, arg->max_pages, 1));
			}
			if (IS_ENABLED(CONFIG_FUSE_DAX) &&
			    arg->flags & FUSE_MAP_ALIGNMENT &&
			    !fuse_dax_check_alignment(fc, arg->map_alignment)) {
				ok = false;
			}
			if (arg->flags & FUSE_HANDLE_KILLPRIV_V2) {
				fc->handle_killpriv_v2 = 1;
				fm->sb->s_flags |= SB_NOSEC;
			}
			if (arg->flags & FUSE_SETXATTR_EXT)
				fc->setxattr_ext = 1;
		} else {
			ra_pages = fc->max_read / PAGE_SIZE;
			fc->no_lock = 1;
			fc->no_flock = 1;
		}

		fm->sb->s_bdi->ra_pages =
				min(fm->sb->s_bdi->ra_pages, ra_pages);
		fc->minor = arg->minor;
		fc->max_write = arg->minor < 5 ? 4096 : arg->max_write;
		fc->max_write = max_t(unsigned, 4096, fc->max_write);
		fc->conn_init = 1;
	}
	kfree(ia);

	if (!ok) {
		fc->conn_init = 0;
		fc->conn_error = 1;
	}

	fuse_set_initialized(fc);
	wake_up_all(&fc->blocked_waitq);
}

void fuse_send_init(struct fuse_mount *fm)
{
	struct fuse_init_args *ia;

	ia = kzalloc(sizeof(*ia), GFP_KERNEL | __GFP_NOFAIL);

	ia->in.major = FUSE_KERNEL_VERSION;
	ia->in.minor = FUSE_KERNEL_MINOR_VERSION;
	ia->in.max_readahead = fm->sb->s_bdi->ra_pages * PAGE_SIZE;
	ia->in.flags |=
		FUSE_ASYNC_READ | FUSE_POSIX_LOCKS | FUSE_ATOMIC_O_TRUNC |
		FUSE_EXPORT_SUPPORT | FUSE_BIG_WRITES | FUSE_DONT_MASK |
		FUSE_SPLICE_WRITE | FUSE_SPLICE_MOVE | FUSE_SPLICE_READ |
		FUSE_FLOCK_LOCKS | FUSE_HAS_IOCTL_DIR | FUSE_AUTO_INVAL_DATA |
		FUSE_DO_READDIRPLUS | FUSE_READDIRPLUS_AUTO | FUSE_ASYNC_DIO |
		FUSE_WRITEBACK_CACHE | FUSE_NO_OPEN_SUPPORT |
		FUSE_PARALLEL_DIROPS | FUSE_HANDLE_KILLPRIV | FUSE_POSIX_ACL |
		FUSE_ABORT_ERROR | FUSE_MAX_PAGES | FUSE_CACHE_SYMLINKS |
		FUSE_NO_OPENDIR_SUPPORT | FUSE_EXPLICIT_INVAL_DATA |
		FUSE_HANDLE_KILLPRIV_V2 | FUSE_SETXATTR_EXT;
#ifdef CONFIG_FUSE_DAX
	if (fm->fc->dax)
		ia->in.flags |= FUSE_MAP_ALIGNMENT;
#endif
	if (fm->fc->auto_submounts)
		ia->in.flags |= FUSE_SUBMOUNTS;

	ia->args.opcode = FUSE_INIT;
	ia->args.in_numargs = 1;
	ia->args.in_args[0].size = sizeof(ia->in);
	ia->args.in_args[0].value = &ia->in;
	ia->args.out_numargs = 1;
	/* Variable length argument used for backward compatibility
	   with interface version < 7.5.  Rest of init_out is zeroed
	   by do_get_request(), so a short reply is not a problem */
	ia->args.out_argvar = true;
	ia->args.out_args[0].size = sizeof(ia->out);
	ia->args.out_args[0].value = &ia->out;
	ia->args.force = true;
	ia->args.nocreds = true;
	ia->args.end = process_init_reply;

	if (fuse_simple_background(fm, &ia->args, GFP_KERNEL) != 0)
		process_init_reply(fm, &ia->args, -ENOTCONN);
}
EXPORT_SYMBOL_GPL(fuse_send_init);

void fuse_free_conn(struct fuse_conn *fc)
{
	WARN_ON(!list_empty(&fc->devices));
	kfree_rcu(fc, rcu);
}
EXPORT_SYMBOL_GPL(fuse_free_conn);

static int fuse_bdi_init(struct fuse_conn *fc, struct super_block *sb)
{
	int err;
	char *suffix = "";

	if (sb->s_bdev) {
		suffix = "-fuseblk";
		/*
		 * sb->s_bdi points to blkdev's bdi however we want to redirect
		 * it to our private bdi...
		 */
		bdi_put(sb->s_bdi);
		sb->s_bdi = &noop_backing_dev_info;
	}
	err = super_setup_bdi_name(sb, "%u:%u%s", MAJOR(fc->dev),
				   MINOR(fc->dev), suffix);
	if (err)
		return err;

	/* fuse does it's own writeback accounting */
	sb->s_bdi->capabilities &= ~BDI_CAP_WRITEBACK_ACCT;
	sb->s_bdi->capabilities |= BDI_CAP_STRICTLIMIT;

	/*
	 * For a single fuse filesystem use max 1% of dirty +
	 * writeback threshold.
	 *
	 * This gives about 1M of write buffer for memory maps on a
	 * machine with 1G and 10% dirty_ratio, which should be more
	 * than enough.
	 *
	 * Privileged users can raise it by writing to
	 *
	 *    /sys/class/bdi/<bdi>/max_ratio
	 */
	bdi_set_max_ratio(sb->s_bdi, 1);

	return 0;
}

struct fuse_dev *fuse_dev_alloc(void)
{
	struct fuse_dev *fud;
	struct list_head *pq;

	fud = kzalloc(sizeof(struct fuse_dev), GFP_KERNEL);
	if (!fud)
		return NULL;

	pq = kcalloc(FUSE_PQ_HASH_SIZE, sizeof(struct list_head), GFP_KERNEL);
	if (!pq) {
		kfree(fud);
		return NULL;
	}

	fud->pq.processing = pq;
	fuse_pqueue_init(&fud->pq);

	return fud;
}
EXPORT_SYMBOL_GPL(fuse_dev_alloc);

void fuse_dev_install(struct fuse_dev *fud, struct fuse_conn *fc)
{
	fud->fc = fuse_conn_get(fc);
	spin_lock(&fc->lock);
	list_add_tail(&fud->entry, &fc->devices);
	spin_unlock(&fc->lock);
}
EXPORT_SYMBOL_GPL(fuse_dev_install);

struct fuse_dev *fuse_dev_alloc_install(struct fuse_conn *fc)
{
	struct fuse_dev *fud;

	fud = fuse_dev_alloc();
	if (!fud)
		return NULL;

	fuse_dev_install(fud, fc);
	return fud;
}
EXPORT_SYMBOL_GPL(fuse_dev_alloc_install);

void fuse_dev_free(struct fuse_dev *fud)
{
	struct fuse_conn *fc = fud->fc;

	if (fc) {
		spin_lock(&fc->lock);
		list_del(&fud->entry);
		spin_unlock(&fc->lock);

		fuse_conn_put(fc);
	}
	kfree(fud->pq.processing);
	kfree(fud);
}
EXPORT_SYMBOL_GPL(fuse_dev_free);

static void fuse_fill_attr_from_inode(struct fuse_attr *attr,
				      const struct fuse_inode *fi)
{
	*attr = (struct fuse_attr){
		.ino		= fi->inode.i_ino,
		.size		= fi->inode.i_size,
		.blocks		= fi->inode.i_blocks,
		.atime		= fi->inode.i_atime.tv_sec,
		.mtime		= fi->inode.i_mtime.tv_sec,
		.ctime		= fi->inode.i_ctime.tv_sec,
		.atimensec	= fi->inode.i_atime.tv_nsec,
		.mtimensec	= fi->inode.i_mtime.tv_nsec,
		.ctimensec	= fi->inode.i_ctime.tv_nsec,
		.mode		= fi->inode.i_mode,
		.nlink		= fi->inode.i_nlink,
		.uid		= fi->inode.i_uid.val,
		.gid		= fi->inode.i_gid.val,
		.rdev		= fi->inode.i_rdev,
		.blksize	= 1u << fi->inode.i_blkbits,
	};
}

static void fuse_sb_defaults(struct super_block *sb)
{
	sb->s_magic = FUSE_SUPER_MAGIC;
	sb->s_op = &fuse_super_operations;
	sb->s_xattr = fuse_xattr_handlers;
	sb->s_maxbytes = MAX_LFS_FILESIZE;
	sb->s_time_gran = 1;
	sb->s_export_op = &fuse_export_operations;
	sb->s_iflags |= SB_I_IMA_UNVERIFIABLE_SIGNATURE;
	if (sb->s_user_ns != &init_user_ns)
		sb->s_iflags |= SB_I_UNTRUSTED_MOUNTER;
	sb->s_flags &= ~(SB_NOSEC | SB_I_VERSION);

	/*
	 * If we are not in the initial user namespace posix
	 * acls must be translated.
	 */
	if (sb->s_user_ns != &init_user_ns)
		sb->s_xattr = fuse_no_acl_xattr_handlers;
}

static int fuse_fill_super_submount(struct super_block *sb,
				    struct fuse_inode *parent_fi)
{
	struct fuse_mount *fm = get_fuse_mount_super(sb);
	struct super_block *parent_sb = parent_fi->inode.i_sb;
	struct fuse_attr root_attr;
	struct inode *root;

	fuse_sb_defaults(sb);
	fm->sb = sb;

	WARN_ON(sb->s_bdi != &noop_backing_dev_info);
	sb->s_bdi = bdi_get(parent_sb->s_bdi);

	sb->s_xattr = parent_sb->s_xattr;
	sb->s_time_gran = parent_sb->s_time_gran;
	sb->s_blocksize = parent_sb->s_blocksize;
	sb->s_blocksize_bits = parent_sb->s_blocksize_bits;
	sb->s_subtype = kstrdup(parent_sb->s_subtype, GFP_KERNEL);
	if (parent_sb->s_subtype && !sb->s_subtype)
		return -ENOMEM;

	fuse_fill_attr_from_inode(&root_attr, parent_fi);
	root = fuse_iget(sb, parent_fi->nodeid, 0, &root_attr, 0, 0);
	/*
	 * This inode is just a duplicate, so it is not looked up and
	 * its nlookup should not be incremented.  fuse_iget() does
	 * that, though, so undo it here.
	 */
	get_fuse_inode(root)->nlookup--;
	sb->s_d_op = &fuse_dentry_operations;
	sb->s_root = d_make_root(root);
	if (!sb->s_root)
		return -ENOMEM;

	return 0;
}

/* Filesystem context private data holds the FUSE inode of the mount point */
static int fuse_get_tree_submount(struct fs_context *fsc)
{
	struct fuse_mount *fm;
	struct fuse_inode *mp_fi = fsc->fs_private;
	struct fuse_conn *fc = get_fuse_conn(&mp_fi->inode);
	struct super_block *sb;
	int err;

	fm = kzalloc(sizeof(struct fuse_mount), GFP_KERNEL);
	if (!fm)
		return -ENOMEM;

	fm->fc = fuse_conn_get(fc);
	fsc->s_fs_info = fm;
	sb = sget_fc(fsc, NULL, set_anon_super_fc);
	if (fsc->s_fs_info)
		fuse_mount_destroy(fm);
	if (IS_ERR(sb))
		return PTR_ERR(sb);

	/* Initialize superblock, making @mp_fi its root */
	err = fuse_fill_super_submount(sb, mp_fi);
	if (err) {
		deactivate_locked_super(sb);
		return err;
	}

	down_write(&fc->killsb);
	list_add_tail(&fm->fc_entry, &fc->mounts);
	up_write(&fc->killsb);

	sb->s_flags |= SB_ACTIVE;
	fsc->root = dget(sb->s_root);

	return 0;
}

static const struct fs_context_operations fuse_context_submount_ops = {
	.get_tree	= fuse_get_tree_submount,
};

int fuse_init_fs_context_submount(struct fs_context *fsc)
{
	fsc->ops = &fuse_context_submount_ops;
	return 0;
}
EXPORT_SYMBOL_GPL(fuse_init_fs_context_submount);

int fuse_fill_super_common(struct super_block *sb, struct fuse_fs_context *ctx)
{
	struct fuse_dev *fud = NULL;
	struct fuse_mount *fm = get_fuse_mount_super(sb);
	struct fuse_conn *fc = fm->fc;
	struct inode *root;
	struct dentry *root_dentry;
	int err;

	err = -EINVAL;
	if (sb->s_flags & SB_MANDLOCK)
		goto err;

	rcu_assign_pointer(fc->curr_bucket, fuse_sync_bucket_alloc());
	fuse_sb_defaults(sb);

	if (ctx->is_bdev) {
#ifdef CONFIG_BLOCK
		err = -EINVAL;
		if (!sb_set_blocksize(sb, ctx->blksize))
			goto err;
#endif
	} else {
		sb->s_blocksize = PAGE_SIZE;
		sb->s_blocksize_bits = PAGE_SHIFT;
	}

	sb->s_subtype = ctx->subtype;
	ctx->subtype = NULL;
	if (IS_ENABLED(CONFIG_FUSE_DAX)) {
		err = fuse_dax_conn_alloc(fc, ctx->dax_dev);
		if (err)
			goto err;
	}

	if (ctx->fudptr) {
		err = -ENOMEM;
		fud = fuse_dev_alloc_install(fc);
		if (!fud)
			goto err_free_dax;
	}

	fc->dev = sb->s_dev;
	fm->sb = sb;
	err = fuse_bdi_init(fc, sb);
	if (err)
		goto err_dev_free;

	/* Handle umasking inside the fuse code */
	if (sb->s_flags & SB_POSIXACL)
		fc->dont_mask = 1;
	sb->s_flags |= SB_POSIXACL;

	fc->default_permissions = ctx->default_permissions;
	fc->allow_other = ctx->allow_other;
	fc->user_id = ctx->user_id;
	fc->group_id = ctx->group_id;
	fc->legacy_opts_show = ctx->legacy_opts_show;
	fc->max_read = max_t(unsigned int, 4096, ctx->max_read);
	fc->destroy = ctx->destroy;
	fc->no_control = ctx->no_control;
	fc->no_force_umount = ctx->no_force_umount;

	err = -ENOMEM;
	root = fuse_get_root_inode(sb, ctx->rootmode);
	sb->s_d_op = &fuse_root_dentry_operations;
	root_dentry = d_make_root(root);
	if (!root_dentry)
		goto err_dev_free;
	/* Root dentry doesn't have .d_revalidate */
	sb->s_d_op = &fuse_dentry_operations;

	mutex_lock(&fuse_mutex);
	err = -EINVAL;
	if (ctx->fudptr && *ctx->fudptr)
		goto err_unlock;

	err = fuse_ctl_add_conn(fc);
	if (err)
		goto err_unlock;

	list_add_tail(&fc->entry, &fuse_conn_list);
	sb->s_root = root_dentry;
	if (ctx->fudptr)
		*ctx->fudptr = fud;
	mutex_unlock(&fuse_mutex);
	return 0;

 err_unlock:
	mutex_unlock(&fuse_mutex);
	dput(root_dentry);
 err_dev_free:
	if (fud)
		fuse_dev_free(fud);
 err_free_dax:
	if (IS_ENABLED(CONFIG_FUSE_DAX))
		fuse_dax_conn_free(fc);
 err:
	return err;
}
EXPORT_SYMBOL_GPL(fuse_fill_super_common);

static int fuse_fill_super(struct super_block *sb, struct fs_context *fsc)
{
	struct fuse_fs_context *ctx = fsc->fs_private;
	int err;

	if (!ctx->file || !ctx->rootmode_present ||
	    !ctx->user_id_present || !ctx->group_id_present)
		return -EINVAL;

	/*
	 * Require mount to happen from the same user namespace which
	 * opened /dev/fuse to prevent potential attacks.
	 */
	if ((ctx->file->f_op != &fuse_dev_operations) ||
	    (ctx->file->f_cred->user_ns != sb->s_user_ns))
		return -EINVAL;
	ctx->fudptr = &ctx->file->private_data;

	err = fuse_fill_super_common(sb, ctx);
	if (err)
		return err;
	/* file->private_data shall be visible on all CPUs after this */
	smp_mb();
	fuse_send_init(get_fuse_mount_super(sb));
	return 0;
}

/*
 * This is the path where user supplied an already initialized fuse dev.  In
 * this case never create a new super if the old one is gone.
 */
static int fuse_set_no_super(struct super_block *sb, struct fs_context *fsc)
{
	return -ENOTCONN;
}

static int fuse_test_super(struct super_block *sb, struct fs_context *fsc)
{

	return fsc->sget_key == get_fuse_conn_super(sb);
}

static int fuse_get_tree(struct fs_context *fsc)
{
	struct fuse_fs_context *ctx = fsc->fs_private;
	struct fuse_dev *fud;
	struct fuse_conn *fc;
	struct fuse_mount *fm;
	struct super_block *sb;
	int err;

	fc = kmalloc(sizeof(*fc), GFP_KERNEL);
	if (!fc)
		return -ENOMEM;

	fm = kzalloc(sizeof(*fm), GFP_KERNEL);
	if (!fm) {
		kfree(fc);
		return -ENOMEM;
	}

	fuse_conn_init(fc, fm, fsc->user_ns, &fuse_dev_fiq_ops, NULL);
	fc->release = fuse_free_conn;

	fsc->s_fs_info = fm;

	if (ctx->fd_present)
		ctx->file = fget(ctx->fd);

	if (IS_ENABLED(CONFIG_BLOCK) && ctx->is_bdev) {
		err = get_tree_bdev(fsc, fuse_fill_super);
		goto out;
	}
	/*
	 * While block dev mount can be initialized with a dummy device fd
	 * (found by device name), normal fuse mounts can't
	 */
	err = -EINVAL;
	if (!ctx->file)
		goto out;

	/*
	 * Allow creating a fuse mount with an already initialized fuse
	 * connection
	 */
	fud = READ_ONCE(ctx->file->private_data);
	if (ctx->file->f_op == &fuse_dev_operations && fud) {
		fsc->sget_key = fud->fc;
		sb = sget_fc(fsc, fuse_test_super, fuse_set_no_super);
		err = PTR_ERR_OR_ZERO(sb);
		if (!IS_ERR(sb))
			fsc->root = dget(sb->s_root);
	} else {
		err = get_tree_nodev(fsc, fuse_fill_super);
	}
out:
	if (fsc->s_fs_info)
		fuse_mount_destroy(fm);
	if (ctx->file)
		fput(ctx->file);
	return err;
}

static const struct fs_context_operations fuse_context_ops = {
	.free		= fuse_free_fsc,
	.parse_param	= fuse_parse_param,
	.reconfigure	= fuse_reconfigure,
	.get_tree	= fuse_get_tree,
};

/*
 * Set up the filesystem mount context.
 */
static int fuse_init_fs_context(struct fs_context *fsc)
{
	struct fuse_fs_context *ctx;

	ctx = kzalloc(sizeof(struct fuse_fs_context), GFP_KERNEL);
	if (!ctx)
		return -ENOMEM;

	ctx->max_read = ~0;
	ctx->blksize = FUSE_DEFAULT_BLKSIZE;
	ctx->legacy_opts_show = true;

#ifdef CONFIG_BLOCK
	if (fsc->fs_type == &fuseblk_fs_type) {
		ctx->is_bdev = true;
		ctx->destroy = true;
	}
#endif

	fsc->fs_private = ctx;
	fsc->ops = &fuse_context_ops;
	return 0;
}

bool fuse_mount_remove(struct fuse_mount *fm)
{
	struct fuse_conn *fc = fm->fc;
	bool last = false;

	down_write(&fc->killsb);
	list_del_init(&fm->fc_entry);
	if (list_empty(&fc->mounts))
		last = true;
	up_write(&fc->killsb);

	return last;
}
EXPORT_SYMBOL_GPL(fuse_mount_remove);

void fuse_conn_destroy(struct fuse_mount *fm)
{
	struct fuse_conn *fc = fm->fc;

	if (fc->destroy)
		fuse_send_destroy(fm);

	fuse_abort_conn(fc);
	fuse_wait_aborted(fc);

	if (!list_empty(&fc->entry)) {
		mutex_lock(&fuse_mutex);
		list_del(&fc->entry);
		fuse_ctl_remove_conn(fc);
		mutex_unlock(&fuse_mutex);
	}
}
EXPORT_SYMBOL_GPL(fuse_conn_destroy);

static void fuse_sb_destroy(struct super_block *sb)
{
	struct fuse_mount *fm = get_fuse_mount_super(sb);
	bool last;

	if (sb->s_root) {
		last = fuse_mount_remove(fm);
		if (last)
			fuse_conn_destroy(fm);
	}
}

void fuse_mount_destroy(struct fuse_mount *fm)
{
	fuse_conn_put(fm->fc);
	kfree(fm);
}
EXPORT_SYMBOL(fuse_mount_destroy);

static void fuse_kill_sb_anon(struct super_block *sb)
{
	fuse_sb_destroy(sb);
	kill_anon_super(sb);
	fuse_mount_destroy(get_fuse_mount_super(sb));
}

static struct file_system_type fuse_fs_type = {
	.owner		= THIS_MODULE,
	.name		= "fuse",
	.fs_flags	= FS_HAS_SUBTYPE | FS_USERNS_MOUNT,
	.init_fs_context = fuse_init_fs_context,
	.parameters	= fuse_fs_parameters,
	.kill_sb	= fuse_kill_sb_anon,
};
MODULE_ALIAS_FS("fuse");

#ifdef CONFIG_BLOCK
static void fuse_kill_sb_blk(struct super_block *sb)
{
	fuse_sb_destroy(sb);
	kill_block_super(sb);
	fuse_mount_destroy(get_fuse_mount_super(sb));
}

static struct file_system_type fuseblk_fs_type = {
	.owner		= THIS_MODULE,
	.name		= "fuseblk",
	.init_fs_context = fuse_init_fs_context,
	.parameters	= fuse_fs_parameters,
	.kill_sb	= fuse_kill_sb_blk,
	.fs_flags	= FS_REQUIRES_DEV | FS_HAS_SUBTYPE,
};
MODULE_ALIAS_FS("fuseblk");

static inline int register_fuseblk(void)
{
	return register_filesystem(&fuseblk_fs_type);
}

static inline void unregister_fuseblk(void)
{
	unregister_filesystem(&fuseblk_fs_type);
}
#else
static inline int register_fuseblk(void)
{
	return 0;
}

static inline void unregister_fuseblk(void)
{
}
#endif

static void fuse_inode_init_once(void *foo)
{
	struct inode *inode = foo;

	inode_init_once(inode);
}

static int __init fuse_fs_init(void)
{
	int err;

	fuse_inode_cachep = kmem_cache_create("fuse_inode",
			sizeof(struct fuse_inode), 0,
			SLAB_HWCACHE_ALIGN|SLAB_ACCOUNT|SLAB_RECLAIM_ACCOUNT,
			fuse_inode_init_once);
	err = -ENOMEM;
	if (!fuse_inode_cachep)
		goto out;

	err = register_fuseblk();
	if (err)
		goto out2;

	err = register_filesystem(&fuse_fs_type);
	if (err)
		goto out3;

	return 0;

 out3:
	unregister_fuseblk();
 out2:
	kmem_cache_destroy(fuse_inode_cachep);
 out:
	return err;
}

static void fuse_fs_cleanup(void)
{
	unregister_filesystem(&fuse_fs_type);
	unregister_fuseblk();

	/*
	 * Make sure all delayed rcu free inodes are flushed before we
	 * destroy cache.
	 */
	rcu_barrier();
	kmem_cache_destroy(fuse_inode_cachep);
}

static struct kobject *fuse_kobj;

static int fuse_sysfs_init(void)
{
	int err;

	fuse_kobj = kobject_create_and_add("fuse", fs_kobj);
	if (!fuse_kobj) {
		err = -ENOMEM;
		goto out_err;
	}

	err = sysfs_create_mount_point(fuse_kobj, "connections");
	if (err)
		goto out_fuse_unregister;

	return 0;

 out_fuse_unregister:
	kobject_put(fuse_kobj);
 out_err:
	return err;
}

static void fuse_sysfs_cleanup(void)
{
	sysfs_remove_mount_point(fuse_kobj, "connections");
	kobject_put(fuse_kobj);
}

static int __init fuse_init(void)
{
	int res;

	pr_info("init (API version %i.%i)\n",
		FUSE_KERNEL_VERSION, FUSE_KERNEL_MINOR_VERSION);

	INIT_LIST_HEAD(&fuse_conn_list);
	res = fuse_fs_init();
	if (res)
		goto err;

	res = fuse_dev_init();
	if (res)
		goto err_fs_cleanup;

	res = fuse_sysfs_init();
	if (res)
		goto err_dev_cleanup;

	res = fuse_ctl_init();
	if (res)
		goto err_sysfs_cleanup;

	sanitize_global_limit(&max_user_bgreq);
	sanitize_global_limit(&max_user_congthresh);

	return 0;

 err_sysfs_cleanup:
	fuse_sysfs_cleanup();
 err_dev_cleanup:
	fuse_dev_cleanup();
 err_fs_cleanup:
	fuse_fs_cleanup();
 err:
	return res;
}

static void __exit fuse_exit(void)
{
	pr_debug("exit\n");

	fuse_ctl_cleanup();
	fuse_sysfs_cleanup();
	fuse_fs_cleanup();
	fuse_dev_cleanup();
}

module_init(fuse_init);
module_exit(fuse_exit);<|MERGE_RESOLUTION|>--- conflicted
+++ resolved
@@ -137,21 +137,12 @@
 	}
 }
 
-<<<<<<< HEAD
-static int fuse_reconfigure(struct fs_context *fc)
-{
-	struct super_block *sb = fc->root->d_sb;
-
-	sync_filesystem(sb);
-	if (fc->sb_flags & SB_MANDLOCK)
-=======
 static int fuse_reconfigure(struct fs_context *fsc)
 {
 	struct super_block *sb = fsc->root->d_sb;
 
 	sync_filesystem(sb);
 	if (fsc->sb_flags & SB_MANDLOCK)
->>>>>>> c1084c27
 		return -EINVAL;
 
 	return 0;
@@ -399,10 +390,6 @@
 int fuse_reverse_inval_inode(struct fuse_conn *fc, u64 nodeid,
 			     loff_t offset, loff_t len)
 {
-<<<<<<< HEAD
-	struct fuse_conn *fc = get_fuse_conn_super(sb);
-=======
->>>>>>> c1084c27
 	struct fuse_inode *fi;
 	struct inode *inode;
 	pgoff_t pg_start;
@@ -636,16 +623,6 @@
 	struct fuse_fs_context *ctx = fsc->fs_private;
 	int opt;
 
-<<<<<<< HEAD
-	/*
-	 * Ignore options coming from mount(MS_REMOUNT) for backward
-	 * compatibility.
-	 */
-	if (fc->purpose == FS_CONTEXT_FOR_RECONFIGURE)
-		return 0;
-
-	opt = fs_parse(fc, &fuse_fs_parameters, param, &result);
-=======
 	if (fsc->purpose == FS_CONTEXT_FOR_RECONFIGURE) {
 		/*
 		 * Ignore options coming from mount(MS_REMOUNT) for backward
@@ -658,7 +635,6 @@
 	}
 
 	opt = fs_parse(fsc, fuse_fs_parameters, param, &result);
->>>>>>> c1084c27
 	if (opt < 0)
 		return opt;
 
@@ -1019,10 +995,6 @@
 	.evict_inode	= fuse_evict_inode,
 	.write_inode	= fuse_write_inode,
 	.drop_inode	= generic_delete_inode,
-<<<<<<< HEAD
-	.put_super	= fuse_put_super,
-=======
->>>>>>> c1084c27
 	.umount_begin	= fuse_umount_begin,
 	.statfs		= fuse_statfs,
 	.sync_fs	= fuse_sync_fs,
