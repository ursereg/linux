/*
  FUSE: Filesystem in Userspace
  Copyright (C) 2001-2008  Miklos Szeredi <miklos@szeredi.hu>

  This program can be distributed under the terms of the GNU GPL.
  See the file COPYING.
*/

#include "fuse_i.h"

#include <linux/pagemap.h>
#include <linux/file.h>
#include <linux/fs_context.h>
#include <linux/sched.h>
#include <linux/namei.h>
#include <linux/slab.h>
#include <linux/xattr.h>
#include <linux/iversion.h>
#include <linux/posix_acl.h>

static void fuse_advise_use_readdirplus(struct inode *dir)
{
	struct fuse_inode *fi = get_fuse_inode(dir);

	set_bit(FUSE_I_ADVISE_RDPLUS, &fi->state);
}

#if BITS_PER_LONG >= 64
static inline void __fuse_dentry_settime(struct dentry *entry, u64 time)
{
	entry->d_fsdata = (void *) time;
}

static inline u64 fuse_dentry_time(const struct dentry *entry)
{
	return (u64)entry->d_fsdata;
}

#else
union fuse_dentry {
	u64 time;
	struct rcu_head rcu;
};

static inline void __fuse_dentry_settime(struct dentry *dentry, u64 time)
{
	((union fuse_dentry *) dentry->d_fsdata)->time = time;
}

static inline u64 fuse_dentry_time(const struct dentry *entry)
{
	return ((union fuse_dentry *) entry->d_fsdata)->time;
}
#endif

static void fuse_dentry_settime(struct dentry *dentry, u64 time)
{
	struct fuse_conn *fc = get_fuse_conn_super(dentry->d_sb);
	bool delete = !time && fc->delete_stale;
	/*
	 * Mess with DCACHE_OP_DELETE because dput() will be faster without it.
	 * Don't care about races, either way it's just an optimization
	 */
	if ((!delete && (dentry->d_flags & DCACHE_OP_DELETE)) ||
	    (delete && !(dentry->d_flags & DCACHE_OP_DELETE))) {
		spin_lock(&dentry->d_lock);
		if (!delete)
			dentry->d_flags &= ~DCACHE_OP_DELETE;
		else
			dentry->d_flags |= DCACHE_OP_DELETE;
		spin_unlock(&dentry->d_lock);
	}

	__fuse_dentry_settime(dentry, time);
}

/*
 * FUSE caches dentries and attributes with separate timeout.  The
 * time in jiffies until the dentry/attributes are valid is stored in
 * dentry->d_fsdata and fuse_inode->i_time respectively.
 */

/*
 * Calculate the time in jiffies until a dentry/attributes are valid
 */
static u64 time_to_jiffies(u64 sec, u32 nsec)
{
	if (sec || nsec) {
		struct timespec64 ts = {
			sec,
			min_t(u32, nsec, NSEC_PER_SEC - 1)
		};

		return get_jiffies_64() + timespec64_to_jiffies(&ts);
	} else
		return 0;
}

/*
 * Set dentry and possibly attribute timeouts from the lookup/mk*
 * replies
 */
void fuse_change_entry_timeout(struct dentry *entry, struct fuse_entry_out *o)
{
	fuse_dentry_settime(entry,
		time_to_jiffies(o->entry_valid, o->entry_valid_nsec));
}

static u64 attr_timeout(struct fuse_attr_out *o)
{
	return time_to_jiffies(o->attr_valid, o->attr_valid_nsec);
}

u64 entry_attr_timeout(struct fuse_entry_out *o)
{
	return time_to_jiffies(o->attr_valid, o->attr_valid_nsec);
}

static void fuse_invalidate_attr_mask(struct inode *inode, u32 mask)
{
	set_mask_bits(&get_fuse_inode(inode)->inval_mask, 0, mask);
}

/*
 * Mark the attributes as stale, so that at the next call to
 * ->getattr() they will be fetched from userspace
 */
void fuse_invalidate_attr(struct inode *inode)
{
	fuse_invalidate_attr_mask(inode, STATX_BASIC_STATS);
}

static void fuse_dir_changed(struct inode *dir)
{
	fuse_invalidate_attr(dir);
	inode_maybe_inc_iversion(dir, false);
}

/**
 * Mark the attributes as stale due to an atime change.  Avoid the invalidate if
 * atime is not used.
 */
void fuse_invalidate_atime(struct inode *inode)
{
	if (!IS_RDONLY(inode))
		fuse_invalidate_attr_mask(inode, STATX_ATIME);
}

/*
 * Just mark the entry as stale, so that a next attempt to look it up
 * will result in a new lookup call to userspace
 *
 * This is called when a dentry is about to become negative and the
 * timeout is unknown (unlink, rmdir, rename and in some cases
 * lookup)
 */
void fuse_invalidate_entry_cache(struct dentry *entry)
{
	fuse_dentry_settime(entry, 0);
}

/*
 * Same as fuse_invalidate_entry_cache(), but also try to remove the
 * dentry from the hash
 */
static void fuse_invalidate_entry(struct dentry *entry)
{
	d_invalidate(entry);
	fuse_invalidate_entry_cache(entry);
}

static void fuse_lookup_init(struct fuse_conn *fc, struct fuse_args *args,
			     u64 nodeid, const struct qstr *name,
			     struct fuse_entry_out *outarg)
{
	memset(outarg, 0, sizeof(struct fuse_entry_out));
	args->opcode = FUSE_LOOKUP;
	args->nodeid = nodeid;
	args->in_numargs = 1;
	args->in_args[0].size = name->len + 1;
	args->in_args[0].value = name->name;
	args->out_numargs = 1;
	args->out_args[0].size = sizeof(struct fuse_entry_out);
	args->out_args[0].value = outarg;
}

/*
 * Check whether the dentry is still valid
 *
 * If the entry validity timeout has expired and the dentry is
 * positive, try to redo the lookup.  If the lookup results in a
 * different inode, then let the VFS invalidate the dentry and redo
 * the lookup once more.  If the lookup results in the same inode,
 * then refresh the attributes, timeouts and mark the dentry valid.
 */
static int fuse_dentry_revalidate(struct dentry *entry, unsigned int flags)
{
	struct inode *inode;
	struct dentry *parent;
	struct fuse_mount *fm;
	struct fuse_inode *fi;
	int ret;

	inode = d_inode_rcu(entry);
	if (inode && fuse_is_bad(inode))
		goto invalid;
	else if (time_before64(fuse_dentry_time(entry), get_jiffies_64()) ||
		 (flags & (LOOKUP_EXCL | LOOKUP_REVAL))) {
		struct fuse_entry_out outarg;
		FUSE_ARGS(args);
		struct fuse_forget_link *forget;
		u64 attr_version;

		/* For negative dentries, always do a fresh lookup */
		if (!inode)
			goto invalid;

		ret = -ECHILD;
		if (flags & LOOKUP_RCU)
			goto out;

		fm = get_fuse_mount(inode);

		forget = fuse_alloc_forget();
		ret = -ENOMEM;
		if (!forget)
			goto out;

		attr_version = fuse_get_attr_version(fm->fc);

		parent = dget_parent(entry);
		fuse_lookup_init(fm->fc, &args, get_node_id(d_inode(parent)),
				 &entry->d_name, &outarg);
		ret = fuse_simple_request(fm, &args);
		dput(parent);
		/* Zero nodeid is same as -ENOENT */
		if (!ret && !outarg.nodeid)
			ret = -ENOENT;
		if (!ret) {
			fi = get_fuse_inode(inode);
			if (outarg.nodeid != get_node_id(inode) ||
			    (bool) IS_AUTOMOUNT(inode) != (bool) (outarg.attr.flags & FUSE_ATTR_SUBMOUNT)) {
				fuse_queue_forget(fm->fc, forget,
						  outarg.nodeid, 1);
				goto invalid;
			}
			spin_lock(&fi->lock);
			fi->nlookup++;
			spin_unlock(&fi->lock);
		}
		kfree(forget);
		if (ret == -ENOMEM)
			goto out;
		if (ret || fuse_invalid_attr(&outarg.attr) ||
<<<<<<< HEAD
		    (outarg.attr.mode ^ inode->i_mode) & S_IFMT)
=======
		    fuse_stale_inode(inode, outarg.generation, &outarg.attr))
>>>>>>> c1084c27
			goto invalid;

		forget_all_cached_acls(inode);
		fuse_change_attributes(inode, &outarg.attr,
				       entry_attr_timeout(&outarg),
				       attr_version);
		fuse_change_entry_timeout(entry, &outarg);
	} else if (inode) {
		fi = get_fuse_inode(inode);
		if (flags & LOOKUP_RCU) {
			if (test_bit(FUSE_I_INIT_RDPLUS, &fi->state))
				return -ECHILD;
		} else if (test_and_clear_bit(FUSE_I_INIT_RDPLUS, &fi->state)) {
			parent = dget_parent(entry);
			fuse_advise_use_readdirplus(d_inode(parent));
			dput(parent);
		}
	}
	ret = 1;
out:
	return ret;

invalid:
	ret = 0;
	goto out;
}

#if BITS_PER_LONG < 64
static int fuse_dentry_init(struct dentry *dentry)
{
	dentry->d_fsdata = kzalloc(sizeof(union fuse_dentry),
				   GFP_KERNEL_ACCOUNT | __GFP_RECLAIMABLE);

	return dentry->d_fsdata ? 0 : -ENOMEM;
}
static void fuse_dentry_release(struct dentry *dentry)
{
	union fuse_dentry *fd = dentry->d_fsdata;

	kfree_rcu(fd, rcu);
}
#endif

static int fuse_dentry_delete(const struct dentry *dentry)
{
	return time_before64(fuse_dentry_time(dentry), get_jiffies_64());
}

/*
 * Create a fuse_mount object with a new superblock (with path->dentry
 * as the root), and return that mount so it can be auto-mounted on
 * @path.
 */
static struct vfsmount *fuse_dentry_automount(struct path *path)
{
	struct fs_context *fsc;
	struct vfsmount *mnt;
	struct fuse_inode *mp_fi = get_fuse_inode(d_inode(path->dentry));

	fsc = fs_context_for_submount(path->mnt->mnt_sb->s_type, path->dentry);
	if (IS_ERR(fsc))
		return ERR_CAST(fsc);

	/* Pass the FUSE inode of the mount for fuse_get_tree_submount() */
	fsc->fs_private = mp_fi;

	/* Create the submount */
	mnt = fc_mount(fsc);
	if (!IS_ERR(mnt))
		mntget(mnt);

	put_fs_context(fsc);
	return mnt;
}

const struct dentry_operations fuse_dentry_operations = {
	.d_revalidate	= fuse_dentry_revalidate,
	.d_delete	= fuse_dentry_delete,
#if BITS_PER_LONG < 64
	.d_init		= fuse_dentry_init,
	.d_release	= fuse_dentry_release,
#endif
	.d_automount	= fuse_dentry_automount,
};

const struct dentry_operations fuse_root_dentry_operations = {
#if BITS_PER_LONG < 64
	.d_init		= fuse_dentry_init,
	.d_release	= fuse_dentry_release,
#endif
};

int fuse_valid_type(int m)
{
	return S_ISREG(m) || S_ISDIR(m) || S_ISLNK(m) || S_ISCHR(m) ||
		S_ISBLK(m) || S_ISFIFO(m) || S_ISSOCK(m);
}

bool fuse_invalid_attr(struct fuse_attr *attr)
{
	return !fuse_valid_type(attr->mode) ||
		attr->size > LLONG_MAX;
}

int fuse_lookup_name(struct super_block *sb, u64 nodeid, const struct qstr *name,
		     struct fuse_entry_out *outarg, struct inode **inode)
{
	struct fuse_mount *fm = get_fuse_mount_super(sb);
	FUSE_ARGS(args);
	struct fuse_forget_link *forget;
	u64 attr_version;
	int err;

	*inode = NULL;
	err = -ENAMETOOLONG;
	if (name->len > FUSE_NAME_MAX)
		goto out;


	forget = fuse_alloc_forget();
	err = -ENOMEM;
	if (!forget)
		goto out;

	attr_version = fuse_get_attr_version(fm->fc);

	fuse_lookup_init(fm->fc, &args, nodeid, name, outarg);
	err = fuse_simple_request(fm, &args);
	/* Zero nodeid is same as -ENOENT, but with valid timeout */
	if (err || !outarg->nodeid)
		goto out_put_forget;

	err = -EIO;
	if (!outarg->nodeid)
		goto out_put_forget;
	if (fuse_invalid_attr(&outarg->attr))
		goto out_put_forget;

	*inode = fuse_iget(sb, outarg->nodeid, outarg->generation,
			   &outarg->attr, entry_attr_timeout(outarg),
			   attr_version);
	err = -ENOMEM;
	if (!*inode) {
		fuse_queue_forget(fm->fc, forget, outarg->nodeid, 1);
		goto out;
	}
	err = 0;

 out_put_forget:
	kfree(forget);
 out:
	return err;
}

static struct dentry *fuse_lookup(struct inode *dir, struct dentry *entry,
				  unsigned int flags)
{
	int err;
	struct fuse_entry_out outarg;
	struct inode *inode;
	struct dentry *newent;
	bool outarg_valid = true;
	bool locked;

	if (fuse_is_bad(dir))
		return ERR_PTR(-EIO);

	locked = fuse_lock_inode(dir);
	err = fuse_lookup_name(dir->i_sb, get_node_id(dir), &entry->d_name,
			       &outarg, &inode);
	fuse_unlock_inode(dir, locked);
	if (err == -ENOENT) {
		outarg_valid = false;
		err = 0;
	}
	if (err)
		goto out_err;

	err = -EIO;
	if (inode && get_node_id(inode) == FUSE_ROOT_ID)
		goto out_iput;

	newent = d_splice_alias(inode, entry);
	err = PTR_ERR(newent);
	if (IS_ERR(newent))
		goto out_err;

	entry = newent ? newent : entry;
	if (outarg_valid)
		fuse_change_entry_timeout(entry, &outarg);
	else
		fuse_invalidate_entry_cache(entry);

	if (inode)
		fuse_advise_use_readdirplus(dir);
	return newent;

 out_iput:
	iput(inode);
 out_err:
	return ERR_PTR(err);
}

/*
 * Atomic create+open operation
 *
 * If the filesystem doesn't support this, then fall back to separate
 * 'mknod' + 'open' requests.
 */
static int fuse_create_open(struct inode *dir, struct dentry *entry,
			    struct file *file, unsigned int flags,
			    umode_t mode)
{
	int err;
	struct inode *inode;
	struct fuse_mount *fm = get_fuse_mount(dir);
	FUSE_ARGS(args);
	struct fuse_forget_link *forget;
	struct fuse_create_in inarg;
	struct fuse_open_out outopen;
	struct fuse_entry_out outentry;
	struct fuse_inode *fi;
	struct fuse_file *ff;

	/* Userspace expects S_IFREG in create mode */
	BUG_ON((mode & S_IFMT) != S_IFREG);

	forget = fuse_alloc_forget();
	err = -ENOMEM;
	if (!forget)
		goto out_err;

	err = -ENOMEM;
	ff = fuse_file_alloc(fm);
	if (!ff)
		goto out_put_forget_req;

	if (!fm->fc->dont_mask)
		mode &= ~current_umask();

	flags &= ~O_NOCTTY;
	memset(&inarg, 0, sizeof(inarg));
	memset(&outentry, 0, sizeof(outentry));
	inarg.flags = flags;
	inarg.mode = mode;
	inarg.umask = current_umask();

	if (fm->fc->handle_killpriv_v2 && (flags & O_TRUNC) &&
	    !(flags & O_EXCL) && !capable(CAP_FSETID)) {
		inarg.open_flags |= FUSE_OPEN_KILL_SUIDGID;
	}

	args.opcode = FUSE_CREATE;
	args.nodeid = get_node_id(dir);
	args.in_numargs = 2;
	args.in_args[0].size = sizeof(inarg);
	args.in_args[0].value = &inarg;
	args.in_args[1].size = entry->d_name.len + 1;
	args.in_args[1].value = entry->d_name.name;
	args.out_numargs = 2;
	args.out_args[0].size = sizeof(outentry);
	args.out_args[0].value = &outentry;
	args.out_args[1].size = sizeof(outopen);
	args.out_args[1].value = &outopen;
	err = fuse_simple_request(fm, &args);
	if (err)
		goto out_free_ff;

	err = -EIO;
	if (!S_ISREG(outentry.attr.mode) || invalid_nodeid(outentry.nodeid) ||
	    fuse_invalid_attr(&outentry.attr))
		goto out_free_ff;

	ff->fh = outopen.fh;
	ff->nodeid = outentry.nodeid;
	ff->open_flags = outopen.open_flags;
	inode = fuse_iget(dir->i_sb, outentry.nodeid, outentry.generation,
			  &outentry.attr, entry_attr_timeout(&outentry), 0);
	if (!inode) {
		flags &= ~(O_CREAT | O_EXCL | O_TRUNC);
		fuse_sync_release(NULL, ff, flags);
		fuse_queue_forget(fm->fc, forget, outentry.nodeid, 1);
		err = -ENOMEM;
		goto out_err;
	}
	kfree(forget);
	d_instantiate(entry, inode);
	fuse_change_entry_timeout(entry, &outentry);
	fuse_dir_changed(dir);
	err = finish_open(file, entry, generic_file_open);
	if (err) {
		fi = get_fuse_inode(inode);
		fuse_sync_release(fi, ff, flags);
	} else {
		file->private_data = ff;
		fuse_finish_open(inode, file);
	}
	return err;

out_free_ff:
	fuse_file_free(ff);
out_put_forget_req:
	kfree(forget);
out_err:
	return err;
}

static int fuse_mknod(struct user_namespace *, struct inode *, struct dentry *,
		      umode_t, dev_t);
static int fuse_atomic_open(struct inode *dir, struct dentry *entry,
			    struct file *file, unsigned flags,
			    umode_t mode)
{
	int err;
	struct fuse_conn *fc = get_fuse_conn(dir);
	struct dentry *res = NULL;

	if (fuse_is_bad(dir))
		return -EIO;

	if (d_in_lookup(entry)) {
		res = fuse_lookup(dir, entry, 0);
		if (IS_ERR(res))
			return PTR_ERR(res);

		if (res)
			entry = res;
	}

	if (!(flags & O_CREAT) || d_really_is_positive(entry))
		goto no_open;

	/* Only creates */
	file->f_mode |= FMODE_CREATED;

	if (fc->no_create)
		goto mknod;

	err = fuse_create_open(dir, entry, file, flags, mode);
	if (err == -ENOSYS) {
		fc->no_create = 1;
		goto mknod;
	}
out_dput:
	dput(res);
	return err;

mknod:
	err = fuse_mknod(&init_user_ns, dir, entry, mode, 0);
	if (err)
		goto out_dput;
no_open:
	return finish_no_open(file, res);
}

/*
 * Code shared between mknod, mkdir, symlink and link
 */
static int create_new_entry(struct fuse_mount *fm, struct fuse_args *args,
			    struct inode *dir, struct dentry *entry,
			    umode_t mode)
{
	struct fuse_entry_out outarg;
	struct inode *inode;
	struct dentry *d;
	int err;
	struct fuse_forget_link *forget;

	if (fuse_is_bad(dir))
		return -EIO;

	forget = fuse_alloc_forget();
	if (!forget)
		return -ENOMEM;

	memset(&outarg, 0, sizeof(outarg));
	args->nodeid = get_node_id(dir);
	args->out_numargs = 1;
	args->out_args[0].size = sizeof(outarg);
	args->out_args[0].value = &outarg;
	err = fuse_simple_request(fm, args);
	if (err)
		goto out_put_forget_req;

	err = -EIO;
	if (invalid_nodeid(outarg.nodeid) || fuse_invalid_attr(&outarg.attr))
		goto out_put_forget_req;

	if ((outarg.attr.mode ^ mode) & S_IFMT)
		goto out_put_forget_req;

	inode = fuse_iget(dir->i_sb, outarg.nodeid, outarg.generation,
			  &outarg.attr, entry_attr_timeout(&outarg), 0);
	if (!inode) {
		fuse_queue_forget(fm->fc, forget, outarg.nodeid, 1);
		return -ENOMEM;
	}
	kfree(forget);

	d_drop(entry);
	d = d_splice_alias(inode, entry);
	if (IS_ERR(d))
		return PTR_ERR(d);

	if (d) {
		fuse_change_entry_timeout(d, &outarg);
		dput(d);
	} else {
		fuse_change_entry_timeout(entry, &outarg);
	}
	fuse_dir_changed(dir);
	return 0;

 out_put_forget_req:
	kfree(forget);
	return err;
}

static int fuse_mknod(struct user_namespace *mnt_userns, struct inode *dir,
		      struct dentry *entry, umode_t mode, dev_t rdev)
{
	struct fuse_mknod_in inarg;
	struct fuse_mount *fm = get_fuse_mount(dir);
	FUSE_ARGS(args);

	if (!fm->fc->dont_mask)
		mode &= ~current_umask();

	memset(&inarg, 0, sizeof(inarg));
	inarg.mode = mode;
	inarg.rdev = new_encode_dev(rdev);
	inarg.umask = current_umask();
	args.opcode = FUSE_MKNOD;
	args.in_numargs = 2;
	args.in_args[0].size = sizeof(inarg);
	args.in_args[0].value = &inarg;
	args.in_args[1].size = entry->d_name.len + 1;
	args.in_args[1].value = entry->d_name.name;
	return create_new_entry(fm, &args, dir, entry, mode);
}

static int fuse_create(struct user_namespace *mnt_userns, struct inode *dir,
		       struct dentry *entry, umode_t mode, bool excl)
{
	return fuse_mknod(&init_user_ns, dir, entry, mode, 0);
}

static int fuse_mkdir(struct user_namespace *mnt_userns, struct inode *dir,
		      struct dentry *entry, umode_t mode)
{
	struct fuse_mkdir_in inarg;
	struct fuse_mount *fm = get_fuse_mount(dir);
	FUSE_ARGS(args);

	if (!fm->fc->dont_mask)
		mode &= ~current_umask();

	memset(&inarg, 0, sizeof(inarg));
	inarg.mode = mode;
	inarg.umask = current_umask();
	args.opcode = FUSE_MKDIR;
	args.in_numargs = 2;
	args.in_args[0].size = sizeof(inarg);
	args.in_args[0].value = &inarg;
	args.in_args[1].size = entry->d_name.len + 1;
	args.in_args[1].value = entry->d_name.name;
	return create_new_entry(fm, &args, dir, entry, S_IFDIR);
}

static int fuse_symlink(struct user_namespace *mnt_userns, struct inode *dir,
			struct dentry *entry, const char *link)
{
	struct fuse_mount *fm = get_fuse_mount(dir);
	unsigned len = strlen(link) + 1;
	FUSE_ARGS(args);

	args.opcode = FUSE_SYMLINK;
	args.in_numargs = 2;
	args.in_args[0].size = entry->d_name.len + 1;
	args.in_args[0].value = entry->d_name.name;
	args.in_args[1].size = len;
	args.in_args[1].value = link;
	return create_new_entry(fm, &args, dir, entry, S_IFLNK);
}

void fuse_update_ctime(struct inode *inode)
{
	if (!IS_NOCMTIME(inode)) {
		inode->i_ctime = current_time(inode);
		mark_inode_dirty_sync(inode);
	}
}

static int fuse_unlink(struct inode *dir, struct dentry *entry)
{
	int err;
	struct fuse_mount *fm = get_fuse_mount(dir);
	FUSE_ARGS(args);

	if (fuse_is_bad(dir))
		return -EIO;

	args.opcode = FUSE_UNLINK;
	args.nodeid = get_node_id(dir);
	args.in_numargs = 1;
	args.in_args[0].size = entry->d_name.len + 1;
	args.in_args[0].value = entry->d_name.name;
	err = fuse_simple_request(fm, &args);
	if (!err) {
		struct inode *inode = d_inode(entry);
		struct fuse_inode *fi = get_fuse_inode(inode);

		spin_lock(&fi->lock);
		fi->attr_version = atomic64_inc_return(&fm->fc->attr_version);
		/*
		 * If i_nlink == 0 then unlink doesn't make sense, yet this can
		 * happen if userspace filesystem is careless.  It would be
		 * difficult to enforce correct nlink usage so just ignore this
		 * condition here
		 */
		if (inode->i_nlink > 0)
			drop_nlink(inode);
		spin_unlock(&fi->lock);
		fuse_invalidate_attr(inode);
		fuse_dir_changed(dir);
		fuse_invalidate_entry_cache(entry);
		fuse_update_ctime(inode);
	} else if (err == -EINTR)
		fuse_invalidate_entry(entry);
	return err;
}

static int fuse_rmdir(struct inode *dir, struct dentry *entry)
{
	int err;
	struct fuse_mount *fm = get_fuse_mount(dir);
	FUSE_ARGS(args);

	if (fuse_is_bad(dir))
		return -EIO;

	args.opcode = FUSE_RMDIR;
	args.nodeid = get_node_id(dir);
	args.in_numargs = 1;
	args.in_args[0].size = entry->d_name.len + 1;
	args.in_args[0].value = entry->d_name.name;
	err = fuse_simple_request(fm, &args);
	if (!err) {
		clear_nlink(d_inode(entry));
		fuse_dir_changed(dir);
		fuse_invalidate_entry_cache(entry);
	} else if (err == -EINTR)
		fuse_invalidate_entry(entry);
	return err;
}

static int fuse_rename_common(struct inode *olddir, struct dentry *oldent,
			      struct inode *newdir, struct dentry *newent,
			      unsigned int flags, int opcode, size_t argsize)
{
	int err;
	struct fuse_rename2_in inarg;
	struct fuse_mount *fm = get_fuse_mount(olddir);
	FUSE_ARGS(args);

	memset(&inarg, 0, argsize);
	inarg.newdir = get_node_id(newdir);
	inarg.flags = flags;
	args.opcode = opcode;
	args.nodeid = get_node_id(olddir);
	args.in_numargs = 3;
	args.in_args[0].size = argsize;
	args.in_args[0].value = &inarg;
	args.in_args[1].size = oldent->d_name.len + 1;
	args.in_args[1].value = oldent->d_name.name;
	args.in_args[2].size = newent->d_name.len + 1;
	args.in_args[2].value = newent->d_name.name;
	err = fuse_simple_request(fm, &args);
	if (!err) {
		/* ctime changes */
		fuse_invalidate_attr(d_inode(oldent));
		fuse_update_ctime(d_inode(oldent));

		if (flags & RENAME_EXCHANGE) {
			fuse_invalidate_attr(d_inode(newent));
			fuse_update_ctime(d_inode(newent));
		}

		fuse_dir_changed(olddir);
		if (olddir != newdir)
			fuse_dir_changed(newdir);

		/* newent will end up negative */
		if (!(flags & RENAME_EXCHANGE) && d_really_is_positive(newent)) {
			fuse_invalidate_attr(d_inode(newent));
			fuse_invalidate_entry_cache(newent);
			fuse_update_ctime(d_inode(newent));
		}
	} else if (err == -EINTR) {
		/* If request was interrupted, DEITY only knows if the
		   rename actually took place.  If the invalidation
		   fails (e.g. some process has CWD under the renamed
		   directory), then there can be inconsistency between
		   the dcache and the real filesystem.  Tough luck. */
		fuse_invalidate_entry(oldent);
		if (d_really_is_positive(newent))
			fuse_invalidate_entry(newent);
	}

	return err;
}

static int fuse_rename2(struct user_namespace *mnt_userns, struct inode *olddir,
			struct dentry *oldent, struct inode *newdir,
			struct dentry *newent, unsigned int flags)
{
	struct fuse_conn *fc = get_fuse_conn(olddir);
	int err;

	if (fuse_is_bad(olddir))
		return -EIO;

	if (flags & ~(RENAME_NOREPLACE | RENAME_EXCHANGE | RENAME_WHITEOUT))
		return -EINVAL;

	if (flags) {
		if (fc->no_rename2 || fc->minor < 23)
			return -EINVAL;

		err = fuse_rename_common(olddir, oldent, newdir, newent, flags,
					 FUSE_RENAME2,
					 sizeof(struct fuse_rename2_in));
		if (err == -ENOSYS) {
			fc->no_rename2 = 1;
			err = -EINVAL;
		}
	} else {
		err = fuse_rename_common(olddir, oldent, newdir, newent, 0,
					 FUSE_RENAME,
					 sizeof(struct fuse_rename_in));
	}

	return err;
}

static int fuse_link(struct dentry *entry, struct inode *newdir,
		     struct dentry *newent)
{
	int err;
	struct fuse_link_in inarg;
	struct inode *inode = d_inode(entry);
	struct fuse_mount *fm = get_fuse_mount(inode);
	FUSE_ARGS(args);

	memset(&inarg, 0, sizeof(inarg));
	inarg.oldnodeid = get_node_id(inode);
	args.opcode = FUSE_LINK;
	args.in_numargs = 2;
	args.in_args[0].size = sizeof(inarg);
	args.in_args[0].value = &inarg;
	args.in_args[1].size = newent->d_name.len + 1;
	args.in_args[1].value = newent->d_name.name;
	err = create_new_entry(fm, &args, newdir, newent, inode->i_mode);
	/* Contrary to "normal" filesystems it can happen that link
	   makes two "logical" inodes point to the same "physical"
	   inode.  We invalidate the attributes of the old one, so it
	   will reflect changes in the backing inode (link count,
	   etc.)
	*/
	if (!err) {
		struct fuse_inode *fi = get_fuse_inode(inode);

		spin_lock(&fi->lock);
<<<<<<< HEAD
		fi->attr_version = atomic64_inc_return(&fc->attr_version);
=======
		fi->attr_version = atomic64_inc_return(&fm->fc->attr_version);
>>>>>>> c1084c27
		if (likely(inode->i_nlink < UINT_MAX))
			inc_nlink(inode);
		spin_unlock(&fi->lock);
		fuse_invalidate_attr(inode);
		fuse_update_ctime(inode);
	} else if (err == -EINTR) {
		fuse_invalidate_attr(inode);
	}
	return err;
}

static void fuse_fillattr(struct inode *inode, struct fuse_attr *attr,
			  struct kstat *stat)
{
	unsigned int blkbits;
	struct fuse_conn *fc = get_fuse_conn(inode);

	/* see the comment in fuse_change_attributes() */
	if (fc->writeback_cache && S_ISREG(inode->i_mode)) {
		attr->size = i_size_read(inode);
		attr->mtime = inode->i_mtime.tv_sec;
		attr->mtimensec = inode->i_mtime.tv_nsec;
		attr->ctime = inode->i_ctime.tv_sec;
		attr->ctimensec = inode->i_ctime.tv_nsec;
	}

	stat->dev = inode->i_sb->s_dev;
	stat->ino = attr->ino;
	stat->mode = (inode->i_mode & S_IFMT) | (attr->mode & 07777);
	stat->nlink = attr->nlink;
	stat->uid = make_kuid(fc->user_ns, attr->uid);
	stat->gid = make_kgid(fc->user_ns, attr->gid);
	stat->rdev = inode->i_rdev;
	stat->atime.tv_sec = attr->atime;
	stat->atime.tv_nsec = attr->atimensec;
	stat->mtime.tv_sec = attr->mtime;
	stat->mtime.tv_nsec = attr->mtimensec;
	stat->ctime.tv_sec = attr->ctime;
	stat->ctime.tv_nsec = attr->ctimensec;
	stat->size = attr->size;
	stat->blocks = attr->blocks;

	if (attr->blksize != 0)
		blkbits = ilog2(attr->blksize);
	else
		blkbits = inode->i_sb->s_blocksize_bits;

	stat->blksize = 1 << blkbits;
}

static int fuse_do_getattr(struct inode *inode, struct kstat *stat,
			   struct file *file)
{
	int err;
	struct fuse_getattr_in inarg;
	struct fuse_attr_out outarg;
	struct fuse_mount *fm = get_fuse_mount(inode);
	FUSE_ARGS(args);
	u64 attr_version;

	attr_version = fuse_get_attr_version(fm->fc);

	memset(&inarg, 0, sizeof(inarg));
	memset(&outarg, 0, sizeof(outarg));
	/* Directories have separate file-handle space */
	if (file && S_ISREG(inode->i_mode)) {
		struct fuse_file *ff = file->private_data;

		inarg.getattr_flags |= FUSE_GETATTR_FH;
		inarg.fh = ff->fh;
	}
	args.opcode = FUSE_GETATTR;
	args.nodeid = get_node_id(inode);
	args.in_numargs = 1;
	args.in_args[0].size = sizeof(inarg);
	args.in_args[0].value = &inarg;
	args.out_numargs = 1;
	args.out_args[0].size = sizeof(outarg);
	args.out_args[0].value = &outarg;
	err = fuse_simple_request(fm, &args);
	if (!err) {
		if (fuse_invalid_attr(&outarg.attr) ||
<<<<<<< HEAD
		    (inode->i_mode ^ outarg.attr.mode) & S_IFMT) {
			make_bad_inode(inode);
=======
		    inode_wrong_type(inode, outarg.attr.mode)) {
			fuse_make_bad(inode);
>>>>>>> c1084c27
			err = -EIO;
		} else {
			fuse_change_attributes(inode, &outarg.attr,
					       attr_timeout(&outarg),
					       attr_version);
			if (stat)
				fuse_fillattr(inode, &outarg.attr, stat);
		}
	}
	return err;
}

static int fuse_update_get_attr(struct inode *inode, struct file *file,
				struct kstat *stat, u32 request_mask,
				unsigned int flags)
{
	struct fuse_inode *fi = get_fuse_inode(inode);
	int err = 0;
	bool sync;

	if (flags & AT_STATX_FORCE_SYNC)
		sync = true;
	else if (flags & AT_STATX_DONT_SYNC)
		sync = false;
	else if (request_mask & READ_ONCE(fi->inval_mask))
		sync = true;
	else
		sync = time_before64(fi->i_time, get_jiffies_64());

	if (sync) {
		forget_all_cached_acls(inode);
		err = fuse_do_getattr(inode, stat, file);
	} else if (stat) {
		generic_fillattr(&init_user_ns, inode, stat);
		stat->mode = fi->orig_i_mode;
		stat->ino = fi->orig_ino;
	}

	return err;
}

int fuse_update_attributes(struct inode *inode, struct file *file)
{
	/* Do *not* need to get atime for internal purposes */
	return fuse_update_get_attr(inode, file, NULL,
				    STATX_BASIC_STATS & ~STATX_ATIME, 0);
}

int fuse_reverse_inval_entry(struct fuse_conn *fc, u64 parent_nodeid,
			     u64 child_nodeid, struct qstr *name)
{
	int err = -ENOTDIR;
	struct inode *parent;
	struct dentry *dir;
	struct dentry *entry;

	parent = fuse_ilookup(fc, parent_nodeid, NULL);
	if (!parent)
		return -ENOENT;

	inode_lock(parent);
	if (!S_ISDIR(parent->i_mode))
		goto unlock;

	err = -ENOENT;
	dir = d_find_alias(parent);
	if (!dir)
		goto unlock;

	name->hash = full_name_hash(dir, name->name, name->len);
	entry = d_lookup(dir, name);
	dput(dir);
	if (!entry)
		goto unlock;

	fuse_dir_changed(parent);
	fuse_invalidate_entry(entry);

	if (child_nodeid != 0 && d_really_is_positive(entry)) {
		inode_lock(d_inode(entry));
		if (get_node_id(d_inode(entry)) != child_nodeid) {
			err = -ENOENT;
			goto badentry;
		}
		if (d_mountpoint(entry)) {
			err = -EBUSY;
			goto badentry;
		}
		if (d_is_dir(entry)) {
			shrink_dcache_parent(entry);
			if (!simple_empty(entry)) {
				err = -ENOTEMPTY;
				goto badentry;
			}
			d_inode(entry)->i_flags |= S_DEAD;
		}
		dont_mount(entry);
		clear_nlink(d_inode(entry));
		err = 0;
 badentry:
		inode_unlock(d_inode(entry));
		if (!err)
			d_delete(entry);
	} else {
		err = 0;
	}
	dput(entry);

 unlock:
	inode_unlock(parent);
	iput(parent);
	return err;
}

/*
 * Calling into a user-controlled filesystem gives the filesystem
 * daemon ptrace-like capabilities over the current process.  This
 * means, that the filesystem daemon is able to record the exact
 * filesystem operations performed, and can also control the behavior
 * of the requester process in otherwise impossible ways.  For example
 * it can delay the operation for arbitrary length of time allowing
 * DoS against the requester.
 *
 * For this reason only those processes can call into the filesystem,
 * for which the owner of the mount has ptrace privilege.  This
 * excludes processes started by other users, suid or sgid processes.
 */
int fuse_allow_current_process(struct fuse_conn *fc)
{
	const struct cred *cred;

	if (fc->allow_other)
		return current_in_userns(fc->user_ns);

	cred = current_cred();
	if (uid_eq(cred->euid, fc->user_id) &&
	    uid_eq(cred->suid, fc->user_id) &&
	    uid_eq(cred->uid,  fc->user_id) &&
	    gid_eq(cred->egid, fc->group_id) &&
	    gid_eq(cred->sgid, fc->group_id) &&
	    gid_eq(cred->gid,  fc->group_id))
		return 1;

	return 0;
}

static int fuse_access(struct inode *inode, int mask)
{
	struct fuse_mount *fm = get_fuse_mount(inode);
	FUSE_ARGS(args);
	struct fuse_access_in inarg;
	int err;

	BUG_ON(mask & MAY_NOT_BLOCK);

	if (fm->fc->no_access)
		return 0;

	memset(&inarg, 0, sizeof(inarg));
	inarg.mask = mask & (MAY_READ | MAY_WRITE | MAY_EXEC);
	args.opcode = FUSE_ACCESS;
	args.nodeid = get_node_id(inode);
	args.in_numargs = 1;
	args.in_args[0].size = sizeof(inarg);
	args.in_args[0].value = &inarg;
	err = fuse_simple_request(fm, &args);
	if (err == -ENOSYS) {
		fm->fc->no_access = 1;
		err = 0;
	}
	return err;
}

static int fuse_perm_getattr(struct inode *inode, int mask)
{
	if (mask & MAY_NOT_BLOCK)
		return -ECHILD;

	forget_all_cached_acls(inode);
	return fuse_do_getattr(inode, NULL, NULL);
}

/*
 * Check permission.  The two basic access models of FUSE are:
 *
 * 1) Local access checking ('default_permissions' mount option) based
 * on file mode.  This is the plain old disk filesystem permission
 * modell.
 *
 * 2) "Remote" access checking, where server is responsible for
 * checking permission in each inode operation.  An exception to this
 * is if ->permission() was invoked from sys_access() in which case an
 * access request is sent.  Execute permission is still checked
 * locally based on file mode.
 */
static int fuse_permission(struct user_namespace *mnt_userns,
			   struct inode *inode, int mask)
{
	struct fuse_conn *fc = get_fuse_conn(inode);
	bool refreshed = false;
	int err = 0;

	if (fuse_is_bad(inode))
		return -EIO;

	if (!fuse_allow_current_process(fc))
		return -EACCES;

	/*
	 * If attributes are needed, refresh them before proceeding
	 */
	if (fc->default_permissions ||
	    ((mask & MAY_EXEC) && S_ISREG(inode->i_mode))) {
		struct fuse_inode *fi = get_fuse_inode(inode);
		u32 perm_mask = STATX_MODE | STATX_UID | STATX_GID;

		if (perm_mask & READ_ONCE(fi->inval_mask) ||
		    time_before64(fi->i_time, get_jiffies_64())) {
			refreshed = true;

			err = fuse_perm_getattr(inode, mask);
			if (err)
				return err;
		}
	}

	if (fc->default_permissions) {
		err = generic_permission(&init_user_ns, inode, mask);

		/* If permission is denied, try to refresh file
		   attributes.  This is also needed, because the root
		   node will at first have no permissions */
		if (err == -EACCES && !refreshed) {
			err = fuse_perm_getattr(inode, mask);
			if (!err)
				err = generic_permission(&init_user_ns,
							 inode, mask);
		}

		/* Note: the opposite of the above test does not
		   exist.  So if permissions are revoked this won't be
		   noticed immediately, only after the attribute
		   timeout has expired */
	} else if (mask & (MAY_ACCESS | MAY_CHDIR)) {
		err = fuse_access(inode, mask);
	} else if ((mask & MAY_EXEC) && S_ISREG(inode->i_mode)) {
		if (!(inode->i_mode & S_IXUGO)) {
			if (refreshed)
				return -EACCES;

			err = fuse_perm_getattr(inode, mask);
			if (!err && !(inode->i_mode & S_IXUGO))
				return -EACCES;
		}
	}
	return err;
}

static int fuse_readlink_page(struct inode *inode, struct page *page)
{
	struct fuse_mount *fm = get_fuse_mount(inode);
	struct fuse_page_desc desc = { .length = PAGE_SIZE - 1 };
	struct fuse_args_pages ap = {
		.num_pages = 1,
		.pages = &page,
		.descs = &desc,
	};
	char *link;
	ssize_t res;

	ap.args.opcode = FUSE_READLINK;
	ap.args.nodeid = get_node_id(inode);
	ap.args.out_pages = true;
	ap.args.out_argvar = true;
	ap.args.page_zeroing = true;
	ap.args.out_numargs = 1;
	ap.args.out_args[0].size = desc.length;
	res = fuse_simple_request(fm, &ap.args);

	fuse_invalidate_atime(inode);

	if (res < 0)
		return res;

	if (WARN_ON(res >= PAGE_SIZE))
		return -EIO;

	link = page_address(page);
	link[res] = '\0';

	return 0;
}

static const char *fuse_get_link(struct dentry *dentry, struct inode *inode,
				 struct delayed_call *callback)
{
	struct fuse_conn *fc = get_fuse_conn(inode);
	struct page *page;
	int err;

	err = -EIO;
	if (fuse_is_bad(inode))
		goto out_err;

	if (fc->cache_symlinks)
		return page_get_link(dentry, inode, callback);

	err = -ECHILD;
	if (!dentry)
		goto out_err;

	page = alloc_page(GFP_KERNEL);
	err = -ENOMEM;
	if (!page)
		goto out_err;

	err = fuse_readlink_page(inode, page);
	if (err) {
		__free_page(page);
		goto out_err;
	}

	set_delayed_call(callback, page_put_link, page);

	return page_address(page);

out_err:
	return ERR_PTR(err);
}

static int fuse_dir_open(struct inode *inode, struct file *file)
{
	return fuse_open_common(inode, file, true);
}

static int fuse_dir_release(struct inode *inode, struct file *file)
{
	fuse_release_common(file, true);

	return 0;
}

static int fuse_dir_fsync(struct file *file, loff_t start, loff_t end,
			  int datasync)
{
	struct inode *inode = file->f_mapping->host;
	struct fuse_conn *fc = get_fuse_conn(inode);
	int err;

	if (fuse_is_bad(inode))
		return -EIO;

	if (fc->no_fsyncdir)
		return 0;

	inode_lock(inode);
	err = fuse_fsync_common(file, start, end, datasync, FUSE_FSYNCDIR);
	if (err == -ENOSYS) {
		fc->no_fsyncdir = 1;
		err = 0;
	}
	inode_unlock(inode);

	return err;
}

static long fuse_dir_ioctl(struct file *file, unsigned int cmd,
			    unsigned long arg)
{
	struct fuse_conn *fc = get_fuse_conn(file->f_mapping->host);

	/* FUSE_IOCTL_DIR only supported for API version >= 7.18 */
	if (fc->minor < 18)
		return -ENOTTY;

	return fuse_ioctl_common(file, cmd, arg, FUSE_IOCTL_DIR);
}

static long fuse_dir_compat_ioctl(struct file *file, unsigned int cmd,
				   unsigned long arg)
{
	struct fuse_conn *fc = get_fuse_conn(file->f_mapping->host);

	if (fc->minor < 18)
		return -ENOTTY;

	return fuse_ioctl_common(file, cmd, arg,
				 FUSE_IOCTL_COMPAT | FUSE_IOCTL_DIR);
}

static bool update_mtime(unsigned ivalid, bool trust_local_mtime)
{
	/* Always update if mtime is explicitly set  */
	if (ivalid & ATTR_MTIME_SET)
		return true;

	/* Or if kernel i_mtime is the official one */
	if (trust_local_mtime)
		return true;

	/* If it's an open(O_TRUNC) or an ftruncate(), don't update */
	if ((ivalid & ATTR_SIZE) && (ivalid & (ATTR_OPEN | ATTR_FILE)))
		return false;

	/* In all other cases update */
	return true;
}

static void iattr_to_fattr(struct fuse_conn *fc, struct iattr *iattr,
			   struct fuse_setattr_in *arg, bool trust_local_cmtime)
{
	unsigned ivalid = iattr->ia_valid;

	if (ivalid & ATTR_MODE)
		arg->valid |= FATTR_MODE,   arg->mode = iattr->ia_mode;
	if (ivalid & ATTR_UID)
		arg->valid |= FATTR_UID,    arg->uid = from_kuid(fc->user_ns, iattr->ia_uid);
	if (ivalid & ATTR_GID)
		arg->valid |= FATTR_GID,    arg->gid = from_kgid(fc->user_ns, iattr->ia_gid);
	if (ivalid & ATTR_SIZE)
		arg->valid |= FATTR_SIZE,   arg->size = iattr->ia_size;
	if (ivalid & ATTR_ATIME) {
		arg->valid |= FATTR_ATIME;
		arg->atime = iattr->ia_atime.tv_sec;
		arg->atimensec = iattr->ia_atime.tv_nsec;
		if (!(ivalid & ATTR_ATIME_SET))
			arg->valid |= FATTR_ATIME_NOW;
	}
	if ((ivalid & ATTR_MTIME) && update_mtime(ivalid, trust_local_cmtime)) {
		arg->valid |= FATTR_MTIME;
		arg->mtime = iattr->ia_mtime.tv_sec;
		arg->mtimensec = iattr->ia_mtime.tv_nsec;
		if (!(ivalid & ATTR_MTIME_SET) && !trust_local_cmtime)
			arg->valid |= FATTR_MTIME_NOW;
	}
	if ((ivalid & ATTR_CTIME) && trust_local_cmtime) {
		arg->valid |= FATTR_CTIME;
		arg->ctime = iattr->ia_ctime.tv_sec;
		arg->ctimensec = iattr->ia_ctime.tv_nsec;
	}
}

/*
 * Prevent concurrent writepages on inode
 *
 * This is done by adding a negative bias to the inode write counter
 * and waiting for all pending writes to finish.
 */
void fuse_set_nowrite(struct inode *inode)
{
	struct fuse_inode *fi = get_fuse_inode(inode);

	BUG_ON(!inode_is_locked(inode));

	spin_lock(&fi->lock);
	BUG_ON(fi->writectr < 0);
	fi->writectr += FUSE_NOWRITE;
	spin_unlock(&fi->lock);
	wait_event(fi->page_waitq, fi->writectr == FUSE_NOWRITE);
}

/*
 * Allow writepages on inode
 *
 * Remove the bias from the writecounter and send any queued
 * writepages.
 */
static void __fuse_release_nowrite(struct inode *inode)
{
	struct fuse_inode *fi = get_fuse_inode(inode);

	BUG_ON(fi->writectr != FUSE_NOWRITE);
	fi->writectr = 0;
	fuse_flush_writepages(inode);
}

void fuse_release_nowrite(struct inode *inode)
{
	struct fuse_inode *fi = get_fuse_inode(inode);

	spin_lock(&fi->lock);
	__fuse_release_nowrite(inode);
	spin_unlock(&fi->lock);
}

static void fuse_setattr_fill(struct fuse_conn *fc, struct fuse_args *args,
			      struct inode *inode,
			      struct fuse_setattr_in *inarg_p,
			      struct fuse_attr_out *outarg_p)
{
	args->opcode = FUSE_SETATTR;
	args->nodeid = get_node_id(inode);
	args->in_numargs = 1;
	args->in_args[0].size = sizeof(*inarg_p);
	args->in_args[0].value = inarg_p;
	args->out_numargs = 1;
	args->out_args[0].size = sizeof(*outarg_p);
	args->out_args[0].value = outarg_p;
}

/*
 * Flush inode->i_mtime to the server
 */
int fuse_flush_times(struct inode *inode, struct fuse_file *ff)
{
	struct fuse_mount *fm = get_fuse_mount(inode);
	FUSE_ARGS(args);
	struct fuse_setattr_in inarg;
	struct fuse_attr_out outarg;

	memset(&inarg, 0, sizeof(inarg));
	memset(&outarg, 0, sizeof(outarg));

	inarg.valid = FATTR_MTIME;
	inarg.mtime = inode->i_mtime.tv_sec;
	inarg.mtimensec = inode->i_mtime.tv_nsec;
	if (fm->fc->minor >= 23) {
		inarg.valid |= FATTR_CTIME;
		inarg.ctime = inode->i_ctime.tv_sec;
		inarg.ctimensec = inode->i_ctime.tv_nsec;
	}
	if (ff) {
		inarg.valid |= FATTR_FH;
		inarg.fh = ff->fh;
	}
	fuse_setattr_fill(fm->fc, &args, inode, &inarg, &outarg);

	return fuse_simple_request(fm, &args);
}

/*
 * Set attributes, and at the same time refresh them.
 *
 * Truncation is slightly complicated, because the 'truncate' request
 * may fail, in which case we don't want to touch the mapping.
 * vmtruncate() doesn't allow for this case, so do the rlimit checking
 * and the actual truncation by hand.
 */
int fuse_do_setattr(struct dentry *dentry, struct iattr *attr,
		    struct file *file)
{
	struct inode *inode = d_inode(dentry);
	struct fuse_mount *fm = get_fuse_mount(inode);
	struct fuse_conn *fc = fm->fc;
	struct fuse_inode *fi = get_fuse_inode(inode);
	struct address_space *mapping = inode->i_mapping;
	FUSE_ARGS(args);
	struct fuse_setattr_in inarg;
	struct fuse_attr_out outarg;
	bool is_truncate = false;
	bool is_wb = fc->writeback_cache;
	loff_t oldsize;
	int err;
	bool trust_local_cmtime = is_wb && S_ISREG(inode->i_mode);
	bool fault_blocked = false;

	if (!fc->default_permissions)
		attr->ia_valid |= ATTR_FORCE;

	err = setattr_prepare(&init_user_ns, dentry, attr);
	if (err)
		return err;

	if (attr->ia_valid & ATTR_SIZE) {
		if (WARN_ON(!S_ISREG(inode->i_mode)))
			return -EIO;
		is_truncate = true;
	}

	if (FUSE_IS_DAX(inode) && is_truncate) {
		filemap_invalidate_lock(mapping);
		fault_blocked = true;
		err = fuse_dax_break_layouts(inode, 0, 0);
		if (err) {
			filemap_invalidate_unlock(mapping);
			return err;
		}
	}

	if (attr->ia_valid & ATTR_OPEN) {
		/* This is coming from open(..., ... | O_TRUNC); */
		WARN_ON(!(attr->ia_valid & ATTR_SIZE));
		WARN_ON(attr->ia_size != 0);
		if (fc->atomic_o_trunc) {
			/*
			 * No need to send request to userspace, since actual
			 * truncation has already been done by OPEN.  But still
			 * need to truncate page cache.
			 */
			i_size_write(inode, 0);
			truncate_pagecache(inode, 0);
			goto out;
		}
		file = NULL;
	}

	/* Flush dirty data/metadata before non-truncate SETATTR */
	if (is_wb && S_ISREG(inode->i_mode) &&
	    attr->ia_valid &
			(ATTR_MODE | ATTR_UID | ATTR_GID | ATTR_MTIME_SET |
			 ATTR_TIMES_SET)) {
		err = write_inode_now(inode, true);
		if (err)
			return err;

		fuse_set_nowrite(inode);
		fuse_release_nowrite(inode);
	}

	if (is_truncate) {
		fuse_set_nowrite(inode);
		set_bit(FUSE_I_SIZE_UNSTABLE, &fi->state);
		if (trust_local_cmtime && attr->ia_size != inode->i_size)
			attr->ia_valid |= ATTR_MTIME | ATTR_CTIME;
	}

	memset(&inarg, 0, sizeof(inarg));
	memset(&outarg, 0, sizeof(outarg));
	iattr_to_fattr(fc, attr, &inarg, trust_local_cmtime);
	if (file) {
		struct fuse_file *ff = file->private_data;
		inarg.valid |= FATTR_FH;
		inarg.fh = ff->fh;
	}

	/* Kill suid/sgid for non-directory chown unconditionally */
	if (fc->handle_killpriv_v2 && !S_ISDIR(inode->i_mode) &&
	    attr->ia_valid & (ATTR_UID | ATTR_GID))
		inarg.valid |= FATTR_KILL_SUIDGID;

	if (attr->ia_valid & ATTR_SIZE) {
		/* For mandatory locking in truncate */
		inarg.valid |= FATTR_LOCKOWNER;
		inarg.lock_owner = fuse_lock_owner_id(fc, current->files);

		/* Kill suid/sgid for truncate only if no CAP_FSETID */
		if (fc->handle_killpriv_v2 && !capable(CAP_FSETID))
			inarg.valid |= FATTR_KILL_SUIDGID;
	}
	fuse_setattr_fill(fc, &args, inode, &inarg, &outarg);
	err = fuse_simple_request(fm, &args);
	if (err) {
		if (err == -EINTR)
			fuse_invalidate_attr(inode);
		goto error;
	}

	if (fuse_invalid_attr(&outarg.attr) ||
<<<<<<< HEAD
	    (inode->i_mode ^ outarg.attr.mode) & S_IFMT) {
		make_bad_inode(inode);
=======
	    inode_wrong_type(inode, outarg.attr.mode)) {
		fuse_make_bad(inode);
>>>>>>> c1084c27
		err = -EIO;
		goto error;
	}

	spin_lock(&fi->lock);
	/* the kernel maintains i_mtime locally */
	if (trust_local_cmtime) {
		if (attr->ia_valid & ATTR_MTIME)
			inode->i_mtime = attr->ia_mtime;
		if (attr->ia_valid & ATTR_CTIME)
			inode->i_ctime = attr->ia_ctime;
		/* FIXME: clear I_DIRTY_SYNC? */
	}

	fuse_change_attributes_common(inode, &outarg.attr,
				      attr_timeout(&outarg));
	oldsize = inode->i_size;
	/* see the comment in fuse_change_attributes() */
	if (!is_wb || is_truncate || !S_ISREG(inode->i_mode))
		i_size_write(inode, outarg.attr.size);

	if (is_truncate) {
		/* NOTE: this may release/reacquire fi->lock */
		__fuse_release_nowrite(inode);
	}
	spin_unlock(&fi->lock);

	/*
	 * Only call invalidate_inode_pages2() after removing
	 * FUSE_NOWRITE, otherwise fuse_launder_page() would deadlock.
	 */
	if ((is_truncate || !is_wb) &&
	    S_ISREG(inode->i_mode) && oldsize != outarg.attr.size) {
		truncate_pagecache(inode, outarg.attr.size);
		invalidate_inode_pages2(mapping);
	}

	clear_bit(FUSE_I_SIZE_UNSTABLE, &fi->state);
out:
	if (fault_blocked)
		filemap_invalidate_unlock(mapping);

	return 0;

error:
	if (is_truncate)
		fuse_release_nowrite(inode);

	clear_bit(FUSE_I_SIZE_UNSTABLE, &fi->state);

	if (fault_blocked)
		filemap_invalidate_unlock(mapping);
	return err;
}

static int fuse_setattr(struct user_namespace *mnt_userns, struct dentry *entry,
			struct iattr *attr)
{
	struct inode *inode = d_inode(entry);
	struct fuse_conn *fc = get_fuse_conn(inode);
	struct file *file = (attr->ia_valid & ATTR_FILE) ? attr->ia_file : NULL;
	int ret;

	if (fuse_is_bad(inode))
		return -EIO;

	if (!fuse_allow_current_process(get_fuse_conn(inode)))
		return -EACCES;

	if (attr->ia_valid & (ATTR_KILL_SUID | ATTR_KILL_SGID)) {
		attr->ia_valid &= ~(ATTR_KILL_SUID | ATTR_KILL_SGID |
				    ATTR_MODE);

		/*
		 * The only sane way to reliably kill suid/sgid is to do it in
		 * the userspace filesystem
		 *
		 * This should be done on write(), truncate() and chown().
		 */
		if (!fc->handle_killpriv && !fc->handle_killpriv_v2) {
			/*
			 * ia_mode calculation may have used stale i_mode.
			 * Refresh and recalculate.
			 */
			ret = fuse_do_getattr(inode, NULL, file);
			if (ret)
				return ret;

			attr->ia_mode = inode->i_mode;
			if (inode->i_mode & S_ISUID) {
				attr->ia_valid |= ATTR_MODE;
				attr->ia_mode &= ~S_ISUID;
			}
			if ((inode->i_mode & (S_ISGID | S_IXGRP)) == (S_ISGID | S_IXGRP)) {
				attr->ia_valid |= ATTR_MODE;
				attr->ia_mode &= ~S_ISGID;
			}
		}
	}
	if (!attr->ia_valid)
		return 0;

	ret = fuse_do_setattr(entry, attr, file);
	if (!ret) {
		/*
		 * If filesystem supports acls it may have updated acl xattrs in
		 * the filesystem, so forget cached acls for the inode.
		 */
		if (fc->posix_acl)
			forget_all_cached_acls(inode);

		/* Directory mode changed, may need to revalidate access */
		if (d_is_dir(entry) && (attr->ia_valid & ATTR_MODE))
			fuse_invalidate_entry_cache(entry);
	}
	return ret;
}

static int fuse_getattr(struct user_namespace *mnt_userns,
			const struct path *path, struct kstat *stat,
			u32 request_mask, unsigned int flags)
{
	struct inode *inode = d_inode(path->dentry);
	struct fuse_conn *fc = get_fuse_conn(inode);

	if (fuse_is_bad(inode))
		return -EIO;

	if (!fuse_allow_current_process(fc)) {
		if (!request_mask) {
			/*
			 * If user explicitly requested *nothing* then don't
			 * error out, but return st_dev only.
			 */
			stat->result_mask = 0;
			stat->dev = inode->i_sb->s_dev;
			return 0;
		}
		return -EACCES;
	}

	return fuse_update_get_attr(inode, NULL, stat, request_mask, flags);
}

static const struct inode_operations fuse_dir_inode_operations = {
	.lookup		= fuse_lookup,
	.mkdir		= fuse_mkdir,
	.symlink	= fuse_symlink,
	.unlink		= fuse_unlink,
	.rmdir		= fuse_rmdir,
	.rename		= fuse_rename2,
	.link		= fuse_link,
	.setattr	= fuse_setattr,
	.create		= fuse_create,
	.atomic_open	= fuse_atomic_open,
	.mknod		= fuse_mknod,
	.permission	= fuse_permission,
	.getattr	= fuse_getattr,
	.listxattr	= fuse_listxattr,
	.get_acl	= fuse_get_acl,
	.set_acl	= fuse_set_acl,
	.fileattr_get	= fuse_fileattr_get,
	.fileattr_set	= fuse_fileattr_set,
};

static const struct file_operations fuse_dir_operations = {
	.llseek		= generic_file_llseek,
	.read		= generic_read_dir,
	.iterate_shared	= fuse_readdir,
	.open		= fuse_dir_open,
	.release	= fuse_dir_release,
	.fsync		= fuse_dir_fsync,
	.unlocked_ioctl	= fuse_dir_ioctl,
	.compat_ioctl	= fuse_dir_compat_ioctl,
};

static const struct inode_operations fuse_common_inode_operations = {
	.setattr	= fuse_setattr,
	.permission	= fuse_permission,
	.getattr	= fuse_getattr,
	.listxattr	= fuse_listxattr,
	.get_acl	= fuse_get_acl,
	.set_acl	= fuse_set_acl,
	.fileattr_get	= fuse_fileattr_get,
	.fileattr_set	= fuse_fileattr_set,
};

static const struct inode_operations fuse_symlink_inode_operations = {
	.setattr	= fuse_setattr,
	.get_link	= fuse_get_link,
	.getattr	= fuse_getattr,
	.listxattr	= fuse_listxattr,
};

void fuse_init_common(struct inode *inode)
{
	inode->i_op = &fuse_common_inode_operations;
}

void fuse_init_dir(struct inode *inode)
{
	struct fuse_inode *fi = get_fuse_inode(inode);

	inode->i_op = &fuse_dir_inode_operations;
	inode->i_fop = &fuse_dir_operations;

	spin_lock_init(&fi->rdc.lock);
	fi->rdc.cached = false;
	fi->rdc.size = 0;
	fi->rdc.pos = 0;
	fi->rdc.version = 0;
}

static int fuse_symlink_readpage(struct file *null, struct page *page)
{
	int err = fuse_readlink_page(page->mapping->host, page);

	if (!err)
		SetPageUptodate(page);

	unlock_page(page);

	return err;
}

static const struct address_space_operations fuse_symlink_aops = {
	.readpage	= fuse_symlink_readpage,
};

void fuse_init_symlink(struct inode *inode)
{
	inode->i_op = &fuse_symlink_inode_operations;
	inode->i_data.a_ops = &fuse_symlink_aops;
	inode_nohighmem(inode);
}<|MERGE_RESOLUTION|>--- conflicted
+++ resolved
@@ -252,11 +252,7 @@
 		if (ret == -ENOMEM)
 			goto out;
 		if (ret || fuse_invalid_attr(&outarg.attr) ||
-<<<<<<< HEAD
-		    (outarg.attr.mode ^ inode->i_mode) & S_IFMT)
-=======
 		    fuse_stale_inode(inode, outarg.generation, &outarg.attr))
->>>>>>> c1084c27
 			goto invalid;
 
 		forget_all_cached_acls(inode);
@@ -930,11 +926,7 @@
 		struct fuse_inode *fi = get_fuse_inode(inode);
 
 		spin_lock(&fi->lock);
-<<<<<<< HEAD
-		fi->attr_version = atomic64_inc_return(&fc->attr_version);
-=======
 		fi->attr_version = atomic64_inc_return(&fm->fc->attr_version);
->>>>>>> c1084c27
 		if (likely(inode->i_nlink < UINT_MAX))
 			inc_nlink(inode);
 		spin_unlock(&fi->lock);
@@ -1017,13 +1009,8 @@
 	err = fuse_simple_request(fm, &args);
 	if (!err) {
 		if (fuse_invalid_attr(&outarg.attr) ||
-<<<<<<< HEAD
-		    (inode->i_mode ^ outarg.attr.mode) & S_IFMT) {
-			make_bad_inode(inode);
-=======
 		    inode_wrong_type(inode, outarg.attr.mode)) {
 			fuse_make_bad(inode);
->>>>>>> c1084c27
 			err = -EIO;
 		} else {
 			fuse_change_attributes(inode, &outarg.attr,
@@ -1672,13 +1659,8 @@
 	}
 
 	if (fuse_invalid_attr(&outarg.attr) ||
-<<<<<<< HEAD
-	    (inode->i_mode ^ outarg.attr.mode) & S_IFMT) {
-		make_bad_inode(inode);
-=======
 	    inode_wrong_type(inode, outarg.attr.mode)) {
 		fuse_make_bad(inode);
->>>>>>> c1084c27
 		err = -EIO;
 		goto error;
 	}
