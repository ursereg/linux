--- conflicted
+++ resolved
@@ -841,15 +841,9 @@
 	}
 	if (req->r_parent) {
 		ceph_put_cap_refs(ceph_inode(req->r_parent), CEPH_CAP_PIN);
-<<<<<<< HEAD
-		ceph_async_iput(req->r_parent);
-	}
-	ceph_async_iput(req->r_target_inode);
-=======
 		iput(req->r_parent);
 	}
 	iput(req->r_target_inode);
->>>>>>> c1084c27
 	if (req->r_dentry)
 		dput(req->r_dentry);
 	if (req->r_old_dentry)
@@ -3019,10 +3013,6 @@
 	if (req->r_inode)
 		ceph_get_cap_refs(ceph_inode(req->r_inode), CEPH_CAP_PIN);
 	if (req->r_parent) {
-<<<<<<< HEAD
-		ceph_get_cap_refs(ceph_inode(req->r_parent), CEPH_CAP_PIN);
-		ihold(req->r_parent);
-=======
 		struct ceph_inode_info *ci = ceph_inode(req->r_parent);
 		int fmode = (req->r_op & CEPH_MDS_OP_WRITE) ?
 			    CEPH_FILE_MODE_WR : CEPH_FILE_MODE_RD;
@@ -3030,7 +3020,6 @@
 		ceph_take_cap_refs(ci, CEPH_CAP_PIN, false);
 		__ceph_touch_fmode(ci, mdsc, fmode);
 		spin_unlock(&ci->i_ceph_lock);
->>>>>>> c1084c27
 	}
 	if (req->r_old_dentry_dir)
 		ceph_get_cap_refs(ceph_inode(req->r_old_dentry_dir),
