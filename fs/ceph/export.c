--- conflicted
+++ resolved
@@ -182,15 +182,10 @@
 		return ERR_CAST(inode);
 	/* We need LINK caps to reliably check i_nlink */
 	err = ceph_do_getattr(inode, CEPH_CAP_LINK_SHARED, false);
-<<<<<<< HEAD
-	if (err)
-		return ERR_PTR(err);
-=======
 	if (err) {
 		iput(inode);
 		return ERR_PTR(err);
 	}
->>>>>>> c1084c27
 	/* -ESTALE if inode as been unlinked and no file is open */
 	if ((inode->i_nlink == 0) && (atomic_read(&inode->i_count) == 1)) {
 		iput(inode);
