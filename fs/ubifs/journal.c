--- conflicted
+++ resolved
@@ -908,10 +908,7 @@
 				ubifs_err(c, "dead directory entry '%s', error %d",
 					  xent->name, err);
 				ubifs_ro_mode(c, err);
-<<<<<<< HEAD
-=======
 				kfree(pxent);
->>>>>>> c1084c27
 				kfree(xent);
 				goto out_release;
 			}
