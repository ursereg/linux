--- conflicted
+++ resolved
@@ -1397,106 +1397,6 @@
 	return error;
 }
 
-<<<<<<< HEAD
-#ifdef CONFIG_MANDATORY_FILE_LOCKING
-/**
- * locks_mandatory_locked - Check for an active lock
- * @file: the file to check
- *
- * Searches the inode's list of locks to find any POSIX locks which conflict.
- * This function is called from locks_verify_locked() only.
- */
-int locks_mandatory_locked(struct file *file)
-{
-	int ret;
-	struct inode *inode = locks_inode(file);
-	struct file_lock_context *ctx;
-	struct file_lock *fl;
-
-	ctx = smp_load_acquire(&inode->i_flctx);
-	if (!ctx || list_empty_careful(&ctx->flc_posix))
-		return 0;
-
-	/*
-	 * Search the lock list for this inode for any POSIX locks.
-	 */
-	spin_lock(&ctx->flc_lock);
-	ret = 0;
-	list_for_each_entry(fl, &ctx->flc_posix, fl_list) {
-		if (fl->fl_owner != current->files &&
-		    fl->fl_owner != file) {
-			ret = -EAGAIN;
-			break;
-		}
-	}
-	spin_unlock(&ctx->flc_lock);
-	return ret;
-}
-
-/**
- * locks_mandatory_area - Check for a conflicting lock
- * @inode:	the file to check
- * @filp:       how the file was opened (if it was)
- * @start:	first byte in the file to check
- * @end:	lastbyte in the file to check
- * @type:	%F_WRLCK for a write lock, else %F_RDLCK
- *
- * Searches the inode's list of locks to find any POSIX locks which conflict.
- */
-int locks_mandatory_area(struct inode *inode, struct file *filp, loff_t start,
-			 loff_t end, unsigned char type)
-{
-	struct file_lock fl;
-	int error;
-	bool sleep = false;
-
-	locks_init_lock(&fl);
-	fl.fl_pid = current->tgid;
-	fl.fl_file = filp;
-	fl.fl_flags = FL_POSIX | FL_ACCESS;
-	if (filp && !(filp->f_flags & O_NONBLOCK))
-		sleep = true;
-	fl.fl_type = type;
-	fl.fl_start = start;
-	fl.fl_end = end;
-
-	for (;;) {
-		if (filp) {
-			fl.fl_owner = filp;
-			fl.fl_flags &= ~FL_SLEEP;
-			error = posix_lock_inode(inode, &fl, NULL);
-			if (!error)
-				break;
-		}
-
-		if (sleep)
-			fl.fl_flags |= FL_SLEEP;
-		fl.fl_owner = current->files;
-		error = posix_lock_inode(inode, &fl, NULL);
-		if (error != FILE_LOCK_DEFERRED)
-			break;
-		error = wait_event_interruptible(fl.fl_wait,
-					list_empty(&fl.fl_blocked_member));
-		if (!error) {
-			/*
-			 * If we've been sleeping someone might have
-			 * changed the permissions behind our back.
-			 */
-			if (__mandatory_lock(inode))
-				continue;
-		}
-
-		break;
-	}
-	locks_delete_block(&fl);
-
-	return error;
-}
-EXPORT_SYMBOL(locks_mandatory_area);
-#endif /* CONFIG_MANDATORY_FILE_LOCKING */
-
-=======
->>>>>>> c1084c27
 static void lease_clear_pending(struct file_lock *fl, int arg)
 {
 	switch (arg) {
