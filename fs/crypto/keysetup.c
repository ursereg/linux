// SPDX-License-Identifier: GPL-2.0
/*
 * Key setup facility for FS encryption support.
 *
 * Copyright (C) 2015, Google, Inc.
 *
 * Originally written by Michael Halcrow, Ildar Muslukhov, and Uday Savagaonkar.
 * Heavily modified since then.
 */

#include <crypto/skcipher.h>
#include <linux/key.h>
#include <linux/random.h>

#include "fscrypt_private.h"

struct fscrypt_mode fscrypt_modes[] = {
	[FSCRYPT_MODE_AES_256_XTS] = {
		.friendly_name = "AES-256-XTS",
		.cipher_str = "xts(aes)",
		.keysize = 64,
		.security_strength = 32,
		.ivsize = 16,
		.blk_crypto_mode = BLK_ENCRYPTION_MODE_AES_256_XTS,
	},
	[FSCRYPT_MODE_AES_256_CTS] = {
		.friendly_name = "AES-256-CTS-CBC",
		.cipher_str = "cts(cbc(aes))",
		.keysize = 32,
		.security_strength = 32,
		.ivsize = 16,
	},
	[FSCRYPT_MODE_AES_128_CBC] = {
		.friendly_name = "AES-128-CBC-ESSIV",
		.cipher_str = "essiv(cbc(aes),sha256)",
		.keysize = 16,
		.security_strength = 16,
		.ivsize = 16,
		.blk_crypto_mode = BLK_ENCRYPTION_MODE_AES_128_CBC_ESSIV,
	},
	[FSCRYPT_MODE_AES_128_CTS] = {
		.friendly_name = "AES-128-CTS-CBC",
		.cipher_str = "cts(cbc(aes))",
		.keysize = 16,
		.security_strength = 16,
		.ivsize = 16,
	},
	[FSCRYPT_MODE_ADIANTUM] = {
		.friendly_name = "Adiantum",
		.cipher_str = "adiantum(xchacha12,aes)",
		.keysize = 32,
		.security_strength = 32,
		.ivsize = 32,
		.blk_crypto_mode = BLK_ENCRYPTION_MODE_ADIANTUM,
	},
};

static DEFINE_MUTEX(fscrypt_mode_key_setup_mutex);

static struct fscrypt_mode *
select_encryption_mode(const union fscrypt_policy *policy,
		       const struct inode *inode)
{
	BUILD_BUG_ON(ARRAY_SIZE(fscrypt_modes) != FSCRYPT_MODE_MAX + 1);

	if (S_ISREG(inode->i_mode))
		return &fscrypt_modes[fscrypt_policy_contents_mode(policy)];

	if (S_ISDIR(inode->i_mode) || S_ISLNK(inode->i_mode))
		return &fscrypt_modes[fscrypt_policy_fnames_mode(policy)];

	WARN_ONCE(1, "fscrypt: filesystem tried to load encryption info for inode %lu, which is not encryptable (file type %d)\n",
		  inode->i_ino, (inode->i_mode & S_IFMT));
	return ERR_PTR(-EINVAL);
}

/* Create a symmetric cipher object for the given encryption mode and key */
static struct crypto_skcipher *
fscrypt_allocate_skcipher(struct fscrypt_mode *mode, const u8 *raw_key,
			  const struct inode *inode)
{
	struct crypto_skcipher *tfm;
	int err;

	tfm = crypto_alloc_skcipher(mode->cipher_str, 0, 0);
	if (IS_ERR(tfm)) {
		if (PTR_ERR(tfm) == -ENOENT) {
			fscrypt_warn(inode,
				     "Missing crypto API support for %s (API name: \"%s\")",
				     mode->friendly_name, mode->cipher_str);
			return ERR_PTR(-ENOPKG);
		}
		fscrypt_err(inode, "Error allocating '%s' transform: %ld",
			    mode->cipher_str, PTR_ERR(tfm));
		return tfm;
	}
	if (!xchg(&mode->logged_impl_name, 1)) {
		/*
		 * fscrypt performance can vary greatly depending on which
		 * crypto algorithm implementation is used.  Help people debug
		 * performance problems by logging the ->cra_driver_name the
		 * first time a mode is used.
		 */
		pr_info("fscrypt: %s using implementation \"%s\"\n",
			mode->friendly_name, crypto_skcipher_driver_name(tfm));
	}
	if (WARN_ON(crypto_skcipher_ivsize(tfm) != mode->ivsize)) {
		err = -EINVAL;
		goto err_free_tfm;
	}
	crypto_skcipher_set_flags(tfm, CRYPTO_TFM_REQ_FORBID_WEAK_KEYS);
	err = crypto_skcipher_setkey(tfm, raw_key, mode->keysize);
	if (err)
		goto err_free_tfm;

	return tfm;

err_free_tfm:
	crypto_free_skcipher(tfm);
	return ERR_PTR(err);
}

/*
 * Prepare the crypto transform object or blk-crypto key in @prep_key, given the
 * raw key, encryption mode, and flag indicating which encryption implementation
 * (fs-layer or blk-crypto) will be used.
 */
int fscrypt_prepare_key(struct fscrypt_prepared_key *prep_key,
			const u8 *raw_key, const struct fscrypt_info *ci)
{
	struct crypto_skcipher *tfm;

	if (fscrypt_using_inline_encryption(ci))
		return fscrypt_prepare_inline_crypt_key(prep_key, raw_key, ci);

	tfm = fscrypt_allocate_skcipher(ci->ci_mode, raw_key, ci->ci_inode);
	if (IS_ERR(tfm))
		return PTR_ERR(tfm);
	/*
	 * Pairs with the smp_load_acquire() in fscrypt_is_key_prepared().
	 * I.e., here we publish ->tfm with a RELEASE barrier so that
	 * concurrent tasks can ACQUIRE it.  Note that this concurrency is only
	 * possible for per-mode keys, not for per-file keys.
	 */
	smp_store_release(&prep_key->tfm, tfm);
	return 0;
}

/* Destroy a crypto transform object and/or blk-crypto key. */
void fscrypt_destroy_prepared_key(struct fscrypt_prepared_key *prep_key)
{
	crypto_free_skcipher(prep_key->tfm);
	fscrypt_destroy_inline_crypt_key(prep_key);
}

/* Given a per-file encryption key, set up the file's crypto transform object */
int fscrypt_set_per_file_enc_key(struct fscrypt_info *ci, const u8 *raw_key)
{
	ci->ci_owns_key = true;
	return fscrypt_prepare_key(&ci->ci_enc_key, raw_key, ci);
}

static int setup_per_mode_enc_key(struct fscrypt_info *ci,
				  struct fscrypt_master_key *mk,
				  struct fscrypt_prepared_key *keys,
				  u8 hkdf_context, bool include_fs_uuid)
{
	const struct inode *inode = ci->ci_inode;
	const struct super_block *sb = inode->i_sb;
	struct fscrypt_mode *mode = ci->ci_mode;
	const u8 mode_num = mode - fscrypt_modes;
	struct fscrypt_prepared_key *prep_key;
	u8 mode_key[FSCRYPT_MAX_KEY_SIZE];
	u8 hkdf_info[sizeof(mode_num) + sizeof(sb->s_uuid)];
	unsigned int hkdf_infolen = 0;
	int err;

	if (WARN_ON(mode_num > FSCRYPT_MODE_MAX))
		return -EINVAL;

	prep_key = &keys[mode_num];
	if (fscrypt_is_key_prepared(prep_key, ci)) {
		ci->ci_enc_key = *prep_key;
		return 0;
	}

	mutex_lock(&fscrypt_mode_key_setup_mutex);

	if (fscrypt_is_key_prepared(prep_key, ci))
		goto done_unlock;

	BUILD_BUG_ON(sizeof(mode_num) != 1);
	BUILD_BUG_ON(sizeof(sb->s_uuid) != 16);
	BUILD_BUG_ON(sizeof(hkdf_info) != 17);
	hkdf_info[hkdf_infolen++] = mode_num;
	if (include_fs_uuid) {
		memcpy(&hkdf_info[hkdf_infolen], &sb->s_uuid,
		       sizeof(sb->s_uuid));
		hkdf_infolen += sizeof(sb->s_uuid);
	}
	err = fscrypt_hkdf_expand(&mk->mk_secret.hkdf,
				  hkdf_context, hkdf_info, hkdf_infolen,
				  mode_key, mode->keysize);
	if (err)
		goto out_unlock;
	err = fscrypt_prepare_key(prep_key, mode_key, ci);
	memzero_explicit(mode_key, mode->keysize);
	if (err)
		goto out_unlock;
done_unlock:
	ci->ci_enc_key = *prep_key;
	err = 0;
out_unlock:
	mutex_unlock(&fscrypt_mode_key_setup_mutex);
	return err;
}

/*
 * Derive a SipHash key from the given fscrypt master key and the given
 * application-specific information string.
 *
 * Note that the KDF produces a byte array, but the SipHash APIs expect the key
 * as a pair of 64-bit words.  Therefore, on big endian CPUs we have to do an
 * endianness swap in order to get the same results as on little endian CPUs.
 */
static int fscrypt_derive_siphash_key(const struct fscrypt_master_key *mk,
				      u8 context, const u8 *info,
				      unsigned int infolen, siphash_key_t *key)
{
	int err;

	err = fscrypt_hkdf_expand(&mk->mk_secret.hkdf, context, info, infolen,
				  (u8 *)key, sizeof(*key));
	if (err)
		return err;

	BUILD_BUG_ON(sizeof(*key) != 16);
	BUILD_BUG_ON(ARRAY_SIZE(key->key) != 2);
	le64_to_cpus(&key->key[0]);
	le64_to_cpus(&key->key[1]);
	return 0;
}

int fscrypt_derive_dirhash_key(struct fscrypt_info *ci,
			       const struct fscrypt_master_key *mk)
{
	int err;

	err = fscrypt_derive_siphash_key(mk, HKDF_CONTEXT_DIRHASH_KEY,
					 ci->ci_nonce, FSCRYPT_FILE_NONCE_SIZE,
					 &ci->ci_dirhash_key);
	if (err)
		return err;
	ci->ci_dirhash_key_initialized = true;
	return 0;
}

void fscrypt_hash_inode_number(struct fscrypt_info *ci,
			       const struct fscrypt_master_key *mk)
{
	WARN_ON(ci->ci_inode->i_ino == 0);
	WARN_ON(!mk->mk_ino_hash_key_initialized);

	ci->ci_hashed_ino = (u32)siphash_1u64(ci->ci_inode->i_ino,
					      &mk->mk_ino_hash_key);
}

static int fscrypt_setup_iv_ino_lblk_32_key(struct fscrypt_info *ci,
					    struct fscrypt_master_key *mk)
{
	int err;

	err = setup_per_mode_enc_key(ci, mk, mk->mk_iv_ino_lblk_32_keys,
				     HKDF_CONTEXT_IV_INO_LBLK_32_KEY, true);
	if (err)
		return err;

	/* pairs with smp_store_release() below */
	if (!smp_load_acquire(&mk->mk_ino_hash_key_initialized)) {

		mutex_lock(&fscrypt_mode_key_setup_mutex);

		if (mk->mk_ino_hash_key_initialized)
			goto unlock;

		err = fscrypt_derive_siphash_key(mk,
						 HKDF_CONTEXT_INODE_HASH_KEY,
						 NULL, 0, &mk->mk_ino_hash_key);
		if (err)
			goto unlock;
		/* pairs with smp_load_acquire() above */
		smp_store_release(&mk->mk_ino_hash_key_initialized, true);
unlock:
		mutex_unlock(&fscrypt_mode_key_setup_mutex);
		if (err)
			return err;
	}

	/*
	 * New inodes may not have an inode number assigned yet.
	 * Hashing their inode number is delayed until later.
	 */
	if (ci->ci_inode->i_ino)
		fscrypt_hash_inode_number(ci, mk);
	return 0;
}

static int fscrypt_setup_v2_file_key(struct fscrypt_info *ci,
				     struct fscrypt_master_key *mk,
				     bool need_dirhash_key)
{
	int err;

	if (ci->ci_policy.v2.flags & FSCRYPT_POLICY_FLAG_DIRECT_KEY) {
		/*
		 * DIRECT_KEY: instead of deriving per-file encryption keys, the
		 * per-file nonce will be included in all the IVs.  But unlike
		 * v1 policies, for v2 policies in this case we don't encrypt
		 * with the master key directly but rather derive a per-mode
		 * encryption key.  This ensures that the master key is
		 * consistently used only for HKDF, avoiding key reuse issues.
		 */
		err = setup_per_mode_enc_key(ci, mk, mk->mk_direct_keys,
					     HKDF_CONTEXT_DIRECT_KEY, false);
	} else if (ci->ci_policy.v2.flags &
		   FSCRYPT_POLICY_FLAG_IV_INO_LBLK_64) {
		/*
		 * IV_INO_LBLK_64: encryption keys are derived from (master_key,
		 * mode_num, filesystem_uuid), and inode number is included in
		 * the IVs.  This format is optimized for use with inline
		 * encryption hardware compliant with the UFS standard.
		 */
		err = setup_per_mode_enc_key(ci, mk, mk->mk_iv_ino_lblk_64_keys,
					     HKDF_CONTEXT_IV_INO_LBLK_64_KEY,
					     true);
	} else if (ci->ci_policy.v2.flags &
		   FSCRYPT_POLICY_FLAG_IV_INO_LBLK_32) {
		err = fscrypt_setup_iv_ino_lblk_32_key(ci, mk);
	} else {
		u8 derived_key[FSCRYPT_MAX_KEY_SIZE];

		err = fscrypt_hkdf_expand(&mk->mk_secret.hkdf,
					  HKDF_CONTEXT_PER_FILE_ENC_KEY,
					  ci->ci_nonce, FSCRYPT_FILE_NONCE_SIZE,
					  derived_key, ci->ci_mode->keysize);
		if (err)
			return err;

		err = fscrypt_set_per_file_enc_key(ci, derived_key);
		memzero_explicit(derived_key, ci->ci_mode->keysize);
	}
	if (err)
		return err;

	/* Derive a secret dirhash key for directories that need it. */
	if (need_dirhash_key) {
		err = fscrypt_derive_dirhash_key(ci, mk);
		if (err)
			return err;
	}

	return 0;
}

/*
 * Check whether the size of the given master key (@mk) is appropriate for the
 * encryption settings which a particular file will use (@ci).
 *
 * If the file uses a v1 encryption policy, then the master key must be at least
 * as long as the derived key, as this is a requirement of the v1 KDF.
 *
 * Otherwise, the KDF can accept any size key, so we enforce a slightly looser
 * requirement: we require that the size of the master key be at least the
 * maximum security strength of any algorithm whose key will be derived from it
 * (but in practice we only need to consider @ci->ci_mode, since any other
 * possible subkeys such as DIRHASH and INODE_HASH will never increase the
 * required key size over @ci->ci_mode).  This allows AES-256-XTS keys to be
 * derived from a 256-bit master key, which is cryptographically sufficient,
 * rather than requiring a 512-bit master key which is unnecessarily long.  (We
 * still allow 512-bit master keys if the user chooses to use them, though.)
 */
static bool fscrypt_valid_master_key_size(const struct fscrypt_master_key *mk,
					  const struct fscrypt_info *ci)
{
	unsigned int min_keysize;

	if (ci->ci_policy.version == FSCRYPT_POLICY_V1)
		min_keysize = ci->ci_mode->keysize;
	else
		min_keysize = ci->ci_mode->security_strength;

	if (mk->mk_secret.size < min_keysize) {
		fscrypt_warn(NULL,
			     "key with %s %*phN is too short (got %u bytes, need %u+ bytes)",
			     master_key_spec_type(&mk->mk_spec),
			     master_key_spec_len(&mk->mk_spec),
			     (u8 *)&mk->mk_spec.u,
			     mk->mk_secret.size, min_keysize);
		return false;
	}
	return true;
}

/*
 * Find the master key, then set up the inode's actual encryption key.
 *
 * If the master key is found in the filesystem-level keyring, then the
 * corresponding 'struct key' is returned in *master_key_ret with its semaphore
 * read-locked.  This is needed to ensure that only one task links the
 * fscrypt_info into ->mk_decrypted_inodes (as multiple tasks may race to create
 * an fscrypt_info for the same inode), and to synchronize the master key being
 * removed with a new inode starting to use it.
 */
static int setup_file_encryption_key(struct fscrypt_info *ci,
				     bool need_dirhash_key,
				     struct key **master_key_ret)
{
	struct key *key;
	struct fscrypt_master_key *mk = NULL;
	struct fscrypt_key_specifier mk_spec;
	int err;

	err = fscrypt_select_encryption_impl(ci);
	if (err)
		return err;

	switch (ci->ci_policy.version) {
	case FSCRYPT_POLICY_V1:
		mk_spec.type = FSCRYPT_KEY_SPEC_TYPE_DESCRIPTOR;
		memcpy(mk_spec.u.descriptor,
		       ci->ci_policy.v1.master_key_descriptor,
		       FSCRYPT_KEY_DESCRIPTOR_SIZE);
		break;
	case FSCRYPT_POLICY_V2:
		mk_spec.type = FSCRYPT_KEY_SPEC_TYPE_IDENTIFIER;
		memcpy(mk_spec.u.identifier,
		       ci->ci_policy.v2.master_key_identifier,
		       FSCRYPT_KEY_IDENTIFIER_SIZE);
		break;
	default:
		WARN_ON(1);
		return -EINVAL;
	}

	key = fscrypt_find_master_key(ci->ci_inode->i_sb, &mk_spec);
	if (IS_ERR(key)) {
		if (key != ERR_PTR(-ENOKEY) ||
		    ci->ci_policy.version != FSCRYPT_POLICY_V1)
			return PTR_ERR(key);

		/*
		 * As a legacy fallback for v1 policies, search for the key in
		 * the current task's subscribed keyrings too.  Don't move this
		 * to before the search of ->s_master_keys, since users
		 * shouldn't be able to override filesystem-level keys.
		 */
		return fscrypt_setup_v1_file_key_via_subscribed_keyrings(ci);
	}

	mk = key->payload.data[0];
	down_read(&key->sem);

	/* Has the secret been removed (via FS_IOC_REMOVE_ENCRYPTION_KEY)? */
	if (!is_master_key_secret_present(&mk->mk_secret)) {
		err = -ENOKEY;
		goto out_release_key;
	}

	if (!fscrypt_valid_master_key_size(mk, ci)) {
		err = -ENOKEY;
		goto out_release_key;
	}

	switch (ci->ci_policy.version) {
	case FSCRYPT_POLICY_V1:
		err = fscrypt_setup_v1_file_key(ci, mk->mk_secret.raw);
		break;
	case FSCRYPT_POLICY_V2:
		err = fscrypt_setup_v2_file_key(ci, mk, need_dirhash_key);
		break;
	default:
		WARN_ON(1);
		err = -EINVAL;
		break;
	}
	if (err)
		goto out_release_key;

	*master_key_ret = key;
	return 0;

out_release_key:
	up_read(&key->sem);
	key_put(key);
	return err;
}

static void put_crypt_info(struct fscrypt_info *ci)
{
	struct key *key;

	if (!ci)
		return;

	if (ci->ci_direct_key)
		fscrypt_put_direct_key(ci->ci_direct_key);
	else if (ci->ci_owns_key)
		fscrypt_destroy_prepared_key(&ci->ci_enc_key);

	key = ci->ci_master_key;
	if (key) {
		struct fscrypt_master_key *mk = key->payload.data[0];

		/*
		 * Remove this inode from the list of inodes that were unlocked
		 * with the master key.
		 *
		 * In addition, if we're removing the last inode from a key that
		 * already had its secret removed, invalidate the key so that it
		 * gets removed from ->s_master_keys.
		 */
		spin_lock(&mk->mk_decrypted_inodes_lock);
		list_del(&ci->ci_master_key_link);
		spin_unlock(&mk->mk_decrypted_inodes_lock);
		if (refcount_dec_and_test(&mk->mk_refcount))
			key_invalidate(key);
		key_put(key);
	}
	memzero_explicit(ci, sizeof(*ci));
	kmem_cache_free(fscrypt_info_cachep, ci);
}

static int
fscrypt_setup_encryption_info(struct inode *inode,
			      const union fscrypt_policy *policy,
			      const u8 nonce[FSCRYPT_FILE_NONCE_SIZE],
			      bool need_dirhash_key)
{
	struct fscrypt_info *crypt_info;
	struct fscrypt_mode *mode;
	struct key *master_key = NULL;
	int res;

	res = fscrypt_initialize(inode->i_sb->s_cop->flags);
	if (res)
		return res;

	crypt_info = kmem_cache_zalloc(fscrypt_info_cachep, GFP_KERNEL);
	if (!crypt_info)
		return -ENOMEM;

	crypt_info->ci_inode = inode;
	crypt_info->ci_policy = *policy;
	memcpy(crypt_info->ci_nonce, nonce, FSCRYPT_FILE_NONCE_SIZE);

	mode = select_encryption_mode(&crypt_info->ci_policy, inode);
	if (IS_ERR(mode)) {
		res = PTR_ERR(mode);
		goto out;
	}
	WARN_ON(mode->ivsize > FSCRYPT_MAX_IV_SIZE);
	crypt_info->ci_mode = mode;

	res = setup_file_encryption_key(crypt_info, need_dirhash_key,
					&master_key);
	if (res)
		goto out;

	/*
	 * For existing inodes, multiple tasks may race to set ->i_crypt_info.
	 * So use cmpxchg_release().  This pairs with the smp_load_acquire() in
	 * fscrypt_get_info().  I.e., here we publish ->i_crypt_info with a
	 * RELEASE barrier so that other tasks can ACQUIRE it.
	 */
	if (cmpxchg_release(&inode->i_crypt_info, NULL, crypt_info) == NULL) {
		/*
		 * We won the race and set ->i_crypt_info to our crypt_info.
		 * Now link it into the master key's inode list.
		 */
		if (master_key) {
			struct fscrypt_master_key *mk =
				master_key->payload.data[0];

			refcount_inc(&mk->mk_refcount);
			crypt_info->ci_master_key = key_get(master_key);
			spin_lock(&mk->mk_decrypted_inodes_lock);
			list_add(&crypt_info->ci_master_key_link,
				 &mk->mk_decrypted_inodes);
			spin_unlock(&mk->mk_decrypted_inodes_lock);
		}
		crypt_info = NULL;
	}
	res = 0;
out:
	if (master_key) {
		up_read(&master_key->sem);
		key_put(master_key);
	}
	put_crypt_info(crypt_info);
	return res;
}

/**
 * fscrypt_get_encryption_info() - set up an inode's encryption key
 * @inode: the inode to set up the key for.  Must be encrypted.
 * @allow_unsupported: if %true, treat an unsupported encryption policy (or
 *		       unrecognized encryption context) the same way as the key
 *		       being unavailable, instead of returning an error.  Use
 *		       %false unless the operation being performed is needed in
 *		       order for files (or directories) to be deleted.
 *
 * Set up ->i_crypt_info, if it hasn't already been done.
 *
 * Note: unless ->i_crypt_info is already set, this isn't %GFP_NOFS-safe.  So
 * generally this shouldn't be called from within a filesystem transaction.
 *
 * Return: 0 if ->i_crypt_info was set or was already set, *or* if the
 *	   encryption key is unavailable.  (Use fscrypt_has_encryption_key() to
 *	   distinguish these cases.)  Also can return another -errno code.
 */
int fscrypt_get_encryption_info(struct inode *inode, bool allow_unsupported)
{
	int res;
	union fscrypt_context ctx;
	union fscrypt_policy policy;

	if (fscrypt_has_encryption_key(inode))
		return 0;

	res = inode->i_sb->s_cop->get_context(inode, &ctx, sizeof(ctx));
	if (res < 0) {
		if (res == -ERANGE && allow_unsupported)
			return 0;
		fscrypt_warn(inode, "Error %d getting encryption context", res);
		return res;
	}

	res = fscrypt_policy_from_context(&policy, &ctx, res);
	if (res) {
		if (allow_unsupported)
			return 0;
		fscrypt_warn(inode,
			     "Unrecognized or corrupt encryption context");
		return res;
	}

	if (!fscrypt_supported_policy(&policy, inode)) {
		if (allow_unsupported)
			return 0;
		return -EINVAL;
	}

	res = fscrypt_setup_encryption_info(inode, &policy,
					    fscrypt_context_nonce(&ctx),
					    IS_CASEFOLDED(inode) &&
					    S_ISDIR(inode->i_mode));

	if (res == -ENOPKG && allow_unsupported) /* Algorithm unavailable? */
		res = 0;
	if (res == -ENOKEY)
		res = 0;
	return res;
}

/**
 * fscrypt_prepare_new_inode() - prepare to create a new inode in a directory
 * @dir: a possibly-encrypted directory
 * @inode: the new inode.  ->i_mode must be set already.
 *	   ->i_ino doesn't need to be set yet.
 * @encrypt_ret: (output) set to %true if the new inode will be encrypted
 *
 * If the directory is encrypted, set up its ->i_crypt_info in preparation for
 * encrypting the name of the new file.  Also, if the new inode will be
 * encrypted, set up its ->i_crypt_info and set *encrypt_ret=true.
 *
 * This isn't %GFP_NOFS-safe, and therefore it should be called before starting
 * any filesystem transaction to create the inode.  For this reason, ->i_ino
 * isn't required to be set yet, as the filesystem may not have set it yet.
 *
 * This doesn't persist the new inode's encryption context.  That still needs to
 * be done later by calling fscrypt_set_context().
 *
 * Return: 0 on success, -ENOKEY if the encryption key is missing, or another
 *	   -errno code
 */
int fscrypt_prepare_new_inode(struct inode *dir, struct inode *inode,
			      bool *encrypt_ret)
{
	const union fscrypt_policy *policy;
	u8 nonce[FSCRYPT_FILE_NONCE_SIZE];

	policy = fscrypt_policy_to_inherit(dir);
	if (policy == NULL)
		return 0;
	if (IS_ERR(policy))
		return PTR_ERR(policy);

	if (WARN_ON_ONCE(inode->i_mode == 0))
		return -EINVAL;

	/*
	 * Only regular files, directories, and symlinks are encrypted.
	 * Special files like device nodes and named pipes aren't.
	 */
	if (!S_ISREG(inode->i_mode) &&
	    !S_ISDIR(inode->i_mode) &&
	    !S_ISLNK(inode->i_mode))
		return 0;

	*encrypt_ret = true;

	get_random_bytes(nonce, FSCRYPT_FILE_NONCE_SIZE);
	return fscrypt_setup_encryption_info(inode, policy, nonce,
					     IS_CASEFOLDED(dir) &&
					     S_ISDIR(inode->i_mode));
}
EXPORT_SYMBOL_GPL(fscrypt_prepare_new_inode);

/**
 * fscrypt_put_encryption_info() - free most of an inode's fscrypt data
 * @inode: an inode being evicted
 *
 * Free the inode's fscrypt_info.  Filesystems must call this when the inode is
 * being evicted.  An RCU grace period need not have elapsed yet.
 */
void fscrypt_put_encryption_info(struct inode *inode)
{
	put_crypt_info(inode->i_crypt_info);
	inode->i_crypt_info = NULL;
}
EXPORT_SYMBOL(fscrypt_put_encryption_info);

/**
 * fscrypt_free_inode() - free an inode's fscrypt data requiring RCU delay
 * @inode: an inode being freed
 *
 * Free the inode's cached decrypted symlink target, if any.  Filesystems must
 * call this after an RCU grace period, just before they free the inode.
 */
void fscrypt_free_inode(struct inode *inode)
{
	if (IS_ENCRYPTED(inode) && S_ISLNK(inode->i_mode)) {
		kfree(inode->i_link);
		inode->i_link = NULL;
	}
}
EXPORT_SYMBOL(fscrypt_free_inode);

/**
 * fscrypt_drop_inode() - check whether the inode's master key has been removed
 * @inode: an inode being considered for eviction
 *
 * Filesystems supporting fscrypt must call this from their ->drop_inode()
 * method so that encrypted inodes are evicted as soon as they're no longer in
 * use and their master key has been removed.
 *
 * Return: 1 if fscrypt wants the inode to be evicted now, otherwise 0
 */
int fscrypt_drop_inode(struct inode *inode)
{
	const struct fscrypt_info *ci = fscrypt_get_info(inode);
	const struct fscrypt_master_key *mk;

	/*
	 * If ci is NULL, then the inode doesn't have an encryption key set up
	 * so it's irrelevant.  If ci_master_key is NULL, then the master key
	 * was provided via the legacy mechanism of the process-subscribed
	 * keyrings, so we don't know whether it's been removed or not.
	 */
	if (!ci || !ci->ci_master_key)
		return 0;
	mk = ci->ci_master_key->payload.data[0];

	/*
	 * With proper, non-racy use of FS_IOC_REMOVE_ENCRYPTION_KEY, all inodes
	 * protected by the key were cleaned by sync_filesystem().  But if
	 * userspace is still using the files, inodes can be dirtied between
	 * then and now.  We mustn't lose any writes, so skip dirty inodes here.
	 */
	if (inode->i_state & I_DIRTY_ALL)
		return 0;

	/*
<<<<<<< HEAD
	 * Note: since we aren't holding ->mk_secret_sem, the result here can
=======
	 * Note: since we aren't holding the key semaphore, the result here can
>>>>>>> c1084c27
	 * immediately become outdated.  But there's no correctness problem with
	 * unnecessarily evicting.  Nor is there a correctness problem with not
	 * evicting while iput() is racing with the key being removed, since
	 * then the thread removing the key will either evict the inode itself
	 * or will correctly detect that it wasn't evicted due to the race.
	 */
	return !is_master_key_secret_present(&mk->mk_secret);
}
EXPORT_SYMBOL_GPL(fscrypt_drop_inode);<|MERGE_RESOLUTION|>--- conflicted
+++ resolved
@@ -781,11 +781,7 @@
 		return 0;
 
 	/*
-<<<<<<< HEAD
-	 * Note: since we aren't holding ->mk_secret_sem, the result here can
-=======
 	 * Note: since we aren't holding the key semaphore, the result here can
->>>>>>> c1084c27
 	 * immediately become outdated.  But there's no correctness problem with
 	 * unnecessarily evicting.  Nor is there a correctness problem with not
 	 * evicting while iput() is racing with the key being removed, since
