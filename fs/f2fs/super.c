--- conflicted
+++ resolved
@@ -1560,11 +1560,8 @@
 
 	f2fs_destroy_post_read_wq(sbi);
 
-<<<<<<< HEAD
-=======
 	kvfree(sbi->ckpt);
 
->>>>>>> c1084c27
 	sb->s_fs_info = NULL;
 	if (sbi->s_chksum_driver)
 		crypto_free_shash(sbi->s_chksum_driver);
