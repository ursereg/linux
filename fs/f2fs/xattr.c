--- conflicted
+++ resolved
@@ -564,14 +564,9 @@
 ssize_t f2fs_listxattr(struct dentry *dentry, char *buffer, size_t buffer_size)
 {
 	struct inode *inode = d_inode(dentry);
-	nid_t xnid = F2FS_I(inode)->i_xattr_nid;
 	struct f2fs_xattr_entry *entry;
 	void *base_addr, *last_base_addr;
-<<<<<<< HEAD
-	int error = 0;
-=======
 	int error;
->>>>>>> c1084c27
 	size_t rest = buffer_size;
 
 	down_read(&F2FS_I(inode)->i_xattr_sem);
@@ -580,11 +575,7 @@
 	if (error)
 		return error;
 
-<<<<<<< HEAD
-	last_base_addr = (void *)base_addr + XATTR_SIZE(xnid, inode);
-=======
 	last_base_addr = (void *)base_addr + XATTR_SIZE(inode);
->>>>>>> c1084c27
 
 	list_for_each_xattr(entry, base_addr) {
 		const struct xattr_handler *handler =
