/*
 *  pNFS functions to call and manage layout drivers.
 *
 *  Copyright (c) 2002 [year of first publication]
 *  The Regents of the University of Michigan
 *  All Rights Reserved
 *
 *  Dean Hildebrand <dhildebz@umich.edu>
 *
 *  Permission is granted to use, copy, create derivative works, and
 *  redistribute this software and such derivative works for any purpose,
 *  so long as the name of the University of Michigan is not used in
 *  any advertising or publicity pertaining to the use or distribution
 *  of this software without specific, written prior authorization. If
 *  the above copyright notice or any other identification of the
 *  University of Michigan is included in any copy of any portion of
 *  this software, then the disclaimer below must also be included.
 *
 *  This software is provided as is, without representation or warranty
 *  of any kind either express or implied, including without limitation
 *  the implied warranties of merchantability, fitness for a particular
 *  purpose, or noninfringement.  The Regents of the University of
 *  Michigan shall not be liable for any damages, including special,
 *  indirect, incidental, or consequential damages, with respect to any
 *  claim arising out of or in connection with the use of the software,
 *  even if it has been or is hereafter advised of the possibility of
 *  such damages.
 */

#include <linux/nfs_fs.h>
#include <linux/nfs_page.h>
#include <linux/module.h>
#include <linux/sort.h>
#include "internal.h"
#include "pnfs.h"
#include "iostat.h"
#include "nfs4trace.h"
#include "delegation.h"
#include "nfs42.h"
#include "nfs4_fs.h"

#define NFSDBG_FACILITY		NFSDBG_PNFS
#define PNFS_LAYOUTGET_RETRY_TIMEOUT (120*HZ)

/* Locking:
 *
 * pnfs_spinlock:
 *      protects pnfs_modules_tbl.
 */
static DEFINE_SPINLOCK(pnfs_spinlock);

/*
 * pnfs_modules_tbl holds all pnfs modules
 */
static LIST_HEAD(pnfs_modules_tbl);

static void pnfs_layoutreturn_before_put_layout_hdr(struct pnfs_layout_hdr *lo);
static void pnfs_free_returned_lsegs(struct pnfs_layout_hdr *lo,
		struct list_head *free_me,
		const struct pnfs_layout_range *range,
		u32 seq);
static bool pnfs_lseg_dec_and_remove_zero(struct pnfs_layout_segment *lseg,
		                struct list_head *tmp_list);

/* Return the registered pnfs layout driver module matching given id */
static struct pnfs_layoutdriver_type *
find_pnfs_driver_locked(u32 id)
{
	struct pnfs_layoutdriver_type *local;

	list_for_each_entry(local, &pnfs_modules_tbl, pnfs_tblid)
		if (local->id == id)
			goto out;
	local = NULL;
out:
	dprintk("%s: Searching for id %u, found %p\n", __func__, id, local);
	return local;
}

static struct pnfs_layoutdriver_type *
find_pnfs_driver(u32 id)
{
	struct pnfs_layoutdriver_type *local;

	spin_lock(&pnfs_spinlock);
	local = find_pnfs_driver_locked(id);
	if (local != NULL && !try_module_get(local->owner)) {
		dprintk("%s: Could not grab reference on module\n", __func__);
		local = NULL;
	}
	spin_unlock(&pnfs_spinlock);
	return local;
}

void
unset_pnfs_layoutdriver(struct nfs_server *nfss)
{
	if (nfss->pnfs_curr_ld) {
		if (nfss->pnfs_curr_ld->clear_layoutdriver)
			nfss->pnfs_curr_ld->clear_layoutdriver(nfss);
		/* Decrement the MDS count. Purge the deviceid cache if zero */
		if (atomic_dec_and_test(&nfss->nfs_client->cl_mds_count))
			nfs4_deviceid_purge_client(nfss->nfs_client);
		module_put(nfss->pnfs_curr_ld->owner);
	}
	nfss->pnfs_curr_ld = NULL;
}

/*
 * When the server sends a list of layout types, we choose one in the order
 * given in the list below.
 *
 * FIXME: should this list be configurable in some fashion? module param?
 * 	  mount option? something else?
 */
static const u32 ld_prefs[] = {
	LAYOUT_SCSI,
	LAYOUT_BLOCK_VOLUME,
	LAYOUT_OSD2_OBJECTS,
	LAYOUT_FLEX_FILES,
	LAYOUT_NFSV4_1_FILES,
	0
};

static int
ld_cmp(const void *e1, const void *e2)
{
	u32 ld1 = *((u32 *)e1);
	u32 ld2 = *((u32 *)e2);
	int i;

	for (i = 0; ld_prefs[i] != 0; i++) {
		if (ld1 == ld_prefs[i])
			return -1;

		if (ld2 == ld_prefs[i])
			return 1;
	}
	return 0;
}

/*
 * Try to set the server's pnfs module to the pnfs layout type specified by id.
 * Currently only one pNFS layout driver per filesystem is supported.
 *
 * @ids array of layout types supported by MDS.
 */
void
set_pnfs_layoutdriver(struct nfs_server *server, const struct nfs_fh *mntfh,
		      struct nfs_fsinfo *fsinfo)
{
	struct pnfs_layoutdriver_type *ld_type = NULL;
	u32 id;
	int i;

	if (fsinfo->nlayouttypes == 0)
		goto out_no_driver;
	if (!(server->nfs_client->cl_exchange_flags &
		 (EXCHGID4_FLAG_USE_NON_PNFS | EXCHGID4_FLAG_USE_PNFS_MDS))) {
		printk(KERN_ERR "NFS: %s: cl_exchange_flags 0x%x\n",
			__func__, server->nfs_client->cl_exchange_flags);
		goto out_no_driver;
	}

	sort(fsinfo->layouttype, fsinfo->nlayouttypes,
		sizeof(*fsinfo->layouttype), ld_cmp, NULL);

	for (i = 0; i < fsinfo->nlayouttypes; i++) {
		id = fsinfo->layouttype[i];
		ld_type = find_pnfs_driver(id);
		if (!ld_type) {
			request_module("%s-%u", LAYOUT_NFSV4_1_MODULE_PREFIX,
					id);
			ld_type = find_pnfs_driver(id);
		}
		if (ld_type)
			break;
	}

	if (!ld_type) {
		dprintk("%s: No pNFS module found!\n", __func__);
		goto out_no_driver;
	}

	server->pnfs_curr_ld = ld_type;
	if (ld_type->set_layoutdriver
	    && ld_type->set_layoutdriver(server, mntfh)) {
		printk(KERN_ERR "NFS: %s: Error initializing pNFS layout "
			"driver %u.\n", __func__, id);
		module_put(ld_type->owner);
		goto out_no_driver;
	}
	/* Bump the MDS count */
	atomic_inc(&server->nfs_client->cl_mds_count);

	dprintk("%s: pNFS module for %u set\n", __func__, id);
	return;

out_no_driver:
	dprintk("%s: Using NFSv4 I/O\n", __func__);
	server->pnfs_curr_ld = NULL;
}

int
pnfs_register_layoutdriver(struct pnfs_layoutdriver_type *ld_type)
{
	int status = -EINVAL;
	struct pnfs_layoutdriver_type *tmp;

	if (ld_type->id == 0) {
		printk(KERN_ERR "NFS: %s id 0 is reserved\n", __func__);
		return status;
	}
	if (!ld_type->alloc_lseg || !ld_type->free_lseg) {
		printk(KERN_ERR "NFS: %s Layout driver must provide "
		       "alloc_lseg and free_lseg.\n", __func__);
		return status;
	}

	spin_lock(&pnfs_spinlock);
	tmp = find_pnfs_driver_locked(ld_type->id);
	if (!tmp) {
		list_add(&ld_type->pnfs_tblid, &pnfs_modules_tbl);
		status = 0;
		dprintk("%s Registering id:%u name:%s\n", __func__, ld_type->id,
			ld_type->name);
	} else {
		printk(KERN_ERR "NFS: %s Module with id %d already loaded!\n",
			__func__, ld_type->id);
	}
	spin_unlock(&pnfs_spinlock);

	return status;
}
EXPORT_SYMBOL_GPL(pnfs_register_layoutdriver);

void
pnfs_unregister_layoutdriver(struct pnfs_layoutdriver_type *ld_type)
{
	dprintk("%s Deregistering id:%u\n", __func__, ld_type->id);
	spin_lock(&pnfs_spinlock);
	list_del(&ld_type->pnfs_tblid);
	spin_unlock(&pnfs_spinlock);
}
EXPORT_SYMBOL_GPL(pnfs_unregister_layoutdriver);

/*
 * pNFS client layout cache
 */

/* Need to hold i_lock if caller does not already hold reference */
void
pnfs_get_layout_hdr(struct pnfs_layout_hdr *lo)
{
	refcount_inc(&lo->plh_refcount);
}

static struct pnfs_layout_hdr *
pnfs_alloc_layout_hdr(struct inode *ino, gfp_t gfp_flags)
{
	struct pnfs_layoutdriver_type *ld = NFS_SERVER(ino)->pnfs_curr_ld;
	return ld->alloc_layout_hdr(ino, gfp_flags);
}

static void
pnfs_free_layout_hdr(struct pnfs_layout_hdr *lo)
{
	struct nfs_server *server = NFS_SERVER(lo->plh_inode);
	struct pnfs_layoutdriver_type *ld = server->pnfs_curr_ld;

	if (test_and_clear_bit(NFS_LAYOUT_HASHED, &lo->plh_flags)) {
		struct nfs_client *clp = server->nfs_client;

		spin_lock(&clp->cl_lock);
		list_del_rcu(&lo->plh_layouts);
		spin_unlock(&clp->cl_lock);
	}
	put_cred(lo->plh_lc_cred);
	return ld->free_layout_hdr(lo);
}

static void
pnfs_detach_layout_hdr(struct pnfs_layout_hdr *lo)
{
	struct nfs_inode *nfsi = NFS_I(lo->plh_inode);
	dprintk("%s: freeing layout cache %p\n", __func__, lo);
	nfsi->layout = NULL;
	/* Reset MDS Threshold I/O counters */
	nfsi->write_io = 0;
	nfsi->read_io = 0;
}

void
pnfs_put_layout_hdr(struct pnfs_layout_hdr *lo)
{
	struct inode *inode;

	if (!lo)
		return;
	inode = lo->plh_inode;
	pnfs_layoutreturn_before_put_layout_hdr(lo);

	if (refcount_dec_and_lock(&lo->plh_refcount, &inode->i_lock)) {
		if (!list_empty(&lo->plh_segs))
			WARN_ONCE(1, "NFS: BUG unfreed layout segments.\n");
		pnfs_detach_layout_hdr(lo);
		spin_unlock(&inode->i_lock);
		pnfs_free_layout_hdr(lo);
	}
}

static struct inode *
pnfs_grab_inode_layout_hdr(struct pnfs_layout_hdr *lo)
{
	struct inode *inode = igrab(lo->plh_inode);
	if (inode)
		return inode;
	set_bit(NFS_LAYOUT_INODE_FREEING, &lo->plh_flags);
	return NULL;
}

static void
pnfs_set_plh_return_info(struct pnfs_layout_hdr *lo, enum pnfs_iomode iomode,
			 u32 seq)
{
	if (lo->plh_return_iomode != 0 && lo->plh_return_iomode != iomode)
		iomode = IOMODE_ANY;
	lo->plh_return_iomode = iomode;
	set_bit(NFS_LAYOUT_RETURN_REQUESTED, &lo->plh_flags);
	if (seq != 0) {
		WARN_ON_ONCE(lo->plh_return_seq != 0 && lo->plh_return_seq != seq);
		lo->plh_return_seq = seq;
	}
}

static void
pnfs_clear_layoutreturn_info(struct pnfs_layout_hdr *lo)
{
	struct pnfs_layout_segment *lseg;
	lo->plh_return_iomode = 0;
	lo->plh_return_seq = 0;
	clear_bit(NFS_LAYOUT_RETURN_REQUESTED, &lo->plh_flags);
	list_for_each_entry(lseg, &lo->plh_segs, pls_list) {
		if (!test_bit(NFS_LSEG_LAYOUTRETURN, &lseg->pls_flags))
			continue;
		pnfs_set_plh_return_info(lo, lseg->pls_range.iomode, 0);
	}
}

static void pnfs_clear_layoutreturn_waitbit(struct pnfs_layout_hdr *lo)
{
	clear_bit_unlock(NFS_LAYOUT_RETURN, &lo->plh_flags);
	clear_bit(NFS_LAYOUT_RETURN_LOCK, &lo->plh_flags);
	smp_mb__after_atomic();
	wake_up_bit(&lo->plh_flags, NFS_LAYOUT_RETURN);
	rpc_wake_up(&NFS_SERVER(lo->plh_inode)->roc_rpcwaitq);
}

static void
pnfs_clear_lseg_state(struct pnfs_layout_segment *lseg,
		struct list_head *free_me)
{
	clear_bit(NFS_LSEG_ROC, &lseg->pls_flags);
	clear_bit(NFS_LSEG_LAYOUTRETURN, &lseg->pls_flags);
	if (test_and_clear_bit(NFS_LSEG_VALID, &lseg->pls_flags))
		pnfs_lseg_dec_and_remove_zero(lseg, free_me);
	if (test_and_clear_bit(NFS_LSEG_LAYOUTCOMMIT, &lseg->pls_flags))
		pnfs_lseg_dec_and_remove_zero(lseg, free_me);
}

/*
 * Update the seqid of a layout stateid after receiving
 * NFS4ERR_OLD_STATEID
 */
bool nfs4_layout_refresh_old_stateid(nfs4_stateid *dst,
		struct pnfs_layout_range *dst_range,
		struct inode *inode)
{
	struct pnfs_layout_hdr *lo;
	struct pnfs_layout_range range = {
		.iomode = IOMODE_ANY,
		.offset = 0,
		.length = NFS4_MAX_UINT64,
	};
	bool ret = false;
	LIST_HEAD(head);
	int err;

	spin_lock(&inode->i_lock);
	lo = NFS_I(inode)->layout;
	if (lo &&  pnfs_layout_is_valid(lo) &&
	    nfs4_stateid_match_other(dst, &lo->plh_stateid)) {
		/* Is our call using the most recent seqid? If so, bump it */
		if (!nfs4_stateid_is_newer(&lo->plh_stateid, dst)) {
			nfs4_stateid_seqid_inc(dst);
			ret = true;
			goto out;
		}
		/* Try to update the seqid to the most recent */
		err = pnfs_mark_matching_lsegs_return(lo, &head, &range, 0);
		if (err != -EBUSY) {
			dst->seqid = lo->plh_stateid.seqid;
			*dst_range = range;
			ret = true;
		}
	}
out:
	spin_unlock(&inode->i_lock);
	pnfs_free_lseg_list(&head);
	return ret;
}

/*
 * Mark a pnfs_layout_hdr and all associated layout segments as invalid
 *
 * In order to continue using the pnfs_layout_hdr, a full recovery
 * is required.
 * Note that caller must hold inode->i_lock.
 */
int
pnfs_mark_layout_stateid_invalid(struct pnfs_layout_hdr *lo,
		struct list_head *lseg_list)
{
	struct pnfs_layout_range range = {
		.iomode = IOMODE_ANY,
		.offset = 0,
		.length = NFS4_MAX_UINT64,
	};
	struct pnfs_layout_segment *lseg, *next;

	set_bit(NFS_LAYOUT_INVALID_STID, &lo->plh_flags);
	list_for_each_entry_safe(lseg, next, &lo->plh_segs, pls_list)
		pnfs_clear_lseg_state(lseg, lseg_list);
	pnfs_clear_layoutreturn_info(lo);
	pnfs_free_returned_lsegs(lo, lseg_list, &range, 0);
	if (test_bit(NFS_LAYOUT_RETURN, &lo->plh_flags) &&
	    !test_and_set_bit(NFS_LAYOUT_RETURN_LOCK, &lo->plh_flags))
		pnfs_clear_layoutreturn_waitbit(lo);
	return !list_empty(&lo->plh_segs);
}

static int
pnfs_iomode_to_fail_bit(u32 iomode)
{
	return iomode == IOMODE_RW ?
		NFS_LAYOUT_RW_FAILED : NFS_LAYOUT_RO_FAILED;
}

static void
pnfs_layout_set_fail_bit(struct pnfs_layout_hdr *lo, int fail_bit)
{
	lo->plh_retry_timestamp = jiffies;
	if (!test_and_set_bit(fail_bit, &lo->plh_flags))
		refcount_inc(&lo->plh_refcount);
}

static void
pnfs_layout_clear_fail_bit(struct pnfs_layout_hdr *lo, int fail_bit)
{
	if (test_and_clear_bit(fail_bit, &lo->plh_flags))
		refcount_dec(&lo->plh_refcount);
}

static void
pnfs_layout_io_set_failed(struct pnfs_layout_hdr *lo, u32 iomode)
{
	struct inode *inode = lo->plh_inode;
	struct pnfs_layout_range range = {
		.iomode = iomode,
		.offset = 0,
		.length = NFS4_MAX_UINT64,
	};
	LIST_HEAD(head);

	spin_lock(&inode->i_lock);
	pnfs_layout_set_fail_bit(lo, pnfs_iomode_to_fail_bit(iomode));
	pnfs_mark_matching_lsegs_invalid(lo, &head, &range, 0);
	spin_unlock(&inode->i_lock);
	pnfs_free_lseg_list(&head);
	dprintk("%s Setting layout IOMODE_%s fail bit\n", __func__,
			iomode == IOMODE_RW ?  "RW" : "READ");
}

static bool
pnfs_layout_io_test_failed(struct pnfs_layout_hdr *lo, u32 iomode)
{
	unsigned long start, end;
	int fail_bit = pnfs_iomode_to_fail_bit(iomode);

	if (test_bit(fail_bit, &lo->plh_flags) == 0)
		return false;
	end = jiffies;
	start = end - PNFS_LAYOUTGET_RETRY_TIMEOUT;
	if (!time_in_range(lo->plh_retry_timestamp, start, end)) {
		/* It is time to retry the failed layoutgets */
		pnfs_layout_clear_fail_bit(lo, fail_bit);
		return false;
	}
	return true;
}

static void
pnfs_init_lseg(struct pnfs_layout_hdr *lo, struct pnfs_layout_segment *lseg,
		const struct pnfs_layout_range *range,
		const nfs4_stateid *stateid)
{
	INIT_LIST_HEAD(&lseg->pls_list);
	INIT_LIST_HEAD(&lseg->pls_lc_list);
	INIT_LIST_HEAD(&lseg->pls_commits);
	refcount_set(&lseg->pls_refcount, 1);
	set_bit(NFS_LSEG_VALID, &lseg->pls_flags);
	lseg->pls_layout = lo;
	lseg->pls_range = *range;
	lseg->pls_seq = be32_to_cpu(stateid->seqid);
}

static void pnfs_free_lseg(struct pnfs_layout_segment *lseg)
{
	if (lseg != NULL) {
		struct inode *inode = lseg->pls_layout->plh_inode;
		NFS_SERVER(inode)->pnfs_curr_ld->free_lseg(lseg);
	}
}

static void
pnfs_layout_remove_lseg(struct pnfs_layout_hdr *lo,
		struct pnfs_layout_segment *lseg)
{
	WARN_ON(test_bit(NFS_LSEG_VALID, &lseg->pls_flags));
	list_del_init(&lseg->pls_list);
	/* Matched by pnfs_get_layout_hdr in pnfs_layout_insert_lseg */
	refcount_dec(&lo->plh_refcount);
	if (test_bit(NFS_LSEG_LAYOUTRETURN, &lseg->pls_flags))
		return;
	if (list_empty(&lo->plh_segs) &&
	    !test_bit(NFS_LAYOUT_RETURN_REQUESTED, &lo->plh_flags) &&
	    !test_bit(NFS_LAYOUT_RETURN, &lo->plh_flags)) {
		if (atomic_read(&lo->plh_outstanding) == 0)
			set_bit(NFS_LAYOUT_INVALID_STID, &lo->plh_flags);
		clear_bit(NFS_LAYOUT_BULK_RECALL, &lo->plh_flags);
	}
}

static bool
pnfs_cache_lseg_for_layoutreturn(struct pnfs_layout_hdr *lo,
		struct pnfs_layout_segment *lseg)
{
	if (test_and_clear_bit(NFS_LSEG_LAYOUTRETURN, &lseg->pls_flags) &&
	    pnfs_layout_is_valid(lo)) {
		pnfs_set_plh_return_info(lo, lseg->pls_range.iomode, 0);
		list_move_tail(&lseg->pls_list, &lo->plh_return_segs);
		return true;
	}
	return false;
}

void
pnfs_put_lseg(struct pnfs_layout_segment *lseg)
{
	struct pnfs_layout_hdr *lo;
	struct inode *inode;

	if (!lseg)
		return;

	dprintk("%s: lseg %p ref %d valid %d\n", __func__, lseg,
		refcount_read(&lseg->pls_refcount),
		test_bit(NFS_LSEG_VALID, &lseg->pls_flags));

	lo = lseg->pls_layout;
	inode = lo->plh_inode;

	if (refcount_dec_and_lock(&lseg->pls_refcount, &inode->i_lock)) {
		if (test_bit(NFS_LSEG_VALID, &lseg->pls_flags)) {
			spin_unlock(&inode->i_lock);
			return;
		}
		pnfs_get_layout_hdr(lo);
		pnfs_layout_remove_lseg(lo, lseg);
		if (pnfs_cache_lseg_for_layoutreturn(lo, lseg))
			lseg = NULL;
		spin_unlock(&inode->i_lock);
		pnfs_free_lseg(lseg);
		pnfs_put_layout_hdr(lo);
	}
}
EXPORT_SYMBOL_GPL(pnfs_put_lseg);

/*
 * is l2 fully contained in l1?
 *   start1                             end1
 *   [----------------------------------)
 *           start2           end2
 *           [----------------)
 */
static bool
pnfs_lseg_range_contained(const struct pnfs_layout_range *l1,
		 const struct pnfs_layout_range *l2)
{
	u64 start1 = l1->offset;
	u64 end1 = pnfs_end_offset(start1, l1->length);
	u64 start2 = l2->offset;
	u64 end2 = pnfs_end_offset(start2, l2->length);

	return (start1 <= start2) && (end1 >= end2);
}

static bool pnfs_lseg_dec_and_remove_zero(struct pnfs_layout_segment *lseg,
		struct list_head *tmp_list)
{
	if (!refcount_dec_and_test(&lseg->pls_refcount))
		return false;
	pnfs_layout_remove_lseg(lseg->pls_layout, lseg);
	list_add(&lseg->pls_list, tmp_list);
	return true;
}

/* Returns 1 if lseg is removed from list, 0 otherwise */
static int mark_lseg_invalid(struct pnfs_layout_segment *lseg,
			     struct list_head *tmp_list)
{
	int rv = 0;

	if (test_and_clear_bit(NFS_LSEG_VALID, &lseg->pls_flags)) {
		/* Remove the reference keeping the lseg in the
		 * list.  It will now be removed when all
		 * outstanding io is finished.
		 */
		dprintk("%s: lseg %p ref %d\n", __func__, lseg,
			refcount_read(&lseg->pls_refcount));
		if (pnfs_lseg_dec_and_remove_zero(lseg, tmp_list))
			rv = 1;
	}
	return rv;
}

/*
 * Compare 2 layout stateid sequence ids, to see which is newer,
 * taking into account wraparound issues.
 */
static bool pnfs_seqid_is_newer(u32 s1, u32 s2)
{
	return (s32)(s1 - s2) > 0;
}

static bool
pnfs_should_free_range(const struct pnfs_layout_range *lseg_range,
		 const struct pnfs_layout_range *recall_range)
{
	return (recall_range->iomode == IOMODE_ANY ||
		lseg_range->iomode == recall_range->iomode) &&
	       pnfs_lseg_range_intersecting(lseg_range, recall_range);
}

static bool
pnfs_match_lseg_recall(const struct pnfs_layout_segment *lseg,
		const struct pnfs_layout_range *recall_range,
		u32 seq)
{
	if (seq != 0 && pnfs_seqid_is_newer(lseg->pls_seq, seq))
		return false;
	if (recall_range == NULL)
		return true;
	return pnfs_should_free_range(&lseg->pls_range, recall_range);
}

/**
 * pnfs_mark_matching_lsegs_invalid - tear down lsegs or mark them for later
 * @lo: layout header containing the lsegs
 * @tmp_list: list head where doomed lsegs should go
 * @recall_range: optional recall range argument to match (may be NULL)
 * @seq: only invalidate lsegs obtained prior to this sequence (may be 0)
 *
 * Walk the list of lsegs in the layout header, and tear down any that should
 * be destroyed. If "recall_range" is specified then the segment must match
 * that range. If "seq" is non-zero, then only match segments that were handed
 * out at or before that sequence.
 *
 * Returns number of matching invalid lsegs remaining in list after scanning
 * it and purging them.
 */
int
pnfs_mark_matching_lsegs_invalid(struct pnfs_layout_hdr *lo,
			    struct list_head *tmp_list,
			    const struct pnfs_layout_range *recall_range,
			    u32 seq)
{
	struct pnfs_layout_segment *lseg, *next;
	int remaining = 0;

	dprintk("%s:Begin lo %p\n", __func__, lo);

	if (list_empty(&lo->plh_segs))
		return 0;
	list_for_each_entry_safe(lseg, next, &lo->plh_segs, pls_list)
		if (pnfs_match_lseg_recall(lseg, recall_range, seq)) {
			dprintk("%s: freeing lseg %p iomode %d seq %u "
				"offset %llu length %llu\n", __func__,
				lseg, lseg->pls_range.iomode, lseg->pls_seq,
				lseg->pls_range.offset, lseg->pls_range.length);
			if (!mark_lseg_invalid(lseg, tmp_list))
				remaining++;
		}
	dprintk("%s:Return %i\n", __func__, remaining);
	return remaining;
}

static void
pnfs_free_returned_lsegs(struct pnfs_layout_hdr *lo,
		struct list_head *free_me,
		const struct pnfs_layout_range *range,
		u32 seq)
{
	struct pnfs_layout_segment *lseg, *next;

	list_for_each_entry_safe(lseg, next, &lo->plh_return_segs, pls_list) {
		if (pnfs_match_lseg_recall(lseg, range, seq))
			list_move_tail(&lseg->pls_list, free_me);
	}
}

/* note free_me must contain lsegs from a single layout_hdr */
void
pnfs_free_lseg_list(struct list_head *free_me)
{
	struct pnfs_layout_segment *lseg, *tmp;

	if (list_empty(free_me))
		return;

	list_for_each_entry_safe(lseg, tmp, free_me, pls_list) {
		list_del(&lseg->pls_list);
		pnfs_free_lseg(lseg);
	}
}

void
pnfs_destroy_layout(struct nfs_inode *nfsi)
{
	struct pnfs_layout_hdr *lo;
	LIST_HEAD(tmp_list);

	spin_lock(&nfsi->vfs_inode.i_lock);
	lo = nfsi->layout;
	if (lo) {
		pnfs_get_layout_hdr(lo);
		pnfs_mark_layout_stateid_invalid(lo, &tmp_list);
		pnfs_layout_clear_fail_bit(lo, NFS_LAYOUT_RO_FAILED);
		pnfs_layout_clear_fail_bit(lo, NFS_LAYOUT_RW_FAILED);
		spin_unlock(&nfsi->vfs_inode.i_lock);
		pnfs_free_lseg_list(&tmp_list);
		nfs_commit_inode(&nfsi->vfs_inode, 0);
		pnfs_put_layout_hdr(lo);
	} else
		spin_unlock(&nfsi->vfs_inode.i_lock);
}
EXPORT_SYMBOL_GPL(pnfs_destroy_layout);

static bool
pnfs_layout_add_bulk_destroy_list(struct inode *inode,
		struct list_head *layout_list)
{
	struct pnfs_layout_hdr *lo;
	bool ret = false;

	spin_lock(&inode->i_lock);
	lo = NFS_I(inode)->layout;
	if (lo != NULL && list_empty(&lo->plh_bulk_destroy)) {
		pnfs_get_layout_hdr(lo);
		list_add(&lo->plh_bulk_destroy, layout_list);
		ret = true;
	}
	spin_unlock(&inode->i_lock);
	return ret;
}

/* Caller must hold rcu_read_lock and clp->cl_lock */
static int
pnfs_layout_bulk_destroy_byserver_locked(struct nfs_client *clp,
		struct nfs_server *server,
		struct list_head *layout_list)
	__must_hold(&clp->cl_lock)
	__must_hold(RCU)
{
	struct pnfs_layout_hdr *lo, *next;
	struct inode *inode;

	list_for_each_entry_safe(lo, next, &server->layouts, plh_layouts) {
		if (test_bit(NFS_LAYOUT_INVALID_STID, &lo->plh_flags) ||
		    test_bit(NFS_LAYOUT_INODE_FREEING, &lo->plh_flags) ||
		    !list_empty(&lo->plh_bulk_destroy))
			continue;
		/* If the sb is being destroyed, just bail */
		if (!nfs_sb_active(server->super))
			break;
		inode = pnfs_grab_inode_layout_hdr(lo);
		if (inode != NULL) {
			if (test_and_clear_bit(NFS_LAYOUT_HASHED, &lo->plh_flags))
				list_del_rcu(&lo->plh_layouts);
			if (pnfs_layout_add_bulk_destroy_list(inode,
						layout_list))
				continue;
			rcu_read_unlock();
			spin_unlock(&clp->cl_lock);
			iput(inode);
		} else {
			rcu_read_unlock();
			spin_unlock(&clp->cl_lock);
		}
		nfs_sb_deactive(server->super);
		spin_lock(&clp->cl_lock);
		rcu_read_lock();
		return -EAGAIN;
	}
	return 0;
}

static int
pnfs_layout_free_bulk_destroy_list(struct list_head *layout_list,
		bool is_bulk_recall)
{
	struct pnfs_layout_hdr *lo;
	struct inode *inode;
	LIST_HEAD(lseg_list);
	int ret = 0;

	while (!list_empty(layout_list)) {
		lo = list_entry(layout_list->next, struct pnfs_layout_hdr,
				plh_bulk_destroy);
		dprintk("%s freeing layout for inode %lu\n", __func__,
			lo->plh_inode->i_ino);
		inode = lo->plh_inode;

		pnfs_layoutcommit_inode(inode, false);

		spin_lock(&inode->i_lock);
		list_del_init(&lo->plh_bulk_destroy);
		if (pnfs_mark_layout_stateid_invalid(lo, &lseg_list)) {
			if (is_bulk_recall)
				set_bit(NFS_LAYOUT_BULK_RECALL, &lo->plh_flags);
			ret = -EAGAIN;
		}
		spin_unlock(&inode->i_lock);
		pnfs_free_lseg_list(&lseg_list);
		/* Free all lsegs that are attached to commit buckets */
		nfs_commit_inode(inode, 0);
		pnfs_put_layout_hdr(lo);
		nfs_iput_and_deactive(inode);
	}
	return ret;
}

int
pnfs_destroy_layouts_byfsid(struct nfs_client *clp,
		struct nfs_fsid *fsid,
		bool is_recall)
{
	struct nfs_server *server;
	LIST_HEAD(layout_list);

	spin_lock(&clp->cl_lock);
	rcu_read_lock();
restart:
	list_for_each_entry_rcu(server, &clp->cl_superblocks, client_link) {
		if (memcmp(&server->fsid, fsid, sizeof(*fsid)) != 0)
			continue;
		if (pnfs_layout_bulk_destroy_byserver_locked(clp,
				server,
				&layout_list) != 0)
			goto restart;
	}
	rcu_read_unlock();
	spin_unlock(&clp->cl_lock);

	if (list_empty(&layout_list))
		return 0;
	return pnfs_layout_free_bulk_destroy_list(&layout_list, is_recall);
}

int
pnfs_destroy_layouts_byclid(struct nfs_client *clp,
		bool is_recall)
{
	struct nfs_server *server;
	LIST_HEAD(layout_list);

	spin_lock(&clp->cl_lock);
	rcu_read_lock();
restart:
	list_for_each_entry_rcu(server, &clp->cl_superblocks, client_link) {
		if (pnfs_layout_bulk_destroy_byserver_locked(clp,
					server,
					&layout_list) != 0)
			goto restart;
	}
	rcu_read_unlock();
	spin_unlock(&clp->cl_lock);

	if (list_empty(&layout_list))
		return 0;
	return pnfs_layout_free_bulk_destroy_list(&layout_list, is_recall);
}

/*
 * Called by the state manger to remove all layouts established under an
 * expired lease.
 */
void
pnfs_destroy_all_layouts(struct nfs_client *clp)
{
	nfs4_deviceid_mark_client_invalid(clp);
	nfs4_deviceid_purge_client(clp);

	pnfs_destroy_layouts_byclid(clp, false);
}

static void
pnfs_set_layout_cred(struct pnfs_layout_hdr *lo, const struct cred *cred)
{
	const struct cred *old;

	if (cred && cred_fscmp(lo->plh_lc_cred, cred) != 0) {
		old = xchg(&lo->plh_lc_cred, get_cred(cred));
		put_cred(old);
	}
}

/* update lo->plh_stateid with new if is more recent */
void
pnfs_set_layout_stateid(struct pnfs_layout_hdr *lo, const nfs4_stateid *new,
			const struct cred *cred, bool update_barrier)
{
	u32 oldseq, newseq, new_barrier = 0;

	oldseq = be32_to_cpu(lo->plh_stateid.seqid);
	newseq = be32_to_cpu(new->seqid);

	if (!pnfs_layout_is_valid(lo)) {
		pnfs_set_layout_cred(lo, cred);
		nfs4_stateid_copy(&lo->plh_stateid, new);
		lo->plh_barrier = newseq;
		pnfs_clear_layoutreturn_info(lo);
		clear_bit(NFS_LAYOUT_INVALID_STID, &lo->plh_flags);
		return;
	}
	if (pnfs_seqid_is_newer(newseq, oldseq)) {
		nfs4_stateid_copy(&lo->plh_stateid, new);
		/*
		 * Because of wraparound, we want to keep the barrier
		 * "close" to the current seqids.
		 */
		new_barrier = newseq - atomic_read(&lo->plh_outstanding);
	}
	if (update_barrier)
		new_barrier = be32_to_cpu(new->seqid);
	else if (new_barrier == 0)
		return;
	if (pnfs_seqid_is_newer(new_barrier, lo->plh_barrier))
		lo->plh_barrier = new_barrier;
}

static bool
pnfs_layout_stateid_blocked(const struct pnfs_layout_hdr *lo,
		const nfs4_stateid *stateid)
{
	u32 seqid = be32_to_cpu(stateid->seqid);

	return !pnfs_seqid_is_newer(seqid, lo->plh_barrier);
}

/* lget is set to 1 if called from inside send_layoutget call chain */
static bool
pnfs_layoutgets_blocked(const struct pnfs_layout_hdr *lo)
{
	return lo->plh_block_lgets ||
		test_bit(NFS_LAYOUT_BULK_RECALL, &lo->plh_flags);
}

static struct nfs_server *
pnfs_find_server(struct inode *inode, struct nfs_open_context *ctx)
{
	struct nfs_server *server;

	if (inode) {
		server = NFS_SERVER(inode);
	} else {
		struct dentry *parent_dir = dget_parent(ctx->dentry);
		server = NFS_SERVER(parent_dir->d_inode);
		dput(parent_dir);
	}
	return server;
}

static void nfs4_free_pages(struct page **pages, size_t size)
{
	int i;

	if (!pages)
		return;

	for (i = 0; i < size; i++) {
		if (!pages[i])
			break;
		__free_page(pages[i]);
	}
	kfree(pages);
}

static struct page **nfs4_alloc_pages(size_t size, gfp_t gfp_flags)
{
	struct page **pages;
	int i;

	pages = kmalloc_array(size, sizeof(struct page *), gfp_flags);
	if (!pages) {
		dprintk("%s: can't alloc array of %zu pages\n", __func__, size);
		return NULL;
	}

	for (i = 0; i < size; i++) {
		pages[i] = alloc_page(gfp_flags);
		if (!pages[i]) {
			dprintk("%s: failed to allocate page\n", __func__);
			nfs4_free_pages(pages, i);
			return NULL;
		}
	}

	return pages;
}

static struct nfs4_layoutget *
pnfs_alloc_init_layoutget_args(struct inode *ino,
	   struct nfs_open_context *ctx,
	   const nfs4_stateid *stateid,
	   const struct pnfs_layout_range *range,
	   gfp_t gfp_flags)
{
	struct nfs_server *server = pnfs_find_server(ino, ctx);
	size_t max_reply_sz = server->pnfs_curr_ld->max_layoutget_response;
	size_t max_pages = max_response_pages(server);
	struct nfs4_layoutget *lgp;

	dprintk("--> %s\n", __func__);

	lgp = kzalloc(sizeof(*lgp), gfp_flags);
	if (lgp == NULL)
		return NULL;

	if (max_reply_sz) {
		size_t npages = (max_reply_sz + PAGE_SIZE - 1) >> PAGE_SHIFT;
		if (npages < max_pages)
			max_pages = npages;
	}

	lgp->args.layout.pages = nfs4_alloc_pages(max_pages, gfp_flags);
	if (!lgp->args.layout.pages) {
		kfree(lgp);
		return NULL;
	}
	lgp->args.layout.pglen = max_pages * PAGE_SIZE;
	lgp->res.layoutp = &lgp->args.layout;

	/* Don't confuse uninitialised result and success */
	lgp->res.status = -NFS4ERR_DELAY;

	lgp->args.minlength = PAGE_SIZE;
	if (lgp->args.minlength > range->length)
		lgp->args.minlength = range->length;
	if (ino) {
		loff_t i_size = i_size_read(ino);

		if (range->iomode == IOMODE_READ) {
			if (range->offset >= i_size)
				lgp->args.minlength = 0;
			else if (i_size - range->offset < lgp->args.minlength)
				lgp->args.minlength = i_size - range->offset;
		}
	}
	lgp->args.maxcount = PNFS_LAYOUT_MAXSIZE;
	pnfs_copy_range(&lgp->args.range, range);
	lgp->args.type = server->pnfs_curr_ld->id;
	lgp->args.inode = ino;
	lgp->args.ctx = get_nfs_open_context(ctx);
	nfs4_stateid_copy(&lgp->args.stateid, stateid);
	lgp->gfp_flags = gfp_flags;
	lgp->cred = ctx->cred;
	return lgp;
}

void pnfs_layoutget_free(struct nfs4_layoutget *lgp)
{
	size_t max_pages = lgp->args.layout.pglen / PAGE_SIZE;

	nfs4_free_pages(lgp->args.layout.pages, max_pages);
	if (lgp->args.inode)
		pnfs_put_layout_hdr(NFS_I(lgp->args.inode)->layout);
	put_nfs_open_context(lgp->args.ctx);
	kfree(lgp);
}

static void pnfs_clear_layoutcommit(struct inode *inode,
		struct list_head *head)
{
	struct nfs_inode *nfsi = NFS_I(inode);
	struct pnfs_layout_segment *lseg, *tmp;

	if (!test_and_clear_bit(NFS_INO_LAYOUTCOMMIT, &nfsi->flags))
		return;
	list_for_each_entry_safe(lseg, tmp, &nfsi->layout->plh_segs, pls_list) {
		if (!test_and_clear_bit(NFS_LSEG_LAYOUTCOMMIT, &lseg->pls_flags))
			continue;
		pnfs_lseg_dec_and_remove_zero(lseg, head);
	}
}

void pnfs_layoutreturn_free_lsegs(struct pnfs_layout_hdr *lo,
		const nfs4_stateid *arg_stateid,
		const struct pnfs_layout_range *range,
		const nfs4_stateid *stateid)
{
	struct inode *inode = lo->plh_inode;
	LIST_HEAD(freeme);

	spin_lock(&inode->i_lock);
	if (!pnfs_layout_is_valid(lo) || !arg_stateid ||
	    !nfs4_stateid_match_other(&lo->plh_stateid, arg_stateid))
		goto out_unlock;
	if (stateid) {
		u32 seq = be32_to_cpu(arg_stateid->seqid);

		pnfs_mark_matching_lsegs_invalid(lo, &freeme, range, seq);
		pnfs_free_returned_lsegs(lo, &freeme, range, seq);
		pnfs_set_layout_stateid(lo, stateid, NULL, true);
	} else
		pnfs_mark_layout_stateid_invalid(lo, &freeme);
out_unlock:
	pnfs_clear_layoutreturn_waitbit(lo);
	spin_unlock(&inode->i_lock);
	pnfs_free_lseg_list(&freeme);

}

static bool
pnfs_prepare_layoutreturn(struct pnfs_layout_hdr *lo,
		nfs4_stateid *stateid,
		const struct cred **cred,
		enum pnfs_iomode *iomode)
{
	/* Serialise LAYOUTGET/LAYOUTRETURN */
	if (atomic_read(&lo->plh_outstanding) != 0)
		return false;
	if (test_and_set_bit(NFS_LAYOUT_RETURN_LOCK, &lo->plh_flags))
		return false;
	set_bit(NFS_LAYOUT_RETURN, &lo->plh_flags);
	pnfs_get_layout_hdr(lo);
	if (test_bit(NFS_LAYOUT_RETURN_REQUESTED, &lo->plh_flags)) {
		nfs4_stateid_copy(stateid, &lo->plh_stateid);
		*cred = get_cred(lo->plh_lc_cred);
		if (lo->plh_return_seq != 0)
			stateid->seqid = cpu_to_be32(lo->plh_return_seq);
		if (iomode != NULL)
			*iomode = lo->plh_return_iomode;
		pnfs_clear_layoutreturn_info(lo);
		return true;
	}
	nfs4_stateid_copy(stateid, &lo->plh_stateid);
	*cred = get_cred(lo->plh_lc_cred);
	if (iomode != NULL)
		*iomode = IOMODE_ANY;
	return true;
}

static void
pnfs_init_layoutreturn_args(struct nfs4_layoutreturn_args *args,
		struct pnfs_layout_hdr *lo,
		const nfs4_stateid *stateid,
		enum pnfs_iomode iomode)
{
	struct inode *inode = lo->plh_inode;

	args->layout_type = NFS_SERVER(inode)->pnfs_curr_ld->id;
	args->inode = inode;
	args->range.iomode = iomode;
	args->range.offset = 0;
	args->range.length = NFS4_MAX_UINT64;
	args->layout = lo;
	nfs4_stateid_copy(&args->stateid, stateid);
}

static int
pnfs_send_layoutreturn(struct pnfs_layout_hdr *lo,
		       const nfs4_stateid *stateid,
		       const struct cred **pcred,
		       enum pnfs_iomode iomode,
		       bool sync)
{
	struct inode *ino = lo->plh_inode;
	struct pnfs_layoutdriver_type *ld = NFS_SERVER(ino)->pnfs_curr_ld;
	struct nfs4_layoutreturn *lrp;
	const struct cred *cred = *pcred;
	int status = 0;

	*pcred = NULL;
	lrp = kzalloc(sizeof(*lrp), GFP_NOFS);
	if (unlikely(lrp == NULL)) {
		status = -ENOMEM;
		spin_lock(&ino->i_lock);
		pnfs_clear_layoutreturn_waitbit(lo);
		spin_unlock(&ino->i_lock);
		put_cred(cred);
		pnfs_put_layout_hdr(lo);
		goto out;
	}

	pnfs_init_layoutreturn_args(&lrp->args, lo, stateid, iomode);
	lrp->args.ld_private = &lrp->ld_private;
	lrp->clp = NFS_SERVER(ino)->nfs_client;
	lrp->cred = cred;
	if (ld->prepare_layoutreturn)
		ld->prepare_layoutreturn(&lrp->args);

	status = nfs4_proc_layoutreturn(lrp, sync);
out:
	dprintk("<-- %s status: %d\n", __func__, status);
	return status;
}

/* Return true if layoutreturn is needed */
static bool
pnfs_layout_need_return(struct pnfs_layout_hdr *lo)
{
	struct pnfs_layout_segment *s;
	enum pnfs_iomode iomode;
	u32 seq;

	if (!test_bit(NFS_LAYOUT_RETURN_REQUESTED, &lo->plh_flags))
		return false;

	seq = lo->plh_return_seq;
	iomode = lo->plh_return_iomode;

	/* Defer layoutreturn until all recalled lsegs are done */
	list_for_each_entry(s, &lo->plh_segs, pls_list) {
		if (seq && pnfs_seqid_is_newer(s->pls_seq, seq))
			continue;
		if (iomode != IOMODE_ANY && s->pls_range.iomode != iomode)
			continue;
		if (test_bit(NFS_LSEG_LAYOUTRETURN, &s->pls_flags))
			return false;
	}

	return true;
}

static void pnfs_layoutreturn_before_put_layout_hdr(struct pnfs_layout_hdr *lo)
{
	struct inode *inode= lo->plh_inode;

	if (!test_bit(NFS_LAYOUT_RETURN_REQUESTED, &lo->plh_flags))
		return;
	spin_lock(&inode->i_lock);
	if (pnfs_layout_need_return(lo)) {
		const struct cred *cred;
		nfs4_stateid stateid;
		enum pnfs_iomode iomode;
		bool send;

		send = pnfs_prepare_layoutreturn(lo, &stateid, &cred, &iomode);
		spin_unlock(&inode->i_lock);
		if (send) {
			/* Send an async layoutreturn so we dont deadlock */
			pnfs_send_layoutreturn(lo, &stateid, &cred, iomode, false);
		}
	} else
		spin_unlock(&inode->i_lock);
}

/*
 * Initiates a LAYOUTRETURN(FILE), and removes the pnfs_layout_hdr
 * when the layout segment list is empty.
 *
 * Note that a pnfs_layout_hdr can exist with an empty layout segment
 * list when LAYOUTGET has failed, or when LAYOUTGET succeeded, but the
 * deviceid is marked invalid.
 */
int
_pnfs_return_layout(struct inode *ino)
{
	struct pnfs_layout_hdr *lo = NULL;
	struct nfs_inode *nfsi = NFS_I(ino);
	LIST_HEAD(tmp_list);
	const struct cred *cred;
	nfs4_stateid stateid;
	int status = 0;
	bool send, valid_layout;

	dprintk("NFS: %s for inode %lu\n", __func__, ino->i_ino);

	spin_lock(&ino->i_lock);
	lo = nfsi->layout;
	if (!lo) {
		spin_unlock(&ino->i_lock);
		dprintk("NFS: %s no layout to return\n", __func__);
		goto out;
	}
	/* Reference matched in nfs4_layoutreturn_release */
	pnfs_get_layout_hdr(lo);
	/* Is there an outstanding layoutreturn ? */
	if (test_bit(NFS_LAYOUT_RETURN_LOCK, &lo->plh_flags)) {
		spin_unlock(&ino->i_lock);
		if (wait_on_bit(&lo->plh_flags, NFS_LAYOUT_RETURN,
					TASK_UNINTERRUPTIBLE))
			goto out_put_layout_hdr;
		spin_lock(&ino->i_lock);
	}
	valid_layout = pnfs_layout_is_valid(lo);
	pnfs_clear_layoutcommit(ino, &tmp_list);
	pnfs_mark_matching_lsegs_invalid(lo, &tmp_list, NULL, 0);

	if (NFS_SERVER(ino)->pnfs_curr_ld->return_range) {
		struct pnfs_layout_range range = {
			.iomode		= IOMODE_ANY,
			.offset		= 0,
			.length		= NFS4_MAX_UINT64,
		};
		NFS_SERVER(ino)->pnfs_curr_ld->return_range(lo, &range);
	}

	/* Don't send a LAYOUTRETURN if list was initially empty */
	if (!test_bit(NFS_LAYOUT_RETURN_REQUESTED, &lo->plh_flags) ||
			!valid_layout) {
		spin_unlock(&ino->i_lock);
		dprintk("NFS: %s no layout segments to return\n", __func__);
		goto out_wait_layoutreturn;
	}

	send = pnfs_prepare_layoutreturn(lo, &stateid, &cred, NULL);
	spin_unlock(&ino->i_lock);
	if (send)
		status = pnfs_send_layoutreturn(lo, &stateid, &cred, IOMODE_ANY, true);
out_wait_layoutreturn:
	wait_on_bit(&lo->plh_flags, NFS_LAYOUT_RETURN, TASK_UNINTERRUPTIBLE);
out_put_layout_hdr:
	pnfs_free_lseg_list(&tmp_list);
	pnfs_put_layout_hdr(lo);
out:
	dprintk("<-- %s status: %d\n", __func__, status);
	return status;
}

int
pnfs_commit_and_return_layout(struct inode *inode)
{
	struct pnfs_layout_hdr *lo;
	int ret;

	spin_lock(&inode->i_lock);
	lo = NFS_I(inode)->layout;
	if (lo == NULL) {
		spin_unlock(&inode->i_lock);
		return 0;
	}
	pnfs_get_layout_hdr(lo);
	/* Block new layoutgets and read/write to ds */
	lo->plh_block_lgets++;
	spin_unlock(&inode->i_lock);
	filemap_fdatawait(inode->i_mapping);
	ret = pnfs_layoutcommit_inode(inode, true);
	if (ret == 0)
		ret = _pnfs_return_layout(inode);
	spin_lock(&inode->i_lock);
	lo->plh_block_lgets--;
	spin_unlock(&inode->i_lock);
	pnfs_put_layout_hdr(lo);
	return ret;
}

bool pnfs_roc(struct inode *ino,
		struct nfs4_layoutreturn_args *args,
		struct nfs4_layoutreturn_res *res,
		const struct cred *cred)
{
	struct nfs_inode *nfsi = NFS_I(ino);
	struct nfs_open_context *ctx;
	struct nfs4_state *state;
	struct pnfs_layout_hdr *lo;
	struct pnfs_layout_segment *lseg, *next;
	const struct cred *lc_cred;
	nfs4_stateid stateid;
	enum pnfs_iomode iomode = 0;
	bool layoutreturn = false, roc = false;
	bool skip_read = false;

	if (!nfs_have_layout(ino))
		return false;
retry:
	rcu_read_lock();
	spin_lock(&ino->i_lock);
	lo = nfsi->layout;
	if (!lo || !pnfs_layout_is_valid(lo) ||
	    test_bit(NFS_LAYOUT_BULK_RECALL, &lo->plh_flags)) {
		lo = NULL;
		goto out_noroc;
	}
	pnfs_get_layout_hdr(lo);
	if (test_bit(NFS_LAYOUT_RETURN_LOCK, &lo->plh_flags)) {
		spin_unlock(&ino->i_lock);
		rcu_read_unlock();
		wait_on_bit(&lo->plh_flags, NFS_LAYOUT_RETURN,
				TASK_UNINTERRUPTIBLE);
		pnfs_put_layout_hdr(lo);
		goto retry;
	}

	/* no roc if we hold a delegation */
	if (nfs4_check_delegation(ino, FMODE_READ)) {
		if (nfs4_check_delegation(ino, FMODE_WRITE))
			goto out_noroc;
		skip_read = true;
	}

	list_for_each_entry_rcu(ctx, &nfsi->open_files, list) {
		state = ctx->state;
		if (state == NULL)
			continue;
		/* Don't return layout if there is open file state */
		if (state->state & FMODE_WRITE)
			goto out_noroc;
		if (state->state & FMODE_READ)
			skip_read = true;
	}


	list_for_each_entry_safe(lseg, next, &lo->plh_segs, pls_list) {
		if (skip_read && lseg->pls_range.iomode == IOMODE_READ)
			continue;
		/* If we are sending layoutreturn, invalidate all valid lsegs */
		if (!test_and_clear_bit(NFS_LSEG_ROC, &lseg->pls_flags))
			continue;
		/*
		 * Note: mark lseg for return so pnfs_layout_remove_lseg
		 * doesn't invalidate the layout for us.
		 */
		set_bit(NFS_LSEG_LAYOUTRETURN, &lseg->pls_flags);
		if (!mark_lseg_invalid(lseg, &lo->plh_return_segs))
			continue;
		pnfs_set_plh_return_info(lo, lseg->pls_range.iomode, 0);
	}

	if (!test_bit(NFS_LAYOUT_RETURN_REQUESTED, &lo->plh_flags))
		goto out_noroc;

	/* ROC in two conditions:
	 * 1. there are ROC lsegs
	 * 2. we don't send layoutreturn
	 */
	/* lo ref dropped in pnfs_roc_release() */
	layoutreturn = pnfs_prepare_layoutreturn(lo, &stateid, &lc_cred, &iomode);
	/* If the creds don't match, we can't compound the layoutreturn */
<<<<<<< HEAD
	if (!layoutreturn || cred_fscmp(cred, lo->plh_lc_cred) != 0)
=======
	if (!layoutreturn || cred_fscmp(cred, lc_cred) != 0)
>>>>>>> 04d5ce62
		goto out_noroc;

	roc = layoutreturn;
	pnfs_init_layoutreturn_args(args, lo, &stateid, iomode);
	res->lrs_present = 0;
	layoutreturn = false;
	put_cred(lc_cred);

out_noroc:
	spin_unlock(&ino->i_lock);
	rcu_read_unlock();
	pnfs_layoutcommit_inode(ino, true);
	if (roc) {
		struct pnfs_layoutdriver_type *ld = NFS_SERVER(ino)->pnfs_curr_ld;
		if (ld->prepare_layoutreturn)
			ld->prepare_layoutreturn(args);
		pnfs_put_layout_hdr(lo);
		return true;
	}
	if (layoutreturn)
		pnfs_send_layoutreturn(lo, &stateid, &lc_cred, iomode, true);
	pnfs_put_layout_hdr(lo);
	return false;
}

int pnfs_roc_done(struct rpc_task *task, struct inode *inode,
		struct nfs4_layoutreturn_args **argpp,
		struct nfs4_layoutreturn_res **respp,
		int *ret)
{
	struct nfs4_layoutreturn_args *arg = *argpp;
	int retval = -EAGAIN;

	if (!arg)
		return 0;
	/* Handle Layoutreturn errors */
	switch (*ret) {
	case 0:
		retval = 0;
		break;
	case -NFS4ERR_NOMATCHING_LAYOUT:
		/* Was there an RPC level error? If not, retry */
		if (task->tk_rpc_status == 0)
			break;
		/* If the call was not sent, let caller handle it */
		if (!RPC_WAS_SENT(task))
			return 0;
		/*
		 * Otherwise, assume the call succeeded and
		 * that we need to release the layout
		 */
		*ret = 0;
		(*respp)->lrs_present = 0;
		retval = 0;
		break;
	case -NFS4ERR_DELAY:
		/* Let the caller handle the retry */
		*ret = -NFS4ERR_NOMATCHING_LAYOUT;
		return 0;
	case -NFS4ERR_OLD_STATEID:
		if (!nfs4_layout_refresh_old_stateid(&arg->stateid,
					&arg->range, inode))
			break;
		*ret = -NFS4ERR_NOMATCHING_LAYOUT;
		return -EAGAIN;
	}
	*argpp = NULL;
	*respp = NULL;
	return retval;
}

void pnfs_roc_release(struct nfs4_layoutreturn_args *args,
		struct nfs4_layoutreturn_res *res,
		int ret)
{
	struct pnfs_layout_hdr *lo = args->layout;
	const nfs4_stateid *arg_stateid = NULL;
	const nfs4_stateid *res_stateid = NULL;
	struct nfs4_xdr_opaque_data *ld_private = args->ld_private;

	switch (ret) {
	case -NFS4ERR_NOMATCHING_LAYOUT:
		break;
	case 0:
		if (res->lrs_present)
			res_stateid = &res->stateid;
		/* Fallthrough */
	default:
		arg_stateid = &args->stateid;
	}
	pnfs_layoutreturn_free_lsegs(lo, arg_stateid, &args->range,
			res_stateid);
	if (ld_private && ld_private->ops && ld_private->ops->free)
		ld_private->ops->free(ld_private);
	pnfs_put_layout_hdr(lo);
	trace_nfs4_layoutreturn_on_close(args->inode, 0);
}

bool pnfs_wait_on_layoutreturn(struct inode *ino, struct rpc_task *task)
{
	struct nfs_inode *nfsi = NFS_I(ino);
        struct pnfs_layout_hdr *lo;
        bool sleep = false;

	/* we might not have grabbed lo reference. so need to check under
	 * i_lock */
        spin_lock(&ino->i_lock);
        lo = nfsi->layout;
        if (lo && test_bit(NFS_LAYOUT_RETURN, &lo->plh_flags)) {
                rpc_sleep_on(&NFS_SERVER(ino)->roc_rpcwaitq, task, NULL);
                sleep = true;
	}
        spin_unlock(&ino->i_lock);
        return sleep;
}

/*
 * Compare two layout segments for sorting into layout cache.
 * We want to preferentially return RW over RO layouts, so ensure those
 * are seen first.
 */
static s64
pnfs_lseg_range_cmp(const struct pnfs_layout_range *l1,
	   const struct pnfs_layout_range *l2)
{
	s64 d;

	/* high offset > low offset */
	d = l1->offset - l2->offset;
	if (d)
		return d;

	/* short length > long length */
	d = l2->length - l1->length;
	if (d)
		return d;

	/* read > read/write */
	return (int)(l1->iomode == IOMODE_READ) - (int)(l2->iomode == IOMODE_READ);
}

static bool
pnfs_lseg_range_is_after(const struct pnfs_layout_range *l1,
		const struct pnfs_layout_range *l2)
{
	return pnfs_lseg_range_cmp(l1, l2) > 0;
}

static bool
pnfs_lseg_no_merge(struct pnfs_layout_segment *lseg,
		struct pnfs_layout_segment *old)
{
	return false;
}

void
pnfs_generic_layout_insert_lseg(struct pnfs_layout_hdr *lo,
		   struct pnfs_layout_segment *lseg,
		   bool (*is_after)(const struct pnfs_layout_range *,
			   const struct pnfs_layout_range *),
		   bool (*do_merge)(struct pnfs_layout_segment *,
			   struct pnfs_layout_segment *),
		   struct list_head *free_me)
{
	struct pnfs_layout_segment *lp, *tmp;

	dprintk("%s:Begin\n", __func__);

	list_for_each_entry_safe(lp, tmp, &lo->plh_segs, pls_list) {
		if (test_bit(NFS_LSEG_VALID, &lp->pls_flags) == 0)
			continue;
		if (do_merge(lseg, lp)) {
			mark_lseg_invalid(lp, free_me);
			continue;
		}
		if (is_after(&lseg->pls_range, &lp->pls_range))
			continue;
		list_add_tail(&lseg->pls_list, &lp->pls_list);
		dprintk("%s: inserted lseg %p "
			"iomode %d offset %llu length %llu before "
			"lp %p iomode %d offset %llu length %llu\n",
			__func__, lseg, lseg->pls_range.iomode,
			lseg->pls_range.offset, lseg->pls_range.length,
			lp, lp->pls_range.iomode, lp->pls_range.offset,
			lp->pls_range.length);
		goto out;
	}
	list_add_tail(&lseg->pls_list, &lo->plh_segs);
	dprintk("%s: inserted lseg %p "
		"iomode %d offset %llu length %llu at tail\n",
		__func__, lseg, lseg->pls_range.iomode,
		lseg->pls_range.offset, lseg->pls_range.length);
out:
	pnfs_get_layout_hdr(lo);

	dprintk("%s:Return\n", __func__);
}
EXPORT_SYMBOL_GPL(pnfs_generic_layout_insert_lseg);

static void
pnfs_layout_insert_lseg(struct pnfs_layout_hdr *lo,
		   struct pnfs_layout_segment *lseg,
		   struct list_head *free_me)
{
	struct inode *inode = lo->plh_inode;
	struct pnfs_layoutdriver_type *ld = NFS_SERVER(inode)->pnfs_curr_ld;

	if (ld->add_lseg != NULL)
		ld->add_lseg(lo, lseg, free_me);
	else
		pnfs_generic_layout_insert_lseg(lo, lseg,
				pnfs_lseg_range_is_after,
				pnfs_lseg_no_merge,
				free_me);
}

static struct pnfs_layout_hdr *
alloc_init_layout_hdr(struct inode *ino,
		      struct nfs_open_context *ctx,
		      gfp_t gfp_flags)
{
	struct pnfs_layout_hdr *lo;

	lo = pnfs_alloc_layout_hdr(ino, gfp_flags);
	if (!lo)
		return NULL;
	refcount_set(&lo->plh_refcount, 1);
	INIT_LIST_HEAD(&lo->plh_layouts);
	INIT_LIST_HEAD(&lo->plh_segs);
	INIT_LIST_HEAD(&lo->plh_return_segs);
	INIT_LIST_HEAD(&lo->plh_bulk_destroy);
	lo->plh_inode = ino;
	lo->plh_lc_cred = get_cred(ctx->cred);
	lo->plh_flags |= 1 << NFS_LAYOUT_INVALID_STID;
	return lo;
}

static struct pnfs_layout_hdr *
pnfs_find_alloc_layout(struct inode *ino,
		       struct nfs_open_context *ctx,
		       gfp_t gfp_flags)
	__releases(&ino->i_lock)
	__acquires(&ino->i_lock)
{
	struct nfs_inode *nfsi = NFS_I(ino);
	struct pnfs_layout_hdr *new = NULL;

	dprintk("%s Begin ino=%p layout=%p\n", __func__, ino, nfsi->layout);

	if (nfsi->layout != NULL)
		goto out_existing;
	spin_unlock(&ino->i_lock);
	new = alloc_init_layout_hdr(ino, ctx, gfp_flags);
	spin_lock(&ino->i_lock);

	if (likely(nfsi->layout == NULL)) {	/* Won the race? */
		nfsi->layout = new;
		return new;
	} else if (new != NULL)
		pnfs_free_layout_hdr(new);
out_existing:
	pnfs_get_layout_hdr(nfsi->layout);
	return nfsi->layout;
}

/*
 * iomode matching rules:
 * iomode	lseg	strict match
 *                      iomode
 * -----	-----	------ -----
 * ANY		READ	N/A    true
 * ANY		RW	N/A    true
 * RW		READ	N/A    false
 * RW		RW	N/A    true
 * READ		READ	N/A    true
 * READ		RW	true   false
 * READ		RW	false  true
 */
static bool
pnfs_lseg_range_match(const struct pnfs_layout_range *ls_range,
		 const struct pnfs_layout_range *range,
		 bool strict_iomode)
{
	struct pnfs_layout_range range1;

	if ((range->iomode == IOMODE_RW &&
	     ls_range->iomode != IOMODE_RW) ||
	    (range->iomode != ls_range->iomode &&
	     strict_iomode) ||
	    !pnfs_lseg_range_intersecting(ls_range, range))
		return false;

	/* range1 covers only the first byte in the range */
	range1 = *range;
	range1.length = 1;
	return pnfs_lseg_range_contained(ls_range, &range1);
}

/*
 * lookup range in layout
 */
static struct pnfs_layout_segment *
pnfs_find_lseg(struct pnfs_layout_hdr *lo,
		struct pnfs_layout_range *range,
		bool strict_iomode)
{
	struct pnfs_layout_segment *lseg, *ret = NULL;

	dprintk("%s:Begin\n", __func__);

	list_for_each_entry(lseg, &lo->plh_segs, pls_list) {
		if (test_bit(NFS_LSEG_VALID, &lseg->pls_flags) &&
		    pnfs_lseg_range_match(&lseg->pls_range, range,
					  strict_iomode)) {
			ret = pnfs_get_lseg(lseg);
			break;
		}
	}

	dprintk("%s:Return lseg %p ref %d\n",
		__func__, ret, ret ? refcount_read(&ret->pls_refcount) : 0);
	return ret;
}

/*
 * Use mdsthreshold hints set at each OPEN to determine if I/O should go
 * to the MDS or over pNFS
 *
 * The nfs_inode read_io and write_io fields are cumulative counters reset
 * when there are no layout segments. Note that in pnfs_update_layout iomode
 * is set to IOMODE_READ for a READ request, and set to IOMODE_RW for a
 * WRITE request.
 *
 * A return of true means use MDS I/O.
 *
 * From rfc 5661:
 * If a file's size is smaller than the file size threshold, data accesses
 * SHOULD be sent to the metadata server.  If an I/O request has a length that
 * is below the I/O size threshold, the I/O SHOULD be sent to the metadata
 * server.  If both file size and I/O size are provided, the client SHOULD
 * reach or exceed  both thresholds before sending its read or write
 * requests to the data server.
 */
static bool pnfs_within_mdsthreshold(struct nfs_open_context *ctx,
				     struct inode *ino, int iomode)
{
	struct nfs4_threshold *t = ctx->mdsthreshold;
	struct nfs_inode *nfsi = NFS_I(ino);
	loff_t fsize = i_size_read(ino);
	bool size = false, size_set = false, io = false, io_set = false, ret = false;

	if (t == NULL)
		return ret;

	dprintk("%s bm=0x%x rd_sz=%llu wr_sz=%llu rd_io=%llu wr_io=%llu\n",
		__func__, t->bm, t->rd_sz, t->wr_sz, t->rd_io_sz, t->wr_io_sz);

	switch (iomode) {
	case IOMODE_READ:
		if (t->bm & THRESHOLD_RD) {
			dprintk("%s fsize %llu\n", __func__, fsize);
			size_set = true;
			if (fsize < t->rd_sz)
				size = true;
		}
		if (t->bm & THRESHOLD_RD_IO) {
			dprintk("%s nfsi->read_io %llu\n", __func__,
				nfsi->read_io);
			io_set = true;
			if (nfsi->read_io < t->rd_io_sz)
				io = true;
		}
		break;
	case IOMODE_RW:
		if (t->bm & THRESHOLD_WR) {
			dprintk("%s fsize %llu\n", __func__, fsize);
			size_set = true;
			if (fsize < t->wr_sz)
				size = true;
		}
		if (t->bm & THRESHOLD_WR_IO) {
			dprintk("%s nfsi->write_io %llu\n", __func__,
				nfsi->write_io);
			io_set = true;
			if (nfsi->write_io < t->wr_io_sz)
				io = true;
		}
		break;
	}
	if (size_set && io_set) {
		if (size && io)
			ret = true;
	} else if (size || io)
		ret = true;

	dprintk("<-- %s size %d io %d ret %d\n", __func__, size, io, ret);
	return ret;
}

static int pnfs_prepare_to_retry_layoutget(struct pnfs_layout_hdr *lo)
{
	/*
	 * send layoutcommit as it can hold up layoutreturn due to lseg
	 * reference
	 */
	pnfs_layoutcommit_inode(lo->plh_inode, false);
	return wait_on_bit_action(&lo->plh_flags, NFS_LAYOUT_RETURN,
				   nfs_wait_bit_killable,
				   TASK_KILLABLE);
}

static void nfs_layoutget_begin(struct pnfs_layout_hdr *lo)
{
	atomic_inc(&lo->plh_outstanding);
}

static void nfs_layoutget_end(struct pnfs_layout_hdr *lo)
{
	if (atomic_dec_and_test(&lo->plh_outstanding))
		wake_up_var(&lo->plh_outstanding);
}

static void pnfs_clear_first_layoutget(struct pnfs_layout_hdr *lo)
{
	unsigned long *bitlock = &lo->plh_flags;

	clear_bit_unlock(NFS_LAYOUT_FIRST_LAYOUTGET, bitlock);
	smp_mb__after_atomic();
	wake_up_bit(bitlock, NFS_LAYOUT_FIRST_LAYOUTGET);
}

static void _add_to_server_list(struct pnfs_layout_hdr *lo,
				struct nfs_server *server)
{
	if (!test_and_set_bit(NFS_LAYOUT_HASHED, &lo->plh_flags)) {
		struct nfs_client *clp = server->nfs_client;

		/* The lo must be on the clp list if there is any
		 * chance of a CB_LAYOUTRECALL(FILE) coming in.
		 */
		spin_lock(&clp->cl_lock);
		list_add_tail_rcu(&lo->plh_layouts, &server->layouts);
		spin_unlock(&clp->cl_lock);
	}
}

/*
 * Layout segment is retreived from the server if not cached.
 * The appropriate layout segment is referenced and returned to the caller.
 */
struct pnfs_layout_segment *
pnfs_update_layout(struct inode *ino,
		   struct nfs_open_context *ctx,
		   loff_t pos,
		   u64 count,
		   enum pnfs_iomode iomode,
		   bool strict_iomode,
		   gfp_t gfp_flags)
{
	struct pnfs_layout_range arg = {
		.iomode = iomode,
		.offset = pos,
		.length = count,
	};
	unsigned pg_offset;
	struct nfs_server *server = NFS_SERVER(ino);
	struct nfs_client *clp = server->nfs_client;
	struct pnfs_layout_hdr *lo = NULL;
	struct pnfs_layout_segment *lseg = NULL;
	struct nfs4_layoutget *lgp;
	nfs4_stateid stateid;
	long timeout = 0;
	unsigned long giveup = jiffies + (clp->cl_lease_time << 1);
	bool first;

	if (!pnfs_enabled_sb(NFS_SERVER(ino))) {
		trace_pnfs_update_layout(ino, pos, count, iomode, lo, lseg,
				 PNFS_UPDATE_LAYOUT_NO_PNFS);
		goto out;
	}

	if (pnfs_within_mdsthreshold(ctx, ino, iomode)) {
		trace_pnfs_update_layout(ino, pos, count, iomode, lo, lseg,
				 PNFS_UPDATE_LAYOUT_MDSTHRESH);
		goto out;
	}

lookup_again:
	lseg = ERR_PTR(nfs4_client_recover_expired_lease(clp));
	if (IS_ERR(lseg))
		goto out;
	first = false;
	spin_lock(&ino->i_lock);
	lo = pnfs_find_alloc_layout(ino, ctx, gfp_flags);
	if (lo == NULL) {
		spin_unlock(&ino->i_lock);
		trace_pnfs_update_layout(ino, pos, count, iomode, lo, lseg,
				 PNFS_UPDATE_LAYOUT_NOMEM);
		goto out;
	}

	/* Do we even need to bother with this? */
	if (test_bit(NFS_LAYOUT_BULK_RECALL, &lo->plh_flags)) {
		trace_pnfs_update_layout(ino, pos, count, iomode, lo, lseg,
				 PNFS_UPDATE_LAYOUT_BULK_RECALL);
		dprintk("%s matches recall, use MDS\n", __func__);
		goto out_unlock;
	}

	/* if LAYOUTGET already failed once we don't try again */
	if (pnfs_layout_io_test_failed(lo, iomode)) {
		trace_pnfs_update_layout(ino, pos, count, iomode, lo, lseg,
				 PNFS_UPDATE_LAYOUT_IO_TEST_FAIL);
		goto out_unlock;
	}

	/*
	 * If the layout segment list is empty, but there are outstanding
	 * layoutget calls, then they might be subject to a layoutrecall.
	 */
	if (list_empty(&lo->plh_segs) &&
	    atomic_read(&lo->plh_outstanding) != 0) {
		spin_unlock(&ino->i_lock);
		lseg = ERR_PTR(wait_var_event_killable(&lo->plh_outstanding,
					!atomic_read(&lo->plh_outstanding)));
		if (IS_ERR(lseg))
			goto out_put_layout_hdr;
		pnfs_put_layout_hdr(lo);
		goto lookup_again;
	}

	lseg = pnfs_find_lseg(lo, &arg, strict_iomode);
	if (lseg) {
		trace_pnfs_update_layout(ino, pos, count, iomode, lo, lseg,
				PNFS_UPDATE_LAYOUT_FOUND_CACHED);
		goto out_unlock;
	}

	/*
	 * Choose a stateid for the LAYOUTGET. If we don't have a layout
	 * stateid, or it has been invalidated, then we must use the open
	 * stateid.
	 */
	if (test_bit(NFS_LAYOUT_INVALID_STID, &lo->plh_flags)) {
		int status;

		/*
		 * The first layoutget for the file. Need to serialize per
		 * RFC 5661 Errata 3208.
		 */
		if (test_and_set_bit(NFS_LAYOUT_FIRST_LAYOUTGET,
				     &lo->plh_flags)) {
			spin_unlock(&ino->i_lock);
			lseg = ERR_PTR(wait_on_bit(&lo->plh_flags,
						NFS_LAYOUT_FIRST_LAYOUTGET,
						TASK_KILLABLE));
			if (IS_ERR(lseg))
				goto out_put_layout_hdr;
			pnfs_put_layout_hdr(lo);
			dprintk("%s retrying\n", __func__);
			goto lookup_again;
		}

		spin_unlock(&ino->i_lock);
		first = true;
		status = nfs4_select_rw_stateid(ctx->state,
					iomode == IOMODE_RW ? FMODE_WRITE : FMODE_READ,
					NULL, &stateid, NULL);
		if (status != 0) {
			lseg = ERR_PTR(status);
			trace_pnfs_update_layout(ino, pos, count,
					iomode, lo, lseg,
					PNFS_UPDATE_LAYOUT_INVALID_OPEN);
<<<<<<< HEAD
			spin_unlock(&ino->i_lock);
=======
>>>>>>> 04d5ce62
			nfs4_schedule_stateid_recovery(server, ctx->state);
			pnfs_clear_first_layoutget(lo);
			pnfs_put_layout_hdr(lo);
			goto lookup_again;
		}
		spin_lock(&ino->i_lock);
	} else {
		nfs4_stateid_copy(&stateid, &lo->plh_stateid);
	}

	/*
	 * Because we free lsegs before sending LAYOUTRETURN, we need to wait
	 * for LAYOUTRETURN even if first is true.
	 */
	if (test_bit(NFS_LAYOUT_RETURN, &lo->plh_flags)) {
		spin_unlock(&ino->i_lock);
		dprintk("%s wait for layoutreturn\n", __func__);
		lseg = ERR_PTR(pnfs_prepare_to_retry_layoutget(lo));
		if (!IS_ERR(lseg)) {
			if (first)
				pnfs_clear_first_layoutget(lo);
			pnfs_put_layout_hdr(lo);
			dprintk("%s retrying\n", __func__);
			trace_pnfs_update_layout(ino, pos, count, iomode, lo,
					lseg, PNFS_UPDATE_LAYOUT_RETRY);
			goto lookup_again;
		}
		trace_pnfs_update_layout(ino, pos, count, iomode, lo, lseg,
				PNFS_UPDATE_LAYOUT_RETURN);
		goto out_put_layout_hdr;
	}

	if (pnfs_layoutgets_blocked(lo)) {
		trace_pnfs_update_layout(ino, pos, count, iomode, lo, lseg,
				PNFS_UPDATE_LAYOUT_BLOCKED);
		goto out_unlock;
	}
	nfs_layoutget_begin(lo);
	spin_unlock(&ino->i_lock);

	_add_to_server_list(lo, server);

	pg_offset = arg.offset & ~PAGE_MASK;
	if (pg_offset) {
		arg.offset -= pg_offset;
		arg.length += pg_offset;
	}
	if (arg.length != NFS4_MAX_UINT64)
		arg.length = PAGE_ALIGN(arg.length);

	lgp = pnfs_alloc_init_layoutget_args(ino, ctx, &stateid, &arg, gfp_flags);
	if (!lgp) {
		trace_pnfs_update_layout(ino, pos, count, iomode, lo, NULL,
					 PNFS_UPDATE_LAYOUT_NOMEM);
		nfs_layoutget_end(lo);
		goto out_put_layout_hdr;
	}

	lseg = nfs4_proc_layoutget(lgp, &timeout);
	trace_pnfs_update_layout(ino, pos, count, iomode, lo, lseg,
				 PNFS_UPDATE_LAYOUT_SEND_LAYOUTGET);
	nfs_layoutget_end(lo);
	if (IS_ERR(lseg)) {
		switch(PTR_ERR(lseg)) {
		case -EBUSY:
			if (time_after(jiffies, giveup))
				lseg = NULL;
			break;
		case -ERECALLCONFLICT:
		case -EAGAIN:
			break;
		default:
			if (!nfs_error_is_fatal(PTR_ERR(lseg))) {
				pnfs_layout_clear_fail_bit(lo, pnfs_iomode_to_fail_bit(iomode));
				lseg = NULL;
			}
			goto out_put_layout_hdr;
		}
		if (lseg) {
			if (first)
				pnfs_clear_first_layoutget(lo);
			trace_pnfs_update_layout(ino, pos, count,
				iomode, lo, lseg, PNFS_UPDATE_LAYOUT_RETRY);
			pnfs_put_layout_hdr(lo);
			goto lookup_again;
		}
	} else {
		pnfs_layout_clear_fail_bit(lo, pnfs_iomode_to_fail_bit(iomode));
	}

out_put_layout_hdr:
	if (first)
		pnfs_clear_first_layoutget(lo);
	trace_pnfs_update_layout(ino, pos, count, iomode, lo, lseg,
				 PNFS_UPDATE_LAYOUT_EXIT);
	pnfs_put_layout_hdr(lo);
out:
	dprintk("%s: inode %s/%llu pNFS layout segment %s for "
			"(%s, offset: %llu, length: %llu)\n",
			__func__, ino->i_sb->s_id,
			(unsigned long long)NFS_FILEID(ino),
			IS_ERR_OR_NULL(lseg) ? "not found" : "found",
			iomode==IOMODE_RW ?  "read/write" : "read-only",
			(unsigned long long)pos,
			(unsigned long long)count);
	return lseg;
out_unlock:
	spin_unlock(&ino->i_lock);
	goto out_put_layout_hdr;
}
EXPORT_SYMBOL_GPL(pnfs_update_layout);

static bool
pnfs_sanity_check_layout_range(struct pnfs_layout_range *range)
{
	switch (range->iomode) {
	case IOMODE_READ:
	case IOMODE_RW:
		break;
	default:
		return false;
	}
	if (range->offset == NFS4_MAX_UINT64)
		return false;
	if (range->length == 0)
		return false;
	if (range->length != NFS4_MAX_UINT64 &&
	    range->length > NFS4_MAX_UINT64 - range->offset)
		return false;
	return true;
}

static struct pnfs_layout_hdr *
_pnfs_grab_empty_layout(struct inode *ino, struct nfs_open_context *ctx)
{
	struct pnfs_layout_hdr *lo;

	spin_lock(&ino->i_lock);
	lo = pnfs_find_alloc_layout(ino, ctx, GFP_KERNEL);
	if (!lo)
		goto out_unlock;
	if (!test_bit(NFS_LAYOUT_INVALID_STID, &lo->plh_flags))
		goto out_unlock;
	if (test_bit(NFS_LAYOUT_RETURN, &lo->plh_flags))
		goto out_unlock;
	if (pnfs_layoutgets_blocked(lo))
		goto out_unlock;
	if (test_and_set_bit(NFS_LAYOUT_FIRST_LAYOUTGET, &lo->plh_flags))
		goto out_unlock;
	nfs_layoutget_begin(lo);
	spin_unlock(&ino->i_lock);
	_add_to_server_list(lo, NFS_SERVER(ino));
	return lo;

out_unlock:
	spin_unlock(&ino->i_lock);
	pnfs_put_layout_hdr(lo);
	return NULL;
}

static void _lgopen_prepare_attached(struct nfs4_opendata *data,
				     struct nfs_open_context *ctx)
{
	struct inode *ino = data->dentry->d_inode;
	struct pnfs_layout_range rng = {
		.iomode = (data->o_arg.fmode & FMODE_WRITE) ?
			  IOMODE_RW: IOMODE_READ,
		.offset = 0,
		.length = NFS4_MAX_UINT64,
	};
	struct nfs4_layoutget *lgp;
	struct pnfs_layout_hdr *lo;

	/* Heuristic: don't send layoutget if we have cached data */
	if (rng.iomode == IOMODE_READ &&
	   (i_size_read(ino) == 0 || ino->i_mapping->nrpages != 0))
		return;

	lo = _pnfs_grab_empty_layout(ino, ctx);
	if (!lo)
		return;
	lgp = pnfs_alloc_init_layoutget_args(ino, ctx, &current_stateid,
					     &rng, GFP_KERNEL);
	if (!lgp) {
		pnfs_clear_first_layoutget(lo);
		pnfs_put_layout_hdr(lo);
		return;
	}
	data->lgp = lgp;
	data->o_arg.lg_args = &lgp->args;
	data->o_res.lg_res = &lgp->res;
}

static void _lgopen_prepare_floating(struct nfs4_opendata *data,
				     struct nfs_open_context *ctx)
{
	struct pnfs_layout_range rng = {
		.iomode = (data->o_arg.fmode & FMODE_WRITE) ?
			  IOMODE_RW: IOMODE_READ,
		.offset = 0,
		.length = NFS4_MAX_UINT64,
	};
	struct nfs4_layoutget *lgp;

	lgp = pnfs_alloc_init_layoutget_args(NULL, ctx, &current_stateid,
					     &rng, GFP_KERNEL);
	if (!lgp)
		return;
	data->lgp = lgp;
	data->o_arg.lg_args = &lgp->args;
	data->o_res.lg_res = &lgp->res;
}

void pnfs_lgopen_prepare(struct nfs4_opendata *data,
			 struct nfs_open_context *ctx)
{
	struct nfs_server *server = NFS_SERVER(data->dir->d_inode);

	if (!(pnfs_enabled_sb(server) &&
	      server->pnfs_curr_ld->flags & PNFS_LAYOUTGET_ON_OPEN))
		return;
	/* Could check on max_ops, but currently hardcoded high enough */
	if (!nfs_server_capable(data->dir->d_inode, NFS_CAP_LGOPEN))
		return;
	if (data->state)
		_lgopen_prepare_attached(data, ctx);
	else
		_lgopen_prepare_floating(data, ctx);
}

void pnfs_parse_lgopen(struct inode *ino, struct nfs4_layoutget *lgp,
		       struct nfs_open_context *ctx)
{
	struct pnfs_layout_hdr *lo;
	struct pnfs_layout_segment *lseg;
	struct nfs_server *srv = NFS_SERVER(ino);
	u32 iomode;

	if (!lgp)
		return;
	dprintk("%s: entered with status %i\n", __func__, lgp->res.status);
	if (lgp->res.status) {
		switch (lgp->res.status) {
		default:
			break;
		/*
		 * Halt lgopen attempts if the server doesn't recognise
		 * the "current stateid" value, the layout type, or the
		 * layoutget operation as being valid.
		 * Also if it complains about too many ops in the compound
		 * or of the request/reply being too big.
		 */
		case -NFS4ERR_BAD_STATEID:
		case -NFS4ERR_NOTSUPP:
		case -NFS4ERR_REP_TOO_BIG:
		case -NFS4ERR_REP_TOO_BIG_TO_CACHE:
		case -NFS4ERR_REQ_TOO_BIG:
		case -NFS4ERR_TOO_MANY_OPS:
		case -NFS4ERR_UNKNOWN_LAYOUTTYPE:
			srv->caps &= ~NFS_CAP_LGOPEN;
		}
		return;
	}
	if (!lgp->args.inode) {
		lo = _pnfs_grab_empty_layout(ino, ctx);
		if (!lo)
			return;
		lgp->args.inode = ino;
	} else
		lo = NFS_I(lgp->args.inode)->layout;

	lseg = pnfs_layout_process(lgp);
	if (!IS_ERR(lseg)) {
		iomode = lgp->args.range.iomode;
		pnfs_layout_clear_fail_bit(lo, pnfs_iomode_to_fail_bit(iomode));
		pnfs_put_lseg(lseg);
	}
}

void nfs4_lgopen_release(struct nfs4_layoutget *lgp)
{
	if (lgp != NULL) {
		struct inode *inode = lgp->args.inode;
		if (inode) {
			struct pnfs_layout_hdr *lo = NFS_I(inode)->layout;
			pnfs_clear_first_layoutget(lo);
			nfs_layoutget_end(lo);
		}
		pnfs_layoutget_free(lgp);
	}
}

struct pnfs_layout_segment *
pnfs_layout_process(struct nfs4_layoutget *lgp)
{
	struct pnfs_layout_hdr *lo = NFS_I(lgp->args.inode)->layout;
	struct nfs4_layoutget_res *res = &lgp->res;
	struct pnfs_layout_segment *lseg;
	struct inode *ino = lo->plh_inode;
	LIST_HEAD(free_me);

	if (!pnfs_sanity_check_layout_range(&res->range))
		return ERR_PTR(-EINVAL);

	/* Inject layout blob into I/O device driver */
	lseg = NFS_SERVER(ino)->pnfs_curr_ld->alloc_lseg(lo, res, lgp->gfp_flags);
	if (IS_ERR_OR_NULL(lseg)) {
		if (!lseg)
			lseg = ERR_PTR(-ENOMEM);

		dprintk("%s: Could not allocate layout: error %ld\n",
		       __func__, PTR_ERR(lseg));
		return lseg;
	}

	pnfs_init_lseg(lo, lseg, &res->range, &res->stateid);

	spin_lock(&ino->i_lock);
	if (pnfs_layoutgets_blocked(lo)) {
		dprintk("%s forget reply due to state\n", __func__);
		goto out_forget;
	}

	if (!pnfs_layout_is_valid(lo)) {
		/* We have a completely new layout */
		pnfs_set_layout_stateid(lo, &res->stateid, lgp->cred, true);
	} else if (nfs4_stateid_match_other(&lo->plh_stateid, &res->stateid)) {
		/* existing state ID, make sure the sequence number matches. */
		if (pnfs_layout_stateid_blocked(lo, &res->stateid)) {
			dprintk("%s forget reply due to sequence\n", __func__);
			goto out_forget;
		}
		pnfs_set_layout_stateid(lo, &res->stateid, lgp->cred, false);
	} else {
		/*
		 * We got an entirely new state ID.  Mark all segments for the
		 * inode invalid, and retry the layoutget
		 */
		pnfs_mark_layout_stateid_invalid(lo, &free_me);
		goto out_forget;
	}

	pnfs_get_lseg(lseg);
	pnfs_layout_insert_lseg(lo, lseg, &free_me);


	if (res->return_on_close)
		set_bit(NFS_LSEG_ROC, &lseg->pls_flags);

	spin_unlock(&ino->i_lock);
	pnfs_free_lseg_list(&free_me);
	return lseg;

out_forget:
	spin_unlock(&ino->i_lock);
	lseg->pls_layout = lo;
	NFS_SERVER(ino)->pnfs_curr_ld->free_lseg(lseg);
	return ERR_PTR(-EAGAIN);
}

static int
mark_lseg_invalid_or_return(struct pnfs_layout_segment *lseg,
		struct list_head *tmp_list)
{
	if (!mark_lseg_invalid(lseg, tmp_list))
		return 0;
	pnfs_cache_lseg_for_layoutreturn(lseg->pls_layout, lseg);
	return 1;
}

/**
 * pnfs_mark_matching_lsegs_return - Free or return matching layout segments
 * @lo: pointer to layout header
 * @tmp_list: list header to be used with pnfs_free_lseg_list()
 * @return_range: describe layout segment ranges to be returned
 * @seq: stateid seqid to match
 *
 * This function is mainly intended for use by layoutrecall. It attempts
 * to free the layout segment immediately, or else to mark it for return
 * as soon as its reference count drops to zero.
 *
 * Returns
 * - 0: a layoutreturn needs to be scheduled.
 * - EBUSY: there are layout segment that are still in use.
 * - ENOENT: there are no layout segments that need to be returned.
 */
int
pnfs_mark_matching_lsegs_return(struct pnfs_layout_hdr *lo,
				struct list_head *tmp_list,
				const struct pnfs_layout_range *return_range,
				u32 seq)
{
	struct pnfs_layout_segment *lseg, *next;
	int remaining = 0;

	dprintk("%s:Begin lo %p\n", __func__, lo);

	assert_spin_locked(&lo->plh_inode->i_lock);

	list_for_each_entry_safe(lseg, next, &lo->plh_segs, pls_list)
		if (pnfs_match_lseg_recall(lseg, return_range, seq)) {
			dprintk("%s: marking lseg %p iomode %d "
				"offset %llu length %llu\n", __func__,
				lseg, lseg->pls_range.iomode,
				lseg->pls_range.offset,
				lseg->pls_range.length);
			if (mark_lseg_invalid_or_return(lseg, tmp_list))
				continue;
			remaining++;
			set_bit(NFS_LSEG_LAYOUTRETURN, &lseg->pls_flags);
		}

	if (remaining) {
		pnfs_set_plh_return_info(lo, return_range->iomode, seq);
		return -EBUSY;
	}

	if (!list_empty(&lo->plh_return_segs)) {
		pnfs_set_plh_return_info(lo, return_range->iomode, seq);
		return 0;
	}

	return -ENOENT;
}

static void
pnfs_mark_layout_for_return(struct inode *inode,
			    const struct pnfs_layout_range *range)
{
	struct pnfs_layout_hdr *lo;
	bool return_now = false;

	spin_lock(&inode->i_lock);
	lo = NFS_I(inode)->layout;
	if (!pnfs_layout_is_valid(lo)) {
		spin_unlock(&inode->i_lock);
		return;
	}
	pnfs_set_plh_return_info(lo, range->iomode, 0);
	/*
	 * mark all matching lsegs so that we are sure to have no live
	 * segments at hand when sending layoutreturn. See pnfs_put_lseg()
	 * for how it works.
	 */
	if (pnfs_mark_matching_lsegs_return(lo, &lo->plh_return_segs, range, 0) != -EBUSY) {
		const struct cred *cred;
		nfs4_stateid stateid;
		enum pnfs_iomode iomode;

		return_now = pnfs_prepare_layoutreturn(lo, &stateid, &cred, &iomode);
		spin_unlock(&inode->i_lock);
		if (return_now)
			pnfs_send_layoutreturn(lo, &stateid, &cred, iomode, false);
	} else {
		spin_unlock(&inode->i_lock);
		nfs_commit_inode(inode, 0);
	}
}

void pnfs_error_mark_layout_for_return(struct inode *inode,
				       struct pnfs_layout_segment *lseg)
{
	struct pnfs_layout_range range = {
		.iomode = lseg->pls_range.iomode,
		.offset = 0,
		.length = NFS4_MAX_UINT64,
	};

	pnfs_mark_layout_for_return(inode, &range);
}
EXPORT_SYMBOL_GPL(pnfs_error_mark_layout_for_return);

static bool
pnfs_layout_can_be_returned(struct pnfs_layout_hdr *lo)
{
	return pnfs_layout_is_valid(lo) &&
		!test_bit(NFS_LAYOUT_INODE_FREEING, &lo->plh_flags) &&
		!test_bit(NFS_LAYOUT_RETURN, &lo->plh_flags);
}

static struct pnfs_layout_segment *
pnfs_find_first_lseg(struct pnfs_layout_hdr *lo,
		     const struct pnfs_layout_range *range,
		     enum pnfs_iomode iomode)
{
	struct pnfs_layout_segment *lseg;

	list_for_each_entry(lseg, &lo->plh_segs, pls_list) {
		if (!test_bit(NFS_LSEG_VALID, &lseg->pls_flags))
			continue;
		if (test_bit(NFS_LSEG_LAYOUTRETURN, &lseg->pls_flags))
			continue;
		if (lseg->pls_range.iomode != iomode && iomode != IOMODE_ANY)
			continue;
		if (pnfs_lseg_range_intersecting(&lseg->pls_range, range))
			return lseg;
	}
	return NULL;
}

/* Find open file states whose mode matches that of the range */
static bool
pnfs_should_return_unused_layout(struct pnfs_layout_hdr *lo,
				 const struct pnfs_layout_range *range)
{
	struct list_head *head;
	struct nfs_open_context *ctx;
	fmode_t mode = 0;

	if (!pnfs_layout_can_be_returned(lo) ||
	    !pnfs_find_first_lseg(lo, range, range->iomode))
		return false;

	head = &NFS_I(lo->plh_inode)->open_files;
	list_for_each_entry_rcu(ctx, head, list) {
		if (ctx->state)
			mode |= ctx->state->state & (FMODE_READ|FMODE_WRITE);
	}

	switch (range->iomode) {
	default:
		break;
	case IOMODE_READ:
		mode &= ~FMODE_WRITE;
		break;
	case IOMODE_RW:
		if (pnfs_find_first_lseg(lo, range, IOMODE_READ))
			mode &= ~FMODE_READ;
	}
	return mode == 0;
}

static int
pnfs_layout_return_unused_byserver(struct nfs_server *server, void *data)
{
	const struct pnfs_layout_range *range = data;
	struct pnfs_layout_hdr *lo;
	struct inode *inode;
restart:
	rcu_read_lock();
	list_for_each_entry_rcu(lo, &server->layouts, plh_layouts) {
		if (!pnfs_layout_can_be_returned(lo) ||
		    test_bit(NFS_LAYOUT_RETURN_REQUESTED, &lo->plh_flags))
			continue;
		inode = lo->plh_inode;
		spin_lock(&inode->i_lock);
		if (!pnfs_should_return_unused_layout(lo, range)) {
			spin_unlock(&inode->i_lock);
			continue;
		}
		spin_unlock(&inode->i_lock);
		inode = pnfs_grab_inode_layout_hdr(lo);
		if (!inode)
			continue;
		rcu_read_unlock();
		pnfs_mark_layout_for_return(inode, range);
		iput(inode);
		cond_resched();
		goto restart;
	}
	rcu_read_unlock();
	return 0;
}

void
pnfs_layout_return_unused_byclid(struct nfs_client *clp,
				 enum pnfs_iomode iomode)
{
	struct pnfs_layout_range range = {
		.iomode = iomode,
		.offset = 0,
		.length = NFS4_MAX_UINT64,
	};

	nfs_client_for_each_server(clp, pnfs_layout_return_unused_byserver,
			&range);
}

void
pnfs_generic_pg_check_layout(struct nfs_pageio_descriptor *pgio)
{
	if (pgio->pg_lseg == NULL ||
	    test_bit(NFS_LSEG_VALID, &pgio->pg_lseg->pls_flags))
		return;
	pnfs_put_lseg(pgio->pg_lseg);
	pgio->pg_lseg = NULL;
}
EXPORT_SYMBOL_GPL(pnfs_generic_pg_check_layout);

/*
 * Check for any intersection between the request and the pgio->pg_lseg,
 * and if none, put this pgio->pg_lseg away.
 */
void
pnfs_generic_pg_check_range(struct nfs_pageio_descriptor *pgio, struct nfs_page *req)
{
	if (pgio->pg_lseg && !pnfs_lseg_request_intersecting(pgio->pg_lseg, req)) {
		pnfs_put_lseg(pgio->pg_lseg);
		pgio->pg_lseg = NULL;
	}
}
EXPORT_SYMBOL_GPL(pnfs_generic_pg_check_range);

void
pnfs_generic_pg_init_read(struct nfs_pageio_descriptor *pgio, struct nfs_page *req)
{
	u64 rd_size = req->wb_bytes;

	pnfs_generic_pg_check_layout(pgio);
	pnfs_generic_pg_check_range(pgio, req);
	if (pgio->pg_lseg == NULL) {
		if (pgio->pg_dreq == NULL)
			rd_size = i_size_read(pgio->pg_inode) - req_offset(req);
		else
			rd_size = nfs_dreq_bytes_left(pgio->pg_dreq);

		pgio->pg_lseg = pnfs_update_layout(pgio->pg_inode,
						   nfs_req_openctx(req),
						   req_offset(req),
						   rd_size,
						   IOMODE_READ,
						   false,
						   GFP_KERNEL);
		if (IS_ERR(pgio->pg_lseg)) {
			pgio->pg_error = PTR_ERR(pgio->pg_lseg);
			pgio->pg_lseg = NULL;
			return;
		}
	}
	/* If no lseg, fall back to read through mds */
	if (pgio->pg_lseg == NULL)
		nfs_pageio_reset_read_mds(pgio);

}
EXPORT_SYMBOL_GPL(pnfs_generic_pg_init_read);

void
pnfs_generic_pg_init_write(struct nfs_pageio_descriptor *pgio,
			   struct nfs_page *req, u64 wb_size)
{
	pnfs_generic_pg_check_layout(pgio);
	pnfs_generic_pg_check_range(pgio, req);
	if (pgio->pg_lseg == NULL) {
		pgio->pg_lseg = pnfs_update_layout(pgio->pg_inode,
						   nfs_req_openctx(req),
						   req_offset(req),
						   wb_size,
						   IOMODE_RW,
						   false,
						   GFP_KERNEL);
		if (IS_ERR(pgio->pg_lseg)) {
			pgio->pg_error = PTR_ERR(pgio->pg_lseg);
			pgio->pg_lseg = NULL;
			return;
		}
	}
	/* If no lseg, fall back to write through mds */
	if (pgio->pg_lseg == NULL)
		nfs_pageio_reset_write_mds(pgio);
}
EXPORT_SYMBOL_GPL(pnfs_generic_pg_init_write);

void
pnfs_generic_pg_cleanup(struct nfs_pageio_descriptor *desc)
{
	if (desc->pg_lseg) {
		pnfs_put_lseg(desc->pg_lseg);
		desc->pg_lseg = NULL;
	}
}
EXPORT_SYMBOL_GPL(pnfs_generic_pg_cleanup);

/*
 * Return 0 if @req cannot be coalesced into @pgio, otherwise return the number
 * of bytes (maximum @req->wb_bytes) that can be coalesced.
 */
size_t
pnfs_generic_pg_test(struct nfs_pageio_descriptor *pgio,
		     struct nfs_page *prev, struct nfs_page *req)
{
	unsigned int size;
	u64 seg_end, req_start, seg_left;

	size = nfs_generic_pg_test(pgio, prev, req);
	if (!size)
		return 0;

	/*
	 * 'size' contains the number of bytes left in the current page (up
	 * to the original size asked for in @req->wb_bytes).
	 *
	 * Calculate how many bytes are left in the layout segment
	 * and if there are less bytes than 'size', return that instead.
	 *
	 * Please also note that 'end_offset' is actually the offset of the
	 * first byte that lies outside the pnfs_layout_range. FIXME?
	 *
	 */
	if (pgio->pg_lseg) {
		seg_end = pnfs_end_offset(pgio->pg_lseg->pls_range.offset,
				     pgio->pg_lseg->pls_range.length);
		req_start = req_offset(req);

		/* start of request is past the last byte of this segment */
		if (req_start >= seg_end)
			return 0;

		/* adjust 'size' iff there are fewer bytes left in the
		 * segment than what nfs_generic_pg_test returned */
		seg_left = seg_end - req_start;
		if (seg_left < size)
			size = (unsigned int)seg_left;
	}

	return size;
}
EXPORT_SYMBOL_GPL(pnfs_generic_pg_test);

int pnfs_write_done_resend_to_mds(struct nfs_pgio_header *hdr)
{
	struct nfs_pageio_descriptor pgio;

	/* Resend all requests through the MDS */
	nfs_pageio_init_write(&pgio, hdr->inode, FLUSH_STABLE, true,
			      hdr->completion_ops);
	set_bit(NFS_CONTEXT_RESEND_WRITES, &hdr->args.context->flags);
	return nfs_pageio_resend(&pgio, hdr);
}
EXPORT_SYMBOL_GPL(pnfs_write_done_resend_to_mds);

static void pnfs_ld_handle_write_error(struct nfs_pgio_header *hdr)
{

	dprintk("pnfs write error = %d\n", hdr->pnfs_error);
	if (NFS_SERVER(hdr->inode)->pnfs_curr_ld->flags &
	    PNFS_LAYOUTRET_ON_ERROR) {
		pnfs_return_layout(hdr->inode);
	}
	if (!test_and_set_bit(NFS_IOHDR_REDO, &hdr->flags))
		hdr->task.tk_status = pnfs_write_done_resend_to_mds(hdr);
}

/*
 * Called by non rpc-based layout drivers
 */
void pnfs_ld_write_done(struct nfs_pgio_header *hdr)
{
	if (likely(!hdr->pnfs_error)) {
		pnfs_set_layoutcommit(hdr->inode, hdr->lseg,
				hdr->mds_offset + hdr->res.count);
		hdr->mds_ops->rpc_call_done(&hdr->task, hdr);
	}
	trace_nfs4_pnfs_write(hdr, hdr->pnfs_error);
	if (unlikely(hdr->pnfs_error))
		pnfs_ld_handle_write_error(hdr);
	hdr->mds_ops->rpc_release(hdr);
}
EXPORT_SYMBOL_GPL(pnfs_ld_write_done);

static void
pnfs_write_through_mds(struct nfs_pageio_descriptor *desc,
		struct nfs_pgio_header *hdr)
{
	struct nfs_pgio_mirror *mirror = nfs_pgio_current_mirror(desc);

	if (!test_and_set_bit(NFS_IOHDR_REDO, &hdr->flags)) {
		list_splice_tail_init(&hdr->pages, &mirror->pg_list);
		nfs_pageio_reset_write_mds(desc);
		mirror->pg_recoalesce = 1;
	}
	hdr->completion_ops->completion(hdr);
}

static enum pnfs_try_status
pnfs_try_to_write_data(struct nfs_pgio_header *hdr,
			const struct rpc_call_ops *call_ops,
			struct pnfs_layout_segment *lseg,
			int how)
{
	struct inode *inode = hdr->inode;
	enum pnfs_try_status trypnfs;
	struct nfs_server *nfss = NFS_SERVER(inode);

	hdr->mds_ops = call_ops;

	dprintk("%s: Writing ino:%lu %u@%llu (how %d)\n", __func__,
		inode->i_ino, hdr->args.count, hdr->args.offset, how);
	trypnfs = nfss->pnfs_curr_ld->write_pagelist(hdr, how);
	if (trypnfs != PNFS_NOT_ATTEMPTED)
		nfs_inc_stats(inode, NFSIOS_PNFS_WRITE);
	dprintk("%s End (trypnfs:%d)\n", __func__, trypnfs);
	return trypnfs;
}

static void
pnfs_do_write(struct nfs_pageio_descriptor *desc,
	      struct nfs_pgio_header *hdr, int how)
{
	const struct rpc_call_ops *call_ops = desc->pg_rpc_callops;
	struct pnfs_layout_segment *lseg = desc->pg_lseg;
	enum pnfs_try_status trypnfs;

	trypnfs = pnfs_try_to_write_data(hdr, call_ops, lseg, how);
	switch (trypnfs) {
	case PNFS_NOT_ATTEMPTED:
		pnfs_write_through_mds(desc, hdr);
	case PNFS_ATTEMPTED:
		break;
	case PNFS_TRY_AGAIN:
		/* cleanup hdr and prepare to redo pnfs */
		if (!test_and_set_bit(NFS_IOHDR_REDO, &hdr->flags)) {
			struct nfs_pgio_mirror *mirror = nfs_pgio_current_mirror(desc);
			list_splice_init(&hdr->pages, &mirror->pg_list);
			mirror->pg_recoalesce = 1;
		}
		hdr->mds_ops->rpc_release(hdr);
	}
}

static void pnfs_writehdr_free(struct nfs_pgio_header *hdr)
{
	pnfs_put_lseg(hdr->lseg);
	nfs_pgio_header_free(hdr);
}

int
pnfs_generic_pg_writepages(struct nfs_pageio_descriptor *desc)
{
	struct nfs_pgio_header *hdr;
	int ret;

	hdr = nfs_pgio_header_alloc(desc->pg_rw_ops);
	if (!hdr) {
		desc->pg_error = -ENOMEM;
		return desc->pg_error;
	}
	nfs_pgheader_init(desc, hdr, pnfs_writehdr_free);

	hdr->lseg = pnfs_get_lseg(desc->pg_lseg);
	ret = nfs_generic_pgio(desc, hdr);
	if (!ret)
		pnfs_do_write(desc, hdr, desc->pg_ioflags);

	return ret;
}
EXPORT_SYMBOL_GPL(pnfs_generic_pg_writepages);

int pnfs_read_done_resend_to_mds(struct nfs_pgio_header *hdr)
{
	struct nfs_pageio_descriptor pgio;

	/* Resend all requests through the MDS */
	nfs_pageio_init_read(&pgio, hdr->inode, true, hdr->completion_ops);
	return nfs_pageio_resend(&pgio, hdr);
}
EXPORT_SYMBOL_GPL(pnfs_read_done_resend_to_mds);

static void pnfs_ld_handle_read_error(struct nfs_pgio_header *hdr)
{
	dprintk("pnfs read error = %d\n", hdr->pnfs_error);
	if (NFS_SERVER(hdr->inode)->pnfs_curr_ld->flags &
	    PNFS_LAYOUTRET_ON_ERROR) {
		pnfs_return_layout(hdr->inode);
	}
	if (!test_and_set_bit(NFS_IOHDR_REDO, &hdr->flags))
		hdr->task.tk_status = pnfs_read_done_resend_to_mds(hdr);
}

/*
 * Called by non rpc-based layout drivers
 */
void pnfs_ld_read_done(struct nfs_pgio_header *hdr)
{
	if (likely(!hdr->pnfs_error))
		hdr->mds_ops->rpc_call_done(&hdr->task, hdr);
	trace_nfs4_pnfs_read(hdr, hdr->pnfs_error);
	if (unlikely(hdr->pnfs_error))
		pnfs_ld_handle_read_error(hdr);
	hdr->mds_ops->rpc_release(hdr);
}
EXPORT_SYMBOL_GPL(pnfs_ld_read_done);

static void
pnfs_read_through_mds(struct nfs_pageio_descriptor *desc,
		struct nfs_pgio_header *hdr)
{
	struct nfs_pgio_mirror *mirror = nfs_pgio_current_mirror(desc);

	if (!test_and_set_bit(NFS_IOHDR_REDO, &hdr->flags)) {
		list_splice_tail_init(&hdr->pages, &mirror->pg_list);
		nfs_pageio_reset_read_mds(desc);
		mirror->pg_recoalesce = 1;
	}
	hdr->completion_ops->completion(hdr);
}

/*
 * Call the appropriate parallel I/O subsystem read function.
 */
static enum pnfs_try_status
pnfs_try_to_read_data(struct nfs_pgio_header *hdr,
		       const struct rpc_call_ops *call_ops,
		       struct pnfs_layout_segment *lseg)
{
	struct inode *inode = hdr->inode;
	struct nfs_server *nfss = NFS_SERVER(inode);
	enum pnfs_try_status trypnfs;

	hdr->mds_ops = call_ops;

	dprintk("%s: Reading ino:%lu %u@%llu\n",
		__func__, inode->i_ino, hdr->args.count, hdr->args.offset);

	trypnfs = nfss->pnfs_curr_ld->read_pagelist(hdr);
	if (trypnfs != PNFS_NOT_ATTEMPTED)
		nfs_inc_stats(inode, NFSIOS_PNFS_READ);
	dprintk("%s End (trypnfs:%d)\n", __func__, trypnfs);
	return trypnfs;
}

/* Resend all requests through pnfs. */
void pnfs_read_resend_pnfs(struct nfs_pgio_header *hdr)
{
	struct nfs_pageio_descriptor pgio;

	if (!test_and_set_bit(NFS_IOHDR_REDO, &hdr->flags)) {
		/* Prevent deadlocks with layoutreturn! */
		pnfs_put_lseg(hdr->lseg);
		hdr->lseg = NULL;

		nfs_pageio_init_read(&pgio, hdr->inode, false,
					hdr->completion_ops);
		hdr->task.tk_status = nfs_pageio_resend(&pgio, hdr);
	}
}
EXPORT_SYMBOL_GPL(pnfs_read_resend_pnfs);

static void
pnfs_do_read(struct nfs_pageio_descriptor *desc, struct nfs_pgio_header *hdr)
{
	const struct rpc_call_ops *call_ops = desc->pg_rpc_callops;
	struct pnfs_layout_segment *lseg = desc->pg_lseg;
	enum pnfs_try_status trypnfs;

	trypnfs = pnfs_try_to_read_data(hdr, call_ops, lseg);
	switch (trypnfs) {
	case PNFS_NOT_ATTEMPTED:
		pnfs_read_through_mds(desc, hdr);
	case PNFS_ATTEMPTED:
		break;
	case PNFS_TRY_AGAIN:
		/* cleanup hdr and prepare to redo pnfs */
		if (!test_and_set_bit(NFS_IOHDR_REDO, &hdr->flags)) {
			struct nfs_pgio_mirror *mirror = nfs_pgio_current_mirror(desc);
			list_splice_init(&hdr->pages, &mirror->pg_list);
			mirror->pg_recoalesce = 1;
		}
		hdr->mds_ops->rpc_release(hdr);
	}
}

static void pnfs_readhdr_free(struct nfs_pgio_header *hdr)
{
	pnfs_put_lseg(hdr->lseg);
	nfs_pgio_header_free(hdr);
}

int
pnfs_generic_pg_readpages(struct nfs_pageio_descriptor *desc)
{
	struct nfs_pgio_header *hdr;
	int ret;

	hdr = nfs_pgio_header_alloc(desc->pg_rw_ops);
	if (!hdr) {
		desc->pg_error = -ENOMEM;
		return desc->pg_error;
	}
	nfs_pgheader_init(desc, hdr, pnfs_readhdr_free);
	hdr->lseg = pnfs_get_lseg(desc->pg_lseg);
	ret = nfs_generic_pgio(desc, hdr);
	if (!ret)
		pnfs_do_read(desc, hdr);
	return ret;
}
EXPORT_SYMBOL_GPL(pnfs_generic_pg_readpages);

static void pnfs_clear_layoutcommitting(struct inode *inode)
{
	unsigned long *bitlock = &NFS_I(inode)->flags;

	clear_bit_unlock(NFS_INO_LAYOUTCOMMITTING, bitlock);
	smp_mb__after_atomic();
	wake_up_bit(bitlock, NFS_INO_LAYOUTCOMMITTING);
}

/*
 * There can be multiple RW segments.
 */
static void pnfs_list_write_lseg(struct inode *inode, struct list_head *listp)
{
	struct pnfs_layout_segment *lseg;

	list_for_each_entry(lseg, &NFS_I(inode)->layout->plh_segs, pls_list) {
		if (lseg->pls_range.iomode == IOMODE_RW &&
		    test_and_clear_bit(NFS_LSEG_LAYOUTCOMMIT, &lseg->pls_flags))
			list_add(&lseg->pls_lc_list, listp);
	}
}

static void pnfs_list_write_lseg_done(struct inode *inode, struct list_head *listp)
{
	struct pnfs_layout_segment *lseg, *tmp;

	/* Matched by references in pnfs_set_layoutcommit */
	list_for_each_entry_safe(lseg, tmp, listp, pls_lc_list) {
		list_del_init(&lseg->pls_lc_list);
		pnfs_put_lseg(lseg);
	}

	pnfs_clear_layoutcommitting(inode);
}

void pnfs_set_lo_fail(struct pnfs_layout_segment *lseg)
{
	pnfs_layout_io_set_failed(lseg->pls_layout, lseg->pls_range.iomode);
}
EXPORT_SYMBOL_GPL(pnfs_set_lo_fail);

void
pnfs_set_layoutcommit(struct inode *inode, struct pnfs_layout_segment *lseg,
		loff_t end_pos)
{
	struct nfs_inode *nfsi = NFS_I(inode);
	bool mark_as_dirty = false;

	spin_lock(&inode->i_lock);
	if (!test_and_set_bit(NFS_INO_LAYOUTCOMMIT, &nfsi->flags)) {
		nfsi->layout->plh_lwb = end_pos;
		mark_as_dirty = true;
		dprintk("%s: Set layoutcommit for inode %lu ",
			__func__, inode->i_ino);
	} else if (end_pos > nfsi->layout->plh_lwb)
		nfsi->layout->plh_lwb = end_pos;
	if (!test_and_set_bit(NFS_LSEG_LAYOUTCOMMIT, &lseg->pls_flags)) {
		/* references matched in nfs4_layoutcommit_release */
		pnfs_get_lseg(lseg);
	}
	spin_unlock(&inode->i_lock);
	dprintk("%s: lseg %p end_pos %llu\n",
		__func__, lseg, nfsi->layout->plh_lwb);

	/* if pnfs_layoutcommit_inode() runs between inode locks, the next one
	 * will be a noop because NFS_INO_LAYOUTCOMMIT will not be set */
	if (mark_as_dirty)
		mark_inode_dirty_sync(inode);
}
EXPORT_SYMBOL_GPL(pnfs_set_layoutcommit);

void pnfs_cleanup_layoutcommit(struct nfs4_layoutcommit_data *data)
{
	struct nfs_server *nfss = NFS_SERVER(data->args.inode);

	if (nfss->pnfs_curr_ld->cleanup_layoutcommit)
		nfss->pnfs_curr_ld->cleanup_layoutcommit(data);
	pnfs_list_write_lseg_done(data->args.inode, &data->lseg_list);
}

/*
 * For the LAYOUT4_NFSV4_1_FILES layout type, NFS_DATA_SYNC WRITEs and
 * NFS_UNSTABLE WRITEs with a COMMIT to data servers must store enough
 * data to disk to allow the server to recover the data if it crashes.
 * LAYOUTCOMMIT is only needed when the NFL4_UFLG_COMMIT_THRU_MDS flag
 * is off, and a COMMIT is sent to a data server, or
 * if WRITEs to a data server return NFS_DATA_SYNC.
 */
int
pnfs_layoutcommit_inode(struct inode *inode, bool sync)
{
	struct pnfs_layoutdriver_type *ld = NFS_SERVER(inode)->pnfs_curr_ld;
	struct nfs4_layoutcommit_data *data;
	struct nfs_inode *nfsi = NFS_I(inode);
	loff_t end_pos;
	int status;

	if (!pnfs_layoutcommit_outstanding(inode))
		return 0;

	dprintk("--> %s inode %lu\n", __func__, inode->i_ino);

	status = -EAGAIN;
	if (test_and_set_bit(NFS_INO_LAYOUTCOMMITTING, &nfsi->flags)) {
		if (!sync)
			goto out;
		status = wait_on_bit_lock_action(&nfsi->flags,
				NFS_INO_LAYOUTCOMMITTING,
				nfs_wait_bit_killable,
				TASK_KILLABLE);
		if (status)
			goto out;
	}

	status = -ENOMEM;
	/* Note kzalloc ensures data->res.seq_res.sr_slot == NULL */
	data = kzalloc(sizeof(*data), GFP_NOFS);
	if (!data)
		goto clear_layoutcommitting;

	status = 0;
	spin_lock(&inode->i_lock);
	if (!test_and_clear_bit(NFS_INO_LAYOUTCOMMIT, &nfsi->flags))
		goto out_unlock;

	INIT_LIST_HEAD(&data->lseg_list);
	pnfs_list_write_lseg(inode, &data->lseg_list);

	end_pos = nfsi->layout->plh_lwb;

	nfs4_stateid_copy(&data->args.stateid, &nfsi->layout->plh_stateid);
	data->cred = get_cred(nfsi->layout->plh_lc_cred);
	spin_unlock(&inode->i_lock);

	data->args.inode = inode;
	nfs_fattr_init(&data->fattr);
	data->args.bitmask = NFS_SERVER(inode)->cache_consistency_bitmask;
	data->res.fattr = &data->fattr;
	if (end_pos != 0)
		data->args.lastbytewritten = end_pos - 1;
	else
		data->args.lastbytewritten = U64_MAX;
	data->res.server = NFS_SERVER(inode);

	if (ld->prepare_layoutcommit) {
		status = ld->prepare_layoutcommit(&data->args);
		if (status) {
			put_cred(data->cred);
			spin_lock(&inode->i_lock);
			set_bit(NFS_INO_LAYOUTCOMMIT, &nfsi->flags);
			if (end_pos > nfsi->layout->plh_lwb)
				nfsi->layout->plh_lwb = end_pos;
			goto out_unlock;
		}
	}


	status = nfs4_proc_layoutcommit(data, sync);
out:
	if (status)
		mark_inode_dirty_sync(inode);
	dprintk("<-- %s status %d\n", __func__, status);
	return status;
out_unlock:
	spin_unlock(&inode->i_lock);
	kfree(data);
clear_layoutcommitting:
	pnfs_clear_layoutcommitting(inode);
	goto out;
}
EXPORT_SYMBOL_GPL(pnfs_layoutcommit_inode);

int
pnfs_generic_sync(struct inode *inode, bool datasync)
{
	return pnfs_layoutcommit_inode(inode, true);
}
EXPORT_SYMBOL_GPL(pnfs_generic_sync);

struct nfs4_threshold *pnfs_mdsthreshold_alloc(void)
{
	struct nfs4_threshold *thp;

	thp = kzalloc(sizeof(*thp), GFP_NOFS);
	if (!thp) {
		dprintk("%s mdsthreshold allocation failed\n", __func__);
		return NULL;
	}
	return thp;
}

#if IS_ENABLED(CONFIG_NFS_V4_2)
int
pnfs_report_layoutstat(struct inode *inode, gfp_t gfp_flags)
{
	struct pnfs_layoutdriver_type *ld = NFS_SERVER(inode)->pnfs_curr_ld;
	struct nfs_server *server = NFS_SERVER(inode);
	struct nfs_inode *nfsi = NFS_I(inode);
	struct nfs42_layoutstat_data *data;
	struct pnfs_layout_hdr *hdr;
	int status = 0;

	if (!pnfs_enabled_sb(server) || !ld->prepare_layoutstats)
		goto out;

	if (!nfs_server_capable(inode, NFS_CAP_LAYOUTSTATS))
		goto out;

	if (test_and_set_bit(NFS_INO_LAYOUTSTATS, &nfsi->flags))
		goto out;

	spin_lock(&inode->i_lock);
	if (!NFS_I(inode)->layout) {
		spin_unlock(&inode->i_lock);
		goto out_clear_layoutstats;
	}
	hdr = NFS_I(inode)->layout;
	pnfs_get_layout_hdr(hdr);
	spin_unlock(&inode->i_lock);

	data = kzalloc(sizeof(*data), gfp_flags);
	if (!data) {
		status = -ENOMEM;
		goto out_put;
	}

	data->args.fh = NFS_FH(inode);
	data->args.inode = inode;
	status = ld->prepare_layoutstats(&data->args);
	if (status)
		goto out_free;

	status = nfs42_proc_layoutstats_generic(NFS_SERVER(inode), data);

out:
	dprintk("%s returns %d\n", __func__, status);
	return status;

out_free:
	kfree(data);
out_put:
	pnfs_put_layout_hdr(hdr);
out_clear_layoutstats:
	smp_mb__before_atomic();
	clear_bit(NFS_INO_LAYOUTSTATS, &nfsi->flags);
	smp_mb__after_atomic();
	goto out;
}
EXPORT_SYMBOL_GPL(pnfs_report_layoutstat);
#endif

unsigned int layoutstats_timer;
module_param(layoutstats_timer, uint, 0644);
EXPORT_SYMBOL_GPL(layoutstats_timer);<|MERGE_RESOLUTION|>--- conflicted
+++ resolved
@@ -1458,11 +1458,7 @@
 	/* lo ref dropped in pnfs_roc_release() */
 	layoutreturn = pnfs_prepare_layoutreturn(lo, &stateid, &lc_cred, &iomode);
 	/* If the creds don't match, we can't compound the layoutreturn */
-<<<<<<< HEAD
-	if (!layoutreturn || cred_fscmp(cred, lo->plh_lc_cred) != 0)
-=======
 	if (!layoutreturn || cred_fscmp(cred, lc_cred) != 0)
->>>>>>> 04d5ce62
 		goto out_noroc;
 
 	roc = layoutreturn;
@@ -2036,10 +2032,6 @@
 			trace_pnfs_update_layout(ino, pos, count,
 					iomode, lo, lseg,
 					PNFS_UPDATE_LAYOUT_INVALID_OPEN);
-<<<<<<< HEAD
-			spin_unlock(&ino->i_lock);
-=======
->>>>>>> 04d5ce62
 			nfs4_schedule_stateid_recovery(server, ctx->state);
 			pnfs_clear_first_layoutget(lo);
 			pnfs_put_layout_hdr(lo);
