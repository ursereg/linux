--- conflicted
+++ resolved
@@ -872,12 +872,6 @@
 	do_update |= cache_validity & NFS_INO_INVALID_CHANGE;
 	if (request_mask & STATX_ATIME)
 		do_update |= cache_validity & NFS_INO_INVALID_ATIME;
-<<<<<<< HEAD
-	if (request_mask & (STATX_CTIME|STATX_MTIME))
-		do_update |= cache_validity & NFS_INO_REVAL_PAGECACHE;
-	if (request_mask & STATX_BLOCKS)
-		do_update |= cache_validity & NFS_INO_INVALID_BLOCKS;
-=======
 	if (request_mask & STATX_CTIME)
 		do_update |= cache_validity & NFS_INO_INVALID_CTIME;
 	if (request_mask & STATX_MTIME)
@@ -893,7 +887,6 @@
 	if (request_mask & STATX_BLOCKS)
 		do_update |= cache_validity & NFS_INO_INVALID_BLOCKS;
 
->>>>>>> c1084c27
 	if (do_update) {
 		/* Update the attribute cache */
 		if (!(server->flags & NFS_MOUNT_NOAC))
@@ -2040,10 +2033,6 @@
 	nfsi->cache_validity &= ~(NFS_INO_INVALID_ATTR
 			| NFS_INO_INVALID_ATIME
 			| NFS_INO_REVAL_FORCED
-<<<<<<< HEAD
-			| NFS_INO_REVAL_PAGECACHE
-=======
->>>>>>> c1084c27
 			| NFS_INO_INVALID_BLOCKS);
 
 	/* Do atomic weak cache consistency updates */
@@ -2193,18 +2182,9 @@
 
 	if (fattr->valid & NFS_ATTR_FATTR_BLOCKS_USED)
 		inode->i_blocks = fattr->du.nfs2.blocks;
-<<<<<<< HEAD
-	else {
-		nfsi->cache_validity |= save_cache_validity &
-				(NFS_INO_INVALID_BLOCKS
-				| NFS_INO_REVAL_FORCED);
-		cache_revalidated = false;
-	}
-=======
 	else if (fattr_supported & NFS_ATTR_FATTR_BLOCKS_USED)
 		nfsi->cache_validity |=
 			save_cache_validity & NFS_INO_INVALID_BLOCKS;
->>>>>>> c1084c27
 
 	/* Update attrtimeo value if we're out of the unstable period */
 	if (attr_changed) {
