--- conflicted
+++ resolved
@@ -303,15 +303,9 @@
 	nfs_zap_mapping(mapping->host, mapping);
 	/* Force file size revalidation */
 	spin_lock(&inode->i_lock);
-<<<<<<< HEAD
-	NFS_I(inode)->cache_validity |= NFS_INO_REVAL_FORCED |
-					NFS_INO_REVAL_PAGECACHE |
-					NFS_INO_INVALID_SIZE;
-=======
 	nfs_set_cache_invalid(inode, NFS_INO_REVAL_FORCED |
 					     NFS_INO_REVAL_PAGECACHE |
 					     NFS_INO_INVALID_SIZE);
->>>>>>> c1084c27
 	spin_unlock(&inode->i_lock);
 }
 
@@ -1869,12 +1863,7 @@
 
 		/* Okay, COMMIT succeeded, apparently. Check the verifier
 		 * returned by the server against all stored verfs. */
-<<<<<<< HEAD
-		if (verf->committed > NFS_UNSTABLE &&
-		    !nfs_write_verifier_cmp(&req->wb_verf, &verf->verifier)) {
-=======
 		if (nfs_write_match_verf(verf, req)) {
->>>>>>> c1084c27
 			/* We have a match */
 			if (req->wb_page)
 				nfs_inode_remove_request(req);
