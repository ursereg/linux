--- conflicted
+++ resolved
@@ -892,14 +892,9 @@
 			kernfs_put(parent);
 		}
 
-<<<<<<< HEAD
-		fsnotify(inode, FS_MODIFY, inode, FSNOTIFY_EVENT_INODE,
-			 NULL, 0);
-=======
 		if (!p_inode)
 			fsnotify_inode(inode, FS_MODIFY);
 
->>>>>>> c1084c27
 		iput(inode);
 	}
 
