--- conflicted
+++ resolved
@@ -3748,7 +3748,6 @@
 	/*
 	 * If there's an error then the reply can have fewer ops than
 	 * the call.
-<<<<<<< HEAD
 	 */
 	if (slot->sl_opcnt < argp->opcnt && !slot->sl_status)
 		return false;
@@ -3757,16 +3756,6 @@
 	 * sending us now, then this new call is clearly not really a
 	 * replay of the old one:
 	 */
-=======
-	 */
-	if (slot->sl_opcnt < argp->opcnt && !slot->sl_status)
-		return false;
-	/*
-	 * But if we cached a reply with *more* ops than the call you're
-	 * sending us now, then this new call is clearly not really a
-	 * replay of the old one:
-	 */
->>>>>>> c1084c27
 	if (slot->sl_opcnt > argp->opcnt)
 		return false;
 	/* This is the only check explicitly called by spec: */
@@ -6977,11 +6966,7 @@
 	}
 
 	if (fl_flags & FL_SLEEP) {
-<<<<<<< HEAD
-		nbl->nbl_time = get_seconds();
-=======
 		nbl->nbl_time = ktime_get_boottime_seconds();
->>>>>>> c1084c27
 		spin_lock(&nn->blocked_locks_lock);
 		list_add_tail(&nbl->nbl_list, &lock_sop->lo_blocked);
 		list_add_tail(&nbl->nbl_lru, &nn->blocked_locks_lru);
@@ -7539,14 +7524,9 @@
 	struct nfsd_net *nn = net_generic(net, nfsd_net_id);
 	int ret;
 
-	ret = get_nfsdfs(net);
+	ret = nfs4_state_create_net(net);
 	if (ret)
 		return ret;
-	ret = nfs4_state_create_net(net);
-	if (ret) {
-		mntput(nn->nfsd_mnt);
-		return ret;
-	}
 	locks_start_grace(net, &nn->nfsd4_manager);
 	nfsd4_client_tracking_init(net);
 	if (nn->track_reclaim_completes && nn->reclaim_str_hashtbl_size == 0)
@@ -7616,13 +7596,9 @@
 
 	nfsd4_client_tracking_exit(net);
 	nfs4_state_destroy_net(net);
-<<<<<<< HEAD
-	mntput(nn->nfsd_mnt);
-=======
 #ifdef CONFIG_NFSD_V4_2_INTER_SSC
 	nfsd4_ssc_shutdown_umount(nn);
 #endif
->>>>>>> c1084c27
 }
 
 void
