/* SPDX-License-Identifier: GPL-2.0 */
/*
 * Copyright (c) 2014 Christoph Hellwig.
 */
#undef TRACE_SYSTEM
#define TRACE_SYSTEM nfsd

#if !defined(_NFSD_TRACE_H) || defined(TRACE_HEADER_MULTI_READ)
#define _NFSD_TRACE_H

#include <linux/tracepoint.h>
#include "export.h"
#include "nfsfh.h"

#define NFSD_TRACE_PROC_ARG_FIELDS \
		__field(unsigned int, netns_ino) \
		__field(u32, xid) \
		__array(unsigned char, server, sizeof(struct sockaddr_in6)) \
		__array(unsigned char, client, sizeof(struct sockaddr_in6))

#define NFSD_TRACE_PROC_ARG_ASSIGNMENTS \
		do { \
			__entry->netns_ino = SVC_NET(rqstp)->ns.inum; \
			__entry->xid = be32_to_cpu(rqstp->rq_xid); \
			memcpy(__entry->server, &rqstp->rq_xprt->xpt_local, \
			       rqstp->rq_xprt->xpt_locallen); \
			memcpy(__entry->client, &rqstp->rq_xprt->xpt_remote, \
			       rqstp->rq_xprt->xpt_remotelen); \
		} while (0);

#define NFSD_TRACE_PROC_RES_FIELDS \
		__field(unsigned int, netns_ino) \
		__field(u32, xid) \
		__field(unsigned long, status) \
		__array(unsigned char, server, sizeof(struct sockaddr_in6)) \
		__array(unsigned char, client, sizeof(struct sockaddr_in6))

#define NFSD_TRACE_PROC_RES_ASSIGNMENTS(error) \
		do { \
			__entry->netns_ino = SVC_NET(rqstp)->ns.inum; \
			__entry->xid = be32_to_cpu(rqstp->rq_xid); \
			__entry->status = be32_to_cpu(error); \
			memcpy(__entry->server, &rqstp->rq_xprt->xpt_local, \
			       rqstp->rq_xprt->xpt_locallen); \
			memcpy(__entry->client, &rqstp->rq_xprt->xpt_remote, \
			       rqstp->rq_xprt->xpt_remotelen); \
		} while (0);

TRACE_EVENT(nfsd_garbage_args_err,
	TP_PROTO(
		const struct svc_rqst *rqstp
	),
	TP_ARGS(rqstp),
	TP_STRUCT__entry(
		NFSD_TRACE_PROC_ARG_FIELDS

		__field(u32, vers)
		__field(u32, proc)
	),
	TP_fast_assign(
		NFSD_TRACE_PROC_ARG_ASSIGNMENTS

		__entry->vers = rqstp->rq_vers;
		__entry->proc = rqstp->rq_proc;
	),
	TP_printk("xid=0x%08x vers=%u proc=%u",
		__entry->xid, __entry->vers, __entry->proc
	)
);

TRACE_EVENT(nfsd_cant_encode_err,
	TP_PROTO(
		const struct svc_rqst *rqstp
	),
	TP_ARGS(rqstp),
	TP_STRUCT__entry(
		NFSD_TRACE_PROC_ARG_FIELDS

		__field(u32, vers)
		__field(u32, proc)
	),
	TP_fast_assign(
		NFSD_TRACE_PROC_ARG_ASSIGNMENTS

		__entry->vers = rqstp->rq_vers;
		__entry->proc = rqstp->rq_proc;
	),
	TP_printk("xid=0x%08x vers=%u proc=%u",
		__entry->xid, __entry->vers, __entry->proc
	)
);

#define show_nfsd_may_flags(x)						\
	__print_flags(x, "|",						\
		{ NFSD_MAY_EXEC,		"EXEC" },		\
		{ NFSD_MAY_WRITE,		"WRITE" },		\
		{ NFSD_MAY_READ,		"READ" },		\
		{ NFSD_MAY_SATTR,		"SATTR" },		\
		{ NFSD_MAY_TRUNC,		"TRUNC" },		\
		{ NFSD_MAY_LOCK,		"LOCK" },		\
		{ NFSD_MAY_OWNER_OVERRIDE,	"OWNER_OVERRIDE" },	\
		{ NFSD_MAY_LOCAL_ACCESS,	"LOCAL_ACCESS" },	\
		{ NFSD_MAY_BYPASS_GSS_ON_ROOT,	"BYPASS_GSS_ON_ROOT" },	\
		{ NFSD_MAY_NOT_BREAK_LEASE,	"NOT_BREAK_LEASE" },	\
		{ NFSD_MAY_BYPASS_GSS,		"BYPASS_GSS" },		\
		{ NFSD_MAY_READ_IF_EXEC,	"READ_IF_EXEC" },	\
		{ NFSD_MAY_64BIT_COOKIE,	"64BIT_COOKIE" })

TRACE_EVENT(nfsd_compound,
	TP_PROTO(const struct svc_rqst *rqst,
		 u32 args_opcnt),
	TP_ARGS(rqst, args_opcnt),
	TP_STRUCT__entry(
		__field(u32, xid)
		__field(u32, args_opcnt)
	),
	TP_fast_assign(
		__entry->xid = be32_to_cpu(rqst->rq_xid);
		__entry->args_opcnt = args_opcnt;
	),
	TP_printk("xid=0x%08x opcnt=%u",
		__entry->xid, __entry->args_opcnt)
)

TRACE_EVENT(nfsd_compound_status,
	TP_PROTO(u32 args_opcnt,
		 u32 resp_opcnt,
		 __be32 status,
		 const char *name),
	TP_ARGS(args_opcnt, resp_opcnt, status, name),
	TP_STRUCT__entry(
		__field(u32, args_opcnt)
		__field(u32, resp_opcnt)
		__field(int, status)
		__string(name, name)
	),
	TP_fast_assign(
		__entry->args_opcnt = args_opcnt;
		__entry->resp_opcnt = resp_opcnt;
		__entry->status = be32_to_cpu(status);
		__assign_str(name, name);
	),
	TP_printk("op=%u/%u %s status=%d",
		__entry->resp_opcnt, __entry->args_opcnt,
		__get_str(name), __entry->status)
)

TRACE_EVENT(nfsd_compound_decode_err,
	TP_PROTO(
		const struct svc_rqst *rqstp,
		u32 args_opcnt,
		u32 resp_opcnt,
		u32 opnum,
		__be32 status
	),
	TP_ARGS(rqstp, args_opcnt, resp_opcnt, opnum, status),
	TP_STRUCT__entry(
		NFSD_TRACE_PROC_RES_FIELDS

		__field(u32, args_opcnt)
		__field(u32, resp_opcnt)
		__field(u32, opnum)
	),
	TP_fast_assign(
		NFSD_TRACE_PROC_RES_ASSIGNMENTS(status)

		__entry->args_opcnt = args_opcnt;
		__entry->resp_opcnt = resp_opcnt;
		__entry->opnum = opnum;
	),
	TP_printk("op=%u/%u opnum=%u status=%lu",
		__entry->resp_opcnt, __entry->args_opcnt,
		__entry->opnum, __entry->status)
);

TRACE_EVENT(nfsd_compound_encode_err,
	TP_PROTO(
		const struct svc_rqst *rqstp,
		u32 opnum,
		__be32 status
	),
	TP_ARGS(rqstp, opnum, status),
	TP_STRUCT__entry(
		NFSD_TRACE_PROC_RES_FIELDS

		__field(u32, opnum)
	),
	TP_fast_assign(
		NFSD_TRACE_PROC_RES_ASSIGNMENTS(status)

		__entry->opnum = opnum;
	),
	TP_printk("opnum=%u status=%lu",
		__entry->opnum, __entry->status)
);


DECLARE_EVENT_CLASS(nfsd_fh_err_class,
	TP_PROTO(struct svc_rqst *rqstp,
		 struct svc_fh	*fhp,
		 int		status),
	TP_ARGS(rqstp, fhp, status),
	TP_STRUCT__entry(
		__field(u32, xid)
		__field(u32, fh_hash)
		__field(int, status)
	),
	TP_fast_assign(
		__entry->xid = be32_to_cpu(rqstp->rq_xid);
		__entry->fh_hash = knfsd_fh_hash(&fhp->fh_handle);
		__entry->status = status;
	),
	TP_printk("xid=0x%08x fh_hash=0x%08x status=%d",
		  __entry->xid, __entry->fh_hash,
		  __entry->status)
)

#define DEFINE_NFSD_FH_ERR_EVENT(name)		\
DEFINE_EVENT(nfsd_fh_err_class, nfsd_##name,	\
	TP_PROTO(struct svc_rqst *rqstp,	\
		 struct svc_fh	*fhp,		\
		 int		status),	\
	TP_ARGS(rqstp, fhp, status))

DEFINE_NFSD_FH_ERR_EVENT(set_fh_dentry_badexport);
DEFINE_NFSD_FH_ERR_EVENT(set_fh_dentry_badhandle);

TRACE_EVENT(nfsd_exp_find_key,
	TP_PROTO(const struct svc_expkey *key,
		 int status),
	TP_ARGS(key, status),
	TP_STRUCT__entry(
		__field(int, fsidtype)
		__array(u32, fsid, 6)
		__string(auth_domain, key->ek_client->name)
		__field(int, status)
	),
	TP_fast_assign(
		__entry->fsidtype = key->ek_fsidtype;
		memcpy(__entry->fsid, key->ek_fsid, 4*6);
		__assign_str(auth_domain, key->ek_client->name);
		__entry->status = status;
	),
	TP_printk("fsid=%x::%s domain=%s status=%d",
		__entry->fsidtype,
		__print_array(__entry->fsid, 6, 4),
		__get_str(auth_domain),
		__entry->status
	)
);

TRACE_EVENT(nfsd_expkey_update,
	TP_PROTO(const struct svc_expkey *key, const char *exp_path),
	TP_ARGS(key, exp_path),
	TP_STRUCT__entry(
		__field(int, fsidtype)
		__array(u32, fsid, 6)
		__string(auth_domain, key->ek_client->name)
		__string(path, exp_path)
		__field(bool, cache)
	),
	TP_fast_assign(
		__entry->fsidtype = key->ek_fsidtype;
		memcpy(__entry->fsid, key->ek_fsid, 4*6);
		__assign_str(auth_domain, key->ek_client->name);
		__assign_str(path, exp_path);
		__entry->cache = !test_bit(CACHE_NEGATIVE, &key->h.flags);
	),
	TP_printk("fsid=%x::%s domain=%s path=%s cache=%s",
		__entry->fsidtype,
		__print_array(__entry->fsid, 6, 4),
		__get_str(auth_domain),
		__get_str(path),
		__entry->cache ? "pos" : "neg"
	)
);

TRACE_EVENT(nfsd_exp_get_by_name,
	TP_PROTO(const struct svc_export *key,
		 int status),
	TP_ARGS(key, status),
	TP_STRUCT__entry(
		__string(path, key->ex_path.dentry->d_name.name)
		__string(auth_domain, key->ex_client->name)
		__field(int, status)
	),
	TP_fast_assign(
		__assign_str(path, key->ex_path.dentry->d_name.name);
		__assign_str(auth_domain, key->ex_client->name);
		__entry->status = status;
	),
	TP_printk("path=%s domain=%s status=%d",
		__get_str(path),
		__get_str(auth_domain),
		__entry->status
	)
);

TRACE_EVENT(nfsd_export_update,
	TP_PROTO(const struct svc_export *key),
	TP_ARGS(key),
	TP_STRUCT__entry(
		__string(path, key->ex_path.dentry->d_name.name)
		__string(auth_domain, key->ex_client->name)
		__field(bool, cache)
	),
	TP_fast_assign(
		__assign_str(path, key->ex_path.dentry->d_name.name);
		__assign_str(auth_domain, key->ex_client->name);
		__entry->cache = !test_bit(CACHE_NEGATIVE, &key->h.flags);
	),
	TP_printk("path=%s domain=%s cache=%s",
		__get_str(path),
		__get_str(auth_domain),
		__entry->cache ? "pos" : "neg"
	)
);

DECLARE_EVENT_CLASS(nfsd_io_class,
	TP_PROTO(struct svc_rqst *rqstp,
		 struct svc_fh	*fhp,
		 loff_t		offset,
		 unsigned long	len),
	TP_ARGS(rqstp, fhp, offset, len),
	TP_STRUCT__entry(
		__field(u32, xid)
		__field(u32, fh_hash)
		__field(loff_t, offset)
		__field(unsigned long, len)
	),
	TP_fast_assign(
		__entry->xid = be32_to_cpu(rqstp->rq_xid);
		__entry->fh_hash = knfsd_fh_hash(&fhp->fh_handle);
		__entry->offset = offset;
		__entry->len = len;
	),
	TP_printk("xid=0x%08x fh_hash=0x%08x offset=%lld len=%lu",
		  __entry->xid, __entry->fh_hash,
		  __entry->offset, __entry->len)
)

#define DEFINE_NFSD_IO_EVENT(name)		\
DEFINE_EVENT(nfsd_io_class, nfsd_##name,	\
	TP_PROTO(struct svc_rqst *rqstp,	\
		 struct svc_fh	*fhp,		\
		 loff_t		offset,		\
		 unsigned long	len),		\
	TP_ARGS(rqstp, fhp, offset, len))

DEFINE_NFSD_IO_EVENT(read_start);
DEFINE_NFSD_IO_EVENT(read_splice);
DEFINE_NFSD_IO_EVENT(read_vector);
DEFINE_NFSD_IO_EVENT(read_io_done);
DEFINE_NFSD_IO_EVENT(read_done);
DEFINE_NFSD_IO_EVENT(write_start);
DEFINE_NFSD_IO_EVENT(write_opened);
DEFINE_NFSD_IO_EVENT(write_io_done);
DEFINE_NFSD_IO_EVENT(write_done);

DECLARE_EVENT_CLASS(nfsd_err_class,
	TP_PROTO(struct svc_rqst *rqstp,
		 struct svc_fh	*fhp,
		 loff_t		offset,
		 int		status),
	TP_ARGS(rqstp, fhp, offset, status),
	TP_STRUCT__entry(
		__field(u32, xid)
		__field(u32, fh_hash)
		__field(loff_t, offset)
		__field(int, status)
	),
	TP_fast_assign(
		__entry->xid = be32_to_cpu(rqstp->rq_xid);
		__entry->fh_hash = knfsd_fh_hash(&fhp->fh_handle);
		__entry->offset = offset;
		__entry->status = status;
	),
	TP_printk("xid=0x%08x fh_hash=0x%08x offset=%lld status=%d",
		  __entry->xid, __entry->fh_hash,
		  __entry->offset, __entry->status)
)

#define DEFINE_NFSD_ERR_EVENT(name)		\
DEFINE_EVENT(nfsd_err_class, nfsd_##name,	\
	TP_PROTO(struct svc_rqst *rqstp,	\
		 struct svc_fh	*fhp,		\
		 loff_t		offset,		\
		 int		len),		\
	TP_ARGS(rqstp, fhp, offset, len))

DEFINE_NFSD_ERR_EVENT(read_err);
DEFINE_NFSD_ERR_EVENT(write_err);

TRACE_EVENT(nfsd_dirent,
	TP_PROTO(struct svc_fh *fhp,
		 u64 ino,
		 const char *name,
		 int namlen),
	TP_ARGS(fhp, ino, name, namlen),
	TP_STRUCT__entry(
		__field(u32, fh_hash)
		__field(u64, ino)
		__string_len(name, name, namlen)
	),
	TP_fast_assign(
		__entry->fh_hash = fhp ? knfsd_fh_hash(&fhp->fh_handle) : 0;
		__entry->ino = ino;
		__assign_str_len(name, name, namlen)
	),
	TP_printk("fh_hash=0x%08x ino=%llu name=%s",
		__entry->fh_hash, __entry->ino, __get_str(name)
	)
)

#include "state.h"
#include "filecache.h"
#include "vfs.h"

DECLARE_EVENT_CLASS(nfsd_stateid_class,
	TP_PROTO(stateid_t *stp),
	TP_ARGS(stp),
	TP_STRUCT__entry(
		__field(u32, cl_boot)
		__field(u32, cl_id)
		__field(u32, si_id)
		__field(u32, si_generation)
	),
	TP_fast_assign(
		__entry->cl_boot = stp->si_opaque.so_clid.cl_boot;
		__entry->cl_id = stp->si_opaque.so_clid.cl_id;
		__entry->si_id = stp->si_opaque.so_id;
		__entry->si_generation = stp->si_generation;
	),
	TP_printk("client %08x:%08x stateid %08x:%08x",
		__entry->cl_boot,
		__entry->cl_id,
		__entry->si_id,
		__entry->si_generation)
)

#define DEFINE_STATEID_EVENT(name) \
DEFINE_EVENT(nfsd_stateid_class, nfsd_##name, \
	TP_PROTO(stateid_t *stp), \
	TP_ARGS(stp))

DEFINE_STATEID_EVENT(layoutstate_alloc);
DEFINE_STATEID_EVENT(layoutstate_unhash);
DEFINE_STATEID_EVENT(layoutstate_free);
DEFINE_STATEID_EVENT(layout_get_lookup_fail);
DEFINE_STATEID_EVENT(layout_commit_lookup_fail);
DEFINE_STATEID_EVENT(layout_return_lookup_fail);
DEFINE_STATEID_EVENT(layout_recall);
DEFINE_STATEID_EVENT(layout_recall_done);
DEFINE_STATEID_EVENT(layout_recall_fail);
DEFINE_STATEID_EVENT(layout_recall_release);

DEFINE_STATEID_EVENT(open);
DEFINE_STATEID_EVENT(deleg_read);
DEFINE_STATEID_EVENT(deleg_recall);

DECLARE_EVENT_CLASS(nfsd_stateseqid_class,
	TP_PROTO(u32 seqid, const stateid_t *stp),
	TP_ARGS(seqid, stp),
	TP_STRUCT__entry(
		__field(u32, seqid)
		__field(u32, cl_boot)
		__field(u32, cl_id)
		__field(u32, si_id)
		__field(u32, si_generation)
	),
	TP_fast_assign(
		__entry->seqid = seqid;
		__entry->cl_boot = stp->si_opaque.so_clid.cl_boot;
		__entry->cl_id = stp->si_opaque.so_clid.cl_id;
		__entry->si_id = stp->si_opaque.so_id;
		__entry->si_generation = stp->si_generation;
	),
	TP_printk("seqid=%u client %08x:%08x stateid %08x:%08x",
		__entry->seqid, __entry->cl_boot, __entry->cl_id,
		__entry->si_id, __entry->si_generation)
)

#define DEFINE_STATESEQID_EVENT(name) \
DEFINE_EVENT(nfsd_stateseqid_class, nfsd_##name, \
	TP_PROTO(u32 seqid, const stateid_t *stp), \
	TP_ARGS(seqid, stp))

DEFINE_STATESEQID_EVENT(preprocess);
DEFINE_STATESEQID_EVENT(open_confirm);

DECLARE_EVENT_CLASS(nfsd_clientid_class,
	TP_PROTO(const clientid_t *clid),
	TP_ARGS(clid),
	TP_STRUCT__entry(
		__field(u32, cl_boot)
		__field(u32, cl_id)
	),
	TP_fast_assign(
		__entry->cl_boot = clid->cl_boot;
		__entry->cl_id = clid->cl_id;
	),
	TP_printk("client %08x:%08x", __entry->cl_boot, __entry->cl_id)
)

#define DEFINE_CLIENTID_EVENT(name) \
DEFINE_EVENT(nfsd_clientid_class, nfsd_clid_##name, \
	TP_PROTO(const clientid_t *clid), \
	TP_ARGS(clid))

DEFINE_CLIENTID_EVENT(expire_unconf);
DEFINE_CLIENTID_EVENT(reclaim_complete);
DEFINE_CLIENTID_EVENT(confirmed);
DEFINE_CLIENTID_EVENT(destroyed);
DEFINE_CLIENTID_EVENT(admin_expired);
DEFINE_CLIENTID_EVENT(replaced);
DEFINE_CLIENTID_EVENT(purged);
DEFINE_CLIENTID_EVENT(renew);
DEFINE_CLIENTID_EVENT(stale);

DECLARE_EVENT_CLASS(nfsd_net_class,
	TP_PROTO(const struct nfsd_net *nn),
	TP_ARGS(nn),
	TP_STRUCT__entry(
		__field(unsigned long long, boot_time)
	),
	TP_fast_assign(
		__entry->boot_time = nn->boot_time;
	),
	TP_printk("boot_time=%16llx", __entry->boot_time)
)

#define DEFINE_NET_EVENT(name) \
DEFINE_EVENT(nfsd_net_class, nfsd_##name, \
	TP_PROTO(const struct nfsd_net *nn), \
	TP_ARGS(nn))

DEFINE_NET_EVENT(grace_start);
DEFINE_NET_EVENT(grace_complete);

TRACE_EVENT(nfsd_clid_cred_mismatch,
	TP_PROTO(
		const struct nfs4_client *clp,
		const struct svc_rqst *rqstp
	),
	TP_ARGS(clp, rqstp),
	TP_STRUCT__entry(
		__field(u32, cl_boot)
		__field(u32, cl_id)
		__field(unsigned long, cl_flavor)
		__field(unsigned long, new_flavor)
		__array(unsigned char, addr, sizeof(struct sockaddr_in6))
	),
	TP_fast_assign(
		__entry->cl_boot = clp->cl_clientid.cl_boot;
		__entry->cl_id = clp->cl_clientid.cl_id;
		__entry->cl_flavor = clp->cl_cred.cr_flavor;
		__entry->new_flavor = rqstp->rq_cred.cr_flavor;
		memcpy(__entry->addr, &rqstp->rq_xprt->xpt_remote,
			sizeof(struct sockaddr_in6));
	),
	TP_printk("client %08x:%08x flavor=%s, conflict=%s from addr=%pISpc",
		__entry->cl_boot, __entry->cl_id,
		show_nfsd_authflavor(__entry->cl_flavor),
		show_nfsd_authflavor(__entry->new_flavor), __entry->addr
	)
)

TRACE_EVENT(nfsd_clid_verf_mismatch,
	TP_PROTO(
		const struct nfs4_client *clp,
		const struct svc_rqst *rqstp,
		const nfs4_verifier *verf
	),
	TP_ARGS(clp, rqstp, verf),
	TP_STRUCT__entry(
		__field(u32, cl_boot)
		__field(u32, cl_id)
		__array(unsigned char, cl_verifier, NFS4_VERIFIER_SIZE)
		__array(unsigned char, new_verifier, NFS4_VERIFIER_SIZE)
		__array(unsigned char, addr, sizeof(struct sockaddr_in6))
	),
	TP_fast_assign(
		__entry->cl_boot = clp->cl_clientid.cl_boot;
		__entry->cl_id = clp->cl_clientid.cl_id;
		memcpy(__entry->cl_verifier, (void *)&clp->cl_verifier,
		       NFS4_VERIFIER_SIZE);
		memcpy(__entry->new_verifier, (void *)verf,
		       NFS4_VERIFIER_SIZE);
		memcpy(__entry->addr, &rqstp->rq_xprt->xpt_remote,
			sizeof(struct sockaddr_in6));
	),
	TP_printk("client %08x:%08x verf=0x%s, updated=0x%s from addr=%pISpc",
		__entry->cl_boot, __entry->cl_id,
		__print_hex_str(__entry->cl_verifier, NFS4_VERIFIER_SIZE),
		__print_hex_str(__entry->new_verifier, NFS4_VERIFIER_SIZE),
		__entry->addr
	)
);

DECLARE_EVENT_CLASS(nfsd_clid_class,
	TP_PROTO(const struct nfs4_client *clp),
	TP_ARGS(clp),
	TP_STRUCT__entry(
		__field(u32, cl_boot)
		__field(u32, cl_id)
		__array(unsigned char, addr, sizeof(struct sockaddr_in6))
		__field(unsigned long, flavor)
		__array(unsigned char, verifier, NFS4_VERIFIER_SIZE)
		__string_len(name, name, clp->cl_name.len)
	),
	TP_fast_assign(
		__entry->cl_boot = clp->cl_clientid.cl_boot;
		__entry->cl_id = clp->cl_clientid.cl_id;
		memcpy(__entry->addr, &clp->cl_addr,
			sizeof(struct sockaddr_in6));
		__entry->flavor = clp->cl_cred.cr_flavor;
		memcpy(__entry->verifier, (void *)&clp->cl_verifier,
		       NFS4_VERIFIER_SIZE);
		__assign_str_len(name, clp->cl_name.data, clp->cl_name.len);
	),
	TP_printk("addr=%pISpc name='%s' verifier=0x%s flavor=%s client=%08x:%08x",
		__entry->addr, __get_str(name),
		__print_hex_str(__entry->verifier, NFS4_VERIFIER_SIZE),
		show_nfsd_authflavor(__entry->flavor),
		__entry->cl_boot, __entry->cl_id)
);

#define DEFINE_CLID_EVENT(name) \
DEFINE_EVENT(nfsd_clid_class, nfsd_clid_##name, \
	TP_PROTO(const struct nfs4_client *clp), \
	TP_ARGS(clp))

DEFINE_CLID_EVENT(fresh);
DEFINE_CLID_EVENT(confirmed_r);

/*
 * from fs/nfsd/filecache.h
 */
TRACE_DEFINE_ENUM(NFSD_FILE_HASHED);
TRACE_DEFINE_ENUM(NFSD_FILE_PENDING);
TRACE_DEFINE_ENUM(NFSD_FILE_BREAK_READ);
TRACE_DEFINE_ENUM(NFSD_FILE_BREAK_WRITE);
TRACE_DEFINE_ENUM(NFSD_FILE_REFERENCED);

#define show_nf_flags(val)						\
	__print_flags(val, "|",						\
		{ 1 << NFSD_FILE_HASHED,	"HASHED" },		\
		{ 1 << NFSD_FILE_PENDING,	"PENDING" },		\
		{ 1 << NFSD_FILE_BREAK_READ,	"BREAK_READ" },		\
		{ 1 << NFSD_FILE_BREAK_WRITE,	"BREAK_WRITE" },	\
		{ 1 << NFSD_FILE_REFERENCED,	"REFERENCED"})

DECLARE_EVENT_CLASS(nfsd_file_class,
	TP_PROTO(struct nfsd_file *nf),
	TP_ARGS(nf),
	TP_STRUCT__entry(
		__field(unsigned int, nf_hashval)
		__field(void *, nf_inode)
		__field(int, nf_ref)
		__field(unsigned long, nf_flags)
		__field(unsigned char, nf_may)
		__field(struct file *, nf_file)
	),
	TP_fast_assign(
		__entry->nf_hashval = nf->nf_hashval;
		__entry->nf_inode = nf->nf_inode;
		__entry->nf_ref = refcount_read(&nf->nf_ref);
		__entry->nf_flags = nf->nf_flags;
		__entry->nf_may = nf->nf_may;
		__entry->nf_file = nf->nf_file;
	),
	TP_printk("hash=0x%x inode=%p ref=%d flags=%s may=%s file=%p",
		__entry->nf_hashval,
		__entry->nf_inode,
		__entry->nf_ref,
		show_nf_flags(__entry->nf_flags),
		show_nfsd_may_flags(__entry->nf_may),
		__entry->nf_file)
)

#define DEFINE_NFSD_FILE_EVENT(name) \
DEFINE_EVENT(nfsd_file_class, name, \
	TP_PROTO(struct nfsd_file *nf), \
	TP_ARGS(nf))

DEFINE_NFSD_FILE_EVENT(nfsd_file_alloc);
DEFINE_NFSD_FILE_EVENT(nfsd_file_put_final);
DEFINE_NFSD_FILE_EVENT(nfsd_file_unhash);
DEFINE_NFSD_FILE_EVENT(nfsd_file_put);
DEFINE_NFSD_FILE_EVENT(nfsd_file_unhash_and_release_locked);

TRACE_EVENT(nfsd_file_acquire,
	TP_PROTO(struct svc_rqst *rqstp, unsigned int hash,
		 struct inode *inode, unsigned int may_flags,
		 struct nfsd_file *nf, __be32 status),

	TP_ARGS(rqstp, hash, inode, may_flags, nf, status),

	TP_STRUCT__entry(
		__field(u32, xid)
		__field(unsigned int, hash)
		__field(void *, inode)
		__field(unsigned long, may_flags)
		__field(int, nf_ref)
		__field(unsigned long, nf_flags)
		__field(unsigned long, nf_may)
		__field(struct file *, nf_file)
		__field(u32, status)
	),

	TP_fast_assign(
		__entry->xid = be32_to_cpu(rqstp->rq_xid);
		__entry->hash = hash;
		__entry->inode = inode;
		__entry->may_flags = may_flags;
		__entry->nf_ref = nf ? refcount_read(&nf->nf_ref) : 0;
		__entry->nf_flags = nf ? nf->nf_flags : 0;
		__entry->nf_may = nf ? nf->nf_may : 0;
		__entry->nf_file = nf ? nf->nf_file : NULL;
		__entry->status = be32_to_cpu(status);
	),

<<<<<<< HEAD
	TP_printk("xid=0x%x hash=0x%x inode=0x%p may_flags=%s ref=%d nf_flags=%s nf_may=%s nf_file=0x%p status=%u",
			__entry->xid, __entry->hash, __entry->inode,
			show_nf_may(__entry->may_flags), __entry->nf_ref,
			show_nf_flags(__entry->nf_flags),
			show_nf_may(__entry->nf_may), __entry->nf_file,
			__entry->status)
=======
	TP_printk("xid=0x%x hash=0x%x inode=%p may_flags=%s ref=%d nf_flags=%s nf_may=%s nf_file=%p status=%u",
			__entry->xid, __entry->hash, __entry->inode,
			show_nfsd_may_flags(__entry->may_flags),
			__entry->nf_ref, show_nf_flags(__entry->nf_flags),
			show_nfsd_may_flags(__entry->nf_may),
			__entry->nf_file, __entry->status)
>>>>>>> c1084c27
);

DECLARE_EVENT_CLASS(nfsd_file_search_class,
	TP_PROTO(struct inode *inode, unsigned int hash, int found),
	TP_ARGS(inode, hash, found),
	TP_STRUCT__entry(
		__field(struct inode *, inode)
		__field(unsigned int, hash)
		__field(int, found)
	),
	TP_fast_assign(
		__entry->inode = inode;
		__entry->hash = hash;
		__entry->found = found;
	),
	TP_printk("hash=0x%x inode=%p found=%d", __entry->hash,
			__entry->inode, __entry->found)
);

#define DEFINE_NFSD_FILE_SEARCH_EVENT(name)				\
DEFINE_EVENT(nfsd_file_search_class, name,				\
	TP_PROTO(struct inode *inode, unsigned int hash, int found),	\
	TP_ARGS(inode, hash, found))

DEFINE_NFSD_FILE_SEARCH_EVENT(nfsd_file_close_inode_sync);
DEFINE_NFSD_FILE_SEARCH_EVENT(nfsd_file_close_inode);
DEFINE_NFSD_FILE_SEARCH_EVENT(nfsd_file_is_cached);

TRACE_EVENT(nfsd_file_fsnotify_handle_event,
	TP_PROTO(struct inode *inode, u32 mask),
	TP_ARGS(inode, mask),
	TP_STRUCT__entry(
		__field(struct inode *, inode)
		__field(unsigned int, nlink)
		__field(umode_t, mode)
		__field(u32, mask)
	),
	TP_fast_assign(
		__entry->inode = inode;
		__entry->nlink = inode->i_nlink;
		__entry->mode = inode->i_mode;
		__entry->mask = mask;
	),
	TP_printk("inode=%p nlink=%u mode=0%ho mask=0x%x", __entry->inode,
			__entry->nlink, __entry->mode, __entry->mask)
);

#include "cache.h"

TRACE_DEFINE_ENUM(RC_DROPIT);
TRACE_DEFINE_ENUM(RC_REPLY);
TRACE_DEFINE_ENUM(RC_DOIT);

#define show_drc_retval(x)						\
	__print_symbolic(x,						\
		{ RC_DROPIT, "DROPIT" },				\
		{ RC_REPLY, "REPLY" },					\
		{ RC_DOIT, "DOIT" })

TRACE_EVENT(nfsd_drc_found,
	TP_PROTO(
		const struct nfsd_net *nn,
		const struct svc_rqst *rqstp,
		int result
	),
	TP_ARGS(nn, rqstp, result),
	TP_STRUCT__entry(
		__field(unsigned long long, boot_time)
		__field(unsigned long, result)
		__field(u32, xid)
	),
	TP_fast_assign(
		__entry->boot_time = nn->boot_time;
		__entry->result = result;
		__entry->xid = be32_to_cpu(rqstp->rq_xid);
	),
	TP_printk("boot_time=%16llx xid=0x%08x result=%s",
		__entry->boot_time, __entry->xid,
		show_drc_retval(__entry->result))

);

TRACE_EVENT(nfsd_drc_mismatch,
	TP_PROTO(
		const struct nfsd_net *nn,
		const struct svc_cacherep *key,
		const struct svc_cacherep *rp
	),
	TP_ARGS(nn, key, rp),
	TP_STRUCT__entry(
		__field(unsigned long long, boot_time)
		__field(u32, xid)
		__field(u32, cached)
		__field(u32, ingress)
	),
	TP_fast_assign(
		__entry->boot_time = nn->boot_time;
		__entry->xid = be32_to_cpu(key->c_key.k_xid);
		__entry->cached = (__force u32)key->c_key.k_csum;
		__entry->ingress = (__force u32)rp->c_key.k_csum;
	),
	TP_printk("boot_time=%16llx xid=0x%08x cached-csum=0x%08x ingress-csum=0x%08x",
		__entry->boot_time, __entry->xid, __entry->cached,
		__entry->ingress)
);

TRACE_EVENT(nfsd_cb_args,
	TP_PROTO(
		const struct nfs4_client *clp,
		const struct nfs4_cb_conn *conn
	),
	TP_ARGS(clp, conn),
	TP_STRUCT__entry(
		__field(u32, cl_boot)
		__field(u32, cl_id)
		__field(u32, prog)
		__field(u32, ident)
		__array(unsigned char, addr, sizeof(struct sockaddr_in6))
	),
	TP_fast_assign(
		__entry->cl_boot = clp->cl_clientid.cl_boot;
		__entry->cl_id = clp->cl_clientid.cl_id;
		__entry->prog = conn->cb_prog;
		__entry->ident = conn->cb_ident;
		memcpy(__entry->addr, &conn->cb_addr,
			sizeof(struct sockaddr_in6));
	),
	TP_printk("addr=%pISpc client %08x:%08x prog=%u ident=%u",
		__entry->addr, __entry->cl_boot, __entry->cl_id,
		__entry->prog, __entry->ident)
);

TRACE_EVENT(nfsd_cb_nodelegs,
	TP_PROTO(const struct nfs4_client *clp),
	TP_ARGS(clp),
	TP_STRUCT__entry(
		__field(u32, cl_boot)
		__field(u32, cl_id)
	),
	TP_fast_assign(
		__entry->cl_boot = clp->cl_clientid.cl_boot;
		__entry->cl_id = clp->cl_clientid.cl_id;
	),
	TP_printk("client %08x:%08x", __entry->cl_boot, __entry->cl_id)
)

#define show_cb_state(val)						\
	__print_symbolic(val,						\
		{ NFSD4_CB_UP,		"UP" },				\
		{ NFSD4_CB_UNKNOWN,	"UNKNOWN" },			\
		{ NFSD4_CB_DOWN,	"DOWN" },			\
		{ NFSD4_CB_FAULT,	"FAULT"})

DECLARE_EVENT_CLASS(nfsd_cb_class,
	TP_PROTO(const struct nfs4_client *clp),
	TP_ARGS(clp),
	TP_STRUCT__entry(
		__field(unsigned long, state)
		__field(u32, cl_boot)
		__field(u32, cl_id)
		__array(unsigned char, addr, sizeof(struct sockaddr_in6))
	),
	TP_fast_assign(
		__entry->state = clp->cl_cb_state;
		__entry->cl_boot = clp->cl_clientid.cl_boot;
		__entry->cl_id = clp->cl_clientid.cl_id;
		memcpy(__entry->addr, &clp->cl_cb_conn.cb_addr,
			sizeof(struct sockaddr_in6));
	),
	TP_printk("addr=%pISpc client %08x:%08x state=%s",
		__entry->addr, __entry->cl_boot, __entry->cl_id,
		show_cb_state(__entry->state))
);

#define DEFINE_NFSD_CB_EVENT(name)			\
DEFINE_EVENT(nfsd_cb_class, nfsd_cb_##name,		\
	TP_PROTO(const struct nfs4_client *clp),	\
	TP_ARGS(clp))

DEFINE_NFSD_CB_EVENT(state);
DEFINE_NFSD_CB_EVENT(probe);
DEFINE_NFSD_CB_EVENT(lost);
DEFINE_NFSD_CB_EVENT(shutdown);

TRACE_DEFINE_ENUM(RPC_AUTH_NULL);
TRACE_DEFINE_ENUM(RPC_AUTH_UNIX);
TRACE_DEFINE_ENUM(RPC_AUTH_GSS);
TRACE_DEFINE_ENUM(RPC_AUTH_GSS_KRB5);
TRACE_DEFINE_ENUM(RPC_AUTH_GSS_KRB5I);
TRACE_DEFINE_ENUM(RPC_AUTH_GSS_KRB5P);

#define show_nfsd_authflavor(val)					\
	__print_symbolic(val,						\
		{ RPC_AUTH_NULL,		"none" },		\
		{ RPC_AUTH_UNIX,		"sys" },		\
		{ RPC_AUTH_GSS,			"gss" },		\
		{ RPC_AUTH_GSS_KRB5,		"krb5" },		\
		{ RPC_AUTH_GSS_KRB5I,		"krb5i" },		\
		{ RPC_AUTH_GSS_KRB5P,		"krb5p" })

TRACE_EVENT(nfsd_cb_setup,
	TP_PROTO(const struct nfs4_client *clp,
		 const char *netid,
		 rpc_authflavor_t authflavor
	),
	TP_ARGS(clp, netid, authflavor),
	TP_STRUCT__entry(
		__field(u32, cl_boot)
		__field(u32, cl_id)
		__field(unsigned long, authflavor)
		__array(unsigned char, addr, sizeof(struct sockaddr_in6))
		__array(unsigned char, netid, 8)
	),
	TP_fast_assign(
		__entry->cl_boot = clp->cl_clientid.cl_boot;
		__entry->cl_id = clp->cl_clientid.cl_id;
		strlcpy(__entry->netid, netid, sizeof(__entry->netid));
		__entry->authflavor = authflavor;
		memcpy(__entry->addr, &clp->cl_cb_conn.cb_addr,
			sizeof(struct sockaddr_in6));
	),
	TP_printk("addr=%pISpc client %08x:%08x proto=%s flavor=%s",
		__entry->addr, __entry->cl_boot, __entry->cl_id,
		__entry->netid, show_nfsd_authflavor(__entry->authflavor))
);

TRACE_EVENT(nfsd_cb_setup_err,
	TP_PROTO(
		const struct nfs4_client *clp,
		long error
	),
	TP_ARGS(clp, error),
	TP_STRUCT__entry(
		__field(long, error)
		__field(u32, cl_boot)
		__field(u32, cl_id)
		__array(unsigned char, addr, sizeof(struct sockaddr_in6))
	),
	TP_fast_assign(
		__entry->error = error;
		__entry->cl_boot = clp->cl_clientid.cl_boot;
		__entry->cl_id = clp->cl_clientid.cl_id;
		memcpy(__entry->addr, &clp->cl_cb_conn.cb_addr,
			sizeof(struct sockaddr_in6));
	),
	TP_printk("addr=%pISpc client %08x:%08x error=%ld",
		__entry->addr, __entry->cl_boot, __entry->cl_id, __entry->error)
);

TRACE_EVENT(nfsd_cb_recall,
	TP_PROTO(
		const struct nfs4_stid *stid
	),
	TP_ARGS(stid),
	TP_STRUCT__entry(
		__field(u32, cl_boot)
		__field(u32, cl_id)
		__field(u32, si_id)
		__field(u32, si_generation)
		__array(unsigned char, addr, sizeof(struct sockaddr_in6))
	),
	TP_fast_assign(
		const stateid_t *stp = &stid->sc_stateid;
		const struct nfs4_client *clp = stid->sc_client;

		__entry->cl_boot = stp->si_opaque.so_clid.cl_boot;
		__entry->cl_id = stp->si_opaque.so_clid.cl_id;
		__entry->si_id = stp->si_opaque.so_id;
		__entry->si_generation = stp->si_generation;
		if (clp)
			memcpy(__entry->addr, &clp->cl_cb_conn.cb_addr,
				sizeof(struct sockaddr_in6));
		else
			memset(__entry->addr, 0, sizeof(struct sockaddr_in6));
	),
	TP_printk("addr=%pISpc client %08x:%08x stateid %08x:%08x",
		__entry->addr, __entry->cl_boot, __entry->cl_id,
		__entry->si_id, __entry->si_generation)
);

TRACE_EVENT(nfsd_cb_notify_lock,
	TP_PROTO(
		const struct nfs4_lockowner *lo,
		const struct nfsd4_blocked_lock *nbl
	),
	TP_ARGS(lo, nbl),
	TP_STRUCT__entry(
		__field(u32, cl_boot)
		__field(u32, cl_id)
		__field(u32, fh_hash)
		__array(unsigned char, addr, sizeof(struct sockaddr_in6))
	),
	TP_fast_assign(
		const struct nfs4_client *clp = lo->lo_owner.so_client;

		__entry->cl_boot = clp->cl_clientid.cl_boot;
		__entry->cl_id = clp->cl_clientid.cl_id;
		__entry->fh_hash = knfsd_fh_hash(&nbl->nbl_fh);
		memcpy(__entry->addr, &clp->cl_cb_conn.cb_addr,
			sizeof(struct sockaddr_in6));
	),
	TP_printk("addr=%pISpc client %08x:%08x fh_hash=0x%08x",
		__entry->addr, __entry->cl_boot, __entry->cl_id,
		__entry->fh_hash)
);

TRACE_EVENT(nfsd_cb_offload,
	TP_PROTO(
		const struct nfs4_client *clp,
		const stateid_t *stp,
		const struct knfsd_fh *fh,
		u64 count,
		__be32 status
	),
	TP_ARGS(clp, stp, fh, count, status),
	TP_STRUCT__entry(
		__field(u32, cl_boot)
		__field(u32, cl_id)
		__field(u32, si_id)
		__field(u32, si_generation)
		__field(u32, fh_hash)
		__field(int, status)
		__field(u64, count)
		__array(unsigned char, addr, sizeof(struct sockaddr_in6))
	),
	TP_fast_assign(
		__entry->cl_boot = stp->si_opaque.so_clid.cl_boot;
		__entry->cl_id = stp->si_opaque.so_clid.cl_id;
		__entry->si_id = stp->si_opaque.so_id;
		__entry->si_generation = stp->si_generation;
		__entry->fh_hash = knfsd_fh_hash(fh);
		__entry->status = be32_to_cpu(status);
		__entry->count = count;
		memcpy(__entry->addr, &clp->cl_cb_conn.cb_addr,
			sizeof(struct sockaddr_in6));
	),
	TP_printk("addr=%pISpc client %08x:%08x stateid %08x:%08x fh_hash=0x%08x count=%llu status=%d",
		__entry->addr, __entry->cl_boot, __entry->cl_id,
		__entry->si_id, __entry->si_generation,
		__entry->fh_hash, __entry->count, __entry->status)
);

#endif /* _NFSD_TRACE_H */

#undef TRACE_INCLUDE_PATH
#define TRACE_INCLUDE_PATH .
#define TRACE_INCLUDE_FILE trace
#include <trace/define_trace.h><|MERGE_RESOLUTION|>--- conflicted
+++ resolved
@@ -720,21 +720,12 @@
 		__entry->status = be32_to_cpu(status);
 	),
 
-<<<<<<< HEAD
-	TP_printk("xid=0x%x hash=0x%x inode=0x%p may_flags=%s ref=%d nf_flags=%s nf_may=%s nf_file=0x%p status=%u",
-			__entry->xid, __entry->hash, __entry->inode,
-			show_nf_may(__entry->may_flags), __entry->nf_ref,
-			show_nf_flags(__entry->nf_flags),
-			show_nf_may(__entry->nf_may), __entry->nf_file,
-			__entry->status)
-=======
 	TP_printk("xid=0x%x hash=0x%x inode=%p may_flags=%s ref=%d nf_flags=%s nf_may=%s nf_file=%p status=%u",
 			__entry->xid, __entry->hash, __entry->inode,
 			show_nfsd_may_flags(__entry->may_flags),
 			__entry->nf_ref, show_nf_flags(__entry->nf_flags),
 			show_nfsd_may_flags(__entry->nf_may),
 			__entry->nf_file, __entry->status)
->>>>>>> c1084c27
 );
 
 DECLARE_EVENT_CLASS(nfsd_file_search_class,
