--- conflicted
+++ resolved
@@ -73,10 +73,7 @@
 	select NFSD_V3
 	select FS_POSIX_ACL
 	select SUNRPC_GSS
-<<<<<<< HEAD
-=======
 	select CRYPTO
->>>>>>> c1084c27
 	select CRYPTO_MD5
 	select CRYPTO_SHA256
 	select GRACE_PERIOD
