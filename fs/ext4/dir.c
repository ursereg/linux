// SPDX-License-Identifier: GPL-2.0
/*
 *  linux/fs/ext4/dir.c
 *
 * Copyright (C) 1992, 1993, 1994, 1995
 * Remy Card (card@masi.ibp.fr)
 * Laboratoire MASI - Institut Blaise Pascal
 * Universite Pierre et Marie Curie (Paris VI)
 *
 *  from
 *
 *  linux/fs/minix/dir.c
 *
 *  Copyright (C) 1991, 1992  Linus Torvalds
 *
 *  ext4 directory handling functions
 *
 *  Big-endian to little-endian byte-swapping/bitmaps by
 *        David S. Miller (davem@caip.rutgers.edu), 1995
 *
 * Hash Tree Directory indexing (c) 2001  Daniel Phillips
 *
 */

#include <linux/fs.h>
#include <linux/buffer_head.h>
#include <linux/slab.h>
#include <linux/iversion.h>
#include <linux/unicode.h>
#include "ext4.h"
#include "xattr.h"

static int ext4_dx_readdir(struct file *, struct dir_context *);

/**
 * is_dx_dir() - check if a directory is using htree indexing
 * @inode: directory inode
 *
 * Check if the given dir-inode refers to an htree-indexed directory
 * (or a directory which could potentially get converted to use htree
 * indexing).
 *
 * Return 1 if it is a dx dir, 0 if not
 */
static int is_dx_dir(struct inode *inode)
{
	struct super_block *sb = inode->i_sb;

	if (ext4_has_feature_dir_index(inode->i_sb) &&
	    ((ext4_test_inode_flag(inode, EXT4_INODE_INDEX)) ||
	     ((inode->i_size >> sb->s_blocksize_bits) == 1) ||
	     ext4_has_inline_data(inode)))
		return 1;

	return 0;
}

static bool is_fake_dir_entry(struct ext4_dir_entry_2 *de)
{
	/* Check if . or .. , or skip if namelen is 0 */
	if ((de->name_len > 0) && (de->name_len <= 2) && (de->name[0] == '.') &&
	    (de->name[1] == '.' || de->name[1] == '\0'))
		return true;
	/* Check if this is a csum entry */
	if (de->file_type == EXT4_FT_DIR_CSUM)
		return true;
	return false;
}

/*
 * Return 0 if the directory entry is OK, and 1 if there is a problem
 *
 * Note: this is the opposite of what ext2 and ext3 historically returned...
 *
 * bh passed here can be an inode block or a dir data block, depending
 * on the inode inline data flag.
 */
int __ext4_check_dir_entry(const char *function, unsigned int line,
			   struct inode *dir, struct file *filp,
			   struct ext4_dir_entry_2 *de,
			   struct buffer_head *bh, char *buf, int size,
			   unsigned int offset)
{
	const char *error_msg = NULL;
	const int rlen = ext4_rec_len_from_disk(de->rec_len,
						dir->i_sb->s_blocksize);
	const int next_offset = ((char *) de - buf) + rlen;
	bool fake = is_fake_dir_entry(de);
	bool has_csum = ext4_has_metadata_csum(dir->i_sb);

	if (unlikely(rlen < ext4_dir_rec_len(1, fake ? NULL : dir)))
		error_msg = "rec_len is smaller than minimal";
	else if (unlikely(rlen % 4 != 0))
		error_msg = "rec_len % 4 != 0";
	else if (unlikely(rlen < ext4_dir_rec_len(de->name_len,
							fake ? NULL : dir)))
		error_msg = "rec_len is too small for name_len";
	else if (unlikely(next_offset > size))
		error_msg = "directory entry overrun";
<<<<<<< HEAD
	else if (unlikely(((char *) de - buf) + rlen >
			  size - EXT4_DIR_REC_LEN(1) &&
			  ((char *) de - buf) + rlen != size)) {
		error_msg = "directory entry too close to block end";
	}
=======
	else if (unlikely(next_offset > size - ext4_dir_rec_len(1,
						  has_csum ? NULL : dir) &&
			  next_offset != size))
		error_msg = "directory entry too close to block end";
>>>>>>> c1084c27
	else if (unlikely(le32_to_cpu(de->inode) >
			le32_to_cpu(EXT4_SB(dir->i_sb)->s_es->s_inodes_count)))
		error_msg = "inode out of bounds";
	else
		return 0;

	if (filp)
		ext4_error_file(filp, function, line, bh->b_blocknr,
				"bad entry in directory: %s - offset=%u, "
				"inode=%u, rec_len=%d, size=%d fake=%d",
				error_msg, offset, le32_to_cpu(de->inode),
				rlen, size, fake);
	else
		ext4_error_inode(dir, function, line, bh->b_blocknr,
				"bad entry in directory: %s - offset=%u, "
				"inode=%u, rec_len=%d, size=%d fake=%d",
				 error_msg, offset, le32_to_cpu(de->inode),
				 rlen, size, fake);

	return 1;
}

static int ext4_readdir(struct file *file, struct dir_context *ctx)
{
	unsigned int offset;
	int i;
	struct ext4_dir_entry_2 *de;
	int err;
	struct inode *inode = file_inode(file);
	struct super_block *sb = inode->i_sb;
	struct buffer_head *bh = NULL;
	struct fscrypt_str fstr = FSTR_INIT(NULL, 0);

	err = fscrypt_prepare_readdir(inode);
	if (err)
		return err;

	if (is_dx_dir(inode)) {
		err = ext4_dx_readdir(file, ctx);
		if (err != ERR_BAD_DX_DIR)
			return err;

		/* Can we just clear INDEX flag to ignore htree information? */
		if (!ext4_has_metadata_csum(sb)) {
			/*
			 * We don't set the inode dirty flag since it's not
			 * critical that it gets flushed back to the disk.
			 */
			ext4_clear_inode_flag(inode, EXT4_INODE_INDEX);
		}
<<<<<<< HEAD
		/* Can we just clear INDEX flag to ignore htree information? */
		if (!ext4_has_metadata_csum(sb)) {
			/*
			 * We don't set the inode dirty flag since it's not
			 * critical that it gets flushed back to the disk.
			 */
			ext4_clear_inode_flag(inode, EXT4_INODE_INDEX);
		}
=======
>>>>>>> c1084c27
	}

	if (ext4_has_inline_data(inode)) {
		int has_inline_data = 1;
		err = ext4_read_inline_dir(file, ctx,
					   &has_inline_data);
		if (has_inline_data)
			return err;
	}

	if (IS_ENCRYPTED(inode)) {
		err = fscrypt_fname_alloc_buffer(EXT4_NAME_LEN, &fstr);
		if (err < 0)
			return err;
	}

	while (ctx->pos < inode->i_size) {
		struct ext4_map_blocks map;

		if (fatal_signal_pending(current)) {
			err = -ERESTARTSYS;
			goto errout;
		}
		cond_resched();
		offset = ctx->pos & (sb->s_blocksize - 1);
		map.m_lblk = ctx->pos >> EXT4_BLOCK_SIZE_BITS(sb);
		map.m_len = 1;
		err = ext4_map_blocks(NULL, inode, &map, 0);
		if (err == 0) {
			/* m_len should never be zero but let's avoid
			 * an infinite loop if it somehow is */
			if (map.m_len == 0)
				map.m_len = 1;
			ctx->pos += map.m_len * sb->s_blocksize;
			continue;
		}
		if (err > 0) {
			pgoff_t index = map.m_pblk >>
					(PAGE_SHIFT - inode->i_blkbits);
			if (!ra_has_index(&file->f_ra, index))
				page_cache_sync_readahead(
					sb->s_bdev->bd_inode->i_mapping,
					&file->f_ra, file,
					index, 1);
			file->f_ra.prev_pos = (loff_t)index << PAGE_SHIFT;
			bh = ext4_bread(NULL, inode, map.m_lblk, 0);
			if (IS_ERR(bh)) {
				err = PTR_ERR(bh);
				bh = NULL;
				goto errout;
			}
		}

		if (!bh) {
			/* corrupt size?  Maybe no more blocks to read */
			if (ctx->pos > inode->i_blocks << 9)
				break;
			ctx->pos += sb->s_blocksize - offset;
			continue;
		}

		/* Check the checksum */
		if (!buffer_verified(bh) &&
		    !ext4_dirblock_csum_verify(inode, bh)) {
			EXT4_ERROR_FILE(file, 0, "directory fails checksum "
					"at offset %llu",
					(unsigned long long)ctx->pos);
			ctx->pos += sb->s_blocksize - offset;
			brelse(bh);
			bh = NULL;
			continue;
		}
		set_buffer_verified(bh);

		/* If the dir block has changed since the last call to
		 * readdir(2), then we might be pointing to an invalid
		 * dirent right now.  Scan from the start of the block
		 * to make sure. */
		if (!inode_eq_iversion(inode, file->f_version)) {
			for (i = 0; i < sb->s_blocksize && i < offset; ) {
				de = (struct ext4_dir_entry_2 *)
					(bh->b_data + i);
				/* It's too expensive to do a full
				 * dirent test each time round this
				 * loop, but we do have to test at
				 * least that it is non-zero.  A
				 * failure will be detected in the
				 * dirent test below. */
				if (ext4_rec_len_from_disk(de->rec_len,
					sb->s_blocksize) < ext4_dir_rec_len(1,
									inode))
					break;
				i += ext4_rec_len_from_disk(de->rec_len,
							    sb->s_blocksize);
			}
			offset = i;
			ctx->pos = (ctx->pos & ~(sb->s_blocksize - 1))
				| offset;
			file->f_version = inode_query_iversion(inode);
		}

		while (ctx->pos < inode->i_size
		       && offset < sb->s_blocksize) {
			de = (struct ext4_dir_entry_2 *) (bh->b_data + offset);
			if (ext4_check_dir_entry(inode, file, de, bh,
						 bh->b_data, bh->b_size,
						 offset)) {
				/*
				 * On error, skip to the next block
				 */
				ctx->pos = (ctx->pos |
						(sb->s_blocksize - 1)) + 1;
				break;
			}
			offset += ext4_rec_len_from_disk(de->rec_len,
					sb->s_blocksize);
			if (le32_to_cpu(de->inode)) {
				if (!IS_ENCRYPTED(inode)) {
					if (!dir_emit(ctx, de->name,
					    de->name_len,
					    le32_to_cpu(de->inode),
					    get_dtype(sb, de->file_type)))
						goto done;
				} else {
					int save_len = fstr.len;
					struct fscrypt_str de_name =
							FSTR_INIT(de->name,
								de->name_len);

					/* Directory is encrypted */
					err = fscrypt_fname_disk_to_usr(inode,
						EXT4_DIRENT_HASH(de),
						EXT4_DIRENT_MINOR_HASH(de),
						&de_name, &fstr);
					de_name = fstr;
					fstr.len = save_len;
					if (err)
						goto errout;
					if (!dir_emit(ctx,
					    de_name.name, de_name.len,
					    le32_to_cpu(de->inode),
					    get_dtype(sb, de->file_type)))
						goto done;
				}
			}
			ctx->pos += ext4_rec_len_from_disk(de->rec_len,
						sb->s_blocksize);
		}
		if ((ctx->pos < inode->i_size) && !dir_relax_shared(inode))
			goto done;
		brelse(bh);
		bh = NULL;
		offset = 0;
	}
done:
	err = 0;
errout:
	fscrypt_fname_free_buffer(&fstr);
	brelse(bh);
	return err;
}

static inline int is_32bit_api(void)
{
#ifdef CONFIG_COMPAT
	return in_compat_syscall();
#else
	return (BITS_PER_LONG == 32);
#endif
}

/*
 * These functions convert from the major/minor hash to an f_pos
 * value for dx directories
 *
 * Upper layer (for example NFS) should specify FMODE_32BITHASH or
 * FMODE_64BITHASH explicitly. On the other hand, we allow ext4 to be mounted
 * directly on both 32-bit and 64-bit nodes, under such case, neither
 * FMODE_32BITHASH nor FMODE_64BITHASH is specified.
 */
static inline loff_t hash2pos(struct file *filp, __u32 major, __u32 minor)
{
	if ((filp->f_mode & FMODE_32BITHASH) ||
	    (!(filp->f_mode & FMODE_64BITHASH) && is_32bit_api()))
		return major >> 1;
	else
		return ((__u64)(major >> 1) << 32) | (__u64)minor;
}

static inline __u32 pos2maj_hash(struct file *filp, loff_t pos)
{
	if ((filp->f_mode & FMODE_32BITHASH) ||
	    (!(filp->f_mode & FMODE_64BITHASH) && is_32bit_api()))
		return (pos << 1) & 0xffffffff;
	else
		return ((pos >> 32) << 1) & 0xffffffff;
}

static inline __u32 pos2min_hash(struct file *filp, loff_t pos)
{
	if ((filp->f_mode & FMODE_32BITHASH) ||
	    (!(filp->f_mode & FMODE_64BITHASH) && is_32bit_api()))
		return 0;
	else
		return pos & 0xffffffff;
}

/*
 * Return 32- or 64-bit end-of-file for dx directories
 */
static inline loff_t ext4_get_htree_eof(struct file *filp)
{
	if ((filp->f_mode & FMODE_32BITHASH) ||
	    (!(filp->f_mode & FMODE_64BITHASH) && is_32bit_api()))
		return EXT4_HTREE_EOF_32BIT;
	else
		return EXT4_HTREE_EOF_64BIT;
}


/*
 * ext4_dir_llseek() calls generic_file_llseek_size to handle htree
 * directories, where the "offset" is in terms of the filename hash
 * value instead of the byte offset.
 *
 * Because we may return a 64-bit hash that is well beyond offset limits,
 * we need to pass the max hash as the maximum allowable offset in
 * the htree directory case.
 *
 * For non-htree, ext4_llseek already chooses the proper max offset.
 */
static loff_t ext4_dir_llseek(struct file *file, loff_t offset, int whence)
{
	struct inode *inode = file->f_mapping->host;
	int dx_dir = is_dx_dir(inode);
	loff_t ret, htree_max = ext4_get_htree_eof(file);

	if (likely(dx_dir))
		ret = generic_file_llseek_size(file, offset, whence,
						    htree_max, htree_max);
	else
		ret = ext4_llseek(file, offset, whence);
	file->f_version = inode_peek_iversion(inode) - 1;
	return ret;
}

/*
 * This structure holds the nodes of the red-black tree used to store
 * the directory entry in hash order.
 */
struct fname {
	__u32		hash;
	__u32		minor_hash;
	struct rb_node	rb_hash;
	struct fname	*next;
	__u32		inode;
	__u8		name_len;
	__u8		file_type;
	char		name[];
};

/*
 * This functoin implements a non-recursive way of freeing all of the
 * nodes in the red-black tree.
 */
static void free_rb_tree_fname(struct rb_root *root)
{
	struct fname *fname, *next;

	rbtree_postorder_for_each_entry_safe(fname, next, root, rb_hash)
		while (fname) {
			struct fname *old = fname;
			fname = fname->next;
			kfree(old);
		}

	*root = RB_ROOT;
}


static struct dir_private_info *ext4_htree_create_dir_info(struct file *filp,
							   loff_t pos)
{
	struct dir_private_info *p;

	p = kzalloc(sizeof(*p), GFP_KERNEL);
	if (!p)
		return NULL;
	p->curr_hash = pos2maj_hash(filp, pos);
	p->curr_minor_hash = pos2min_hash(filp, pos);
	return p;
}

void ext4_htree_free_dir_info(struct dir_private_info *p)
{
	free_rb_tree_fname(&p->root);
	kfree(p);
}

/*
 * Given a directory entry, enter it into the fname rb tree.
 *
 * When filename encryption is enabled, the dirent will hold the
 * encrypted filename, while the htree will hold decrypted filename.
 * The decrypted filename is passed in via ent_name.  parameter.
 */
int ext4_htree_store_dirent(struct file *dir_file, __u32 hash,
			     __u32 minor_hash,
			    struct ext4_dir_entry_2 *dirent,
			    struct fscrypt_str *ent_name)
{
	struct rb_node **p, *parent = NULL;
	struct fname *fname, *new_fn;
	struct dir_private_info *info;
	int len;

	info = dir_file->private_data;
	p = &info->root.rb_node;

	/* Create and allocate the fname structure */
	len = sizeof(struct fname) + ent_name->len + 1;
	new_fn = kzalloc(len, GFP_KERNEL);
	if (!new_fn)
		return -ENOMEM;
	new_fn->hash = hash;
	new_fn->minor_hash = minor_hash;
	new_fn->inode = le32_to_cpu(dirent->inode);
	new_fn->name_len = ent_name->len;
	new_fn->file_type = dirent->file_type;
	memcpy(new_fn->name, ent_name->name, ent_name->len);

	while (*p) {
		parent = *p;
		fname = rb_entry(parent, struct fname, rb_hash);

		/*
		 * If the hash and minor hash match up, then we put
		 * them on a linked list.  This rarely happens...
		 */
		if ((new_fn->hash == fname->hash) &&
		    (new_fn->minor_hash == fname->minor_hash)) {
			new_fn->next = fname->next;
			fname->next = new_fn;
			return 0;
		}

		if (new_fn->hash < fname->hash)
			p = &(*p)->rb_left;
		else if (new_fn->hash > fname->hash)
			p = &(*p)->rb_right;
		else if (new_fn->minor_hash < fname->minor_hash)
			p = &(*p)->rb_left;
		else /* if (new_fn->minor_hash > fname->minor_hash) */
			p = &(*p)->rb_right;
	}

	rb_link_node(&new_fn->rb_hash, parent, p);
	rb_insert_color(&new_fn->rb_hash, &info->root);
	return 0;
}



/*
 * This is a helper function for ext4_dx_readdir.  It calls filldir
 * for all entres on the fname linked list.  (Normally there is only
 * one entry on the linked list, unless there are 62 bit hash collisions.)
 */
static int call_filldir(struct file *file, struct dir_context *ctx,
			struct fname *fname)
{
	struct dir_private_info *info = file->private_data;
	struct inode *inode = file_inode(file);
	struct super_block *sb = inode->i_sb;

	if (!fname) {
		ext4_msg(sb, KERN_ERR, "%s:%d: inode #%lu: comm %s: "
			 "called with null fname?!?", __func__, __LINE__,
			 inode->i_ino, current->comm);
		return 0;
	}
	ctx->pos = hash2pos(file, fname->hash, fname->minor_hash);
	while (fname) {
		if (!dir_emit(ctx, fname->name,
				fname->name_len,
				fname->inode,
				get_dtype(sb, fname->file_type))) {
			info->extra_fname = fname;
			return 1;
		}
		fname = fname->next;
	}
	return 0;
}

static int ext4_dx_readdir(struct file *file, struct dir_context *ctx)
{
	struct dir_private_info *info = file->private_data;
	struct inode *inode = file_inode(file);
	struct fname *fname;
	int ret = 0;

	if (!info) {
		info = ext4_htree_create_dir_info(file, ctx->pos);
		if (!info)
			return -ENOMEM;
		file->private_data = info;
	}

	if (ctx->pos == ext4_get_htree_eof(file))
		return 0;	/* EOF */

	/* Some one has messed with f_pos; reset the world */
	if (info->last_pos != ctx->pos) {
		free_rb_tree_fname(&info->root);
		info->curr_node = NULL;
		info->extra_fname = NULL;
		info->curr_hash = pos2maj_hash(file, ctx->pos);
		info->curr_minor_hash = pos2min_hash(file, ctx->pos);
	}

	/*
	 * If there are any leftover names on the hash collision
	 * chain, return them first.
	 */
	if (info->extra_fname) {
		if (call_filldir(file, ctx, info->extra_fname))
			goto finished;
		info->extra_fname = NULL;
		goto next_node;
	} else if (!info->curr_node)
		info->curr_node = rb_first(&info->root);

	while (1) {
		/*
		 * Fill the rbtree if we have no more entries,
		 * or the inode has changed since we last read in the
		 * cached entries.
		 */
		if ((!info->curr_node) ||
		    !inode_eq_iversion(inode, file->f_version)) {
			info->curr_node = NULL;
			free_rb_tree_fname(&info->root);
			file->f_version = inode_query_iversion(inode);
			ret = ext4_htree_fill_tree(file, info->curr_hash,
						   info->curr_minor_hash,
						   &info->next_hash);
			if (ret < 0)
				goto finished;
			if (ret == 0) {
				ctx->pos = ext4_get_htree_eof(file);
				break;
			}
			info->curr_node = rb_first(&info->root);
		}

		fname = rb_entry(info->curr_node, struct fname, rb_hash);
		info->curr_hash = fname->hash;
		info->curr_minor_hash = fname->minor_hash;
		if (call_filldir(file, ctx, fname))
			break;
	next_node:
		info->curr_node = rb_next(info->curr_node);
		if (info->curr_node) {
			fname = rb_entry(info->curr_node, struct fname,
					 rb_hash);
			info->curr_hash = fname->hash;
			info->curr_minor_hash = fname->minor_hash;
		} else {
			if (info->next_hash == ~0) {
				ctx->pos = ext4_get_htree_eof(file);
				break;
			}
			info->curr_hash = info->next_hash;
			info->curr_minor_hash = 0;
		}
	}
finished:
	info->last_pos = ctx->pos;
	return ret < 0 ? ret : 0;
}

static int ext4_release_dir(struct inode *inode, struct file *filp)
{
	if (filp->private_data)
		ext4_htree_free_dir_info(filp->private_data);

	return 0;
}

int ext4_check_all_de(struct inode *dir, struct buffer_head *bh, void *buf,
		      int buf_size)
{
	struct ext4_dir_entry_2 *de;
	int rlen;
	unsigned int offset = 0;
	char *top;

	de = (struct ext4_dir_entry_2 *)buf;
	top = buf + buf_size;
	while ((char *) de < top) {
		if (ext4_check_dir_entry(dir, NULL, de, bh,
					 buf, buf_size, offset))
			return -EFSCORRUPTED;
		rlen = ext4_rec_len_from_disk(de->rec_len, buf_size);
		de = (struct ext4_dir_entry_2 *)((char *)de + rlen);
		offset += rlen;
	}
	if ((char *) de > top)
		return -EFSCORRUPTED;

	return 0;
}

const struct file_operations ext4_dir_operations = {
	.llseek		= ext4_dir_llseek,
	.read		= generic_read_dir,
	.iterate_shared	= ext4_readdir,
	.unlocked_ioctl = ext4_ioctl,
#ifdef CONFIG_COMPAT
	.compat_ioctl	= ext4_compat_ioctl,
#endif
	.fsync		= ext4_sync_file,
	.release	= ext4_release_dir,
<<<<<<< HEAD
};

#ifdef CONFIG_UNICODE
static int ext4_d_compare(const struct dentry *dentry, unsigned int len,
			  const char *str, const struct qstr *name)
{
	struct qstr qstr = {.name = str, .len = len };
	const struct dentry *parent = READ_ONCE(dentry->d_parent);
	const struct inode *inode = READ_ONCE(parent->d_inode);
	char strbuf[DNAME_INLINE_LEN];

	if (!inode || !IS_CASEFOLDED(inode) ||
	    !EXT4_SB(inode->i_sb)->s_encoding) {
		if (len != name->len)
			return -1;
		return memcmp(str, name->name, len);
	}

	/*
	 * If the dentry name is stored in-line, then it may be concurrently
	 * modified by a rename.  If this happens, the VFS will eventually retry
	 * the lookup, so it doesn't matter what ->d_compare() returns.
	 * However, it's unsafe to call utf8_strncasecmp() with an unstable
	 * string.  Therefore, we have to copy the name into a temporary buffer.
	 */
	if (len <= DNAME_INLINE_LEN - 1) {
		memcpy(strbuf, str, len);
		strbuf[len] = 0;
		qstr.name = strbuf;
		/* prevent compiler from optimizing out the temporary buffer */
		barrier();
	}

	return ext4_ci_compare(inode, name, &qstr, false);
}

static int ext4_d_hash(const struct dentry *dentry, struct qstr *str)
{
	const struct ext4_sb_info *sbi = EXT4_SB(dentry->d_sb);
	const struct unicode_map *um = sbi->s_encoding;
	const struct inode *inode = READ_ONCE(dentry->d_inode);
	unsigned char *norm;
	int len, ret = 0;

	if (!inode || !IS_CASEFOLDED(inode) || !um)
		return 0;

	norm = kmalloc(PATH_MAX, GFP_ATOMIC);
	if (!norm)
		return -ENOMEM;

	len = utf8_casefold(um, str, norm, PATH_MAX);
	if (len < 0) {
		if (ext4_has_strict_mode(sbi))
			ret = -EINVAL;
		goto out;
	}
	str->hash = full_name_hash(dentry, norm, len);
out:
	kfree(norm);
	return ret;
}

const struct dentry_operations ext4_dentry_ops = {
	.d_hash = ext4_d_hash,
	.d_compare = ext4_d_compare,
};
#endif
=======
};
>>>>>>> c1084c27
<|MERGE_RESOLUTION|>--- conflicted
+++ resolved
@@ -97,18 +97,10 @@
 		error_msg = "rec_len is too small for name_len";
 	else if (unlikely(next_offset > size))
 		error_msg = "directory entry overrun";
-<<<<<<< HEAD
-	else if (unlikely(((char *) de - buf) + rlen >
-			  size - EXT4_DIR_REC_LEN(1) &&
-			  ((char *) de - buf) + rlen != size)) {
-		error_msg = "directory entry too close to block end";
-	}
-=======
 	else if (unlikely(next_offset > size - ext4_dir_rec_len(1,
 						  has_csum ? NULL : dir) &&
 			  next_offset != size))
 		error_msg = "directory entry too close to block end";
->>>>>>> c1084c27
 	else if (unlikely(le32_to_cpu(de->inode) >
 			le32_to_cpu(EXT4_SB(dir->i_sb)->s_es->s_inodes_count)))
 		error_msg = "inode out of bounds";
@@ -159,17 +151,6 @@
 			 */
 			ext4_clear_inode_flag(inode, EXT4_INODE_INDEX);
 		}
-<<<<<<< HEAD
-		/* Can we just clear INDEX flag to ignore htree information? */
-		if (!ext4_has_metadata_csum(sb)) {
-			/*
-			 * We don't set the inode dirty flag since it's not
-			 * critical that it gets flushed back to the disk.
-			 */
-			ext4_clear_inode_flag(inode, EXT4_INODE_INDEX);
-		}
-=======
->>>>>>> c1084c27
 	}
 
 	if (ext4_has_inline_data(inode)) {
@@ -694,75 +675,4 @@
 #endif
 	.fsync		= ext4_sync_file,
 	.release	= ext4_release_dir,
-<<<<<<< HEAD
-};
-
-#ifdef CONFIG_UNICODE
-static int ext4_d_compare(const struct dentry *dentry, unsigned int len,
-			  const char *str, const struct qstr *name)
-{
-	struct qstr qstr = {.name = str, .len = len };
-	const struct dentry *parent = READ_ONCE(dentry->d_parent);
-	const struct inode *inode = READ_ONCE(parent->d_inode);
-	char strbuf[DNAME_INLINE_LEN];
-
-	if (!inode || !IS_CASEFOLDED(inode) ||
-	    !EXT4_SB(inode->i_sb)->s_encoding) {
-		if (len != name->len)
-			return -1;
-		return memcmp(str, name->name, len);
-	}
-
-	/*
-	 * If the dentry name is stored in-line, then it may be concurrently
-	 * modified by a rename.  If this happens, the VFS will eventually retry
-	 * the lookup, so it doesn't matter what ->d_compare() returns.
-	 * However, it's unsafe to call utf8_strncasecmp() with an unstable
-	 * string.  Therefore, we have to copy the name into a temporary buffer.
-	 */
-	if (len <= DNAME_INLINE_LEN - 1) {
-		memcpy(strbuf, str, len);
-		strbuf[len] = 0;
-		qstr.name = strbuf;
-		/* prevent compiler from optimizing out the temporary buffer */
-		barrier();
-	}
-
-	return ext4_ci_compare(inode, name, &qstr, false);
-}
-
-static int ext4_d_hash(const struct dentry *dentry, struct qstr *str)
-{
-	const struct ext4_sb_info *sbi = EXT4_SB(dentry->d_sb);
-	const struct unicode_map *um = sbi->s_encoding;
-	const struct inode *inode = READ_ONCE(dentry->d_inode);
-	unsigned char *norm;
-	int len, ret = 0;
-
-	if (!inode || !IS_CASEFOLDED(inode) || !um)
-		return 0;
-
-	norm = kmalloc(PATH_MAX, GFP_ATOMIC);
-	if (!norm)
-		return -ENOMEM;
-
-	len = utf8_casefold(um, str, norm, PATH_MAX);
-	if (len < 0) {
-		if (ext4_has_strict_mode(sbi))
-			ret = -EINVAL;
-		goto out;
-	}
-	str->hash = full_name_hash(dentry, norm, len);
-out:
-	kfree(norm);
-	return ret;
-}
-
-const struct dentry_operations ext4_dentry_ops = {
-	.d_hash = ext4_d_hash,
-	.d_compare = ext4_d_compare,
-};
-#endif
-=======
-};
->>>>>>> c1084c27
+};