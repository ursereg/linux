// SPDX-License-Identifier: GPL-2.0
/*
 * Copyright (c) 2003-2006, Cluster File Systems, Inc, info@clusterfs.com
 * Written by Alex Tomas <alex@clusterfs.com>
 */

#ifndef _EXT4_EXTENTS
#define _EXT4_EXTENTS

#include "ext4.h"

/*
 * With AGGRESSIVE_TEST defined, the capacity of index/leaf blocks
 * becomes very small, so index split, in-depth growing and
 * other hard changes happen much more often.
 * This is for debug purposes only.
 */
#define AGGRESSIVE_TEST_

/*
 * With EXTENTS_STATS defined, the number of blocks and extents
 * are collected in the truncate path. They'll be shown at
 * umount time.
 */
#define EXTENTS_STATS__

/*
 * If CHECK_BINSEARCH is defined, then the results of the binary search
 * will also be checked by linear search.
 */
#define CHECK_BINSEARCH__

/*
 * If EXT_STATS is defined then stats numbers are collected.
 * These number will be displayed at umount time.
 */
#define EXT_STATS_


/*
 * ext4_inode has i_block array (60 bytes total).
 * The first 12 bytes store ext4_extent_header;
 * the remainder stores an array of ext4_extent.
 * For non-inode extent blocks, ext4_extent_tail
 * follows the array.
 */

/*
 * This is the extent tail on-disk structure.
 * All other extent structures are 12 bytes long.  It turns out that
 * block_size % 12 >= 4 for at least all powers of 2 greater than 512, which
 * covers all valid ext4 block sizes.  Therefore, this tail structure can be
 * crammed into the end of the block without having to rebalance the tree.
 */
struct ext4_extent_tail {
	__le32	et_checksum;	/* crc32c(uuid+inum+extent_block) */
};

/*
 * This is the extent on-disk structure.
 * It's used at the bottom of the tree.
 */
struct ext4_extent {
	__le32	ee_block;	/* first logical block extent covers */
	__le16	ee_len;		/* number of blocks covered by extent */
	__le16	ee_start_hi;	/* high 16 bits of physical block */
	__le32	ee_start_lo;	/* low 32 bits of physical block */
};

/*
 * This is index on-disk structure.
 * It's used at all the levels except the bottom.
 */
struct ext4_extent_idx {
	__le32	ei_block;	/* index covers logical blocks from 'block' */
	__le32	ei_leaf_lo;	/* pointer to the physical block of the next *
				 * level. leaf or next index could be there */
	__le16	ei_leaf_hi;	/* high 16 bits of physical block */
	__u16	ei_unused;
};

/*
 * Each block (leaves and indexes), even inode-stored has header.
 */
struct ext4_extent_header {
	__le16	eh_magic;	/* probably will support different formats */
	__le16	eh_entries;	/* number of valid entries */
	__le16	eh_max;		/* capacity of store in entries */
	__le16	eh_depth;	/* has tree real underlying blocks? */
	__le32	eh_generation;	/* generation of the tree */
};

#define EXT4_EXT_MAGIC		cpu_to_le16(0xf30a)
#define EXT4_MAX_EXTENT_DEPTH 5

#define EXT4_EXTENT_TAIL_OFFSET(hdr) \
	(sizeof(struct ext4_extent_header) + \
	 (sizeof(struct ext4_extent) * le16_to_cpu((hdr)->eh_max)))

static inline struct ext4_extent_tail *
find_ext4_extent_tail(struct ext4_extent_header *eh)
{
	return (struct ext4_extent_tail *)(((void *)eh) +
					   EXT4_EXTENT_TAIL_OFFSET(eh));
}

/*
 * Array of ext4_ext_path contains path to some extent.
 * Creation/lookup routines use it for traversal/splitting/etc.
 * Truncate uses it to simulate recursive walking.
 */
struct ext4_ext_path {
	ext4_fsblk_t			p_block;
	__u16				p_depth;
	__u16				p_maxdepth;
	struct ext4_extent		*p_ext;
	struct ext4_extent_idx		*p_idx;
	struct ext4_extent_header	*p_hdr;
	struct buffer_head		*p_bh;
};

/*
 * Used to record a portion of a cluster found at the beginning or end
 * of an extent while traversing the extent tree during space removal.
 * A partial cluster may be removed if it does not contain blocks shared
 * with extents that aren't being deleted (tofree state).  Otherwise,
 * it cannot be removed (nofree state).
 */
struct partial_cluster {
	ext4_fsblk_t pclu;  /* physical cluster number */
	ext4_lblk_t lblk;   /* logical block number within logical cluster */
	enum {initial, tofree, nofree} state;
};

/*
 * structure for external API
 */

/*
 * EXT_INIT_MAX_LEN is the maximum number of blocks we can have in an
 * initialized extent. This is 2^15 and not (2^16 - 1), since we use the
 * MSB of ee_len field in the extent datastructure to signify if this
 * particular extent is an initialized extent or an unwritten (i.e.
 * preallocated).
 * EXT_UNWRITTEN_MAX_LEN is the maximum number of blocks we can have in an
 * unwritten extent.
 * If ee_len is <= 0x8000, it is an initialized extent. Otherwise, it is an
 * unwritten one. In other words, if MSB of ee_len is set, it is an
 * unwritten extent with only one special scenario when ee_len = 0x8000.
 * In this case we can not have an unwritten extent of zero length and
 * thus we make it as a special case of initialized extent with 0x8000 length.
 * This way we get better extent-to-group alignment for initialized extents.
 * Hence, the maximum number of blocks we can have in an *initialized*
 * extent is 2^15 (32768) and in an *unwritten* extent is 2^15-1 (32767).
 */
#define EXT_INIT_MAX_LEN	(1UL << 15)
#define EXT_UNWRITTEN_MAX_LEN	(EXT_INIT_MAX_LEN - 1)


#define EXT_FIRST_EXTENT(__hdr__) \
	((struct ext4_extent *) (((char *) (__hdr__)) +		\
				 sizeof(struct ext4_extent_header)))
#define EXT_FIRST_INDEX(__hdr__) \
	((struct ext4_extent_idx *) (((char *) (__hdr__)) +	\
				     sizeof(struct ext4_extent_header)))
#define EXT_HAS_FREE_INDEX(__path__) \
	(le16_to_cpu((__path__)->p_hdr->eh_entries) \
				     < le16_to_cpu((__path__)->p_hdr->eh_max))
#define EXT_LAST_EXTENT(__hdr__) \
	(EXT_FIRST_EXTENT((__hdr__)) + le16_to_cpu((__hdr__)->eh_entries) - 1)
#define EXT_LAST_INDEX(__hdr__) \
	(EXT_FIRST_INDEX((__hdr__)) + le16_to_cpu((__hdr__)->eh_entries) - 1)
#define EXT_MAX_EXTENT(__hdr__)	\
	((le16_to_cpu((__hdr__)->eh_max)) ? \
	((EXT_FIRST_EXTENT((__hdr__)) + le16_to_cpu((__hdr__)->eh_max) - 1)) \
<<<<<<< HEAD
					: 0)
#define EXT_MAX_INDEX(__hdr__) \
	((le16_to_cpu((__hdr__)->eh_max)) ? \
	((EXT_FIRST_INDEX((__hdr__)) + le16_to_cpu((__hdr__)->eh_max) - 1)) : 0)
=======
					: NULL)
#define EXT_MAX_INDEX(__hdr__) \
	((le16_to_cpu((__hdr__)->eh_max)) ? \
	((EXT_FIRST_INDEX((__hdr__)) + le16_to_cpu((__hdr__)->eh_max) - 1)) \
					: NULL)
>>>>>>> c1084c27

static inline struct ext4_extent_header *ext_inode_hdr(struct inode *inode)
{
	return (struct ext4_extent_header *) EXT4_I(inode)->i_data;
}

static inline struct ext4_extent_header *ext_block_hdr(struct buffer_head *bh)
{
	return (struct ext4_extent_header *) bh->b_data;
}

static inline unsigned short ext_depth(struct inode *inode)
{
	return le16_to_cpu(ext_inode_hdr(inode)->eh_depth);
}

static inline void ext4_ext_mark_unwritten(struct ext4_extent *ext)
{
	/* We can not have an unwritten extent of zero length! */
	BUG_ON((le16_to_cpu(ext->ee_len) & ~EXT_INIT_MAX_LEN) == 0);
	ext->ee_len |= cpu_to_le16(EXT_INIT_MAX_LEN);
}

static inline int ext4_ext_is_unwritten(struct ext4_extent *ext)
{
	/* Extent with ee_len of 0x8000 is treated as an initialized extent */
	return (le16_to_cpu(ext->ee_len) > EXT_INIT_MAX_LEN);
}

static inline int ext4_ext_get_actual_len(struct ext4_extent *ext)
{
	return (le16_to_cpu(ext->ee_len) <= EXT_INIT_MAX_LEN ?
		le16_to_cpu(ext->ee_len) :
		(le16_to_cpu(ext->ee_len) - EXT_INIT_MAX_LEN));
}

static inline void ext4_ext_mark_initialized(struct ext4_extent *ext)
{
	ext->ee_len = cpu_to_le16(ext4_ext_get_actual_len(ext));
}

/*
 * ext4_ext_pblock:
 * combine low and high parts of physical block number into ext4_fsblk_t
 */
static inline ext4_fsblk_t ext4_ext_pblock(struct ext4_extent *ex)
{
	ext4_fsblk_t block;

	block = le32_to_cpu(ex->ee_start_lo);
	block |= ((ext4_fsblk_t) le16_to_cpu(ex->ee_start_hi) << 31) << 1;
	return block;
}

/*
 * ext4_idx_pblock:
 * combine low and high parts of a leaf physical block number into ext4_fsblk_t
 */
static inline ext4_fsblk_t ext4_idx_pblock(struct ext4_extent_idx *ix)
{
	ext4_fsblk_t block;

	block = le32_to_cpu(ix->ei_leaf_lo);
	block |= ((ext4_fsblk_t) le16_to_cpu(ix->ei_leaf_hi) << 31) << 1;
	return block;
}

/*
 * ext4_ext_store_pblock:
 * stores a large physical block number into an extent struct,
 * breaking it into parts
 */
static inline void ext4_ext_store_pblock(struct ext4_extent *ex,
					 ext4_fsblk_t pb)
{
	ex->ee_start_lo = cpu_to_le32((unsigned long) (pb & 0xffffffff));
	ex->ee_start_hi = cpu_to_le16((unsigned long) ((pb >> 31) >> 1) &
				      0xffff);
}

/*
 * ext4_idx_store_pblock:
 * stores a large physical block number into an index struct,
 * breaking it into parts
 */
static inline void ext4_idx_store_pblock(struct ext4_extent_idx *ix,
					 ext4_fsblk_t pb)
{
	ix->ei_leaf_lo = cpu_to_le32((unsigned long) (pb & 0xffffffff));
	ix->ei_leaf_hi = cpu_to_le16((unsigned long) ((pb >> 31) >> 1) &
				     0xffff);
}

#endif /* _EXT4_EXTENTS */
<|MERGE_RESOLUTION|>--- conflicted
+++ resolved
@@ -173,18 +173,11 @@
 #define EXT_MAX_EXTENT(__hdr__)	\
 	((le16_to_cpu((__hdr__)->eh_max)) ? \
 	((EXT_FIRST_EXTENT((__hdr__)) + le16_to_cpu((__hdr__)->eh_max) - 1)) \
-<<<<<<< HEAD
-					: 0)
-#define EXT_MAX_INDEX(__hdr__) \
-	((le16_to_cpu((__hdr__)->eh_max)) ? \
-	((EXT_FIRST_INDEX((__hdr__)) + le16_to_cpu((__hdr__)->eh_max) - 1)) : 0)
-=======
 					: NULL)
 #define EXT_MAX_INDEX(__hdr__) \
 	((le16_to_cpu((__hdr__)->eh_max)) ? \
 	((EXT_FIRST_INDEX((__hdr__)) + le16_to_cpu((__hdr__)->eh_max) - 1)) \
 					: NULL)
->>>>>>> c1084c27
 
 static inline struct ext4_extent_header *ext_inode_hdr(struct inode *inode)
 {
