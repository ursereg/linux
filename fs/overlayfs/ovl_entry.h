--- conflicted
+++ resolved
@@ -27,11 +27,8 @@
 	dev_t pseudo_dev;
 	/* Unusable (conflicting) uuid */
 	bool bad_uuid;
-<<<<<<< HEAD
-=======
 	/* Used as a lower layer (but maybe also as upper) */
 	bool is_lower;
->>>>>>> c1084c27
 };
 
 struct ovl_layer {
