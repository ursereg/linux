// SPDX-License-Identifier: GPL-2.0
/*
 * Copyright (C) 2007 Oracle.  All rights reserved.
 */

#include <linux/sched.h>
#include <linux/sched/mm.h>
#include <linux/slab.h>
#include <linux/spinlock.h>
#include <linux/completion.h>
#include <linux/bug.h>
#include <crypto/hash.h>

#include "ctree.h"
#include "discard.h"
#include "disk-io.h"
#include "send.h"
#include "transaction.h"
#include "sysfs.h"
#include "volumes.h"
#include "space-info.h"
#include "block-group.h"
#include "qgroup.h"

/*
 * Structure name                       Path
 * --------------------------------------------------------------------------
 * btrfs_supported_static_feature_attrs /sys/fs/btrfs/features
 * btrfs_supported_feature_attrs	/sys/fs/btrfs/features and
 *					/sys/fs/btrfs/<uuid>/features
 * btrfs_attrs				/sys/fs/btrfs/<uuid>
 * devid_attrs				/sys/fs/btrfs/<uuid>/devinfo/<devid>
 * allocation_attrs			/sys/fs/btrfs/<uuid>/allocation
 * qgroup_attrs				/sys/fs/btrfs/<uuid>/qgroups/<level>_<qgroupid>
 * space_info_attrs			/sys/fs/btrfs/<uuid>/allocation/<bg-type>
 * raid_attrs				/sys/fs/btrfs/<uuid>/allocation/<bg-type>/<bg-profile>
 *
 * When built with BTRFS_CONFIG_DEBUG:
 *
 * btrfs_debug_feature_attrs		/sys/fs/btrfs/debug
 * btrfs_debug_mount_attrs		/sys/fs/btrfs/<uuid>/debug
 * discard_debug_attrs			/sys/fs/btrfs/<uuid>/debug/discard
 */

struct btrfs_feature_attr {
	struct kobj_attribute kobj_attr;
	enum btrfs_feature_set feature_set;
	u64 feature_bit;
};

/* For raid type sysfs entries */
struct raid_kobject {
	u64 flags;
	struct kobject kobj;
};

#define __INIT_KOBJ_ATTR(_name, _mode, _show, _store)			\
{									\
	.attr	= { .name = __stringify(_name), .mode = _mode },	\
	.show	= _show,						\
	.store	= _store,						\
}

#define BTRFS_ATTR_RW(_prefix, _name, _show, _store)			\
	static struct kobj_attribute btrfs_attr_##_prefix##_##_name =	\
			__INIT_KOBJ_ATTR(_name, 0644, _show, _store)

#define BTRFS_ATTR(_prefix, _name, _show)				\
	static struct kobj_attribute btrfs_attr_##_prefix##_##_name =	\
			__INIT_KOBJ_ATTR(_name, 0444, _show, NULL)

#define BTRFS_ATTR_PTR(_prefix, _name)					\
	(&btrfs_attr_##_prefix##_##_name.attr)

#define BTRFS_FEAT_ATTR(_name, _feature_set, _feature_prefix, _feature_bit)  \
static struct btrfs_feature_attr btrfs_attr_features_##_name = {	     \
	.kobj_attr = __INIT_KOBJ_ATTR(_name, S_IRUGO,			     \
				      btrfs_feature_attr_show,		     \
				      btrfs_feature_attr_store),	     \
	.feature_set	= _feature_set,					     \
	.feature_bit	= _feature_prefix ##_## _feature_bit,		     \
}
#define BTRFS_FEAT_ATTR_PTR(_name)					     \
	(&btrfs_attr_features_##_name.kobj_attr.attr)

#define BTRFS_FEAT_ATTR_COMPAT(name, feature) \
	BTRFS_FEAT_ATTR(name, FEAT_COMPAT, BTRFS_FEATURE_COMPAT, feature)
#define BTRFS_FEAT_ATTR_COMPAT_RO(name, feature) \
	BTRFS_FEAT_ATTR(name, FEAT_COMPAT_RO, BTRFS_FEATURE_COMPAT_RO, feature)
#define BTRFS_FEAT_ATTR_INCOMPAT(name, feature) \
	BTRFS_FEAT_ATTR(name, FEAT_INCOMPAT, BTRFS_FEATURE_INCOMPAT, feature)

static inline struct btrfs_fs_info *to_fs_info(struct kobject *kobj);
static inline struct btrfs_fs_devices *to_fs_devs(struct kobject *kobj);

static struct btrfs_feature_attr *to_btrfs_feature_attr(struct kobj_attribute *a)
{
	return container_of(a, struct btrfs_feature_attr, kobj_attr);
}

static struct kobj_attribute *attr_to_btrfs_attr(struct attribute *attr)
{
	return container_of(attr, struct kobj_attribute, attr);
}

static struct btrfs_feature_attr *attr_to_btrfs_feature_attr(
		struct attribute *attr)
{
	return to_btrfs_feature_attr(attr_to_btrfs_attr(attr));
}

static u64 get_features(struct btrfs_fs_info *fs_info,
			enum btrfs_feature_set set)
{
	struct btrfs_super_block *disk_super = fs_info->super_copy;
	if (set == FEAT_COMPAT)
		return btrfs_super_compat_flags(disk_super);
	else if (set == FEAT_COMPAT_RO)
		return btrfs_super_compat_ro_flags(disk_super);
	else
		return btrfs_super_incompat_flags(disk_super);
}

static void set_features(struct btrfs_fs_info *fs_info,
			 enum btrfs_feature_set set, u64 features)
{
	struct btrfs_super_block *disk_super = fs_info->super_copy;
	if (set == FEAT_COMPAT)
		btrfs_set_super_compat_flags(disk_super, features);
	else if (set == FEAT_COMPAT_RO)
		btrfs_set_super_compat_ro_flags(disk_super, features);
	else
		btrfs_set_super_incompat_flags(disk_super, features);
}

static int can_modify_feature(struct btrfs_feature_attr *fa)
{
	int val = 0;
	u64 set, clear;
	switch (fa->feature_set) {
	case FEAT_COMPAT:
		set = BTRFS_FEATURE_COMPAT_SAFE_SET;
		clear = BTRFS_FEATURE_COMPAT_SAFE_CLEAR;
		break;
	case FEAT_COMPAT_RO:
		set = BTRFS_FEATURE_COMPAT_RO_SAFE_SET;
		clear = BTRFS_FEATURE_COMPAT_RO_SAFE_CLEAR;
		break;
	case FEAT_INCOMPAT:
		set = BTRFS_FEATURE_INCOMPAT_SAFE_SET;
		clear = BTRFS_FEATURE_INCOMPAT_SAFE_CLEAR;
		break;
	default:
		pr_warn("btrfs: sysfs: unknown feature set %d\n",
				fa->feature_set);
		return 0;
	}

	if (set & fa->feature_bit)
		val |= 1;
	if (clear & fa->feature_bit)
		val |= 2;

	return val;
}

static ssize_t btrfs_feature_attr_show(struct kobject *kobj,
				       struct kobj_attribute *a, char *buf)
{
	int val = 0;
	struct btrfs_fs_info *fs_info = to_fs_info(kobj);
	struct btrfs_feature_attr *fa = to_btrfs_feature_attr(a);
	if (fs_info) {
		u64 features = get_features(fs_info, fa->feature_set);
		if (features & fa->feature_bit)
			val = 1;
	} else
		val = can_modify_feature(fa);

	return scnprintf(buf, PAGE_SIZE, "%d\n", val);
}

static ssize_t btrfs_feature_attr_store(struct kobject *kobj,
					struct kobj_attribute *a,
					const char *buf, size_t count)
{
	struct btrfs_fs_info *fs_info;
	struct btrfs_feature_attr *fa = to_btrfs_feature_attr(a);
	u64 features, set, clear;
	unsigned long val;
	int ret;

	fs_info = to_fs_info(kobj);
	if (!fs_info)
		return -EPERM;

	if (sb_rdonly(fs_info->sb))
		return -EROFS;

	ret = kstrtoul(skip_spaces(buf), 0, &val);
	if (ret)
		return ret;

	if (fa->feature_set == FEAT_COMPAT) {
		set = BTRFS_FEATURE_COMPAT_SAFE_SET;
		clear = BTRFS_FEATURE_COMPAT_SAFE_CLEAR;
	} else if (fa->feature_set == FEAT_COMPAT_RO) {
		set = BTRFS_FEATURE_COMPAT_RO_SAFE_SET;
		clear = BTRFS_FEATURE_COMPAT_RO_SAFE_CLEAR;
	} else {
		set = BTRFS_FEATURE_INCOMPAT_SAFE_SET;
		clear = BTRFS_FEATURE_INCOMPAT_SAFE_CLEAR;
	}

	features = get_features(fs_info, fa->feature_set);

	/* Nothing to do */
	if ((val && (features & fa->feature_bit)) ||
	    (!val && !(features & fa->feature_bit)))
		return count;

	if ((val && !(set & fa->feature_bit)) ||
	    (!val && !(clear & fa->feature_bit))) {
		btrfs_info(fs_info,
			"%sabling feature %s on mounted fs is not supported.",
			val ? "En" : "Dis", fa->kobj_attr.attr.name);
		return -EPERM;
	}

	btrfs_info(fs_info, "%s %s feature flag",
		   val ? "Setting" : "Clearing", fa->kobj_attr.attr.name);

	spin_lock(&fs_info->super_lock);
	features = get_features(fs_info, fa->feature_set);
	if (val)
		features |= fa->feature_bit;
	else
		features &= ~fa->feature_bit;
	set_features(fs_info, fa->feature_set, features);
	spin_unlock(&fs_info->super_lock);

	/*
	 * We don't want to do full transaction commit from inside sysfs
	 */
	btrfs_set_pending(fs_info, COMMIT);
	wake_up_process(fs_info->transaction_kthread);

	return count;
}

static umode_t btrfs_feature_visible(struct kobject *kobj,
				     struct attribute *attr, int unused)
{
	struct btrfs_fs_info *fs_info = to_fs_info(kobj);
	umode_t mode = attr->mode;

	if (fs_info) {
		struct btrfs_feature_attr *fa;
		u64 features;

		fa = attr_to_btrfs_feature_attr(attr);
		features = get_features(fs_info, fa->feature_set);

		if (can_modify_feature(fa))
			mode |= S_IWUSR;
		else if (!(features & fa->feature_bit))
			mode = 0;
	}

	return mode;
}

BTRFS_FEAT_ATTR_INCOMPAT(mixed_backref, MIXED_BACKREF);
BTRFS_FEAT_ATTR_INCOMPAT(default_subvol, DEFAULT_SUBVOL);
BTRFS_FEAT_ATTR_INCOMPAT(mixed_groups, MIXED_GROUPS);
BTRFS_FEAT_ATTR_INCOMPAT(compress_lzo, COMPRESS_LZO);
BTRFS_FEAT_ATTR_INCOMPAT(compress_zstd, COMPRESS_ZSTD);
BTRFS_FEAT_ATTR_INCOMPAT(big_metadata, BIG_METADATA);
BTRFS_FEAT_ATTR_INCOMPAT(extended_iref, EXTENDED_IREF);
BTRFS_FEAT_ATTR_INCOMPAT(raid56, RAID56);
BTRFS_FEAT_ATTR_INCOMPAT(skinny_metadata, SKINNY_METADATA);
BTRFS_FEAT_ATTR_INCOMPAT(no_holes, NO_HOLES);
BTRFS_FEAT_ATTR_INCOMPAT(metadata_uuid, METADATA_UUID);
BTRFS_FEAT_ATTR_COMPAT_RO(free_space_tree, FREE_SPACE_TREE);
BTRFS_FEAT_ATTR_INCOMPAT(raid1c34, RAID1C34);
/* Remove once support for zoned allocation is feature complete */
#ifdef CONFIG_BTRFS_DEBUG
BTRFS_FEAT_ATTR_INCOMPAT(zoned, ZONED);
#endif
#ifdef CONFIG_FS_VERITY
BTRFS_FEAT_ATTR_COMPAT_RO(verity, VERITY);
#endif

/*
 * Features which depend on feature bits and may differ between each fs.
 *
 * /sys/fs/btrfs/features      - all available features implemeted by this version
 * /sys/fs/btrfs/UUID/features - features of the fs which are enabled or
 *                               can be changed on a mounted filesystem.
 */
static struct attribute *btrfs_supported_feature_attrs[] = {
	BTRFS_FEAT_ATTR_PTR(mixed_backref),
	BTRFS_FEAT_ATTR_PTR(default_subvol),
	BTRFS_FEAT_ATTR_PTR(mixed_groups),
	BTRFS_FEAT_ATTR_PTR(compress_lzo),
	BTRFS_FEAT_ATTR_PTR(compress_zstd),
	BTRFS_FEAT_ATTR_PTR(big_metadata),
	BTRFS_FEAT_ATTR_PTR(extended_iref),
	BTRFS_FEAT_ATTR_PTR(raid56),
	BTRFS_FEAT_ATTR_PTR(skinny_metadata),
	BTRFS_FEAT_ATTR_PTR(no_holes),
	BTRFS_FEAT_ATTR_PTR(metadata_uuid),
	BTRFS_FEAT_ATTR_PTR(free_space_tree),
	BTRFS_FEAT_ATTR_PTR(raid1c34),
#ifdef CONFIG_BTRFS_DEBUG
	BTRFS_FEAT_ATTR_PTR(zoned),
#endif
#ifdef CONFIG_FS_VERITY
	BTRFS_FEAT_ATTR_PTR(verity),
#endif
	NULL
};

static const struct attribute_group btrfs_feature_attr_group = {
	.name = "features",
	.is_visible = btrfs_feature_visible,
	.attrs = btrfs_supported_feature_attrs,
};

static ssize_t rmdir_subvol_show(struct kobject *kobj,
				 struct kobj_attribute *ka, char *buf)
{
	return scnprintf(buf, PAGE_SIZE, "0\n");
}
BTRFS_ATTR(static_feature, rmdir_subvol, rmdir_subvol_show);

static ssize_t supported_checksums_show(struct kobject *kobj,
					struct kobj_attribute *a, char *buf)
{
	ssize_t ret = 0;
	int i;

	for (i = 0; i < btrfs_get_num_csums(); i++) {
		/*
		 * This "trick" only works as long as 'enum btrfs_csum_type' has
		 * no holes in it
		 */
		ret += scnprintf(buf + ret, PAGE_SIZE - ret, "%s%s",
				(i == 0 ? "" : " "), btrfs_super_csum_name(i));

	}

	ret += scnprintf(buf + ret, PAGE_SIZE - ret, "\n");
	return ret;
}
BTRFS_ATTR(static_feature, supported_checksums, supported_checksums_show);

static ssize_t send_stream_version_show(struct kobject *kobj,
					struct kobj_attribute *ka, char *buf)
{
	return snprintf(buf, PAGE_SIZE, "%d\n", BTRFS_SEND_STREAM_VERSION);
}
BTRFS_ATTR(static_feature, send_stream_version, send_stream_version_show);

static const char *rescue_opts[] = {
	"usebackuproot",
	"nologreplay",
	"ignorebadroots",
	"ignoredatacsums",
	"all",
};

static ssize_t supported_rescue_options_show(struct kobject *kobj,
					     struct kobj_attribute *a,
					     char *buf)
{
	ssize_t ret = 0;
	int i;

	for (i = 0; i < ARRAY_SIZE(rescue_opts); i++)
		ret += scnprintf(buf + ret, PAGE_SIZE - ret, "%s%s",
				 (i ? " " : ""), rescue_opts[i]);
	ret += scnprintf(buf + ret, PAGE_SIZE - ret, "\n");
	return ret;
}
BTRFS_ATTR(static_feature, supported_rescue_options,
	   supported_rescue_options_show);

static ssize_t supported_sectorsizes_show(struct kobject *kobj,
					  struct kobj_attribute *a,
					  char *buf)
{
	ssize_t ret = 0;

	/* 4K sector size is also supported with 64K page size */
	if (PAGE_SIZE == SZ_64K)
		ret += scnprintf(buf + ret, PAGE_SIZE - ret, "%u ", SZ_4K);

	/* Only sectorsize == PAGE_SIZE is now supported */
	ret += scnprintf(buf + ret, PAGE_SIZE - ret, "%lu\n", PAGE_SIZE);

	return ret;
}
BTRFS_ATTR(static_feature, supported_sectorsizes,
	   supported_sectorsizes_show);

/*
 * Features which only depend on kernel version.
 *
 * These are listed in /sys/fs/btrfs/features along with
 * btrfs_supported_feature_attrs.
 */
static struct attribute *btrfs_supported_static_feature_attrs[] = {
	BTRFS_ATTR_PTR(static_feature, rmdir_subvol),
	BTRFS_ATTR_PTR(static_feature, supported_checksums),
	BTRFS_ATTR_PTR(static_feature, send_stream_version),
	BTRFS_ATTR_PTR(static_feature, supported_rescue_options),
	BTRFS_ATTR_PTR(static_feature, supported_sectorsizes),
	NULL
};

static const struct attribute_group btrfs_static_feature_attr_group = {
	.name = "features",
	.attrs = btrfs_supported_static_feature_attrs,
};

#ifdef CONFIG_BTRFS_DEBUG

/*
 * Discard statistics and tunables
 */
#define discard_to_fs_info(_kobj)	to_fs_info((_kobj)->parent->parent)

static ssize_t btrfs_discardable_bytes_show(struct kobject *kobj,
					    struct kobj_attribute *a,
					    char *buf)
{
	struct btrfs_fs_info *fs_info = discard_to_fs_info(kobj);

	return scnprintf(buf, PAGE_SIZE, "%lld\n",
			atomic64_read(&fs_info->discard_ctl.discardable_bytes));
}
BTRFS_ATTR(discard, discardable_bytes, btrfs_discardable_bytes_show);

static ssize_t btrfs_discardable_extents_show(struct kobject *kobj,
					      struct kobj_attribute *a,
					      char *buf)
{
	struct btrfs_fs_info *fs_info = discard_to_fs_info(kobj);

	return scnprintf(buf, PAGE_SIZE, "%d\n",
			atomic_read(&fs_info->discard_ctl.discardable_extents));
}
BTRFS_ATTR(discard, discardable_extents, btrfs_discardable_extents_show);

static ssize_t btrfs_discard_bitmap_bytes_show(struct kobject *kobj,
					       struct kobj_attribute *a,
					       char *buf)
{
	struct btrfs_fs_info *fs_info = discard_to_fs_info(kobj);

	return scnprintf(buf, PAGE_SIZE, "%llu\n",
			fs_info->discard_ctl.discard_bitmap_bytes);
}
BTRFS_ATTR(discard, discard_bitmap_bytes, btrfs_discard_bitmap_bytes_show);

static ssize_t btrfs_discard_bytes_saved_show(struct kobject *kobj,
					      struct kobj_attribute *a,
					      char *buf)
{
	struct btrfs_fs_info *fs_info = discard_to_fs_info(kobj);

	return scnprintf(buf, PAGE_SIZE, "%lld\n",
		atomic64_read(&fs_info->discard_ctl.discard_bytes_saved));
}
BTRFS_ATTR(discard, discard_bytes_saved, btrfs_discard_bytes_saved_show);

static ssize_t btrfs_discard_extent_bytes_show(struct kobject *kobj,
					       struct kobj_attribute *a,
					       char *buf)
{
	struct btrfs_fs_info *fs_info = discard_to_fs_info(kobj);

	return scnprintf(buf, PAGE_SIZE, "%llu\n",
			fs_info->discard_ctl.discard_extent_bytes);
}
BTRFS_ATTR(discard, discard_extent_bytes, btrfs_discard_extent_bytes_show);

static ssize_t btrfs_discard_iops_limit_show(struct kobject *kobj,
					     struct kobj_attribute *a,
					     char *buf)
{
	struct btrfs_fs_info *fs_info = discard_to_fs_info(kobj);

	return scnprintf(buf, PAGE_SIZE, "%u\n",
			READ_ONCE(fs_info->discard_ctl.iops_limit));
}

static ssize_t btrfs_discard_iops_limit_store(struct kobject *kobj,
					      struct kobj_attribute *a,
					      const char *buf, size_t len)
{
	struct btrfs_fs_info *fs_info = discard_to_fs_info(kobj);
	struct btrfs_discard_ctl *discard_ctl = &fs_info->discard_ctl;
	u32 iops_limit;
	int ret;

	ret = kstrtou32(buf, 10, &iops_limit);
	if (ret)
		return -EINVAL;

	WRITE_ONCE(discard_ctl->iops_limit, iops_limit);
	btrfs_discard_calc_delay(discard_ctl);
	btrfs_discard_schedule_work(discard_ctl, true);
	return len;
}
BTRFS_ATTR_RW(discard, iops_limit, btrfs_discard_iops_limit_show,
	      btrfs_discard_iops_limit_store);

static ssize_t btrfs_discard_kbps_limit_show(struct kobject *kobj,
					     struct kobj_attribute *a,
					     char *buf)
{
	struct btrfs_fs_info *fs_info = discard_to_fs_info(kobj);

	return scnprintf(buf, PAGE_SIZE, "%u\n",
			READ_ONCE(fs_info->discard_ctl.kbps_limit));
}

static ssize_t btrfs_discard_kbps_limit_store(struct kobject *kobj,
					      struct kobj_attribute *a,
					      const char *buf, size_t len)
{
	struct btrfs_fs_info *fs_info = discard_to_fs_info(kobj);
	struct btrfs_discard_ctl *discard_ctl = &fs_info->discard_ctl;
	u32 kbps_limit;
	int ret;

	ret = kstrtou32(buf, 10, &kbps_limit);
	if (ret)
		return -EINVAL;

	WRITE_ONCE(discard_ctl->kbps_limit, kbps_limit);
	btrfs_discard_schedule_work(discard_ctl, true);
	return len;
}
BTRFS_ATTR_RW(discard, kbps_limit, btrfs_discard_kbps_limit_show,
	      btrfs_discard_kbps_limit_store);

static ssize_t btrfs_discard_max_discard_size_show(struct kobject *kobj,
						   struct kobj_attribute *a,
						   char *buf)
{
	struct btrfs_fs_info *fs_info = discard_to_fs_info(kobj);

	return scnprintf(buf, PAGE_SIZE, "%llu\n",
			READ_ONCE(fs_info->discard_ctl.max_discard_size));
}

static ssize_t btrfs_discard_max_discard_size_store(struct kobject *kobj,
						    struct kobj_attribute *a,
						    const char *buf, size_t len)
{
	struct btrfs_fs_info *fs_info = discard_to_fs_info(kobj);
	struct btrfs_discard_ctl *discard_ctl = &fs_info->discard_ctl;
	u64 max_discard_size;
	int ret;

	ret = kstrtou64(buf, 10, &max_discard_size);
	if (ret)
		return -EINVAL;

	WRITE_ONCE(discard_ctl->max_discard_size, max_discard_size);

	return len;
}
BTRFS_ATTR_RW(discard, max_discard_size, btrfs_discard_max_discard_size_show,
	      btrfs_discard_max_discard_size_store);

/*
 * Per-filesystem debugging of discard (when mounted with discard=async).
 *
 * Path: /sys/fs/btrfs/<uuid>/debug/discard/
 */
static const struct attribute *discard_debug_attrs[] = {
	BTRFS_ATTR_PTR(discard, discardable_bytes),
	BTRFS_ATTR_PTR(discard, discardable_extents),
	BTRFS_ATTR_PTR(discard, discard_bitmap_bytes),
	BTRFS_ATTR_PTR(discard, discard_bytes_saved),
	BTRFS_ATTR_PTR(discard, discard_extent_bytes),
	BTRFS_ATTR_PTR(discard, iops_limit),
	BTRFS_ATTR_PTR(discard, kbps_limit),
	BTRFS_ATTR_PTR(discard, max_discard_size),
	NULL,
};

/*
 * Per-filesystem runtime debugging exported via sysfs.
 *
 * Path: /sys/fs/btrfs/UUID/debug/
 */
static const struct attribute *btrfs_debug_mount_attrs[] = {
	NULL,
};

/*
 * Runtime debugging exported via sysfs, applies to all mounted filesystems.
 *
 * Path: /sys/fs/btrfs/debug
 */
static struct attribute *btrfs_debug_feature_attrs[] = {
	NULL
};

static const struct attribute_group btrfs_debug_feature_attr_group = {
	.name = "debug",
	.attrs = btrfs_debug_feature_attrs,
};

#endif

static ssize_t btrfs_show_u64(u64 *value_ptr, spinlock_t *lock, char *buf)
{
	u64 val;
	if (lock)
		spin_lock(lock);
	val = *value_ptr;
	if (lock)
		spin_unlock(lock);
	return scnprintf(buf, PAGE_SIZE, "%llu\n", val);
}

static ssize_t global_rsv_size_show(struct kobject *kobj,
				    struct kobj_attribute *ka, char *buf)
{
	struct btrfs_fs_info *fs_info = to_fs_info(kobj->parent);
	struct btrfs_block_rsv *block_rsv = &fs_info->global_block_rsv;
	return btrfs_show_u64(&block_rsv->size, &block_rsv->lock, buf);
}
BTRFS_ATTR(allocation, global_rsv_size, global_rsv_size_show);

static ssize_t global_rsv_reserved_show(struct kobject *kobj,
					struct kobj_attribute *a, char *buf)
{
	struct btrfs_fs_info *fs_info = to_fs_info(kobj->parent);
	struct btrfs_block_rsv *block_rsv = &fs_info->global_block_rsv;
	return btrfs_show_u64(&block_rsv->reserved, &block_rsv->lock, buf);
}
BTRFS_ATTR(allocation, global_rsv_reserved, global_rsv_reserved_show);

#define to_space_info(_kobj) container_of(_kobj, struct btrfs_space_info, kobj)
#define to_raid_kobj(_kobj) container_of(_kobj, struct raid_kobject, kobj)

static ssize_t raid_bytes_show(struct kobject *kobj,
			       struct kobj_attribute *attr, char *buf);
BTRFS_ATTR(raid, total_bytes, raid_bytes_show);
BTRFS_ATTR(raid, used_bytes, raid_bytes_show);

static ssize_t raid_bytes_show(struct kobject *kobj,
			       struct kobj_attribute *attr, char *buf)

{
	struct btrfs_space_info *sinfo = to_space_info(kobj->parent);
	struct btrfs_block_group *block_group;
	int index = btrfs_bg_flags_to_raid_index(to_raid_kobj(kobj)->flags);
	u64 val = 0;

	down_read(&sinfo->groups_sem);
	list_for_each_entry(block_group, &sinfo->block_groups[index], list) {
		if (&attr->attr == BTRFS_ATTR_PTR(raid, total_bytes))
			val += block_group->length;
		else
			val += block_group->used;
	}
	up_read(&sinfo->groups_sem);
	return scnprintf(buf, PAGE_SIZE, "%llu\n", val);
}

/*
 * Allocation information about block group profiles.
 *
 * Path: /sys/fs/btrfs/<uuid>/allocation/<bg-type>/<bg-profile>/
 */
static struct attribute *raid_attrs[] = {
	BTRFS_ATTR_PTR(raid, total_bytes),
	BTRFS_ATTR_PTR(raid, used_bytes),
	NULL
};
ATTRIBUTE_GROUPS(raid);

static void release_raid_kobj(struct kobject *kobj)
{
	kfree(to_raid_kobj(kobj));
}

static struct kobj_type btrfs_raid_ktype = {
	.sysfs_ops = &kobj_sysfs_ops,
	.release = release_raid_kobj,
	.default_groups = raid_groups,
};

#define SPACE_INFO_ATTR(field)						\
static ssize_t btrfs_space_info_show_##field(struct kobject *kobj,	\
					     struct kobj_attribute *a,	\
					     char *buf)			\
{									\
	struct btrfs_space_info *sinfo = to_space_info(kobj);		\
	return btrfs_show_u64(&sinfo->field, &sinfo->lock, buf);	\
}									\
BTRFS_ATTR(space_info, field, btrfs_space_info_show_##field)

SPACE_INFO_ATTR(flags);
SPACE_INFO_ATTR(total_bytes);
SPACE_INFO_ATTR(bytes_used);
SPACE_INFO_ATTR(bytes_pinned);
SPACE_INFO_ATTR(bytes_reserved);
SPACE_INFO_ATTR(bytes_may_use);
SPACE_INFO_ATTR(bytes_readonly);
SPACE_INFO_ATTR(bytes_zone_unusable);
SPACE_INFO_ATTR(disk_used);
SPACE_INFO_ATTR(disk_total);

/*
 * Allocation information about block group types.
 *
 * Path: /sys/fs/btrfs/<uuid>/allocation/<bg-type>/
 */
static struct attribute *space_info_attrs[] = {
	BTRFS_ATTR_PTR(space_info, flags),
	BTRFS_ATTR_PTR(space_info, total_bytes),
	BTRFS_ATTR_PTR(space_info, bytes_used),
	BTRFS_ATTR_PTR(space_info, bytes_pinned),
	BTRFS_ATTR_PTR(space_info, bytes_reserved),
	BTRFS_ATTR_PTR(space_info, bytes_may_use),
	BTRFS_ATTR_PTR(space_info, bytes_readonly),
	BTRFS_ATTR_PTR(space_info, bytes_zone_unusable),
	BTRFS_ATTR_PTR(space_info, disk_used),
	BTRFS_ATTR_PTR(space_info, disk_total),
	NULL,
};
ATTRIBUTE_GROUPS(space_info);

static void space_info_release(struct kobject *kobj)
{
	struct btrfs_space_info *sinfo = to_space_info(kobj);
	kfree(sinfo);
}

static struct kobj_type space_info_ktype = {
	.sysfs_ops = &kobj_sysfs_ops,
	.release = space_info_release,
	.default_groups = space_info_groups,
};

/*
 * Allocation information about block groups.
 *
 * Path: /sys/fs/btrfs/<uuid>/allocation/
 */
static const struct attribute *allocation_attrs[] = {
	BTRFS_ATTR_PTR(allocation, global_rsv_reserved),
	BTRFS_ATTR_PTR(allocation, global_rsv_size),
	NULL,
};

static ssize_t btrfs_label_show(struct kobject *kobj,
				struct kobj_attribute *a, char *buf)
{
	struct btrfs_fs_info *fs_info = to_fs_info(kobj);
	char *label = fs_info->super_copy->label;
	ssize_t ret;

	spin_lock(&fs_info->super_lock);
	ret = scnprintf(buf, PAGE_SIZE, label[0] ? "%s\n" : "%s", label);
	spin_unlock(&fs_info->super_lock);

	return ret;
}

static ssize_t btrfs_label_store(struct kobject *kobj,
				 struct kobj_attribute *a,
				 const char *buf, size_t len)
{
	struct btrfs_fs_info *fs_info = to_fs_info(kobj);
	size_t p_len;

	if (!fs_info)
		return -EPERM;

	if (sb_rdonly(fs_info->sb))
		return -EROFS;

	/*
	 * p_len is the len until the first occurrence of either
	 * '\n' or '\0'
	 */
	p_len = strcspn(buf, "\n");

	if (p_len >= BTRFS_LABEL_SIZE)
		return -EINVAL;

	spin_lock(&fs_info->super_lock);
	memset(fs_info->super_copy->label, 0, BTRFS_LABEL_SIZE);
	memcpy(fs_info->super_copy->label, buf, p_len);
	spin_unlock(&fs_info->super_lock);

	/*
	 * We don't want to do full transaction commit from inside sysfs
	 */
	btrfs_set_pending(fs_info, COMMIT);
	wake_up_process(fs_info->transaction_kthread);

	return len;
}
BTRFS_ATTR_RW(, label, btrfs_label_show, btrfs_label_store);

static ssize_t btrfs_nodesize_show(struct kobject *kobj,
				struct kobj_attribute *a, char *buf)
{
	struct btrfs_fs_info *fs_info = to_fs_info(kobj);

	return scnprintf(buf, PAGE_SIZE, "%u\n", fs_info->super_copy->nodesize);
}

BTRFS_ATTR(, nodesize, btrfs_nodesize_show);

static ssize_t btrfs_sectorsize_show(struct kobject *kobj,
				struct kobj_attribute *a, char *buf)
{
	struct btrfs_fs_info *fs_info = to_fs_info(kobj);

	return scnprintf(buf, PAGE_SIZE, "%u\n",
			 fs_info->super_copy->sectorsize);
}

BTRFS_ATTR(, sectorsize, btrfs_sectorsize_show);

static ssize_t btrfs_clone_alignment_show(struct kobject *kobj,
				struct kobj_attribute *a, char *buf)
{
	struct btrfs_fs_info *fs_info = to_fs_info(kobj);

	return scnprintf(buf, PAGE_SIZE, "%u\n", fs_info->super_copy->sectorsize);
}

BTRFS_ATTR(, clone_alignment, btrfs_clone_alignment_show);

static ssize_t quota_override_show(struct kobject *kobj,
				   struct kobj_attribute *a, char *buf)
{
	struct btrfs_fs_info *fs_info = to_fs_info(kobj);
	int quota_override;

	quota_override = test_bit(BTRFS_FS_QUOTA_OVERRIDE, &fs_info->flags);
	return scnprintf(buf, PAGE_SIZE, "%d\n", quota_override);
}

static ssize_t quota_override_store(struct kobject *kobj,
				    struct kobj_attribute *a,
				    const char *buf, size_t len)
{
	struct btrfs_fs_info *fs_info = to_fs_info(kobj);
	unsigned long knob;
	int err;

	if (!fs_info)
		return -EPERM;

	if (!capable(CAP_SYS_RESOURCE))
		return -EPERM;

	err = kstrtoul(buf, 10, &knob);
	if (err)
		return err;
	if (knob > 1)
		return -EINVAL;

	if (knob)
		set_bit(BTRFS_FS_QUOTA_OVERRIDE, &fs_info->flags);
	else
		clear_bit(BTRFS_FS_QUOTA_OVERRIDE, &fs_info->flags);

	return len;
}

BTRFS_ATTR_RW(, quota_override, quota_override_show, quota_override_store);

static ssize_t btrfs_metadata_uuid_show(struct kobject *kobj,
				struct kobj_attribute *a, char *buf)
{
	struct btrfs_fs_info *fs_info = to_fs_info(kobj);

	return scnprintf(buf, PAGE_SIZE, "%pU\n",
			fs_info->fs_devices->metadata_uuid);
}

BTRFS_ATTR(, metadata_uuid, btrfs_metadata_uuid_show);

static ssize_t btrfs_checksum_show(struct kobject *kobj,
				   struct kobj_attribute *a, char *buf)
{
	struct btrfs_fs_info *fs_info = to_fs_info(kobj);
	u16 csum_type = btrfs_super_csum_type(fs_info->super_copy);

	return scnprintf(buf, PAGE_SIZE, "%s (%s)\n",
			btrfs_super_csum_name(csum_type),
			crypto_shash_driver_name(fs_info->csum_shash));
}

BTRFS_ATTR(, checksum, btrfs_checksum_show);

static ssize_t btrfs_exclusive_operation_show(struct kobject *kobj,
		struct kobj_attribute *a, char *buf)
{
	struct btrfs_fs_info *fs_info = to_fs_info(kobj);
	const char *str;

	switch (READ_ONCE(fs_info->exclusive_operation)) {
		case  BTRFS_EXCLOP_NONE:
			str = "none\n";
			break;
		case BTRFS_EXCLOP_BALANCE:
			str = "balance\n";
			break;
		case BTRFS_EXCLOP_DEV_ADD:
			str = "device add\n";
			break;
		case BTRFS_EXCLOP_DEV_REMOVE:
			str = "device remove\n";
			break;
		case BTRFS_EXCLOP_DEV_REPLACE:
			str = "device replace\n";
			break;
		case BTRFS_EXCLOP_RESIZE:
			str = "resize\n";
			break;
		case BTRFS_EXCLOP_SWAP_ACTIVATE:
			str = "swap activate\n";
			break;
		default:
			str = "UNKNOWN\n";
			break;
	}
	return scnprintf(buf, PAGE_SIZE, "%s", str);
}
BTRFS_ATTR(, exclusive_operation, btrfs_exclusive_operation_show);

static ssize_t btrfs_generation_show(struct kobject *kobj,
				     struct kobj_attribute *a, char *buf)
{
	struct btrfs_fs_info *fs_info = to_fs_info(kobj);

	return scnprintf(buf, PAGE_SIZE, "%llu\n", fs_info->generation);
}
BTRFS_ATTR(, generation, btrfs_generation_show);

/*
 * Look for an exact string @string in @buffer with possible leading or
 * trailing whitespace
 */
static bool strmatch(const char *buffer, const char *string)
{
	const size_t len = strlen(string);

	/* Skip leading whitespace */
	buffer = skip_spaces(buffer);

	/* Match entire string, check if the rest is whitespace or empty */
	if (strncmp(string, buffer, len) == 0 &&
	    strlen(skip_spaces(buffer + len)) == 0)
		return true;

	return false;
}

static const char * const btrfs_read_policy_name[] = { "pid" };

static ssize_t btrfs_read_policy_show(struct kobject *kobj,
				      struct kobj_attribute *a, char *buf)
{
	struct btrfs_fs_devices *fs_devices = to_fs_devs(kobj);
	ssize_t ret = 0;
	int i;

	for (i = 0; i < BTRFS_NR_READ_POLICY; i++) {
		if (fs_devices->read_policy == i)
			ret += scnprintf(buf + ret, PAGE_SIZE - ret, "%s[%s]",
					 (ret == 0 ? "" : " "),
					 btrfs_read_policy_name[i]);
		else
			ret += scnprintf(buf + ret, PAGE_SIZE - ret, "%s%s",
					 (ret == 0 ? "" : " "),
					 btrfs_read_policy_name[i]);
	}

	ret += scnprintf(buf + ret, PAGE_SIZE - ret, "\n");

	return ret;
}

static ssize_t btrfs_read_policy_store(struct kobject *kobj,
				       struct kobj_attribute *a,
				       const char *buf, size_t len)
{
	struct btrfs_fs_devices *fs_devices = to_fs_devs(kobj);
	int i;

	for (i = 0; i < BTRFS_NR_READ_POLICY; i++) {
		if (strmatch(buf, btrfs_read_policy_name[i])) {
			if (i != fs_devices->read_policy) {
				fs_devices->read_policy = i;
				btrfs_info(fs_devices->fs_info,
					   "read policy set to '%s'",
					   btrfs_read_policy_name[i]);
			}
			return len;
		}
	}

	return -EINVAL;
}
BTRFS_ATTR_RW(, read_policy, btrfs_read_policy_show, btrfs_read_policy_store);

static ssize_t btrfs_bg_reclaim_threshold_show(struct kobject *kobj,
					       struct kobj_attribute *a,
					       char *buf)
{
	struct btrfs_fs_info *fs_info = to_fs_info(kobj);
	ssize_t ret;

	ret = scnprintf(buf, PAGE_SIZE, "%d\n",
			READ_ONCE(fs_info->bg_reclaim_threshold));

	return ret;
}

static ssize_t btrfs_bg_reclaim_threshold_store(struct kobject *kobj,
						struct kobj_attribute *a,
						const char *buf, size_t len)
{
	struct btrfs_fs_info *fs_info = to_fs_info(kobj);
	int thresh;
	int ret;

	ret = kstrtoint(buf, 10, &thresh);
	if (ret)
		return ret;

	if (thresh != 0 && (thresh <= 50 || thresh > 100))
		return -EINVAL;

	WRITE_ONCE(fs_info->bg_reclaim_threshold, thresh);

	return len;
}
BTRFS_ATTR_RW(, bg_reclaim_threshold, btrfs_bg_reclaim_threshold_show,
	      btrfs_bg_reclaim_threshold_store);

/*
 * Per-filesystem information and stats.
 *
 * Path: /sys/fs/btrfs/<uuid>/
 */
static const struct attribute *btrfs_attrs[] = {
	BTRFS_ATTR_PTR(, label),
	BTRFS_ATTR_PTR(, nodesize),
	BTRFS_ATTR_PTR(, sectorsize),
	BTRFS_ATTR_PTR(, clone_alignment),
	BTRFS_ATTR_PTR(, quota_override),
	BTRFS_ATTR_PTR(, metadata_uuid),
	BTRFS_ATTR_PTR(, checksum),
	BTRFS_ATTR_PTR(, exclusive_operation),
	BTRFS_ATTR_PTR(, generation),
	BTRFS_ATTR_PTR(, read_policy),
	BTRFS_ATTR_PTR(, bg_reclaim_threshold),
	NULL,
};

static void btrfs_release_fsid_kobj(struct kobject *kobj)
{
	struct btrfs_fs_devices *fs_devs = to_fs_devs(kobj);

	memset(&fs_devs->fsid_kobj, 0, sizeof(struct kobject));
	complete(&fs_devs->kobj_unregister);
}

static struct kobj_type btrfs_ktype = {
	.sysfs_ops	= &kobj_sysfs_ops,
	.release	= btrfs_release_fsid_kobj,
};

static inline struct btrfs_fs_devices *to_fs_devs(struct kobject *kobj)
{
	if (kobj->ktype != &btrfs_ktype)
		return NULL;
	return container_of(kobj, struct btrfs_fs_devices, fsid_kobj);
}

static inline struct btrfs_fs_info *to_fs_info(struct kobject *kobj)
{
	if (kobj->ktype != &btrfs_ktype)
		return NULL;
	return to_fs_devs(kobj)->fs_info;
}

#define NUM_FEATURE_BITS 64
#define BTRFS_FEATURE_NAME_MAX 13
static char btrfs_unknown_feature_names[FEAT_MAX][NUM_FEATURE_BITS][BTRFS_FEATURE_NAME_MAX];
static struct btrfs_feature_attr btrfs_feature_attrs[FEAT_MAX][NUM_FEATURE_BITS];

static const u64 supported_feature_masks[FEAT_MAX] = {
	[FEAT_COMPAT]    = BTRFS_FEATURE_COMPAT_SUPP,
	[FEAT_COMPAT_RO] = BTRFS_FEATURE_COMPAT_RO_SUPP,
	[FEAT_INCOMPAT]  = BTRFS_FEATURE_INCOMPAT_SUPP,
};

static int addrm_unknown_feature_attrs(struct btrfs_fs_info *fs_info, bool add)
{
	int set;

	for (set = 0; set < FEAT_MAX; set++) {
		int i;
		struct attribute *attrs[2];
		struct attribute_group agroup = {
			.name = "features",
			.attrs = attrs,
		};
		u64 features = get_features(fs_info, set);
		features &= ~supported_feature_masks[set];

		if (!features)
			continue;

		attrs[1] = NULL;
		for (i = 0; i < NUM_FEATURE_BITS; i++) {
			struct btrfs_feature_attr *fa;

			if (!(features & (1ULL << i)))
				continue;

			fa = &btrfs_feature_attrs[set][i];
			attrs[0] = &fa->kobj_attr.attr;
			if (add) {
				int ret;
				ret = sysfs_merge_group(&fs_info->fs_devices->fsid_kobj,
							&agroup);
				if (ret)
					return ret;
			} else
				sysfs_unmerge_group(&fs_info->fs_devices->fsid_kobj,
						    &agroup);
		}

	}
	return 0;
}

static void __btrfs_sysfs_remove_fsid(struct btrfs_fs_devices *fs_devs)
{
	if (fs_devs->devinfo_kobj) {
		kobject_del(fs_devs->devinfo_kobj);
		kobject_put(fs_devs->devinfo_kobj);
		fs_devs->devinfo_kobj = NULL;
	}

	if (fs_devs->devices_kobj) {
		kobject_del(fs_devs->devices_kobj);
		kobject_put(fs_devs->devices_kobj);
		fs_devs->devices_kobj = NULL;
	}

	if (fs_devs->fsid_kobj.state_initialized) {
		kobject_del(&fs_devs->fsid_kobj);
		kobject_put(&fs_devs->fsid_kobj);
		wait_for_completion(&fs_devs->kobj_unregister);
	}
}

/* when fs_devs is NULL it will remove all fsid kobject */
void btrfs_sysfs_remove_fsid(struct btrfs_fs_devices *fs_devs)
{
	struct list_head *fs_uuids = btrfs_get_fs_uuids();

	if (fs_devs) {
		__btrfs_sysfs_remove_fsid(fs_devs);
		return;
	}

	list_for_each_entry(fs_devs, fs_uuids, fs_list) {
		__btrfs_sysfs_remove_fsid(fs_devs);
	}
}

static void btrfs_sysfs_remove_fs_devices(struct btrfs_fs_devices *fs_devices)
{
	struct btrfs_device *device;
	struct btrfs_fs_devices *seed;

	list_for_each_entry(device, &fs_devices->devices, dev_list)
		btrfs_sysfs_remove_device(device);

	list_for_each_entry(seed, &fs_devices->seed_list, seed_list) {
		list_for_each_entry(device, &seed->devices, dev_list)
			btrfs_sysfs_remove_device(device);
	}
}

void btrfs_sysfs_remove_mounted(struct btrfs_fs_info *fs_info)
{
	struct kobject *fsid_kobj = &fs_info->fs_devices->fsid_kobj;

	sysfs_remove_link(fsid_kobj, "bdi");

	if (fs_info->space_info_kobj) {
		sysfs_remove_files(fs_info->space_info_kobj, allocation_attrs);
		kobject_del(fs_info->space_info_kobj);
		kobject_put(fs_info->space_info_kobj);
	}
#ifdef CONFIG_BTRFS_DEBUG
	if (fs_info->discard_debug_kobj) {
		sysfs_remove_files(fs_info->discard_debug_kobj,
				   discard_debug_attrs);
		kobject_del(fs_info->discard_debug_kobj);
		kobject_put(fs_info->discard_debug_kobj);
	}
	if (fs_info->debug_kobj) {
		sysfs_remove_files(fs_info->debug_kobj, btrfs_debug_mount_attrs);
		kobject_del(fs_info->debug_kobj);
		kobject_put(fs_info->debug_kobj);
	}
#endif
	addrm_unknown_feature_attrs(fs_info, false);
	sysfs_remove_group(fsid_kobj, &btrfs_feature_attr_group);
	sysfs_remove_files(fsid_kobj, btrfs_attrs);
	btrfs_sysfs_remove_fs_devices(fs_info->fs_devices);
}

static const char * const btrfs_feature_set_names[FEAT_MAX] = {
	[FEAT_COMPAT]	 = "compat",
	[FEAT_COMPAT_RO] = "compat_ro",
	[FEAT_INCOMPAT]	 = "incompat",
};

const char *btrfs_feature_set_name(enum btrfs_feature_set set)
{
	return btrfs_feature_set_names[set];
}

char *btrfs_printable_features(enum btrfs_feature_set set, u64 flags)
{
	size_t bufsize = 4096; /* safe max, 64 names * 64 bytes */
	int len = 0;
	int i;
	char *str;

	str = kmalloc(bufsize, GFP_KERNEL);
	if (!str)
		return str;

	for (i = 0; i < ARRAY_SIZE(btrfs_feature_attrs[set]); i++) {
		const char *name;

		if (!(flags & (1ULL << i)))
			continue;

		name = btrfs_feature_attrs[set][i].kobj_attr.attr.name;
		len += scnprintf(str + len, bufsize - len, "%s%s",
				len ? "," : "", name);
	}

	return str;
}

static void init_feature_attrs(void)
{
	struct btrfs_feature_attr *fa;
	int set, i;

	BUILD_BUG_ON(ARRAY_SIZE(btrfs_unknown_feature_names) !=
		     ARRAY_SIZE(btrfs_feature_attrs));
	BUILD_BUG_ON(ARRAY_SIZE(btrfs_unknown_feature_names[0]) !=
		     ARRAY_SIZE(btrfs_feature_attrs[0]));

	memset(btrfs_feature_attrs, 0, sizeof(btrfs_feature_attrs));
	memset(btrfs_unknown_feature_names, 0,
	       sizeof(btrfs_unknown_feature_names));

	for (i = 0; btrfs_supported_feature_attrs[i]; i++) {
		struct btrfs_feature_attr *sfa;
		struct attribute *a = btrfs_supported_feature_attrs[i];
		int bit;
		sfa = attr_to_btrfs_feature_attr(a);
		bit = ilog2(sfa->feature_bit);
		fa = &btrfs_feature_attrs[sfa->feature_set][bit];

		fa->kobj_attr.attr.name = sfa->kobj_attr.attr.name;
	}

	for (set = 0; set < FEAT_MAX; set++) {
		for (i = 0; i < ARRAY_SIZE(btrfs_feature_attrs[set]); i++) {
			char *name = btrfs_unknown_feature_names[set][i];
			fa = &btrfs_feature_attrs[set][i];

			if (fa->kobj_attr.attr.name)
				continue;

			snprintf(name, BTRFS_FEATURE_NAME_MAX, "%s:%u",
				 btrfs_feature_set_names[set], i);

			fa->kobj_attr.attr.name = name;
			fa->kobj_attr.attr.mode = S_IRUGO;
			fa->feature_set = set;
			fa->feature_bit = 1ULL << i;
		}
	}
}

/*
 * Create a sysfs entry for a given block group type at path
 * /sys/fs/btrfs/UUID/allocation/data/TYPE
 */
void btrfs_sysfs_add_block_group_type(struct btrfs_block_group *cache)
{
	struct btrfs_fs_info *fs_info = cache->fs_info;
	struct btrfs_space_info *space_info = cache->space_info;
	struct raid_kobject *rkobj;
	const int index = btrfs_bg_flags_to_raid_index(cache->flags);
	unsigned int nofs_flag;
	int ret;

	/*
	 * Setup a NOFS context because kobject_add(), deep in its call chain,
	 * does GFP_KERNEL allocations, and we are often called in a context
	 * where if reclaim is triggered we can deadlock (we are either holding
	 * a transaction handle or some lock required for a transaction
	 * commit).
	 */
	nofs_flag = memalloc_nofs_save();

	rkobj = kzalloc(sizeof(*rkobj), GFP_NOFS);
	if (!rkobj) {
		memalloc_nofs_restore(nofs_flag);
		btrfs_warn(cache->fs_info,
				"couldn't alloc memory for raid level kobject");
		return;
	}

	rkobj->flags = cache->flags;
	kobject_init(&rkobj->kobj, &btrfs_raid_ktype);

	/*
	 * We call this either on mount, or if we've created a block group for a
	 * new index type while running (i.e. when restriping).  The running
	 * case is tricky because we could race with other threads, so we need
	 * to have this check to make sure we didn't already init the kobject.
	 *
	 * We don't have to protect on the free side because it only happens on
	 * unmount.
	 */
	spin_lock(&space_info->lock);
	if (space_info->block_group_kobjs[index]) {
		spin_unlock(&space_info->lock);
		kobject_put(&rkobj->kobj);
		return;
	} else {
		space_info->block_group_kobjs[index] = &rkobj->kobj;
	}
	spin_unlock(&space_info->lock);

	ret = kobject_add(&rkobj->kobj, &space_info->kobj, "%s",
			  btrfs_bg_type_to_raid_name(rkobj->flags));
	memalloc_nofs_restore(nofs_flag);
	if (ret) {
		spin_lock(&space_info->lock);
		space_info->block_group_kobjs[index] = NULL;
		spin_unlock(&space_info->lock);
		kobject_put(&rkobj->kobj);
		btrfs_warn(fs_info,
			"failed to add kobject for block cache, ignoring");
		return;
	}
}

/*
 * Remove sysfs directories for all block group types of a given space info and
 * the space info as well
 */
void btrfs_sysfs_remove_space_info(struct btrfs_space_info *space_info)
{
	int i;

	for (i = 0; i < BTRFS_NR_RAID_TYPES; i++) {
		struct kobject *kobj;

		kobj = space_info->block_group_kobjs[i];
		space_info->block_group_kobjs[i] = NULL;
		if (kobj) {
			kobject_del(kobj);
			kobject_put(kobj);
		}
	}
	kobject_del(&space_info->kobj);
	kobject_put(&space_info->kobj);
}

static const char *alloc_name(u64 flags)
{
	switch (flags) {
	case BTRFS_BLOCK_GROUP_METADATA | BTRFS_BLOCK_GROUP_DATA:
		return "mixed";
	case BTRFS_BLOCK_GROUP_METADATA:
		return "metadata";
	case BTRFS_BLOCK_GROUP_DATA:
		return "data";
	case BTRFS_BLOCK_GROUP_SYSTEM:
		return "system";
	default:
		WARN_ON(1);
		return "invalid-combination";
	}
}

/*
 * Create a sysfs entry for a space info type at path
 * /sys/fs/btrfs/UUID/allocation/TYPE
 */
int btrfs_sysfs_add_space_info_type(struct btrfs_fs_info *fs_info,
				    struct btrfs_space_info *space_info)
{
	int ret;

	ret = kobject_init_and_add(&space_info->kobj, &space_info_ktype,
				   fs_info->space_info_kobj, "%s",
				   alloc_name(space_info->flags));
	if (ret) {
		kobject_put(&space_info->kobj);
		return ret;
	}

	return 0;
}

void btrfs_sysfs_remove_device(struct btrfs_device *device)
{
	struct kobject *devices_kobj;

	/*
	 * Seed fs_devices devices_kobj aren't used, fetch kobject from the
	 * fs_info::fs_devices.
	 */
	devices_kobj = device->fs_info->fs_devices->devices_kobj;
	ASSERT(devices_kobj);

	if (device->bdev)
		sysfs_remove_link(devices_kobj, bdev_kobj(device->bdev)->name);

	if (device->devid_kobj.state_initialized) {
		kobject_del(&device->devid_kobj);
		kobject_put(&device->devid_kobj);
		wait_for_completion(&device->kobj_unregister);
	}
}

static ssize_t btrfs_devinfo_in_fs_metadata_show(struct kobject *kobj,
					         struct kobj_attribute *a,
					         char *buf)
{
	int val;
	struct btrfs_device *device = container_of(kobj, struct btrfs_device,
						   devid_kobj);

	val = !!test_bit(BTRFS_DEV_STATE_IN_FS_METADATA, &device->dev_state);

	return scnprintf(buf, PAGE_SIZE, "%d\n", val);
}
BTRFS_ATTR(devid, in_fs_metadata, btrfs_devinfo_in_fs_metadata_show);

static ssize_t btrfs_devinfo_missing_show(struct kobject *kobj,
					struct kobj_attribute *a, char *buf)
{
	int val;
	struct btrfs_device *device = container_of(kobj, struct btrfs_device,
						   devid_kobj);

	val = !!test_bit(BTRFS_DEV_STATE_MISSING, &device->dev_state);

	return scnprintf(buf, PAGE_SIZE, "%d\n", val);
}
BTRFS_ATTR(devid, missing, btrfs_devinfo_missing_show);

static ssize_t btrfs_devinfo_replace_target_show(struct kobject *kobj,
					         struct kobj_attribute *a,
					         char *buf)
{
	int val;
	struct btrfs_device *device = container_of(kobj, struct btrfs_device,
						   devid_kobj);

	val = !!test_bit(BTRFS_DEV_STATE_REPLACE_TGT, &device->dev_state);

	return scnprintf(buf, PAGE_SIZE, "%d\n", val);
}
BTRFS_ATTR(devid, replace_target, btrfs_devinfo_replace_target_show);

static ssize_t btrfs_devinfo_scrub_speed_max_show(struct kobject *kobj,
					     struct kobj_attribute *a,
					     char *buf)
{
<<<<<<< HEAD
	int error = 0;
	struct btrfs_device *dev;
	unsigned int nofs_flag;

	nofs_flag = memalloc_nofs_save();
	list_for_each_entry(dev, &fs_devices->devices, dev_list) {
		struct hd_struct *disk;
		struct kobject *disk_kobj;
=======
	struct btrfs_device *device = container_of(kobj, struct btrfs_device,
						   devid_kobj);

	return scnprintf(buf, PAGE_SIZE, "%llu\n",
			 READ_ONCE(device->scrub_speed_max));
}
>>>>>>> c1084c27

static ssize_t btrfs_devinfo_scrub_speed_max_store(struct kobject *kobj,
					      struct kobj_attribute *a,
					      const char *buf, size_t len)
{
	struct btrfs_device *device = container_of(kobj, struct btrfs_device,
						   devid_kobj);
	char *endptr;
	unsigned long long limit;

	limit = memparse(buf, &endptr);
	WRITE_ONCE(device->scrub_speed_max, limit);
	return len;
}
BTRFS_ATTR_RW(devid, scrub_speed_max, btrfs_devinfo_scrub_speed_max_show,
	      btrfs_devinfo_scrub_speed_max_store);

static ssize_t btrfs_devinfo_writeable_show(struct kobject *kobj,
					    struct kobj_attribute *a, char *buf)
{
	int val;
	struct btrfs_device *device = container_of(kobj, struct btrfs_device,
						   devid_kobj);

	val = !!test_bit(BTRFS_DEV_STATE_WRITEABLE, &device->dev_state);

	return scnprintf(buf, PAGE_SIZE, "%d\n", val);
}
BTRFS_ATTR(devid, writeable, btrfs_devinfo_writeable_show);

static ssize_t btrfs_devinfo_error_stats_show(struct kobject *kobj,
		struct kobj_attribute *a, char *buf)
{
	struct btrfs_device *device = container_of(kobj, struct btrfs_device,
						   devid_kobj);

	if (!device->dev_stats_valid)
		return scnprintf(buf, PAGE_SIZE, "invalid\n");

	/*
	 * Print all at once so we get a snapshot of all values from the same
	 * time. Keep them in sync and in order of definition of
	 * btrfs_dev_stat_values.
	 */
	return scnprintf(buf, PAGE_SIZE,
		"write_errs %d\n"
		"read_errs %d\n"
		"flush_errs %d\n"
		"corruption_errs %d\n"
		"generation_errs %d\n",
		btrfs_dev_stat_read(device, BTRFS_DEV_STAT_WRITE_ERRS),
		btrfs_dev_stat_read(device, BTRFS_DEV_STAT_READ_ERRS),
		btrfs_dev_stat_read(device, BTRFS_DEV_STAT_FLUSH_ERRS),
		btrfs_dev_stat_read(device, BTRFS_DEV_STAT_CORRUPTION_ERRS),
		btrfs_dev_stat_read(device, BTRFS_DEV_STAT_GENERATION_ERRS));
}
BTRFS_ATTR(devid, error_stats, btrfs_devinfo_error_stats_show);

/*
 * Information about one device.
 *
 * Path: /sys/fs/btrfs/<uuid>/devinfo/<devid>/
 */
static struct attribute *devid_attrs[] = {
	BTRFS_ATTR_PTR(devid, error_stats),
	BTRFS_ATTR_PTR(devid, in_fs_metadata),
	BTRFS_ATTR_PTR(devid, missing),
	BTRFS_ATTR_PTR(devid, replace_target),
	BTRFS_ATTR_PTR(devid, scrub_speed_max),
	BTRFS_ATTR_PTR(devid, writeable),
	NULL
};
ATTRIBUTE_GROUPS(devid);

static void btrfs_release_devid_kobj(struct kobject *kobj)
{
	struct btrfs_device *device = container_of(kobj, struct btrfs_device,
						   devid_kobj);

	memset(&device->devid_kobj, 0, sizeof(struct kobject));
	complete(&device->kobj_unregister);
}

static struct kobj_type devid_ktype = {
	.sysfs_ops	= &kobj_sysfs_ops,
	.default_groups = devid_groups,
	.release	= btrfs_release_devid_kobj,
};

int btrfs_sysfs_add_device(struct btrfs_device *device)
{
	int ret;
	unsigned int nofs_flag;
	struct kobject *devices_kobj;
	struct kobject *devinfo_kobj;

	/*
	 * Make sure we use the fs_info::fs_devices to fetch the kobjects even
	 * for the seed fs_devices
	 */
	devices_kobj = device->fs_info->fs_devices->devices_kobj;
	devinfo_kobj = device->fs_info->fs_devices->devinfo_kobj;
	ASSERT(devices_kobj);
	ASSERT(devinfo_kobj);

	nofs_flag = memalloc_nofs_save();

	if (device->bdev) {
		struct kobject *disk_kobj = bdev_kobj(device->bdev);

		ret = sysfs_create_link(devices_kobj, disk_kobj, disk_kobj->name);
		if (ret) {
			btrfs_warn(device->fs_info,
				"creating sysfs device link for devid %llu failed: %d",
				device->devid, ret);
			goto out;
		}
	}
	memalloc_nofs_restore(nofs_flag);

	init_completion(&device->kobj_unregister);
	ret = kobject_init_and_add(&device->devid_kobj, &devid_ktype,
				   devinfo_kobj, "%llu", device->devid);
	if (ret) {
		kobject_put(&device->devid_kobj);
		btrfs_warn(device->fs_info,
			   "devinfo init for devid %llu failed: %d",
			   device->devid, ret);
	}

out:
	memalloc_nofs_restore(nofs_flag);
	return ret;
}

static int btrfs_sysfs_add_fs_devices(struct btrfs_fs_devices *fs_devices)
{
	int ret;
	struct btrfs_device *device;
	struct btrfs_fs_devices *seed;

	list_for_each_entry(device, &fs_devices->devices, dev_list) {
		ret = btrfs_sysfs_add_device(device);
		if (ret)
			goto fail;
	}

	list_for_each_entry(seed, &fs_devices->seed_list, seed_list) {
		list_for_each_entry(device, &seed->devices, dev_list) {
			ret = btrfs_sysfs_add_device(device);
			if (ret)
				goto fail;
		}
	}

	return 0;

fail:
	btrfs_sysfs_remove_fs_devices(fs_devices);
	return ret;
}

void btrfs_kobject_uevent(struct block_device *bdev, enum kobject_action action)
{
	int ret;

	ret = kobject_uevent(&disk_to_dev(bdev->bd_disk)->kobj, action);
	if (ret)
		pr_warn("BTRFS: Sending event '%d' to kobject: '%s' (%p): failed\n",
			action, kobject_name(&disk_to_dev(bdev->bd_disk)->kobj),
			&disk_to_dev(bdev->bd_disk)->kobj);
}

void btrfs_sysfs_update_sprout_fsid(struct btrfs_fs_devices *fs_devices)

{
	char fsid_buf[BTRFS_UUID_UNPARSED_SIZE];

	/*
	 * Sprouting changes fsid of the mounted filesystem, rename the fsid
	 * directory
	 */
	snprintf(fsid_buf, BTRFS_UUID_UNPARSED_SIZE, "%pU", fs_devices->fsid);
	if (kobject_rename(&fs_devices->fsid_kobj, fsid_buf))
		btrfs_warn(fs_devices->fs_info,
				"sysfs: failed to create fsid for sprout");
}

void btrfs_sysfs_update_devid(struct btrfs_device *device)
{
	char tmp[24];

	snprintf(tmp, sizeof(tmp), "%llu", device->devid);

	if (kobject_rename(&device->devid_kobj, tmp))
		btrfs_warn(device->fs_devices->fs_info,
			   "sysfs: failed to update devid for %llu",
			   device->devid);
}

/* /sys/fs/btrfs/ entry */
static struct kset *btrfs_kset;

/*
 * Creates:
 *		/sys/fs/btrfs/UUID
 *
 * Can be called by the device discovery thread.
 */
int btrfs_sysfs_add_fsid(struct btrfs_fs_devices *fs_devs)
{
	int error;

	init_completion(&fs_devs->kobj_unregister);
	fs_devs->fsid_kobj.kset = btrfs_kset;
	error = kobject_init_and_add(&fs_devs->fsid_kobj, &btrfs_ktype, NULL,
				     "%pU", fs_devs->fsid);
	if (error) {
		kobject_put(&fs_devs->fsid_kobj);
		return error;
	}

	fs_devs->devices_kobj = kobject_create_and_add("devices",
						       &fs_devs->fsid_kobj);
	if (!fs_devs->devices_kobj) {
		btrfs_err(fs_devs->fs_info,
			  "failed to init sysfs device interface");
		btrfs_sysfs_remove_fsid(fs_devs);
		return -ENOMEM;
	}

	fs_devs->devinfo_kobj = kobject_create_and_add("devinfo",
						       &fs_devs->fsid_kobj);
	if (!fs_devs->devinfo_kobj) {
		btrfs_err(fs_devs->fs_info,
			  "failed to init sysfs devinfo kobject");
		btrfs_sysfs_remove_fsid(fs_devs);
		return -ENOMEM;
	}

	return 0;
}

int btrfs_sysfs_add_mounted(struct btrfs_fs_info *fs_info)
{
	int error;
	struct btrfs_fs_devices *fs_devs = fs_info->fs_devices;
	struct kobject *fsid_kobj = &fs_devs->fsid_kobj;

	error = btrfs_sysfs_add_fs_devices(fs_devs);
	if (error)
		return error;

	error = sysfs_create_files(fsid_kobj, btrfs_attrs);
	if (error) {
		btrfs_sysfs_remove_fs_devices(fs_devs);
		return error;
	}

	error = sysfs_create_group(fsid_kobj,
				   &btrfs_feature_attr_group);
	if (error)
		goto failure;

#ifdef CONFIG_BTRFS_DEBUG
	fs_info->debug_kobj = kobject_create_and_add("debug", fsid_kobj);
	if (!fs_info->debug_kobj) {
		error = -ENOMEM;
		goto failure;
	}

	error = sysfs_create_files(fs_info->debug_kobj, btrfs_debug_mount_attrs);
	if (error)
		goto failure;

	/* Discard directory */
	fs_info->discard_debug_kobj = kobject_create_and_add("discard",
						     fs_info->debug_kobj);
	if (!fs_info->discard_debug_kobj) {
		error = -ENOMEM;
		goto failure;
	}

	error = sysfs_create_files(fs_info->discard_debug_kobj,
				   discard_debug_attrs);
	if (error)
		goto failure;
#endif

	error = addrm_unknown_feature_attrs(fs_info, true);
	if (error)
		goto failure;

	error = sysfs_create_link(fsid_kobj, &fs_info->sb->s_bdi->dev->kobj, "bdi");
	if (error)
		goto failure;

	fs_info->space_info_kobj = kobject_create_and_add("allocation",
						  fsid_kobj);
	if (!fs_info->space_info_kobj) {
		error = -ENOMEM;
		goto failure;
	}

	error = sysfs_create_files(fs_info->space_info_kobj, allocation_attrs);
	if (error)
		goto failure;

	return 0;
failure:
	btrfs_sysfs_remove_mounted(fs_info);
	return error;
}

static inline struct btrfs_fs_info *qgroup_kobj_to_fs_info(struct kobject *kobj)
{
	return to_fs_info(kobj->parent->parent);
}

#define QGROUP_ATTR(_member, _show_name)					\
static ssize_t btrfs_qgroup_show_##_member(struct kobject *qgroup_kobj,		\
					   struct kobj_attribute *a,		\
					   char *buf)				\
{										\
	struct btrfs_fs_info *fs_info = qgroup_kobj_to_fs_info(qgroup_kobj);	\
	struct btrfs_qgroup *qgroup = container_of(qgroup_kobj,			\
			struct btrfs_qgroup, kobj);				\
	return btrfs_show_u64(&qgroup->_member, &fs_info->qgroup_lock, buf);	\
}										\
BTRFS_ATTR(qgroup, _show_name, btrfs_qgroup_show_##_member)

#define QGROUP_RSV_ATTR(_name, _type)						\
static ssize_t btrfs_qgroup_rsv_show_##_name(struct kobject *qgroup_kobj,	\
					     struct kobj_attribute *a,		\
					     char *buf)				\
{										\
	struct btrfs_fs_info *fs_info = qgroup_kobj_to_fs_info(qgroup_kobj);	\
	struct btrfs_qgroup *qgroup = container_of(qgroup_kobj,			\
			struct btrfs_qgroup, kobj);				\
	return btrfs_show_u64(&qgroup->rsv.values[_type],			\
			&fs_info->qgroup_lock, buf);				\
}										\
BTRFS_ATTR(qgroup, rsv_##_name, btrfs_qgroup_rsv_show_##_name)

QGROUP_ATTR(rfer, referenced);
QGROUP_ATTR(excl, exclusive);
QGROUP_ATTR(max_rfer, max_referenced);
QGROUP_ATTR(max_excl, max_exclusive);
QGROUP_ATTR(lim_flags, limit_flags);
QGROUP_RSV_ATTR(data, BTRFS_QGROUP_RSV_DATA);
QGROUP_RSV_ATTR(meta_pertrans, BTRFS_QGROUP_RSV_META_PERTRANS);
QGROUP_RSV_ATTR(meta_prealloc, BTRFS_QGROUP_RSV_META_PREALLOC);

/*
 * Qgroup information.
 *
 * Path: /sys/fs/btrfs/<uuid>/qgroups/<level>_<qgroupid>/
 */
static struct attribute *qgroup_attrs[] = {
	BTRFS_ATTR_PTR(qgroup, referenced),
	BTRFS_ATTR_PTR(qgroup, exclusive),
	BTRFS_ATTR_PTR(qgroup, max_referenced),
	BTRFS_ATTR_PTR(qgroup, max_exclusive),
	BTRFS_ATTR_PTR(qgroup, limit_flags),
	BTRFS_ATTR_PTR(qgroup, rsv_data),
	BTRFS_ATTR_PTR(qgroup, rsv_meta_pertrans),
	BTRFS_ATTR_PTR(qgroup, rsv_meta_prealloc),
	NULL
};
ATTRIBUTE_GROUPS(qgroup);

static void qgroup_release(struct kobject *kobj)
{
	struct btrfs_qgroup *qgroup = container_of(kobj, struct btrfs_qgroup, kobj);

	memset(&qgroup->kobj, 0, sizeof(*kobj));
}

static struct kobj_type qgroup_ktype = {
	.sysfs_ops = &kobj_sysfs_ops,
	.release = qgroup_release,
	.default_groups = qgroup_groups,
};

int btrfs_sysfs_add_one_qgroup(struct btrfs_fs_info *fs_info,
				struct btrfs_qgroup *qgroup)
{
	struct kobject *qgroups_kobj = fs_info->qgroups_kobj;
	int ret;

	if (test_bit(BTRFS_FS_STATE_DUMMY_FS_INFO, &fs_info->fs_state))
		return 0;
	if (qgroup->kobj.state_initialized)
		return 0;
	if (!qgroups_kobj)
		return -EINVAL;

	ret = kobject_init_and_add(&qgroup->kobj, &qgroup_ktype, qgroups_kobj,
			"%hu_%llu", btrfs_qgroup_level(qgroup->qgroupid),
			btrfs_qgroup_subvolid(qgroup->qgroupid));
	if (ret < 0)
		kobject_put(&qgroup->kobj);

	return ret;
}

void btrfs_sysfs_del_qgroups(struct btrfs_fs_info *fs_info)
{
	struct btrfs_qgroup *qgroup;
	struct btrfs_qgroup *next;

	if (test_bit(BTRFS_FS_STATE_DUMMY_FS_INFO, &fs_info->fs_state))
		return;

	rbtree_postorder_for_each_entry_safe(qgroup, next,
					     &fs_info->qgroup_tree, node)
		btrfs_sysfs_del_one_qgroup(fs_info, qgroup);
	if (fs_info->qgroups_kobj) {
		kobject_del(fs_info->qgroups_kobj);
		kobject_put(fs_info->qgroups_kobj);
		fs_info->qgroups_kobj = NULL;
	}
}

/* Called when qgroups get initialized, thus there is no need for locking */
int btrfs_sysfs_add_qgroups(struct btrfs_fs_info *fs_info)
{
	struct kobject *fsid_kobj = &fs_info->fs_devices->fsid_kobj;
	struct btrfs_qgroup *qgroup;
	struct btrfs_qgroup *next;
	int ret = 0;

	if (test_bit(BTRFS_FS_STATE_DUMMY_FS_INFO, &fs_info->fs_state))
		return 0;

	ASSERT(fsid_kobj);
	if (fs_info->qgroups_kobj)
		return 0;

	fs_info->qgroups_kobj = kobject_create_and_add("qgroups", fsid_kobj);
	if (!fs_info->qgroups_kobj) {
		ret = -ENOMEM;
		goto out;
	}
	rbtree_postorder_for_each_entry_safe(qgroup, next,
					     &fs_info->qgroup_tree, node) {
		ret = btrfs_sysfs_add_one_qgroup(fs_info, qgroup);
		if (ret < 0)
			goto out;
	}

out:
	if (ret < 0)
		btrfs_sysfs_del_qgroups(fs_info);
	return ret;
}

void btrfs_sysfs_del_one_qgroup(struct btrfs_fs_info *fs_info,
				struct btrfs_qgroup *qgroup)
{
	if (test_bit(BTRFS_FS_STATE_DUMMY_FS_INFO, &fs_info->fs_state))
		return;

	if (qgroup->kobj.state_initialized) {
		kobject_del(&qgroup->kobj);
		kobject_put(&qgroup->kobj);
	}
}

/*
 * Change per-fs features in /sys/fs/btrfs/UUID/features to match current
 * values in superblock. Call after any changes to incompat/compat_ro flags
 */
void btrfs_sysfs_feature_update(struct btrfs_fs_info *fs_info,
		u64 bit, enum btrfs_feature_set set)
{
	struct btrfs_fs_devices *fs_devs;
	struct kobject *fsid_kobj;
	u64 __maybe_unused features;
	int __maybe_unused ret;

	if (!fs_info)
		return;

	/*
	 * See 14e46e04958df74 and e410e34fad913dd, feature bit updates are not
	 * safe when called from some contexts (eg. balance)
	 */
	features = get_features(fs_info, set);
	ASSERT(bit & supported_feature_masks[set]);

	fs_devs = fs_info->fs_devices;
	fsid_kobj = &fs_devs->fsid_kobj;

	if (!fsid_kobj->state_initialized)
		return;

	/*
	 * FIXME: this is too heavy to update just one value, ideally we'd like
	 * to use sysfs_update_group but some refactoring is needed first.
	 */
	sysfs_remove_group(fsid_kobj, &btrfs_feature_attr_group);
	ret = sysfs_create_group(fsid_kobj, &btrfs_feature_attr_group);
}

int __init btrfs_init_sysfs(void)
{
	int ret;

	btrfs_kset = kset_create_and_add("btrfs", NULL, fs_kobj);
	if (!btrfs_kset)
		return -ENOMEM;

	init_feature_attrs();
	ret = sysfs_create_group(&btrfs_kset->kobj, &btrfs_feature_attr_group);
	if (ret)
		goto out2;
	ret = sysfs_merge_group(&btrfs_kset->kobj,
				&btrfs_static_feature_attr_group);
	if (ret)
		goto out_remove_group;

#ifdef CONFIG_BTRFS_DEBUG
	ret = sysfs_create_group(&btrfs_kset->kobj, &btrfs_debug_feature_attr_group);
	if (ret)
		goto out2;
#endif

	return 0;

out_remove_group:
	sysfs_remove_group(&btrfs_kset->kobj, &btrfs_feature_attr_group);
out2:
	kset_unregister(btrfs_kset);

	return ret;
}

void __cold btrfs_exit_sysfs(void)
{
	sysfs_unmerge_group(&btrfs_kset->kobj,
			    &btrfs_static_feature_attr_group);
	sysfs_remove_group(&btrfs_kset->kobj, &btrfs_feature_attr_group);
#ifdef CONFIG_BTRFS_DEBUG
	sysfs_remove_group(&btrfs_kset->kobj, &btrfs_debug_feature_attr_group);
#endif
	kset_unregister(btrfs_kset);
}
<|MERGE_RESOLUTION|>--- conflicted
+++ resolved
@@ -1506,23 +1506,12 @@
 					     struct kobj_attribute *a,
 					     char *buf)
 {
-<<<<<<< HEAD
-	int error = 0;
-	struct btrfs_device *dev;
-	unsigned int nofs_flag;
-
-	nofs_flag = memalloc_nofs_save();
-	list_for_each_entry(dev, &fs_devices->devices, dev_list) {
-		struct hd_struct *disk;
-		struct kobject *disk_kobj;
-=======
 	struct btrfs_device *device = container_of(kobj, struct btrfs_device,
 						   devid_kobj);
 
 	return scnprintf(buf, PAGE_SIZE, "%llu\n",
 			 READ_ONCE(device->scrub_speed_max));
 }
->>>>>>> c1084c27
 
 static ssize_t btrfs_devinfo_scrub_speed_max_store(struct kobject *kobj,
 					      struct kobj_attribute *a,
@@ -1641,7 +1630,6 @@
 			goto out;
 		}
 	}
-	memalloc_nofs_restore(nofs_flag);
 
 	init_completion(&device->kobj_unregister);
 	ret = kobject_init_and_add(&device->devid_kobj, &devid_ktype,
