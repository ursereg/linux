--- conflicted
+++ resolved
@@ -223,12 +223,6 @@
 	int ret;
 	const char *comp = NULL;
 	u32 binode_flags;
-<<<<<<< HEAD
-
-	if (!inode_owner_or_capable(inode))
-		return -EPERM;
-=======
->>>>>>> c1084c27
 
 	if (btrfs_root_readonly(root))
 		return -EROFS;
@@ -236,24 +230,6 @@
 	if (fileattr_has_fsx(fa))
 		return -EOPNOTSUPP;
 
-<<<<<<< HEAD
-	ret = mnt_want_write_file(file);
-	if (ret)
-		return ret;
-
-	inode_lock(inode);
-	fsflags = btrfs_mask_fsflags_for_type(inode, fsflags);
-	old_fsflags = btrfs_inode_flags_to_fsflags(binode->flags);
-
-	ret = vfs_ioc_setflags_prepare(inode, old_fsflags, fsflags);
-	if (ret)
-		goto out_unlock;
-
-	ret = check_fsflags(old_fsflags, fsflags);
-	if (ret)
-		goto out_unlock;
-
-=======
 	fsflags = btrfs_mask_fsflags_for_type(inode, fa->flags);
 	old_fsflags = btrfs_inode_flags_to_fsflags(binode);
 	ret = check_fsflags(old_fsflags, fsflags);
@@ -264,7 +240,6 @@
 	if (ret)
 		return ret;
 
->>>>>>> c1084c27
 	binode_flags = binode->flags;
 	if (fsflags & FS_SYNC_FL)
 		binode_flags |= BTRFS_INODE_SYNC;
@@ -695,11 +670,7 @@
 	}
 
 	btrfs_i_size_write(BTRFS_I(dir), dir->i_size + namelen * 2);
-<<<<<<< HEAD
-	ret = btrfs_update_inode(trans, root, dir);
-=======
 	ret = btrfs_update_inode(trans, root, BTRFS_I(dir));
->>>>>>> c1084c27
 	if (ret) {
 		btrfs_abort_transaction(trans, ret);
 		goto fail;
@@ -2189,11 +2160,7 @@
 		 * problem. Otherwise we'll fault and then copy the buffer in
 		 * properly this next time through
 		 */
-<<<<<<< HEAD
-		if (probe_user_write(ubuf + *sk_offset, &sh, sizeof(sh))) {
-=======
 		if (copy_to_user_nofault(ubuf + *sk_offset, &sh, sizeof(sh))) {
->>>>>>> c1084c27
 			ret = 0;
 			goto out;
 		}
@@ -3207,22 +3174,12 @@
 			}
 		} else {
 			/* the rest are all set to zero by kzalloc */
-<<<<<<< HEAD
-			range->len = (u64)-1;
-		}
-		ret = btrfs_defrag_file(file_inode(file), file,
-					range, BTRFS_OLDEST_GENERATION, 0);
-		if (ret > 0)
-			ret = 0;
-		kfree(range);
-=======
 			range.len = (u64)-1;
 		}
 		ret = btrfs_defrag_file(file_inode(file), file,
 					&range, BTRFS_OLDEST_GENERATION, 0);
 		if (ret > 0)
 			ret = 0;
->>>>>>> c1084c27
 		break;
 	default:
 		ret = -EINVAL;
@@ -3231,627 +3188,6 @@
 	mnt_drop_write_file(file);
 	return ret;
 }
-<<<<<<< HEAD
-
-static long btrfs_ioctl_add_dev(struct btrfs_fs_info *fs_info, void __user *arg)
-{
-	struct btrfs_ioctl_vol_args *vol_args;
-	int ret;
-
-	if (!capable(CAP_SYS_ADMIN))
-		return -EPERM;
-
-	if (test_and_set_bit(BTRFS_FS_EXCL_OP, &fs_info->flags))
-		return BTRFS_ERROR_DEV_EXCL_RUN_IN_PROGRESS;
-
-	vol_args = memdup_user(arg, sizeof(*vol_args));
-	if (IS_ERR(vol_args)) {
-		ret = PTR_ERR(vol_args);
-		goto out;
-	}
-
-	vol_args->name[BTRFS_PATH_NAME_MAX] = '\0';
-	ret = btrfs_init_new_device(fs_info, vol_args->name);
-
-	if (!ret)
-		btrfs_info(fs_info, "disk added %s", vol_args->name);
-
-	kfree(vol_args);
-out:
-	clear_bit(BTRFS_FS_EXCL_OP, &fs_info->flags);
-	return ret;
-}
-
-static long btrfs_ioctl_rm_dev_v2(struct file *file, void __user *arg)
-{
-	struct inode *inode = file_inode(file);
-	struct btrfs_fs_info *fs_info = btrfs_sb(inode->i_sb);
-	struct btrfs_ioctl_vol_args_v2 *vol_args;
-	int ret;
-
-	if (!capable(CAP_SYS_ADMIN))
-		return -EPERM;
-
-	ret = mnt_want_write_file(file);
-	if (ret)
-		return ret;
-
-	vol_args = memdup_user(arg, sizeof(*vol_args));
-	if (IS_ERR(vol_args)) {
-		ret = PTR_ERR(vol_args);
-		goto err_drop;
-	}
-
-	/* Check for compatibility reject unknown flags */
-	if (vol_args->flags & ~BTRFS_VOL_ARG_V2_FLAGS_SUPPORTED) {
-		ret = -EOPNOTSUPP;
-		goto out;
-	}
-
-	if (test_and_set_bit(BTRFS_FS_EXCL_OP, &fs_info->flags)) {
-		ret = BTRFS_ERROR_DEV_EXCL_RUN_IN_PROGRESS;
-		goto out;
-	}
-
-	if (vol_args->flags & BTRFS_DEVICE_SPEC_BY_ID) {
-		ret = btrfs_rm_device(fs_info, NULL, vol_args->devid);
-	} else {
-		vol_args->name[BTRFS_SUBVOL_NAME_MAX] = '\0';
-		ret = btrfs_rm_device(fs_info, vol_args->name, 0);
-	}
-	clear_bit(BTRFS_FS_EXCL_OP, &fs_info->flags);
-
-	if (!ret) {
-		if (vol_args->flags & BTRFS_DEVICE_SPEC_BY_ID)
-			btrfs_info(fs_info, "device deleted: id %llu",
-					vol_args->devid);
-		else
-			btrfs_info(fs_info, "device deleted: %s",
-					vol_args->name);
-	}
-out:
-	kfree(vol_args);
-err_drop:
-	mnt_drop_write_file(file);
-	return ret;
-}
-
-static long btrfs_ioctl_rm_dev(struct file *file, void __user *arg)
-{
-	struct inode *inode = file_inode(file);
-	struct btrfs_fs_info *fs_info = btrfs_sb(inode->i_sb);
-	struct btrfs_ioctl_vol_args *vol_args;
-	int ret;
-
-	if (!capable(CAP_SYS_ADMIN))
-		return -EPERM;
-
-	ret = mnt_want_write_file(file);
-	if (ret)
-		return ret;
-
-	if (test_and_set_bit(BTRFS_FS_EXCL_OP, &fs_info->flags)) {
-		ret = BTRFS_ERROR_DEV_EXCL_RUN_IN_PROGRESS;
-		goto out_drop_write;
-	}
-
-	vol_args = memdup_user(arg, sizeof(*vol_args));
-	if (IS_ERR(vol_args)) {
-		ret = PTR_ERR(vol_args);
-		goto out;
-	}
-
-	vol_args->name[BTRFS_PATH_NAME_MAX] = '\0';
-	ret = btrfs_rm_device(fs_info, vol_args->name, 0);
-
-	if (!ret)
-		btrfs_info(fs_info, "disk deleted %s", vol_args->name);
-	kfree(vol_args);
-out:
-	clear_bit(BTRFS_FS_EXCL_OP, &fs_info->flags);
-out_drop_write:
-	mnt_drop_write_file(file);
-
-	return ret;
-}
-
-static long btrfs_ioctl_fs_info(struct btrfs_fs_info *fs_info,
-				void __user *arg)
-{
-	struct btrfs_ioctl_fs_info_args *fi_args;
-	struct btrfs_device *device;
-	struct btrfs_fs_devices *fs_devices = fs_info->fs_devices;
-	int ret = 0;
-
-	fi_args = kzalloc(sizeof(*fi_args), GFP_KERNEL);
-	if (!fi_args)
-		return -ENOMEM;
-
-	rcu_read_lock();
-	fi_args->num_devices = fs_devices->num_devices;
-
-	list_for_each_entry_rcu(device, &fs_devices->devices, dev_list) {
-		if (device->devid > fi_args->max_id)
-			fi_args->max_id = device->devid;
-	}
-	rcu_read_unlock();
-
-	memcpy(&fi_args->fsid, fs_devices->fsid, sizeof(fi_args->fsid));
-	fi_args->nodesize = fs_info->nodesize;
-	fi_args->sectorsize = fs_info->sectorsize;
-	fi_args->clone_alignment = fs_info->sectorsize;
-
-	if (copy_to_user(arg, fi_args, sizeof(*fi_args)))
-		ret = -EFAULT;
-
-	kfree(fi_args);
-	return ret;
-}
-
-static long btrfs_ioctl_dev_info(struct btrfs_fs_info *fs_info,
-				 void __user *arg)
-{
-	struct btrfs_ioctl_dev_info_args *di_args;
-	struct btrfs_device *dev;
-	int ret = 0;
-	char *s_uuid = NULL;
-
-	di_args = memdup_user(arg, sizeof(*di_args));
-	if (IS_ERR(di_args))
-		return PTR_ERR(di_args);
-
-	if (!btrfs_is_empty_uuid(di_args->uuid))
-		s_uuid = di_args->uuid;
-
-	rcu_read_lock();
-	dev = btrfs_find_device(fs_info->fs_devices, di_args->devid, s_uuid,
-				NULL, true);
-
-	if (!dev) {
-		ret = -ENODEV;
-		goto out;
-	}
-
-	di_args->devid = dev->devid;
-	di_args->bytes_used = btrfs_device_get_bytes_used(dev);
-	di_args->total_bytes = btrfs_device_get_total_bytes(dev);
-	memcpy(di_args->uuid, dev->uuid, sizeof(di_args->uuid));
-	if (dev->name) {
-		strncpy(di_args->path, rcu_str_deref(dev->name),
-				sizeof(di_args->path) - 1);
-		di_args->path[sizeof(di_args->path) - 1] = 0;
-	} else {
-		di_args->path[0] = '\0';
-	}
-
-out:
-	rcu_read_unlock();
-	if (ret == 0 && copy_to_user(arg, di_args, sizeof(*di_args)))
-		ret = -EFAULT;
-
-	kfree(di_args);
-	return ret;
-}
-
-static void btrfs_double_extent_unlock(struct inode *inode1, u64 loff1,
-				       struct inode *inode2, u64 loff2, u64 len)
-{
-	unlock_extent(&BTRFS_I(inode1)->io_tree, loff1, loff1 + len - 1);
-	unlock_extent(&BTRFS_I(inode2)->io_tree, loff2, loff2 + len - 1);
-}
-
-static void btrfs_double_extent_lock(struct inode *inode1, u64 loff1,
-				     struct inode *inode2, u64 loff2, u64 len)
-{
-	if (inode1 < inode2) {
-		swap(inode1, inode2);
-		swap(loff1, loff2);
-	} else if (inode1 == inode2 && loff2 < loff1) {
-		swap(loff1, loff2);
-	}
-	lock_extent(&BTRFS_I(inode1)->io_tree, loff1, loff1 + len - 1);
-	lock_extent(&BTRFS_I(inode2)->io_tree, loff2, loff2 + len - 1);
-}
-
-static int btrfs_extent_same_range(struct inode *src, u64 loff, u64 len,
-				   struct inode *dst, u64 dst_loff)
-{
-	const u64 bs = BTRFS_I(src)->root->fs_info->sb->s_blocksize;
-	int ret;
-
-	/*
-	 * Lock destination range to serialize with concurrent readpages() and
-	 * source range to serialize with relocation.
-	 */
-	btrfs_double_extent_lock(src, loff, dst, dst_loff, len);
-	ret = btrfs_clone(src, dst, loff, len, ALIGN(len, bs), dst_loff, 1);
-	btrfs_double_extent_unlock(src, loff, dst, dst_loff, len);
-
-	return ret;
-}
-
-#define BTRFS_MAX_DEDUPE_LEN	SZ_16M
-
-static int btrfs_extent_same(struct inode *src, u64 loff, u64 olen,
-			     struct inode *dst, u64 dst_loff)
-{
-	int ret;
-	u64 i, tail_len, chunk_count;
-	struct btrfs_root *root_dst = BTRFS_I(dst)->root;
-
-	spin_lock(&root_dst->root_item_lock);
-	if (root_dst->send_in_progress) {
-		btrfs_warn_rl(root_dst->fs_info,
-"cannot deduplicate to root %llu while send operations are using it (%d in progress)",
-			      root_dst->root_key.objectid,
-			      root_dst->send_in_progress);
-		spin_unlock(&root_dst->root_item_lock);
-		return -EAGAIN;
-	}
-	root_dst->dedupe_in_progress++;
-	spin_unlock(&root_dst->root_item_lock);
-
-	tail_len = olen % BTRFS_MAX_DEDUPE_LEN;
-	chunk_count = div_u64(olen, BTRFS_MAX_DEDUPE_LEN);
-
-	for (i = 0; i < chunk_count; i++) {
-		ret = btrfs_extent_same_range(src, loff, BTRFS_MAX_DEDUPE_LEN,
-					      dst, dst_loff);
-		if (ret)
-			goto out;
-
-		loff += BTRFS_MAX_DEDUPE_LEN;
-		dst_loff += BTRFS_MAX_DEDUPE_LEN;
-	}
-
-	if (tail_len > 0)
-		ret = btrfs_extent_same_range(src, loff, tail_len, dst,
-					      dst_loff);
-out:
-	spin_lock(&root_dst->root_item_lock);
-	root_dst->dedupe_in_progress--;
-	spin_unlock(&root_dst->root_item_lock);
-
-	return ret;
-}
-
-static int clone_finish_inode_update(struct btrfs_trans_handle *trans,
-				     struct inode *inode,
-				     u64 endoff,
-				     const u64 destoff,
-				     const u64 olen,
-				     int no_time_update)
-{
-	struct btrfs_root *root = BTRFS_I(inode)->root;
-	int ret;
-
-	inode_inc_iversion(inode);
-	if (!no_time_update)
-		inode->i_mtime = inode->i_ctime = current_time(inode);
-	/*
-	 * We round up to the block size at eof when determining which
-	 * extents to clone above, but shouldn't round up the file size.
-	 */
-	if (endoff > destoff + olen)
-		endoff = destoff + olen;
-	if (endoff > inode->i_size)
-		btrfs_i_size_write(BTRFS_I(inode), endoff);
-
-	ret = btrfs_update_inode(trans, root, inode);
-	if (ret) {
-		btrfs_abort_transaction(trans, ret);
-		btrfs_end_transaction(trans);
-		goto out;
-	}
-	ret = btrfs_end_transaction(trans);
-out:
-	return ret;
-}
-
-/*
- * Make sure we do not end up inserting an inline extent into a file that has
- * already other (non-inline) extents. If a file has an inline extent it can
- * not have any other extents and the (single) inline extent must start at the
- * file offset 0. Failing to respect these rules will lead to file corruption,
- * resulting in EIO errors on read/write operations, hitting BUG_ON's in mm, etc
- *
- * We can have extents that have been already written to disk or we can have
- * dirty ranges still in delalloc, in which case the extent maps and items are
- * created only when we run delalloc, and the delalloc ranges might fall outside
- * the range we are currently locking in the inode's io tree. So we check the
- * inode's i_size because of that (i_size updates are done while holding the
- * i_mutex, which we are holding here).
- * We also check to see if the inode has a size not greater than "datal" but has
- * extents beyond it, due to an fallocate with FALLOC_FL_KEEP_SIZE (and we are
- * protected against such concurrent fallocate calls by the i_mutex).
- *
- * If the file has no extents but a size greater than datal, do not allow the
- * copy because we would need turn the inline extent into a non-inline one (even
- * with NO_HOLES enabled). If we find our destination inode only has one inline
- * extent, just overwrite it with the source inline extent if its size is less
- * than the source extent's size, or we could copy the source inline extent's
- * data into the destination inode's inline extent if the later is greater then
- * the former.
- */
-static int clone_copy_inline_extent(struct inode *dst,
-				    struct btrfs_trans_handle *trans,
-				    struct btrfs_path *path,
-				    struct btrfs_key *new_key,
-				    const u64 drop_start,
-				    const u64 datal,
-				    const u64 skip,
-				    const u64 size,
-				    char *inline_data)
-{
-	struct btrfs_fs_info *fs_info = btrfs_sb(dst->i_sb);
-	struct btrfs_root *root = BTRFS_I(dst)->root;
-	const u64 aligned_end = ALIGN(new_key->offset + datal,
-				      fs_info->sectorsize);
-	int ret;
-	struct btrfs_key key;
-
-	if (new_key->offset > 0)
-		return -EOPNOTSUPP;
-
-	key.objectid = btrfs_ino(BTRFS_I(dst));
-	key.type = BTRFS_EXTENT_DATA_KEY;
-	key.offset = 0;
-	ret = btrfs_search_slot(NULL, root, &key, path, 0, 0);
-	if (ret < 0) {
-		return ret;
-	} else if (ret > 0) {
-		if (path->slots[0] >= btrfs_header_nritems(path->nodes[0])) {
-			ret = btrfs_next_leaf(root, path);
-			if (ret < 0)
-				return ret;
-			else if (ret > 0)
-				goto copy_inline_extent;
-		}
-		btrfs_item_key_to_cpu(path->nodes[0], &key, path->slots[0]);
-		if (key.objectid == btrfs_ino(BTRFS_I(dst)) &&
-		    key.type == BTRFS_EXTENT_DATA_KEY) {
-			ASSERT(key.offset > 0);
-			return -EOPNOTSUPP;
-		}
-	} else if (i_size_read(dst) <= datal) {
-		struct btrfs_file_extent_item *ei;
-		u64 ext_len;
-
-		/*
-		 * If the file size is <= datal, make sure there are no other
-		 * extents following (can happen do to an fallocate call with
-		 * the flag FALLOC_FL_KEEP_SIZE).
-		 */
-		ei = btrfs_item_ptr(path->nodes[0], path->slots[0],
-				    struct btrfs_file_extent_item);
-		/*
-		 * If it's an inline extent, it can not have other extents
-		 * following it.
-		 */
-		if (btrfs_file_extent_type(path->nodes[0], ei) ==
-		    BTRFS_FILE_EXTENT_INLINE)
-			goto copy_inline_extent;
-
-		ext_len = btrfs_file_extent_num_bytes(path->nodes[0], ei);
-		if (ext_len > aligned_end)
-			return -EOPNOTSUPP;
-
-		ret = btrfs_next_item(root, path);
-		if (ret < 0) {
-			return ret;
-		} else if (ret == 0) {
-			btrfs_item_key_to_cpu(path->nodes[0], &key,
-					      path->slots[0]);
-			if (key.objectid == btrfs_ino(BTRFS_I(dst)) &&
-			    key.type == BTRFS_EXTENT_DATA_KEY)
-				return -EOPNOTSUPP;
-		}
-	}
-
-copy_inline_extent:
-	/*
-	 * We have no extent items, or we have an extent at offset 0 which may
-	 * or may not be inlined. All these cases are dealt the same way.
-	 */
-	if (i_size_read(dst) > datal) {
-		/*
-		 * If the destination inode has an inline extent...
-		 * This would require copying the data from the source inline
-		 * extent into the beginning of the destination's inline extent.
-		 * But this is really complex, both extents can be compressed
-		 * or just one of them, which would require decompressing and
-		 * re-compressing data (which could increase the new compressed
-		 * size, not allowing the compressed data to fit anymore in an
-		 * inline extent).
-		 * So just don't support this case for now (it should be rare,
-		 * we are not really saving space when cloning inline extents).
-		 */
-		return -EOPNOTSUPP;
-	}
-
-	btrfs_release_path(path);
-	ret = btrfs_drop_extents(trans, root, dst, drop_start, aligned_end, 1);
-	if (ret)
-		return ret;
-	ret = btrfs_insert_empty_item(trans, root, path, new_key, size);
-	if (ret)
-		return ret;
-
-	if (skip) {
-		const u32 start = btrfs_file_extent_calc_inline_size(0);
-
-		memmove(inline_data + start, inline_data + start + skip, datal);
-	}
-
-	write_extent_buffer(path->nodes[0], inline_data,
-			    btrfs_item_ptr_offset(path->nodes[0],
-						  path->slots[0]),
-			    size);
-	inode_add_bytes(dst, datal);
-	set_bit(BTRFS_INODE_NEEDS_FULL_SYNC, &BTRFS_I(dst)->runtime_flags);
-
-	return 0;
-}
-
-/**
- * btrfs_clone() - clone a range from inode file to another
- *
- * @src: Inode to clone from
- * @inode: Inode to clone to
- * @off: Offset within source to start clone from
- * @olen: Original length, passed by user, of range to clone
- * @olen_aligned: Block-aligned value of olen
- * @destoff: Offset within @inode to start clone
- * @no_time_update: Whether to update mtime/ctime on the target inode
- */
-static int btrfs_clone(struct inode *src, struct inode *inode,
-		       const u64 off, const u64 olen, const u64 olen_aligned,
-		       const u64 destoff, int no_time_update)
-{
-	struct btrfs_fs_info *fs_info = btrfs_sb(inode->i_sb);
-	struct btrfs_root *root = BTRFS_I(inode)->root;
-	struct btrfs_path *path = NULL;
-	struct extent_buffer *leaf;
-	struct btrfs_trans_handle *trans;
-	char *buf = NULL;
-	struct btrfs_key key;
-	u32 nritems;
-	int slot;
-	int ret;
-	const u64 len = olen_aligned;
-	u64 last_dest_end = destoff;
-
-	ret = -ENOMEM;
-	buf = kvmalloc(fs_info->nodesize, GFP_KERNEL);
-	if (!buf)
-		return ret;
-
-	path = btrfs_alloc_path();
-	if (!path) {
-		kvfree(buf);
-		return ret;
-	}
-
-	path->reada = READA_FORWARD;
-	/* clone data */
-	key.objectid = btrfs_ino(BTRFS_I(src));
-	key.type = BTRFS_EXTENT_DATA_KEY;
-	key.offset = off;
-
-	while (1) {
-		u64 next_key_min_offset = key.offset + 1;
-		struct btrfs_file_extent_item *extent;
-		int type;
-		u32 size;
-		struct btrfs_key new_key;
-		u64 disko = 0, diskl = 0;
-		u64 datao = 0, datal = 0;
-		u8 comp;
-		u64 drop_start;
-
-		/*
-		 * note the key will change type as we walk through the
-		 * tree.
-		 */
-		path->leave_spinning = 1;
-		ret = btrfs_search_slot(NULL, BTRFS_I(src)->root, &key, path,
-				0, 0);
-		if (ret < 0)
-			goto out;
-		/*
-		 * First search, if no extent item that starts at offset off was
-		 * found but the previous item is an extent item, it's possible
-		 * it might overlap our target range, therefore process it.
-		 */
-		if (key.offset == off && ret > 0 && path->slots[0] > 0) {
-			btrfs_item_key_to_cpu(path->nodes[0], &key,
-					      path->slots[0] - 1);
-			if (key.type == BTRFS_EXTENT_DATA_KEY)
-				path->slots[0]--;
-		}
-
-		nritems = btrfs_header_nritems(path->nodes[0]);
-process_slot:
-		if (path->slots[0] >= nritems) {
-			ret = btrfs_next_leaf(BTRFS_I(src)->root, path);
-			if (ret < 0)
-				goto out;
-			if (ret > 0)
-				break;
-			nritems = btrfs_header_nritems(path->nodes[0]);
-		}
-		leaf = path->nodes[0];
-		slot = path->slots[0];
-
-		btrfs_item_key_to_cpu(leaf, &key, slot);
-		if (key.type > BTRFS_EXTENT_DATA_KEY ||
-		    key.objectid != btrfs_ino(BTRFS_I(src)))
-			break;
-
-		ASSERT(key.type == BTRFS_EXTENT_DATA_KEY);
-
-		extent = btrfs_item_ptr(leaf, slot,
-					struct btrfs_file_extent_item);
-		comp = btrfs_file_extent_compression(leaf, extent);
-		type = btrfs_file_extent_type(leaf, extent);
-		if (type == BTRFS_FILE_EXTENT_REG ||
-		    type == BTRFS_FILE_EXTENT_PREALLOC) {
-			disko = btrfs_file_extent_disk_bytenr(leaf, extent);
-			diskl = btrfs_file_extent_disk_num_bytes(leaf, extent);
-			datao = btrfs_file_extent_offset(leaf, extent);
-			datal = btrfs_file_extent_num_bytes(leaf, extent);
-		} else if (type == BTRFS_FILE_EXTENT_INLINE) {
-			/* Take upper bound, may be compressed */
-			datal = btrfs_file_extent_ram_bytes(leaf, extent);
-		}
-
-		/*
-		 * The first search might have left us at an extent item that
-		 * ends before our target range's start, can happen if we have
-		 * holes and NO_HOLES feature enabled.
-		 */
-		if (key.offset + datal <= off) {
-			path->slots[0]++;
-			goto process_slot;
-		} else if (key.offset >= off + len) {
-			break;
-		}
-		next_key_min_offset = key.offset + datal;
-		size = btrfs_item_size_nr(leaf, slot);
-		read_extent_buffer(leaf, buf, btrfs_item_ptr_offset(leaf, slot),
-				   size);
-
-		btrfs_release_path(path);
-		path->leave_spinning = 0;
-
-		memcpy(&new_key, &key, sizeof(new_key));
-		new_key.objectid = btrfs_ino(BTRFS_I(inode));
-		if (off <= key.offset)
-			new_key.offset = key.offset + destoff - off;
-		else
-			new_key.offset = destoff;
-
-		/*
-		 * Deal with a hole that doesn't have an extent item that
-		 * represents it (NO_HOLES feature enabled).
-		 * This hole is either in the middle of the cloning range or at
-		 * the beginning (fully overlaps it or partially overlaps it).
-		 */
-		if (new_key.offset != last_dest_end)
-			drop_start = last_dest_end;
-		else
-			drop_start = new_key.offset;
-
-		if (type == BTRFS_FILE_EXTENT_REG ||
-		    type == BTRFS_FILE_EXTENT_PREALLOC) {
-			struct btrfs_clone_extent_info clone_info;
-
-			/*
-			 *    a  | --- range to clone ---|  b
-			 * | ------------- extent ------------- |
-			 */
-=======
->>>>>>> c1084c27
 
 static long btrfs_ioctl_add_dev(struct btrfs_fs_info *fs_info, void __user *arg)
 {
@@ -3914,23 +3250,6 @@
 	    strcmp("cancel", vol_args->name) == 0)
 		cancel = true;
 
-<<<<<<< HEAD
-	if (last_dest_end < destoff + len) {
-		/*
-		 * We have an implicit hole that fully or partially overlaps our
-		 * cloning range at its end. This means that we either have the
-		 * NO_HOLES feature enabled or the implicit hole happened due to
-		 * mixing buffered and direct IO writes against this file.
-		 */
-		btrfs_release_path(path);
-		path->leave_spinning = 0;
-
-		ret = btrfs_punch_hole_range(inode, path,
-					     last_dest_end, destoff + len - 1,
-					     NULL, &trans);
-		if (ret)
-			goto out;
-=======
 	ret = exclop_start_or_cancel_reloc(fs_info, BTRFS_EXCLOP_DEV_REMOVE,
 					   cancel);
 	if (ret)
@@ -3941,7 +3260,6 @@
 		ret = btrfs_rm_device(fs_info, NULL, vol_args->devid, &bdev, &mode);
 	else
 		ret = btrfs_rm_device(fs_info, vol_args->name, 0, &bdev, &mode);
->>>>>>> c1084c27
 
 	btrfs_exclop_finish(fs_info);
 
