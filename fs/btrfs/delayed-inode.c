// SPDX-License-Identifier: GPL-2.0
/*
 * Copyright (C) 2011 Fujitsu.  All rights reserved.
 * Written by Miao Xie <miaox@cn.fujitsu.com>
 */

#include <linux/slab.h>
#include <linux/iversion.h>
#include <linux/sched/mm.h>
#include "misc.h"
#include "delayed-inode.h"
#include "disk-io.h"
#include "transaction.h"
#include "ctree.h"
#include "qgroup.h"
#include "locking.h"

#define BTRFS_DELAYED_WRITEBACK		512
#define BTRFS_DELAYED_BACKGROUND	128
#define BTRFS_DELAYED_BATCH		16

static struct kmem_cache *delayed_node_cache;

int __init btrfs_delayed_inode_init(void)
{
	delayed_node_cache = kmem_cache_create("btrfs_delayed_node",
					sizeof(struct btrfs_delayed_node),
					0,
					SLAB_MEM_SPREAD,
					NULL);
	if (!delayed_node_cache)
		return -ENOMEM;
	return 0;
}

void __cold btrfs_delayed_inode_exit(void)
{
	kmem_cache_destroy(delayed_node_cache);
}

static inline void btrfs_init_delayed_node(
				struct btrfs_delayed_node *delayed_node,
				struct btrfs_root *root, u64 inode_id)
{
	delayed_node->root = root;
	delayed_node->inode_id = inode_id;
	refcount_set(&delayed_node->refs, 0);
	delayed_node->ins_root = RB_ROOT_CACHED;
	delayed_node->del_root = RB_ROOT_CACHED;
	mutex_init(&delayed_node->mutex);
	INIT_LIST_HEAD(&delayed_node->n_list);
	INIT_LIST_HEAD(&delayed_node->p_list);
}

static inline int btrfs_is_continuous_delayed_item(
					struct btrfs_delayed_item *item1,
					struct btrfs_delayed_item *item2)
{
	if (item1->key.type == BTRFS_DIR_INDEX_KEY &&
	    item1->key.objectid == item2->key.objectid &&
	    item1->key.type == item2->key.type &&
	    item1->key.offset + 1 == item2->key.offset)
		return 1;
	return 0;
}

static struct btrfs_delayed_node *btrfs_get_delayed_node(
		struct btrfs_inode *btrfs_inode)
{
	struct btrfs_root *root = btrfs_inode->root;
	u64 ino = btrfs_ino(btrfs_inode);
	struct btrfs_delayed_node *node;

	node = READ_ONCE(btrfs_inode->delayed_node);
	if (node) {
		refcount_inc(&node->refs);
		return node;
	}

	spin_lock(&root->inode_lock);
	node = radix_tree_lookup(&root->delayed_nodes_tree, ino);

	if (node) {
		if (btrfs_inode->delayed_node) {
			refcount_inc(&node->refs);	/* can be accessed */
			BUG_ON(btrfs_inode->delayed_node != node);
			spin_unlock(&root->inode_lock);
			return node;
		}

		/*
		 * It's possible that we're racing into the middle of removing
		 * this node from the radix tree.  In this case, the refcount
		 * was zero and it should never go back to one.  Just return
		 * NULL like it was never in the radix at all; our release
		 * function is in the process of removing it.
		 *
		 * Some implementations of refcount_inc refuse to bump the
		 * refcount once it has hit zero.  If we don't do this dance
		 * here, refcount_inc() may decide to just WARN_ONCE() instead
		 * of actually bumping the refcount.
		 *
		 * If this node is properly in the radix, we want to bump the
		 * refcount twice, once for the inode and once for this get
		 * operation.
		 */
		if (refcount_inc_not_zero(&node->refs)) {
			refcount_inc(&node->refs);
			btrfs_inode->delayed_node = node;
		} else {
			node = NULL;
		}

		spin_unlock(&root->inode_lock);
		return node;
	}
	spin_unlock(&root->inode_lock);

	return NULL;
}

/* Will return either the node or PTR_ERR(-ENOMEM) */
static struct btrfs_delayed_node *btrfs_get_or_create_delayed_node(
		struct btrfs_inode *btrfs_inode)
{
	struct btrfs_delayed_node *node;
	struct btrfs_root *root = btrfs_inode->root;
	u64 ino = btrfs_ino(btrfs_inode);
	int ret;

again:
	node = btrfs_get_delayed_node(btrfs_inode);
	if (node)
		return node;

	node = kmem_cache_zalloc(delayed_node_cache, GFP_NOFS);
	if (!node)
		return ERR_PTR(-ENOMEM);
	btrfs_init_delayed_node(node, root, ino);

	/* cached in the btrfs inode and can be accessed */
	refcount_set(&node->refs, 2);

	ret = radix_tree_preload(GFP_NOFS);
	if (ret) {
		kmem_cache_free(delayed_node_cache, node);
		return ERR_PTR(ret);
	}

	spin_lock(&root->inode_lock);
	ret = radix_tree_insert(&root->delayed_nodes_tree, ino, node);
	if (ret == -EEXIST) {
		spin_unlock(&root->inode_lock);
		kmem_cache_free(delayed_node_cache, node);
		radix_tree_preload_end();
		goto again;
	}
	btrfs_inode->delayed_node = node;
	spin_unlock(&root->inode_lock);
	radix_tree_preload_end();

	return node;
}

/*
 * Call it when holding delayed_node->mutex
 *
 * If mod = 1, add this node into the prepared list.
 */
static void btrfs_queue_delayed_node(struct btrfs_delayed_root *root,
				     struct btrfs_delayed_node *node,
				     int mod)
{
	spin_lock(&root->lock);
	if (test_bit(BTRFS_DELAYED_NODE_IN_LIST, &node->flags)) {
		if (!list_empty(&node->p_list))
			list_move_tail(&node->p_list, &root->prepare_list);
		else if (mod)
			list_add_tail(&node->p_list, &root->prepare_list);
	} else {
		list_add_tail(&node->n_list, &root->node_list);
		list_add_tail(&node->p_list, &root->prepare_list);
		refcount_inc(&node->refs);	/* inserted into list */
		root->nodes++;
		set_bit(BTRFS_DELAYED_NODE_IN_LIST, &node->flags);
	}
	spin_unlock(&root->lock);
}

/* Call it when holding delayed_node->mutex */
static void btrfs_dequeue_delayed_node(struct btrfs_delayed_root *root,
				       struct btrfs_delayed_node *node)
{
	spin_lock(&root->lock);
	if (test_bit(BTRFS_DELAYED_NODE_IN_LIST, &node->flags)) {
		root->nodes--;
		refcount_dec(&node->refs);	/* not in the list */
		list_del_init(&node->n_list);
		if (!list_empty(&node->p_list))
			list_del_init(&node->p_list);
		clear_bit(BTRFS_DELAYED_NODE_IN_LIST, &node->flags);
	}
	spin_unlock(&root->lock);
}

static struct btrfs_delayed_node *btrfs_first_delayed_node(
			struct btrfs_delayed_root *delayed_root)
{
	struct list_head *p;
	struct btrfs_delayed_node *node = NULL;

	spin_lock(&delayed_root->lock);
	if (list_empty(&delayed_root->node_list))
		goto out;

	p = delayed_root->node_list.next;
	node = list_entry(p, struct btrfs_delayed_node, n_list);
	refcount_inc(&node->refs);
out:
	spin_unlock(&delayed_root->lock);

	return node;
}

static struct btrfs_delayed_node *btrfs_next_delayed_node(
						struct btrfs_delayed_node *node)
{
	struct btrfs_delayed_root *delayed_root;
	struct list_head *p;
	struct btrfs_delayed_node *next = NULL;

	delayed_root = node->root->fs_info->delayed_root;
	spin_lock(&delayed_root->lock);
	if (!test_bit(BTRFS_DELAYED_NODE_IN_LIST, &node->flags)) {
		/* not in the list */
		if (list_empty(&delayed_root->node_list))
			goto out;
		p = delayed_root->node_list.next;
	} else if (list_is_last(&node->n_list, &delayed_root->node_list))
		goto out;
	else
		p = node->n_list.next;

	next = list_entry(p, struct btrfs_delayed_node, n_list);
	refcount_inc(&next->refs);
out:
	spin_unlock(&delayed_root->lock);

	return next;
}

static void __btrfs_release_delayed_node(
				struct btrfs_delayed_node *delayed_node,
				int mod)
{
	struct btrfs_delayed_root *delayed_root;

	if (!delayed_node)
		return;

	delayed_root = delayed_node->root->fs_info->delayed_root;

	mutex_lock(&delayed_node->mutex);
	if (delayed_node->count)
		btrfs_queue_delayed_node(delayed_root, delayed_node, mod);
	else
		btrfs_dequeue_delayed_node(delayed_root, delayed_node);
	mutex_unlock(&delayed_node->mutex);

	if (refcount_dec_and_test(&delayed_node->refs)) {
		struct btrfs_root *root = delayed_node->root;

		spin_lock(&root->inode_lock);
		/*
		 * Once our refcount goes to zero, nobody is allowed to bump it
		 * back up.  We can delete it now.
		 */
		ASSERT(refcount_read(&delayed_node->refs) == 0);
		radix_tree_delete(&root->delayed_nodes_tree,
				  delayed_node->inode_id);
		spin_unlock(&root->inode_lock);
		kmem_cache_free(delayed_node_cache, delayed_node);
	}
}

static inline void btrfs_release_delayed_node(struct btrfs_delayed_node *node)
{
	__btrfs_release_delayed_node(node, 0);
}

static struct btrfs_delayed_node *btrfs_first_prepared_delayed_node(
					struct btrfs_delayed_root *delayed_root)
{
	struct list_head *p;
	struct btrfs_delayed_node *node = NULL;

	spin_lock(&delayed_root->lock);
	if (list_empty(&delayed_root->prepare_list))
		goto out;

	p = delayed_root->prepare_list.next;
	list_del_init(p);
	node = list_entry(p, struct btrfs_delayed_node, p_list);
	refcount_inc(&node->refs);
out:
	spin_unlock(&delayed_root->lock);

	return node;
}

static inline void btrfs_release_prepared_delayed_node(
					struct btrfs_delayed_node *node)
{
	__btrfs_release_delayed_node(node, 1);
}

static struct btrfs_delayed_item *btrfs_alloc_delayed_item(u32 data_len)
{
	struct btrfs_delayed_item *item;
	item = kmalloc(sizeof(*item) + data_len, GFP_NOFS);
	if (item) {
		item->data_len = data_len;
		item->ins_or_del = 0;
		item->bytes_reserved = 0;
		item->delayed_node = NULL;
		refcount_set(&item->refs, 1);
	}
	return item;
}

/*
 * __btrfs_lookup_delayed_item - look up the delayed item by key
 * @delayed_node: pointer to the delayed node
 * @key:	  the key to look up
 * @prev:	  used to store the prev item if the right item isn't found
 * @next:	  used to store the next item if the right item isn't found
 *
 * Note: if we don't find the right item, we will return the prev item and
 * the next item.
 */
static struct btrfs_delayed_item *__btrfs_lookup_delayed_item(
				struct rb_root *root,
				struct btrfs_key *key,
				struct btrfs_delayed_item **prev,
				struct btrfs_delayed_item **next)
{
	struct rb_node *node, *prev_node = NULL;
	struct btrfs_delayed_item *delayed_item = NULL;
	int ret = 0;

	node = root->rb_node;

	while (node) {
		delayed_item = rb_entry(node, struct btrfs_delayed_item,
					rb_node);
		prev_node = node;
		ret = btrfs_comp_cpu_keys(&delayed_item->key, key);
		if (ret < 0)
			node = node->rb_right;
		else if (ret > 0)
			node = node->rb_left;
		else
			return delayed_item;
	}

	if (prev) {
		if (!prev_node)
			*prev = NULL;
		else if (ret < 0)
			*prev = delayed_item;
		else if ((node = rb_prev(prev_node)) != NULL) {
			*prev = rb_entry(node, struct btrfs_delayed_item,
					 rb_node);
		} else
			*prev = NULL;
	}

	if (next) {
		if (!prev_node)
			*next = NULL;
		else if (ret > 0)
			*next = delayed_item;
		else if ((node = rb_next(prev_node)) != NULL) {
			*next = rb_entry(node, struct btrfs_delayed_item,
					 rb_node);
		} else
			*next = NULL;
	}
	return NULL;
}

static struct btrfs_delayed_item *__btrfs_lookup_delayed_insertion_item(
					struct btrfs_delayed_node *delayed_node,
					struct btrfs_key *key)
{
	return __btrfs_lookup_delayed_item(&delayed_node->ins_root.rb_root, key,
					   NULL, NULL);
}

static int __btrfs_add_delayed_item(struct btrfs_delayed_node *delayed_node,
				    struct btrfs_delayed_item *ins,
				    int action)
{
	struct rb_node **p, *node;
	struct rb_node *parent_node = NULL;
	struct rb_root_cached *root;
	struct btrfs_delayed_item *item;
	int cmp;
	bool leftmost = true;

	if (action == BTRFS_DELAYED_INSERTION_ITEM)
		root = &delayed_node->ins_root;
	else if (action == BTRFS_DELAYED_DELETION_ITEM)
		root = &delayed_node->del_root;
	else
		BUG();
	p = &root->rb_root.rb_node;
	node = &ins->rb_node;

	while (*p) {
		parent_node = *p;
		item = rb_entry(parent_node, struct btrfs_delayed_item,
				 rb_node);

		cmp = btrfs_comp_cpu_keys(&item->key, &ins->key);
		if (cmp < 0) {
			p = &(*p)->rb_right;
			leftmost = false;
		} else if (cmp > 0) {
			p = &(*p)->rb_left;
		} else {
			return -EEXIST;
		}
	}

	rb_link_node(node, parent_node, p);
	rb_insert_color_cached(node, root, leftmost);
	ins->delayed_node = delayed_node;
	ins->ins_or_del = action;

	if (ins->key.type == BTRFS_DIR_INDEX_KEY &&
	    action == BTRFS_DELAYED_INSERTION_ITEM &&
	    ins->key.offset >= delayed_node->index_cnt)
			delayed_node->index_cnt = ins->key.offset + 1;

	delayed_node->count++;
	atomic_inc(&delayed_node->root->fs_info->delayed_root->items);
	return 0;
}

static int __btrfs_add_delayed_insertion_item(struct btrfs_delayed_node *node,
					      struct btrfs_delayed_item *item)
{
	return __btrfs_add_delayed_item(node, item,
					BTRFS_DELAYED_INSERTION_ITEM);
}

static int __btrfs_add_delayed_deletion_item(struct btrfs_delayed_node *node,
					     struct btrfs_delayed_item *item)
{
	return __btrfs_add_delayed_item(node, item,
					BTRFS_DELAYED_DELETION_ITEM);
}

static void finish_one_item(struct btrfs_delayed_root *delayed_root)
{
	int seq = atomic_inc_return(&delayed_root->items_seq);

	/* atomic_dec_return implies a barrier */
	if ((atomic_dec_return(&delayed_root->items) <
	    BTRFS_DELAYED_BACKGROUND || seq % BTRFS_DELAYED_BATCH == 0))
		cond_wake_up_nomb(&delayed_root->wait);
}

static void __btrfs_remove_delayed_item(struct btrfs_delayed_item *delayed_item)
{
	struct rb_root_cached *root;
	struct btrfs_delayed_root *delayed_root;

	/* Not associated with any delayed_node */
	if (!delayed_item->delayed_node)
		return;
	delayed_root = delayed_item->delayed_node->root->fs_info->delayed_root;

	BUG_ON(!delayed_root);
	BUG_ON(delayed_item->ins_or_del != BTRFS_DELAYED_DELETION_ITEM &&
	       delayed_item->ins_or_del != BTRFS_DELAYED_INSERTION_ITEM);

	if (delayed_item->ins_or_del == BTRFS_DELAYED_INSERTION_ITEM)
		root = &delayed_item->delayed_node->ins_root;
	else
		root = &delayed_item->delayed_node->del_root;

	rb_erase_cached(&delayed_item->rb_node, root);
	delayed_item->delayed_node->count--;

	finish_one_item(delayed_root);
}

static void btrfs_release_delayed_item(struct btrfs_delayed_item *item)
{
	if (item) {
		__btrfs_remove_delayed_item(item);
		if (refcount_dec_and_test(&item->refs))
			kfree(item);
	}
}

static struct btrfs_delayed_item *__btrfs_first_delayed_insertion_item(
					struct btrfs_delayed_node *delayed_node)
{
	struct rb_node *p;
	struct btrfs_delayed_item *item = NULL;

	p = rb_first_cached(&delayed_node->ins_root);
	if (p)
		item = rb_entry(p, struct btrfs_delayed_item, rb_node);

	return item;
}

static struct btrfs_delayed_item *__btrfs_first_delayed_deletion_item(
					struct btrfs_delayed_node *delayed_node)
{
	struct rb_node *p;
	struct btrfs_delayed_item *item = NULL;

	p = rb_first_cached(&delayed_node->del_root);
	if (p)
		item = rb_entry(p, struct btrfs_delayed_item, rb_node);

	return item;
}

static struct btrfs_delayed_item *__btrfs_next_delayed_item(
						struct btrfs_delayed_item *item)
{
	struct rb_node *p;
	struct btrfs_delayed_item *next = NULL;

	p = rb_next(&item->rb_node);
	if (p)
		next = rb_entry(p, struct btrfs_delayed_item, rb_node);

	return next;
}

static int btrfs_delayed_item_reserve_metadata(struct btrfs_trans_handle *trans,
					       struct btrfs_root *root,
					       struct btrfs_delayed_item *item)
{
	struct btrfs_block_rsv *src_rsv;
	struct btrfs_block_rsv *dst_rsv;
	struct btrfs_fs_info *fs_info = root->fs_info;
	u64 num_bytes;
	int ret;

	if (!trans->bytes_reserved)
		return 0;

	src_rsv = trans->block_rsv;
	dst_rsv = &fs_info->delayed_block_rsv;

	num_bytes = btrfs_calc_insert_metadata_size(fs_info, 1);

	/*
	 * Here we migrate space rsv from transaction rsv, since have already
	 * reserved space when starting a transaction.  So no need to reserve
	 * qgroup space here.
	 */
	ret = btrfs_block_rsv_migrate(src_rsv, dst_rsv, num_bytes, true);
	if (!ret) {
		trace_btrfs_space_reservation(fs_info, "delayed_item",
					      item->key.objectid,
					      num_bytes, 1);
		item->bytes_reserved = num_bytes;
	}

	return ret;
}

static void btrfs_delayed_item_release_metadata(struct btrfs_root *root,
						struct btrfs_delayed_item *item)
{
	struct btrfs_block_rsv *rsv;
	struct btrfs_fs_info *fs_info = root->fs_info;

	if (!item->bytes_reserved)
		return;

	rsv = &fs_info->delayed_block_rsv;
	/*
	 * Check btrfs_delayed_item_reserve_metadata() to see why we don't need
	 * to release/reserve qgroup space.
	 */
	trace_btrfs_space_reservation(fs_info, "delayed_item",
				      item->key.objectid, item->bytes_reserved,
				      0);
	btrfs_block_rsv_release(fs_info, rsv, item->bytes_reserved, NULL);
}

static int btrfs_delayed_inode_reserve_metadata(
					struct btrfs_trans_handle *trans,
					struct btrfs_root *root,
					struct btrfs_delayed_node *node)
{
	struct btrfs_fs_info *fs_info = root->fs_info;
	struct btrfs_block_rsv *src_rsv;
	struct btrfs_block_rsv *dst_rsv;
	u64 num_bytes;
	int ret;

	src_rsv = trans->block_rsv;
	dst_rsv = &fs_info->delayed_block_rsv;

	num_bytes = btrfs_calc_metadata_size(fs_info, 1);

	/*
	 * btrfs_dirty_inode will update the inode under btrfs_join_transaction
	 * which doesn't reserve space for speed.  This is a problem since we
	 * still need to reserve space for this update, so try to reserve the
	 * space.
	 *
	 * Now if src_rsv == delalloc_block_rsv we'll let it just steal since
	 * we always reserve enough to update the inode item.
	 */
	if (!src_rsv || (!trans->bytes_reserved &&
			 src_rsv->type != BTRFS_BLOCK_RSV_DELALLOC)) {
		ret = btrfs_qgroup_reserve_meta(root, num_bytes,
					  BTRFS_QGROUP_RSV_META_PREALLOC, true);
		if (ret < 0)
			return ret;
		ret = btrfs_block_rsv_add(root, dst_rsv, num_bytes,
					  BTRFS_RESERVE_NO_FLUSH);
		/* NO_FLUSH could only fail with -ENOSPC */
		ASSERT(ret == 0 || ret == -ENOSPC);
		if (ret)
			btrfs_qgroup_free_meta_prealloc(root, num_bytes);
	} else {
		ret = btrfs_block_rsv_migrate(src_rsv, dst_rsv, num_bytes, true);
	}

	if (!ret) {
		trace_btrfs_space_reservation(fs_info, "delayed_inode",
					      node->inode_id, num_bytes, 1);
		node->bytes_reserved = num_bytes;
	}

	return ret;
}

static void btrfs_delayed_inode_release_metadata(struct btrfs_fs_info *fs_info,
						struct btrfs_delayed_node *node,
						bool qgroup_free)
{
	struct btrfs_block_rsv *rsv;

	if (!node->bytes_reserved)
		return;

	rsv = &fs_info->delayed_block_rsv;
	trace_btrfs_space_reservation(fs_info, "delayed_inode",
				      node->inode_id, node->bytes_reserved, 0);
	btrfs_block_rsv_release(fs_info, rsv, node->bytes_reserved, NULL);
	if (qgroup_free)
		btrfs_qgroup_free_meta_prealloc(node->root,
				node->bytes_reserved);
	else
		btrfs_qgroup_convert_reserved_meta(node->root,
				node->bytes_reserved);
	node->bytes_reserved = 0;
}

/*
 * Insert a single delayed item or a batch of delayed items that have consecutive
 * keys if they exist.
 */
static int btrfs_insert_delayed_item(struct btrfs_trans_handle *trans,
				     struct btrfs_root *root,
				     struct btrfs_path *path,
				     struct btrfs_delayed_item *first_item)
{
	LIST_HEAD(batch);
	struct btrfs_delayed_item *curr;
	struct btrfs_delayed_item *next;
	const int max_size = BTRFS_LEAF_DATA_SIZE(root->fs_info);
	int total_size;
	int nitems;
	char *ins_data = NULL;
	struct btrfs_key *ins_keys;
	u32 *ins_sizes;
	int ret;

	list_add_tail(&first_item->tree_list, &batch);
	nitems = 1;
	total_size = first_item->data_len + sizeof(struct btrfs_item);
	curr = first_item;

	while (true) {
		int next_size;

		next = __btrfs_next_delayed_item(curr);
		if (!next || !btrfs_is_continuous_delayed_item(curr, next))
			break;

		next_size = next->data_len + sizeof(struct btrfs_item);
		if (total_size + next_size > max_size)
			break;

		list_add_tail(&next->tree_list, &batch);
		nitems++;
		total_size += next_size;
		curr = next;
	}

	if (nitems == 1) {
		ins_keys = &first_item->key;
		ins_sizes = &first_item->data_len;
	} else {
		int i = 0;

		ins_data = kmalloc(nitems * sizeof(u32) +
				   nitems * sizeof(struct btrfs_key), GFP_NOFS);
		if (!ins_data) {
			ret = -ENOMEM;
			goto out;
		}
		ins_sizes = (u32 *)ins_data;
		ins_keys = (struct btrfs_key *)(ins_data + nitems * sizeof(u32));
		list_for_each_entry(curr, &batch, tree_list) {
			ins_keys[i] = curr->key;
			ins_sizes[i] = curr->data_len;
			i++;
		}
	}

	ret = btrfs_insert_empty_items(trans, root, path, ins_keys, ins_sizes,
				       nitems);
	if (ret)
		goto out;

	list_for_each_entry(curr, &batch, tree_list) {
		char *data_ptr;

		data_ptr = btrfs_item_ptr(path->nodes[0], path->slots[0], char);
		write_extent_buffer(path->nodes[0], &curr->data,
				    (unsigned long)data_ptr, curr->data_len);
		path->slots[0]++;
	}

	/*
	 * Now release our path before releasing the delayed items and their
	 * metadata reservations, so that we don't block other tasks for more
	 * time than needed.
	 */
	btrfs_release_path(path);

	list_for_each_entry_safe(curr, next, &batch, tree_list) {
		list_del(&curr->tree_list);
		btrfs_delayed_item_release_metadata(root, curr);
		btrfs_release_delayed_item(curr);
	}
out:
	kfree(ins_data);
	return ret;
}

<<<<<<< HEAD
/*
 * This helper can just do simple insertion that needn't extend item for new
 * data, such as directory name index insertion, inode insertion.
 */
static int btrfs_insert_delayed_item(struct btrfs_trans_handle *trans,
				     struct btrfs_root *root,
				     struct btrfs_path *path,
				     struct btrfs_delayed_item *delayed_item)
{
	struct extent_buffer *leaf;
	unsigned int nofs_flag;
	char *ptr;
	int ret;

	nofs_flag = memalloc_nofs_save();
	ret = btrfs_insert_empty_item(trans, root, path, &delayed_item->key,
				      delayed_item->data_len);
	memalloc_nofs_restore(nofs_flag);
	if (ret < 0 && ret != -EEXIST)
		return ret;

	leaf = path->nodes[0];

	ptr = btrfs_item_ptr(leaf, path->slots[0], char);

	write_extent_buffer(leaf, delayed_item->data, (unsigned long)ptr,
			    delayed_item->data_len);
	btrfs_mark_buffer_dirty(leaf);

	btrfs_delayed_item_release_metadata(root, delayed_item);
	return 0;
}

/*
 * we insert an item first, then if there are some continuous items, we try
 * to insert those items into the same leaf.
 */
=======
>>>>>>> c1084c27
static int btrfs_insert_delayed_items(struct btrfs_trans_handle *trans,
				      struct btrfs_path *path,
				      struct btrfs_root *root,
				      struct btrfs_delayed_node *node)
{
	int ret = 0;

	while (ret == 0) {
		struct btrfs_delayed_item *curr;

		mutex_lock(&node->mutex);
		curr = __btrfs_first_delayed_insertion_item(node);
		if (!curr) {
			mutex_unlock(&node->mutex);
			break;
		}
		ret = btrfs_insert_delayed_item(trans, root, path, curr);
		mutex_unlock(&node->mutex);
	}

	return ret;
}

static int btrfs_batch_delete_items(struct btrfs_trans_handle *trans,
				    struct btrfs_root *root,
				    struct btrfs_path *path,
				    struct btrfs_delayed_item *item)
{
	struct btrfs_delayed_item *curr, *next;
	struct extent_buffer *leaf;
	struct btrfs_key key;
	struct list_head head;
	int nitems, i, last_item;
	int ret = 0;

	BUG_ON(!path->nodes[0]);

	leaf = path->nodes[0];

	i = path->slots[0];
	last_item = btrfs_header_nritems(leaf) - 1;
	if (i > last_item)
		return -ENOENT;	/* FIXME: Is errno suitable? */

	next = item;
	INIT_LIST_HEAD(&head);
	btrfs_item_key_to_cpu(leaf, &key, i);
	nitems = 0;
	/*
	 * count the number of the dir index items that we can delete in batch
	 */
	while (btrfs_comp_cpu_keys(&next->key, &key) == 0) {
		list_add_tail(&next->tree_list, &head);
		nitems++;

		curr = next;
		next = __btrfs_next_delayed_item(curr);
		if (!next)
			break;

		if (!btrfs_is_continuous_delayed_item(curr, next))
			break;

		i++;
		if (i > last_item)
			break;
		btrfs_item_key_to_cpu(leaf, &key, i);
	}

	if (!nitems)
		return 0;

	ret = btrfs_del_items(trans, root, path, path->slots[0], nitems);
	if (ret)
		goto out;

	list_for_each_entry_safe(curr, next, &head, tree_list) {
		btrfs_delayed_item_release_metadata(root, curr);
		list_del(&curr->tree_list);
		btrfs_release_delayed_item(curr);
	}

out:
	return ret;
}

static int btrfs_delete_delayed_items(struct btrfs_trans_handle *trans,
				      struct btrfs_path *path,
				      struct btrfs_root *root,
				      struct btrfs_delayed_node *node)
{
	struct btrfs_delayed_item *curr, *prev;
	unsigned int nofs_flag;
	int ret = 0;

do_again:
	mutex_lock(&node->mutex);
	curr = __btrfs_first_delayed_deletion_item(node);
	if (!curr)
		goto delete_fail;

	nofs_flag = memalloc_nofs_save();
	ret = btrfs_search_slot(trans, root, &curr->key, path, -1, 1);
	memalloc_nofs_restore(nofs_flag);
	if (ret < 0)
		goto delete_fail;
	else if (ret > 0) {
		/*
		 * can't find the item which the node points to, so this node
		 * is invalid, just drop it.
		 */
		prev = curr;
		curr = __btrfs_next_delayed_item(prev);
		btrfs_release_delayed_item(prev);
		ret = 0;
		btrfs_release_path(path);
		if (curr) {
			mutex_unlock(&node->mutex);
			goto do_again;
		} else
			goto delete_fail;
	}

	btrfs_batch_delete_items(trans, root, path, curr);
	btrfs_release_path(path);
	mutex_unlock(&node->mutex);
	goto do_again;

delete_fail:
	btrfs_release_path(path);
	mutex_unlock(&node->mutex);
	return ret;
}

static void btrfs_release_delayed_inode(struct btrfs_delayed_node *delayed_node)
{
	struct btrfs_delayed_root *delayed_root;

	if (delayed_node &&
	    test_bit(BTRFS_DELAYED_NODE_INODE_DIRTY, &delayed_node->flags)) {
		BUG_ON(!delayed_node->root);
		clear_bit(BTRFS_DELAYED_NODE_INODE_DIRTY, &delayed_node->flags);
		delayed_node->count--;

		delayed_root = delayed_node->root->fs_info->delayed_root;
		finish_one_item(delayed_root);
	}
}

static void btrfs_release_delayed_iref(struct btrfs_delayed_node *delayed_node)
{

	if (test_and_clear_bit(BTRFS_DELAYED_NODE_DEL_IREF, &delayed_node->flags)) {
		struct btrfs_delayed_root *delayed_root;

		ASSERT(delayed_node->root);
		delayed_node->count--;

		delayed_root = delayed_node->root->fs_info->delayed_root;
		finish_one_item(delayed_root);
	}
}

static int __btrfs_update_delayed_inode(struct btrfs_trans_handle *trans,
					struct btrfs_root *root,
					struct btrfs_path *path,
					struct btrfs_delayed_node *node)
{
	struct btrfs_fs_info *fs_info = root->fs_info;
	struct btrfs_key key;
	struct btrfs_inode_item *inode_item;
	struct extent_buffer *leaf;
	unsigned int nofs_flag;
	int mod;
	int ret;

	key.objectid = node->inode_id;
	key.type = BTRFS_INODE_ITEM_KEY;
	key.offset = 0;

	if (test_bit(BTRFS_DELAYED_NODE_DEL_IREF, &node->flags))
		mod = -1;
	else
		mod = 1;

	nofs_flag = memalloc_nofs_save();
	ret = btrfs_lookup_inode(trans, root, path, &key, mod);
<<<<<<< HEAD
	memalloc_nofs_restore(nofs_flag);
	if (ret > 0) {
		btrfs_release_path(path);
		return -ENOENT;
	} else if (ret < 0) {
		return ret;
	}
=======
	if (ret > 0)
		ret = -ENOENT;
	if (ret < 0)
		goto out;
>>>>>>> c1084c27

	leaf = path->nodes[0];
	inode_item = btrfs_item_ptr(leaf, path->slots[0],
				    struct btrfs_inode_item);
	write_extent_buffer(leaf, &node->inode_item, (unsigned long)inode_item,
			    sizeof(struct btrfs_inode_item));
	btrfs_mark_buffer_dirty(leaf);

	if (!test_bit(BTRFS_DELAYED_NODE_DEL_IREF, &node->flags))
		goto out;

	path->slots[0]++;
	if (path->slots[0] >= btrfs_header_nritems(leaf))
		goto search;
again:
	btrfs_item_key_to_cpu(leaf, &key, path->slots[0]);
	if (key.objectid != node->inode_id)
		goto out;

	if (key.type != BTRFS_INODE_REF_KEY &&
	    key.type != BTRFS_INODE_EXTREF_KEY)
		goto out;

	/*
	 * Delayed iref deletion is for the inode who has only one link,
	 * so there is only one iref. The case that several irefs are
	 * in the same item doesn't exist.
	 */
	btrfs_del_item(trans, root, path);
out:
	btrfs_release_delayed_iref(node);
	btrfs_release_path(path);
err_out:
	btrfs_delayed_inode_release_metadata(fs_info, node, (ret < 0));
	btrfs_release_delayed_inode(node);

	/*
	 * If we fail to update the delayed inode we need to abort the
	 * transaction, because we could leave the inode with the improper
	 * counts behind.
	 */
	if (ret && ret != -ENOENT)
		btrfs_abort_transaction(trans, ret);

	return ret;

search:
	btrfs_release_path(path);

	key.type = BTRFS_INODE_EXTREF_KEY;
	key.offset = -1;

<<<<<<< HEAD
	nofs_flag = memalloc_nofs_save();
=======
>>>>>>> c1084c27
	ret = btrfs_search_slot(trans, root, &key, path, -1, 1);
	memalloc_nofs_restore(nofs_flag);
	if (ret < 0)
		goto err_out;
	ASSERT(ret);

	ret = 0;
	leaf = path->nodes[0];
	path->slots[0]--;
	goto again;
}

static inline int btrfs_update_delayed_inode(struct btrfs_trans_handle *trans,
					     struct btrfs_root *root,
					     struct btrfs_path *path,
					     struct btrfs_delayed_node *node)
{
	int ret;

	mutex_lock(&node->mutex);
	if (!test_bit(BTRFS_DELAYED_NODE_INODE_DIRTY, &node->flags)) {
		mutex_unlock(&node->mutex);
		return 0;
	}

	ret = __btrfs_update_delayed_inode(trans, root, path, node);
	mutex_unlock(&node->mutex);
	return ret;
}

static inline int
__btrfs_commit_inode_delayed_items(struct btrfs_trans_handle *trans,
				   struct btrfs_path *path,
				   struct btrfs_delayed_node *node)
{
	int ret;

	ret = btrfs_insert_delayed_items(trans, path, node->root, node);
	if (ret)
		return ret;

	ret = btrfs_delete_delayed_items(trans, path, node->root, node);
	if (ret)
		return ret;

	ret = btrfs_update_delayed_inode(trans, node->root, path, node);
	return ret;
}

/*
 * Called when committing the transaction.
 * Returns 0 on success.
 * Returns < 0 on error and returns with an aborted transaction with any
 * outstanding delayed items cleaned up.
 */
static int __btrfs_run_delayed_items(struct btrfs_trans_handle *trans, int nr)
{
	struct btrfs_fs_info *fs_info = trans->fs_info;
	struct btrfs_delayed_root *delayed_root;
	struct btrfs_delayed_node *curr_node, *prev_node;
	struct btrfs_path *path;
	struct btrfs_block_rsv *block_rsv;
	int ret = 0;
	bool count = (nr > 0);

	if (TRANS_ABORTED(trans))
		return -EIO;

	path = btrfs_alloc_path();
	if (!path)
		return -ENOMEM;

	block_rsv = trans->block_rsv;
	trans->block_rsv = &fs_info->delayed_block_rsv;

	delayed_root = fs_info->delayed_root;

	curr_node = btrfs_first_delayed_node(delayed_root);
	while (curr_node && (!count || nr--)) {
		ret = __btrfs_commit_inode_delayed_items(trans, path,
							 curr_node);
		if (ret) {
			btrfs_release_delayed_node(curr_node);
			curr_node = NULL;
			btrfs_abort_transaction(trans, ret);
			break;
		}

		prev_node = curr_node;
		curr_node = btrfs_next_delayed_node(curr_node);
		btrfs_release_delayed_node(prev_node);
	}

	if (curr_node)
		btrfs_release_delayed_node(curr_node);
	btrfs_free_path(path);
	trans->block_rsv = block_rsv;

	return ret;
}

int btrfs_run_delayed_items(struct btrfs_trans_handle *trans)
{
	return __btrfs_run_delayed_items(trans, -1);
}

int btrfs_run_delayed_items_nr(struct btrfs_trans_handle *trans, int nr)
{
	return __btrfs_run_delayed_items(trans, nr);
}

int btrfs_commit_inode_delayed_items(struct btrfs_trans_handle *trans,
				     struct btrfs_inode *inode)
{
	struct btrfs_delayed_node *delayed_node = btrfs_get_delayed_node(inode);
	struct btrfs_path *path;
	struct btrfs_block_rsv *block_rsv;
	int ret;

	if (!delayed_node)
		return 0;

	mutex_lock(&delayed_node->mutex);
	if (!delayed_node->count) {
		mutex_unlock(&delayed_node->mutex);
		btrfs_release_delayed_node(delayed_node);
		return 0;
	}
	mutex_unlock(&delayed_node->mutex);

	path = btrfs_alloc_path();
	if (!path) {
		btrfs_release_delayed_node(delayed_node);
		return -ENOMEM;
	}

	block_rsv = trans->block_rsv;
	trans->block_rsv = &delayed_node->root->fs_info->delayed_block_rsv;

	ret = __btrfs_commit_inode_delayed_items(trans, path, delayed_node);

	btrfs_release_delayed_node(delayed_node);
	btrfs_free_path(path);
	trans->block_rsv = block_rsv;

	return ret;
}

int btrfs_commit_inode_delayed_inode(struct btrfs_inode *inode)
{
	struct btrfs_fs_info *fs_info = inode->root->fs_info;
	struct btrfs_trans_handle *trans;
	struct btrfs_delayed_node *delayed_node = btrfs_get_delayed_node(inode);
	struct btrfs_path *path;
	struct btrfs_block_rsv *block_rsv;
	int ret;

	if (!delayed_node)
		return 0;

	mutex_lock(&delayed_node->mutex);
	if (!test_bit(BTRFS_DELAYED_NODE_INODE_DIRTY, &delayed_node->flags)) {
		mutex_unlock(&delayed_node->mutex);
		btrfs_release_delayed_node(delayed_node);
		return 0;
	}
	mutex_unlock(&delayed_node->mutex);

	trans = btrfs_join_transaction(delayed_node->root);
	if (IS_ERR(trans)) {
		ret = PTR_ERR(trans);
		goto out;
	}

	path = btrfs_alloc_path();
	if (!path) {
		ret = -ENOMEM;
		goto trans_out;
	}

	block_rsv = trans->block_rsv;
	trans->block_rsv = &fs_info->delayed_block_rsv;

	mutex_lock(&delayed_node->mutex);
	if (test_bit(BTRFS_DELAYED_NODE_INODE_DIRTY, &delayed_node->flags))
		ret = __btrfs_update_delayed_inode(trans, delayed_node->root,
						   path, delayed_node);
	else
		ret = 0;
	mutex_unlock(&delayed_node->mutex);

	btrfs_free_path(path);
	trans->block_rsv = block_rsv;
trans_out:
	btrfs_end_transaction(trans);
	btrfs_btree_balance_dirty(fs_info);
out:
	btrfs_release_delayed_node(delayed_node);

	return ret;
}

void btrfs_remove_delayed_node(struct btrfs_inode *inode)
{
	struct btrfs_delayed_node *delayed_node;

	delayed_node = READ_ONCE(inode->delayed_node);
	if (!delayed_node)
		return;

	inode->delayed_node = NULL;
	btrfs_release_delayed_node(delayed_node);
}

struct btrfs_async_delayed_work {
	struct btrfs_delayed_root *delayed_root;
	int nr;
	struct btrfs_work work;
};

static void btrfs_async_run_delayed_root(struct btrfs_work *work)
{
	struct btrfs_async_delayed_work *async_work;
	struct btrfs_delayed_root *delayed_root;
	struct btrfs_trans_handle *trans;
	struct btrfs_path *path;
	struct btrfs_delayed_node *delayed_node = NULL;
	struct btrfs_root *root;
	struct btrfs_block_rsv *block_rsv;
	int total_done = 0;

	async_work = container_of(work, struct btrfs_async_delayed_work, work);
	delayed_root = async_work->delayed_root;

	path = btrfs_alloc_path();
	if (!path)
		goto out;

	do {
		if (atomic_read(&delayed_root->items) <
		    BTRFS_DELAYED_BACKGROUND / 2)
			break;

		delayed_node = btrfs_first_prepared_delayed_node(delayed_root);
		if (!delayed_node)
			break;

		root = delayed_node->root;

		trans = btrfs_join_transaction(root);
		if (IS_ERR(trans)) {
			btrfs_release_path(path);
			btrfs_release_prepared_delayed_node(delayed_node);
			total_done++;
			continue;
		}

		block_rsv = trans->block_rsv;
		trans->block_rsv = &root->fs_info->delayed_block_rsv;

		__btrfs_commit_inode_delayed_items(trans, path, delayed_node);

		trans->block_rsv = block_rsv;
		btrfs_end_transaction(trans);
		btrfs_btree_balance_dirty_nodelay(root->fs_info);

		btrfs_release_path(path);
		btrfs_release_prepared_delayed_node(delayed_node);
		total_done++;

	} while ((async_work->nr == 0 && total_done < BTRFS_DELAYED_WRITEBACK)
		 || total_done < async_work->nr);

	btrfs_free_path(path);
out:
	wake_up(&delayed_root->wait);
	kfree(async_work);
}


static int btrfs_wq_run_delayed_node(struct btrfs_delayed_root *delayed_root,
				     struct btrfs_fs_info *fs_info, int nr)
{
	struct btrfs_async_delayed_work *async_work;

	async_work = kmalloc(sizeof(*async_work), GFP_NOFS);
	if (!async_work)
		return -ENOMEM;

	async_work->delayed_root = delayed_root;
	btrfs_init_work(&async_work->work, btrfs_async_run_delayed_root, NULL,
			NULL);
	async_work->nr = nr;

	btrfs_queue_work(fs_info->delayed_workers, &async_work->work);
	return 0;
}

void btrfs_assert_delayed_root_empty(struct btrfs_fs_info *fs_info)
{
	WARN_ON(btrfs_first_delayed_node(fs_info->delayed_root));
}

static int could_end_wait(struct btrfs_delayed_root *delayed_root, int seq)
{
	int val = atomic_read(&delayed_root->items_seq);

	if (val < seq || val >= seq + BTRFS_DELAYED_BATCH)
		return 1;

	if (atomic_read(&delayed_root->items) < BTRFS_DELAYED_BACKGROUND)
		return 1;

	return 0;
}

void btrfs_balance_delayed_items(struct btrfs_fs_info *fs_info)
{
	struct btrfs_delayed_root *delayed_root = fs_info->delayed_root;

	if ((atomic_read(&delayed_root->items) < BTRFS_DELAYED_BACKGROUND) ||
		btrfs_workqueue_normal_congested(fs_info->delayed_workers))
		return;

	if (atomic_read(&delayed_root->items) >= BTRFS_DELAYED_WRITEBACK) {
		int seq;
		int ret;

		seq = atomic_read(&delayed_root->items_seq);

		ret = btrfs_wq_run_delayed_node(delayed_root, fs_info, 0);
		if (ret)
			return;

		wait_event_interruptible(delayed_root->wait,
					 could_end_wait(delayed_root, seq));
		return;
	}

	btrfs_wq_run_delayed_node(delayed_root, fs_info, BTRFS_DELAYED_BATCH);
}

/* Will return 0 or -ENOMEM */
int btrfs_insert_delayed_dir_index(struct btrfs_trans_handle *trans,
				   const char *name, int name_len,
				   struct btrfs_inode *dir,
				   struct btrfs_disk_key *disk_key, u8 type,
				   u64 index)
{
	struct btrfs_delayed_node *delayed_node;
	struct btrfs_delayed_item *delayed_item;
	struct btrfs_dir_item *dir_item;
	int ret;

	delayed_node = btrfs_get_or_create_delayed_node(dir);
	if (IS_ERR(delayed_node))
		return PTR_ERR(delayed_node);

	delayed_item = btrfs_alloc_delayed_item(sizeof(*dir_item) + name_len);
	if (!delayed_item) {
		ret = -ENOMEM;
		goto release_node;
	}

	delayed_item->key.objectid = btrfs_ino(dir);
	delayed_item->key.type = BTRFS_DIR_INDEX_KEY;
	delayed_item->key.offset = index;

	dir_item = (struct btrfs_dir_item *)delayed_item->data;
	dir_item->location = *disk_key;
	btrfs_set_stack_dir_transid(dir_item, trans->transid);
	btrfs_set_stack_dir_data_len(dir_item, 0);
	btrfs_set_stack_dir_name_len(dir_item, name_len);
	btrfs_set_stack_dir_type(dir_item, type);
	memcpy((char *)(dir_item + 1), name, name_len);

	ret = btrfs_delayed_item_reserve_metadata(trans, dir->root, delayed_item);
	/*
	 * we have reserved enough space when we start a new transaction,
	 * so reserving metadata failure is impossible
	 */
	BUG_ON(ret);

	mutex_lock(&delayed_node->mutex);
	ret = __btrfs_add_delayed_insertion_item(delayed_node, delayed_item);
	if (unlikely(ret)) {
		btrfs_err(trans->fs_info,
			  "err add delayed dir index item(name: %.*s) into the insertion tree of the delayed node(root id: %llu, inode id: %llu, errno: %d)",
			  name_len, name, delayed_node->root->root_key.objectid,
			  delayed_node->inode_id, ret);
		BUG();
	}
	mutex_unlock(&delayed_node->mutex);

release_node:
	btrfs_release_delayed_node(delayed_node);
	return ret;
}

static int btrfs_delete_delayed_insertion_item(struct btrfs_fs_info *fs_info,
					       struct btrfs_delayed_node *node,
					       struct btrfs_key *key)
{
	struct btrfs_delayed_item *item;

	mutex_lock(&node->mutex);
	item = __btrfs_lookup_delayed_insertion_item(node, key);
	if (!item) {
		mutex_unlock(&node->mutex);
		return 1;
	}

	btrfs_delayed_item_release_metadata(node->root, item);
	btrfs_release_delayed_item(item);
	mutex_unlock(&node->mutex);
	return 0;
}

int btrfs_delete_delayed_dir_index(struct btrfs_trans_handle *trans,
				   struct btrfs_inode *dir, u64 index)
{
	struct btrfs_delayed_node *node;
	struct btrfs_delayed_item *item;
	struct btrfs_key item_key;
	int ret;

	node = btrfs_get_or_create_delayed_node(dir);
	if (IS_ERR(node))
		return PTR_ERR(node);

	item_key.objectid = btrfs_ino(dir);
	item_key.type = BTRFS_DIR_INDEX_KEY;
	item_key.offset = index;

	ret = btrfs_delete_delayed_insertion_item(trans->fs_info, node,
						  &item_key);
	if (!ret)
		goto end;

	item = btrfs_alloc_delayed_item(0);
	if (!item) {
		ret = -ENOMEM;
		goto end;
	}

	item->key = item_key;

	ret = btrfs_delayed_item_reserve_metadata(trans, dir->root, item);
	/*
	 * we have reserved enough space when we start a new transaction,
	 * so reserving metadata failure is impossible.
	 */
	if (ret < 0) {
		btrfs_err(trans->fs_info,
"metadata reservation failed for delayed dir item deltiona, should have been reserved");
		btrfs_release_delayed_item(item);
		goto end;
	}

	mutex_lock(&node->mutex);
	ret = __btrfs_add_delayed_deletion_item(node, item);
	if (unlikely(ret)) {
		btrfs_err(trans->fs_info,
			  "err add delayed dir index item(index: %llu) into the deletion tree of the delayed node(root id: %llu, inode id: %llu, errno: %d)",
			  index, node->root->root_key.objectid,
			  node->inode_id, ret);
		btrfs_delayed_item_release_metadata(dir->root, item);
		btrfs_release_delayed_item(item);
	}
	mutex_unlock(&node->mutex);
end:
	btrfs_release_delayed_node(node);
	return ret;
}

int btrfs_inode_delayed_dir_index_count(struct btrfs_inode *inode)
{
	struct btrfs_delayed_node *delayed_node = btrfs_get_delayed_node(inode);

	if (!delayed_node)
		return -ENOENT;

	/*
	 * Since we have held i_mutex of this directory, it is impossible that
	 * a new directory index is added into the delayed node and index_cnt
	 * is updated now. So we needn't lock the delayed node.
	 */
	if (!delayed_node->index_cnt) {
		btrfs_release_delayed_node(delayed_node);
		return -EINVAL;
	}

	inode->index_cnt = delayed_node->index_cnt;
	btrfs_release_delayed_node(delayed_node);
	return 0;
}

bool btrfs_readdir_get_delayed_items(struct inode *inode,
				     struct list_head *ins_list,
				     struct list_head *del_list)
{
	struct btrfs_delayed_node *delayed_node;
	struct btrfs_delayed_item *item;

	delayed_node = btrfs_get_delayed_node(BTRFS_I(inode));
	if (!delayed_node)
		return false;

	/*
	 * We can only do one readdir with delayed items at a time because of
	 * item->readdir_list.
	 */
	btrfs_inode_unlock(inode, BTRFS_ILOCK_SHARED);
	btrfs_inode_lock(inode, 0);

	mutex_lock(&delayed_node->mutex);
	item = __btrfs_first_delayed_insertion_item(delayed_node);
	while (item) {
		refcount_inc(&item->refs);
		list_add_tail(&item->readdir_list, ins_list);
		item = __btrfs_next_delayed_item(item);
	}

	item = __btrfs_first_delayed_deletion_item(delayed_node);
	while (item) {
		refcount_inc(&item->refs);
		list_add_tail(&item->readdir_list, del_list);
		item = __btrfs_next_delayed_item(item);
	}
	mutex_unlock(&delayed_node->mutex);
	/*
	 * This delayed node is still cached in the btrfs inode, so refs
	 * must be > 1 now, and we needn't check it is going to be freed
	 * or not.
	 *
	 * Besides that, this function is used to read dir, we do not
	 * insert/delete delayed items in this period. So we also needn't
	 * requeue or dequeue this delayed node.
	 */
	refcount_dec(&delayed_node->refs);

	return true;
}

void btrfs_readdir_put_delayed_items(struct inode *inode,
				     struct list_head *ins_list,
				     struct list_head *del_list)
{
	struct btrfs_delayed_item *curr, *next;

	list_for_each_entry_safe(curr, next, ins_list, readdir_list) {
		list_del(&curr->readdir_list);
		if (refcount_dec_and_test(&curr->refs))
			kfree(curr);
	}

	list_for_each_entry_safe(curr, next, del_list, readdir_list) {
		list_del(&curr->readdir_list);
		if (refcount_dec_and_test(&curr->refs))
			kfree(curr);
	}

	/*
	 * The VFS is going to do up_read(), so we need to downgrade back to a
	 * read lock.
	 */
	downgrade_write(&inode->i_rwsem);
}

int btrfs_should_delete_dir_index(struct list_head *del_list,
				  u64 index)
{
	struct btrfs_delayed_item *curr;
	int ret = 0;

	list_for_each_entry(curr, del_list, readdir_list) {
		if (curr->key.offset > index)
			break;
		if (curr->key.offset == index) {
			ret = 1;
			break;
		}
	}
	return ret;
}

/*
 * btrfs_readdir_delayed_dir_index - read dir info stored in the delayed tree
 *
 */
int btrfs_readdir_delayed_dir_index(struct dir_context *ctx,
				    struct list_head *ins_list)
{
	struct btrfs_dir_item *di;
	struct btrfs_delayed_item *curr, *next;
	struct btrfs_key location;
	char *name;
	int name_len;
	int over = 0;
	unsigned char d_type;

	if (list_empty(ins_list))
		return 0;

	/*
	 * Changing the data of the delayed item is impossible. So
	 * we needn't lock them. And we have held i_mutex of the
	 * directory, nobody can delete any directory indexes now.
	 */
	list_for_each_entry_safe(curr, next, ins_list, readdir_list) {
		list_del(&curr->readdir_list);

		if (curr->key.offset < ctx->pos) {
			if (refcount_dec_and_test(&curr->refs))
				kfree(curr);
			continue;
		}

		ctx->pos = curr->key.offset;

		di = (struct btrfs_dir_item *)curr->data;
		name = (char *)(di + 1);
		name_len = btrfs_stack_dir_name_len(di);

		d_type = fs_ftype_to_dtype(di->type);
		btrfs_disk_key_to_cpu(&location, &di->location);

		over = !dir_emit(ctx, name, name_len,
			       location.objectid, d_type);

		if (refcount_dec_and_test(&curr->refs))
			kfree(curr);

		if (over)
			return 1;
		ctx->pos++;
	}
	return 0;
}

static void fill_stack_inode_item(struct btrfs_trans_handle *trans,
				  struct btrfs_inode_item *inode_item,
				  struct inode *inode)
{
	u64 flags;

	btrfs_set_stack_inode_uid(inode_item, i_uid_read(inode));
	btrfs_set_stack_inode_gid(inode_item, i_gid_read(inode));
	btrfs_set_stack_inode_size(inode_item, BTRFS_I(inode)->disk_i_size);
	btrfs_set_stack_inode_mode(inode_item, inode->i_mode);
	btrfs_set_stack_inode_nlink(inode_item, inode->i_nlink);
	btrfs_set_stack_inode_nbytes(inode_item, inode_get_bytes(inode));
	btrfs_set_stack_inode_generation(inode_item,
					 BTRFS_I(inode)->generation);
	btrfs_set_stack_inode_sequence(inode_item,
				       inode_peek_iversion(inode));
	btrfs_set_stack_inode_transid(inode_item, trans->transid);
	btrfs_set_stack_inode_rdev(inode_item, inode->i_rdev);
	flags = btrfs_inode_combine_flags(BTRFS_I(inode)->flags,
					  BTRFS_I(inode)->ro_flags);
	btrfs_set_stack_inode_flags(inode_item, flags);
	btrfs_set_stack_inode_block_group(inode_item, 0);

	btrfs_set_stack_timespec_sec(&inode_item->atime,
				     inode->i_atime.tv_sec);
	btrfs_set_stack_timespec_nsec(&inode_item->atime,
				      inode->i_atime.tv_nsec);

	btrfs_set_stack_timespec_sec(&inode_item->mtime,
				     inode->i_mtime.tv_sec);
	btrfs_set_stack_timespec_nsec(&inode_item->mtime,
				      inode->i_mtime.tv_nsec);

	btrfs_set_stack_timespec_sec(&inode_item->ctime,
				     inode->i_ctime.tv_sec);
	btrfs_set_stack_timespec_nsec(&inode_item->ctime,
				      inode->i_ctime.tv_nsec);

	btrfs_set_stack_timespec_sec(&inode_item->otime,
				     BTRFS_I(inode)->i_otime.tv_sec);
	btrfs_set_stack_timespec_nsec(&inode_item->otime,
				     BTRFS_I(inode)->i_otime.tv_nsec);
}

int btrfs_fill_inode(struct inode *inode, u32 *rdev)
{
	struct btrfs_fs_info *fs_info = BTRFS_I(inode)->root->fs_info;
	struct btrfs_delayed_node *delayed_node;
	struct btrfs_inode_item *inode_item;

	delayed_node = btrfs_get_delayed_node(BTRFS_I(inode));
	if (!delayed_node)
		return -ENOENT;

	mutex_lock(&delayed_node->mutex);
	if (!test_bit(BTRFS_DELAYED_NODE_INODE_DIRTY, &delayed_node->flags)) {
		mutex_unlock(&delayed_node->mutex);
		btrfs_release_delayed_node(delayed_node);
		return -ENOENT;
	}

	inode_item = &delayed_node->inode_item;

	i_uid_write(inode, btrfs_stack_inode_uid(inode_item));
	i_gid_write(inode, btrfs_stack_inode_gid(inode_item));
	btrfs_i_size_write(BTRFS_I(inode), btrfs_stack_inode_size(inode_item));
	btrfs_inode_set_file_extent_range(BTRFS_I(inode), 0,
			round_up(i_size_read(inode), fs_info->sectorsize));
	inode->i_mode = btrfs_stack_inode_mode(inode_item);
	set_nlink(inode, btrfs_stack_inode_nlink(inode_item));
	inode_set_bytes(inode, btrfs_stack_inode_nbytes(inode_item));
	BTRFS_I(inode)->generation = btrfs_stack_inode_generation(inode_item);
        BTRFS_I(inode)->last_trans = btrfs_stack_inode_transid(inode_item);

	inode_set_iversion_queried(inode,
				   btrfs_stack_inode_sequence(inode_item));
	inode->i_rdev = 0;
	*rdev = btrfs_stack_inode_rdev(inode_item);
	btrfs_inode_split_flags(btrfs_stack_inode_flags(inode_item),
				&BTRFS_I(inode)->flags, &BTRFS_I(inode)->ro_flags);

	inode->i_atime.tv_sec = btrfs_stack_timespec_sec(&inode_item->atime);
	inode->i_atime.tv_nsec = btrfs_stack_timespec_nsec(&inode_item->atime);

	inode->i_mtime.tv_sec = btrfs_stack_timespec_sec(&inode_item->mtime);
	inode->i_mtime.tv_nsec = btrfs_stack_timespec_nsec(&inode_item->mtime);

	inode->i_ctime.tv_sec = btrfs_stack_timespec_sec(&inode_item->ctime);
	inode->i_ctime.tv_nsec = btrfs_stack_timespec_nsec(&inode_item->ctime);

	BTRFS_I(inode)->i_otime.tv_sec =
		btrfs_stack_timespec_sec(&inode_item->otime);
	BTRFS_I(inode)->i_otime.tv_nsec =
		btrfs_stack_timespec_nsec(&inode_item->otime);

	inode->i_generation = BTRFS_I(inode)->generation;
	BTRFS_I(inode)->index_cnt = (u64)-1;

	mutex_unlock(&delayed_node->mutex);
	btrfs_release_delayed_node(delayed_node);
	return 0;
}

int btrfs_delayed_update_inode(struct btrfs_trans_handle *trans,
			       struct btrfs_root *root,
			       struct btrfs_inode *inode)
{
	struct btrfs_delayed_node *delayed_node;
	int ret = 0;

	delayed_node = btrfs_get_or_create_delayed_node(inode);
	if (IS_ERR(delayed_node))
		return PTR_ERR(delayed_node);

	mutex_lock(&delayed_node->mutex);
	if (test_bit(BTRFS_DELAYED_NODE_INODE_DIRTY, &delayed_node->flags)) {
		fill_stack_inode_item(trans, &delayed_node->inode_item,
				      &inode->vfs_inode);
		goto release_node;
	}

	ret = btrfs_delayed_inode_reserve_metadata(trans, root, delayed_node);
	if (ret)
		goto release_node;

	fill_stack_inode_item(trans, &delayed_node->inode_item, &inode->vfs_inode);
	set_bit(BTRFS_DELAYED_NODE_INODE_DIRTY, &delayed_node->flags);
	delayed_node->count++;
	atomic_inc(&root->fs_info->delayed_root->items);
release_node:
	mutex_unlock(&delayed_node->mutex);
	btrfs_release_delayed_node(delayed_node);
	return ret;
}

int btrfs_delayed_delete_inode_ref(struct btrfs_inode *inode)
{
	struct btrfs_fs_info *fs_info = inode->root->fs_info;
	struct btrfs_delayed_node *delayed_node;

	/*
	 * we don't do delayed inode updates during log recovery because it
	 * leads to enospc problems.  This means we also can't do
	 * delayed inode refs
	 */
	if (test_bit(BTRFS_FS_LOG_RECOVERING, &fs_info->flags))
		return -EAGAIN;

	delayed_node = btrfs_get_or_create_delayed_node(inode);
	if (IS_ERR(delayed_node))
		return PTR_ERR(delayed_node);

	/*
	 * We don't reserve space for inode ref deletion is because:
	 * - We ONLY do async inode ref deletion for the inode who has only
	 *   one link(i_nlink == 1), it means there is only one inode ref.
	 *   And in most case, the inode ref and the inode item are in the
	 *   same leaf, and we will deal with them at the same time.
	 *   Since we are sure we will reserve the space for the inode item,
	 *   it is unnecessary to reserve space for inode ref deletion.
	 * - If the inode ref and the inode item are not in the same leaf,
	 *   We also needn't worry about enospc problem, because we reserve
	 *   much more space for the inode update than it needs.
	 * - At the worst, we can steal some space from the global reservation.
	 *   It is very rare.
	 */
	mutex_lock(&delayed_node->mutex);
	if (test_bit(BTRFS_DELAYED_NODE_DEL_IREF, &delayed_node->flags))
		goto release_node;

	set_bit(BTRFS_DELAYED_NODE_DEL_IREF, &delayed_node->flags);
	delayed_node->count++;
	atomic_inc(&fs_info->delayed_root->items);
release_node:
	mutex_unlock(&delayed_node->mutex);
	btrfs_release_delayed_node(delayed_node);
	return 0;
}

static void __btrfs_kill_delayed_node(struct btrfs_delayed_node *delayed_node)
{
	struct btrfs_root *root = delayed_node->root;
	struct btrfs_fs_info *fs_info = root->fs_info;
	struct btrfs_delayed_item *curr_item, *prev_item;

	mutex_lock(&delayed_node->mutex);
	curr_item = __btrfs_first_delayed_insertion_item(delayed_node);
	while (curr_item) {
		btrfs_delayed_item_release_metadata(root, curr_item);
		prev_item = curr_item;
		curr_item = __btrfs_next_delayed_item(prev_item);
		btrfs_release_delayed_item(prev_item);
	}

	curr_item = __btrfs_first_delayed_deletion_item(delayed_node);
	while (curr_item) {
		btrfs_delayed_item_release_metadata(root, curr_item);
		prev_item = curr_item;
		curr_item = __btrfs_next_delayed_item(prev_item);
		btrfs_release_delayed_item(prev_item);
	}

	btrfs_release_delayed_iref(delayed_node);

	if (test_bit(BTRFS_DELAYED_NODE_INODE_DIRTY, &delayed_node->flags)) {
		btrfs_delayed_inode_release_metadata(fs_info, delayed_node, false);
		btrfs_release_delayed_inode(delayed_node);
	}
	mutex_unlock(&delayed_node->mutex);
}

void btrfs_kill_delayed_inode_items(struct btrfs_inode *inode)
{
	struct btrfs_delayed_node *delayed_node;

	delayed_node = btrfs_get_delayed_node(inode);
	if (!delayed_node)
		return;

	__btrfs_kill_delayed_node(delayed_node);
	btrfs_release_delayed_node(delayed_node);
}

void btrfs_kill_all_delayed_nodes(struct btrfs_root *root)
{
	u64 inode_id = 0;
	struct btrfs_delayed_node *delayed_nodes[8];
	int i, n;

	while (1) {
		spin_lock(&root->inode_lock);
		n = radix_tree_gang_lookup(&root->delayed_nodes_tree,
					   (void **)delayed_nodes, inode_id,
					   ARRAY_SIZE(delayed_nodes));
		if (!n) {
			spin_unlock(&root->inode_lock);
			break;
		}

		inode_id = delayed_nodes[n - 1]->inode_id + 1;
		for (i = 0; i < n; i++) {
			/*
			 * Don't increase refs in case the node is dead and
			 * about to be removed from the tree in the loop below
			 */
			if (!refcount_inc_not_zero(&delayed_nodes[i]->refs))
				delayed_nodes[i] = NULL;
		}
		spin_unlock(&root->inode_lock);

		for (i = 0; i < n; i++) {
			if (!delayed_nodes[i])
				continue;
			__btrfs_kill_delayed_node(delayed_nodes[i]);
			btrfs_release_delayed_node(delayed_nodes[i]);
		}
	}
}

void btrfs_destroy_delayed_inodes(struct btrfs_fs_info *fs_info)
{
	struct btrfs_delayed_node *curr_node, *prev_node;

	curr_node = btrfs_first_delayed_node(fs_info->delayed_root);
	while (curr_node) {
		__btrfs_kill_delayed_node(curr_node);

		prev_node = curr_node;
		curr_node = btrfs_next_delayed_node(curr_node);
		btrfs_release_delayed_node(prev_node);
	}
}
<|MERGE_RESOLUTION|>--- conflicted
+++ resolved
@@ -6,7 +6,6 @@
 
 #include <linux/slab.h>
 #include <linux/iversion.h>
-#include <linux/sched/mm.h>
 #include "misc.h"
 #include "delayed-inode.h"
 #include "disk-io.h"
@@ -765,46 +764,6 @@
 	return ret;
 }
 
-<<<<<<< HEAD
-/*
- * This helper can just do simple insertion that needn't extend item for new
- * data, such as directory name index insertion, inode insertion.
- */
-static int btrfs_insert_delayed_item(struct btrfs_trans_handle *trans,
-				     struct btrfs_root *root,
-				     struct btrfs_path *path,
-				     struct btrfs_delayed_item *delayed_item)
-{
-	struct extent_buffer *leaf;
-	unsigned int nofs_flag;
-	char *ptr;
-	int ret;
-
-	nofs_flag = memalloc_nofs_save();
-	ret = btrfs_insert_empty_item(trans, root, path, &delayed_item->key,
-				      delayed_item->data_len);
-	memalloc_nofs_restore(nofs_flag);
-	if (ret < 0 && ret != -EEXIST)
-		return ret;
-
-	leaf = path->nodes[0];
-
-	ptr = btrfs_item_ptr(leaf, path->slots[0], char);
-
-	write_extent_buffer(leaf, delayed_item->data, (unsigned long)ptr,
-			    delayed_item->data_len);
-	btrfs_mark_buffer_dirty(leaf);
-
-	btrfs_delayed_item_release_metadata(root, delayed_item);
-	return 0;
-}
-
-/*
- * we insert an item first, then if there are some continuous items, we try
- * to insert those items into the same leaf.
- */
-=======
->>>>>>> c1084c27
 static int btrfs_insert_delayed_items(struct btrfs_trans_handle *trans,
 				      struct btrfs_path *path,
 				      struct btrfs_root *root,
@@ -897,7 +856,6 @@
 				      struct btrfs_delayed_node *node)
 {
 	struct btrfs_delayed_item *curr, *prev;
-	unsigned int nofs_flag;
 	int ret = 0;
 
 do_again:
@@ -906,9 +864,7 @@
 	if (!curr)
 		goto delete_fail;
 
-	nofs_flag = memalloc_nofs_save();
 	ret = btrfs_search_slot(trans, root, &curr->key, path, -1, 1);
-	memalloc_nofs_restore(nofs_flag);
 	if (ret < 0)
 		goto delete_fail;
 	else if (ret > 0) {
@@ -977,7 +933,6 @@
 	struct btrfs_key key;
 	struct btrfs_inode_item *inode_item;
 	struct extent_buffer *leaf;
-	unsigned int nofs_flag;
 	int mod;
 	int ret;
 
@@ -990,22 +945,11 @@
 	else
 		mod = 1;
 
-	nofs_flag = memalloc_nofs_save();
 	ret = btrfs_lookup_inode(trans, root, path, &key, mod);
-<<<<<<< HEAD
-	memalloc_nofs_restore(nofs_flag);
-	if (ret > 0) {
-		btrfs_release_path(path);
-		return -ENOENT;
-	} else if (ret < 0) {
-		return ret;
-	}
-=======
 	if (ret > 0)
 		ret = -ENOENT;
 	if (ret < 0)
 		goto out;
->>>>>>> c1084c27
 
 	leaf = path->nodes[0];
 	inode_item = btrfs_item_ptr(leaf, path->slots[0],
@@ -1058,12 +1002,7 @@
 	key.type = BTRFS_INODE_EXTREF_KEY;
 	key.offset = -1;
 
-<<<<<<< HEAD
-	nofs_flag = memalloc_nofs_save();
-=======
->>>>>>> c1084c27
 	ret = btrfs_search_slot(trans, root, &key, path, -1, 1);
-	memalloc_nofs_restore(nofs_flag);
 	if (ret < 0)
 		goto err_out;
 	ASSERT(ret);
