--- conflicted
+++ resolved
@@ -708,11 +708,7 @@
 
 	/*
 	 * Handles the case where scanned device is part of an fs that had
-<<<<<<< HEAD
-	 * multiple successful changes of FSID but curently device didn't
-=======
 	 * multiple successful changes of FSID but currently device didn't
->>>>>>> c1084c27
 	 * observe it. Meaning our fsid will be different than theirs. We need
 	 * to handle two subcases :
 	 *  1 - The fs still continues to have different METADATA/FSID uuids.
@@ -1047,21 +1043,12 @@
 	list_for_each_entry_safe(device, next, &fs_devices->devices, dev_list) {
 		if (test_bit(BTRFS_DEV_STATE_IN_FS_METADATA, &device->dev_state)) {
 			if (!test_bit(BTRFS_DEV_STATE_REPLACE_TGT,
-<<<<<<< HEAD
-			     &device->dev_state) &&
-			    !test_bit(BTRFS_DEV_STATE_MISSING,
-				      &device->dev_state) &&
-			     (!latest_dev ||
-			      device->generation > latest_dev->generation)) {
-				latest_dev = device;
-=======
 				      &device->dev_state) &&
 			    !test_bit(BTRFS_DEV_STATE_MISSING,
 				      &device->dev_state) &&
 			    (!*latest_dev ||
 			     device->generation > (*latest_dev)->generation)) {
 				*latest_dev = device;
->>>>>>> c1084c27
 			}
 			continue;
 		}
@@ -1269,11 +1256,7 @@
 	lockdep_assert_held(&uuid_mutex);
 	/*
 	 * The device_list_mutex cannot be taken here in case opening the
-<<<<<<< HEAD
-	 * underlying device takes further locks like bd_mutex.
-=======
 	 * underlying device takes further locks like open_mutex.
->>>>>>> c1084c27
 	 *
 	 * We also don't need the lock here as this is called during mount and
 	 * exclusion is provided by uuid_mutex
@@ -3377,7 +3360,7 @@
 	if (!path)
 		return -ENOMEM;
 
-	trans = btrfs_start_transaction_fallback_global_rsv(root, 0);
+	trans = btrfs_start_transaction(root, 0);
 	if (IS_ERR(trans)) {
 		btrfs_free_path(path);
 		return PTR_ERR(trans);
@@ -4229,11 +4212,7 @@
 
 	/*
 	 * rw_devices will not change at the moment, device add/delete/replace
-<<<<<<< HEAD
-	 * are excluded by EXCL_OP
-=======
 	 * are exclusive
->>>>>>> c1084c27
 	 */
 	num_devices = fs_info->fs_devices->rw_devices;
 
@@ -6916,11 +6895,6 @@
 	else
 		generate_random_uuid(dev->uuid);
 
-<<<<<<< HEAD
-	btrfs_init_work(&dev->work, pending_bios_fn, NULL, NULL);
-
-=======
->>>>>>> c1084c27
 	return dev;
 }
 
@@ -7572,9 +7546,7 @@
 			 */
 			ASSERT(!test_bit(BTRFS_FS_OPEN, &fs_info->flags));
 			chunk = btrfs_item_ptr(leaf, slot, struct btrfs_chunk);
-			mutex_lock(&fs_info->chunk_mutex);
 			ret = read_one_chunk(&found_key, leaf, chunk);
-			mutex_unlock(&fs_info->chunk_mutex);
 			if (ret)
 				goto error;
 		}
