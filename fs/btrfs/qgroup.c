--- conflicted
+++ resolved
@@ -2543,11 +2543,7 @@
 	int ret = 0;
 
 	/*
-<<<<<<< HEAD
-	 * If quotas get disabled meanwhile, the resouces need to be freed and
-=======
 	 * If quotas get disabled meanwhile, the resources need to be freed and
->>>>>>> c1084c27
 	 * we can't just exit here.
 	 */
 	if (!test_bit(BTRFS_FS_QUOTA_ENABLED, &fs_info->flags))
@@ -3377,11 +3373,6 @@
 		sizeof(fs_info->qgroup_rescan_progress));
 	fs_info->qgroup_rescan_progress.objectid = progress_objectid;
 	init_completion(&fs_info->qgroup_rescan_completion);
-<<<<<<< HEAD
-
-	spin_unlock(&fs_info->qgroup_lock);
-=======
->>>>>>> c1084c27
 	mutex_unlock(&fs_info->qgroup_rescan_lock);
 
 	btrfs_init_work(&fs_info->qgroup_rescan_work,
@@ -3487,8 +3478,6 @@
 				 &fs_info->qgroup_rescan_work);
 		mutex_unlock(&fs_info->qgroup_rescan_lock);
 	}
-<<<<<<< HEAD
-=======
 }
 
 #define rbtree_iterate_from_safe(node, next, start)				\
@@ -3552,7 +3541,6 @@
 	}
 
 	return ret;
->>>>>>> c1084c27
 }
 
 /*
