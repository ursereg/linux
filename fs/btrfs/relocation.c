--- conflicted
+++ resolved
@@ -306,12 +306,8 @@
  *
  * Reloc tree after swap is considered dead, thus not considered as valid.
  * This is enough for most callers, as they don't distinguish dead reloc root
-<<<<<<< HEAD
- * from no reloc root.  But should_ignore_root() below is a special case.
-=======
  * from no reloc root.  But btrfs_should_ignore_reloc_root() below is a
  * special case.
->>>>>>> c1084c27
  */
 static bool have_reloc_root(struct btrfs_root *root)
 {
@@ -517,9 +513,6 @@
 		goto out;
 	}
 
-<<<<<<< HEAD
-		remove_backref_node(cache, node);
-=======
 	if (handle_useless_nodes(rc, node))
 		node = NULL;
 out:
@@ -527,7 +520,6 @@
 	btrfs_free_path(path);
 	if (err) {
 		btrfs_backref_error_cleanup(cache, node);
->>>>>>> c1084c27
 		return ERR_PTR(err);
 	}
 	ASSERT(!node || !node->detached);
@@ -671,13 +663,8 @@
 
 	if (rc && root->node) {
 		spin_lock(&rc->reloc_root_tree.lock);
-<<<<<<< HEAD
-		rb_node = tree_search(&rc->reloc_root_tree.rb_root,
-				      root->commit_root->start);
-=======
 		rb_node = rb_simple_search(&rc->reloc_root_tree.rb_root,
 					   root->commit_root->start);
->>>>>>> c1084c27
 		if (rb_node) {
 			node = rb_entry(rb_node, struct mapping_node, rb_node);
 			rb_erase(&node->rb_node, &rc->reloc_root_tree.rb_root);
@@ -718,13 +705,8 @@
 	struct reloc_control *rc = fs_info->reloc_ctl;
 
 	spin_lock(&rc->reloc_root_tree.lock);
-<<<<<<< HEAD
-	rb_node = tree_search(&rc->reloc_root_tree.rb_root,
-			      root->commit_root->start);
-=======
 	rb_node = rb_simple_search(&rc->reloc_root_tree.rb_root,
 				   root->commit_root->start);
->>>>>>> c1084c27
 	if (rb_node) {
 		node = rb_entry(rb_node, struct mapping_node, rb_node);
 		rb_erase(&node->rb_node, &rc->reloc_root_tree.rb_root);
@@ -737,13 +719,8 @@
 
 	spin_lock(&rc->reloc_root_tree.lock);
 	node->bytenr = root->node->start;
-<<<<<<< HEAD
-	rb_node = tree_insert(&rc->reloc_root_tree.rb_root,
-			      node->bytenr, &node->rb_node);
-=======
 	rb_node = rb_simple_insert(&rc->reloc_root_tree.rb_root,
 				   node->bytenr, &node->rb_node);
->>>>>>> c1084c27
 	spin_unlock(&rc->reloc_root_tree.lock);
 	if (rb_node)
 		btrfs_backref_panic(fs_info, node->bytenr, -EEXIST);
@@ -929,11 +906,7 @@
 	int ret;
 
 	if (!have_reloc_root(root))
-<<<<<<< HEAD
-		goto out;
-=======
 		return 0;
->>>>>>> c1084c27
 
 	reloc_root = root->reloc_root;
 	root_item = &reloc_root->root_item;
@@ -1680,17 +1653,7 @@
 						ret = ret2;
 				}
 			}
-<<<<<<< HEAD
-			/*
-			 * Need barrier to ensure clear_bit() only happens after
-			 * root->reloc_root = NULL. Pairs with have_reloc_root.
-			 */
-			smp_wmb();
-			clear_bit(BTRFS_ROOT_DEAD_RELOC_TREE, &root->state);
-			btrfs_put_fs_root(root);
-=======
 			btrfs_put_root(root);
->>>>>>> c1084c27
 		} else {
 			/* Orphan reloc tree, just clean it up */
 			ret2 = btrfs_drop_snapshot(root, 0, 1);
@@ -1767,23 +1730,14 @@
 	 * Thus the needed metadata size is at most root_level * nodesize,
 	 * and * 2 since we have two trees to COW.
 	 */
-<<<<<<< HEAD
-	min_reserved = fs_info->nodesize * btrfs_root_level(root_item) * 2;
-=======
 	reserve_level = max_t(int, 1, btrfs_root_level(root_item));
 	min_reserved = fs_info->nodesize * reserve_level * 2;
->>>>>>> c1084c27
 	memset(&next_key, 0, sizeof(next_key));
 
 	while (1) {
 		ret = btrfs_block_rsv_refill(root, rc->block_rsv, min_reserved,
 					     BTRFS_RESERVE_FLUSH_LIMIT);
-<<<<<<< HEAD
-		if (ret) {
-			err = ret;
-=======
 		if (ret)
->>>>>>> c1084c27
 			goto out;
 		trans = btrfs_start_transaction(root, 0);
 		if (IS_ERR(trans)) {
@@ -2013,12 +1967,6 @@
 		reloc_root = list_entry(reloc_roots.next,
 					struct btrfs_root, root_list);
 
-<<<<<<< HEAD
-		root = read_fs_root(fs_info, reloc_root->root_key.offset);
-		if (btrfs_root_refs(&reloc_root->root_item) > 0) {
-			BUG_ON(IS_ERR(root));
-			BUG_ON(root->reloc_root != reloc_root);
-=======
 		root = btrfs_get_fs_root(fs_info, reloc_root->root_key.offset,
 					 false);
 		if (btrfs_root_refs(&reloc_root->root_item) > 0) {
@@ -2045,7 +1993,6 @@
 				ret = -EINVAL;
 				goto out;
 			}
->>>>>>> c1084c27
 			ret = merge_reloc_root(rc, root);
 			btrfs_put_root(root);
 			if (ret) {
@@ -2056,12 +2003,6 @@
 			}
 		} else {
 			if (!IS_ERR(root)) {
-<<<<<<< HEAD
-				if (root->reloc_root == reloc_root)
-					root->reloc_root = NULL;
-				clear_bit(BTRFS_ROOT_DEAD_RELOC_TREE,
-					  &root->state);
-=======
 				if (root->reloc_root == reloc_root) {
 					root->reloc_root = NULL;
 					btrfs_put_root(reloc_root);
@@ -2069,7 +2010,6 @@
 				clear_bit(BTRFS_ROOT_DEAD_RELOC_TREE,
 					  &root->state);
 				btrfs_put_root(root);
->>>>>>> c1084c27
 			}
 
 			list_del_init(&reloc_root->root_list);
@@ -3784,13 +3724,9 @@
 		err = PTR_ERR(trans);
 		goto out_free;
 	}
-<<<<<<< HEAD
-	btrfs_commit_transaction(trans);
-=======
 	ret = btrfs_commit_transaction(trans);
 	if (ret && !err)
 		err = ret;
->>>>>>> c1084c27
 out_free:
 	ret = clean_dirty_subvols(rc);
 	if (ret < 0 && !err)
@@ -4142,13 +4078,9 @@
 	if (err && rw)
 		btrfs_dec_block_group_ro(rc->block_group);
 	iput(rc->data_inode);
-<<<<<<< HEAD
-	btrfs_put_block_group(rc->block_group);
-=======
 out_put_bg:
 	btrfs_put_block_group(bg);
 	reloc_chunk_end(fs_info);
->>>>>>> c1084c27
 	free_reloc_control(rc);
 	return err;
 }
@@ -4339,11 +4271,8 @@
 		err = ret;
 out_unset:
 	unset_reloc_control(rc);
-<<<<<<< HEAD
-=======
 out_end:
 	reloc_chunk_end(fs_info);
->>>>>>> c1084c27
 	free_reloc_control(rc);
 out:
 	free_reloc_roots(&reloc_roots);
@@ -4426,12 +4355,7 @@
 	if (!rc)
 		return 0;
 
-<<<<<<< HEAD
-	BUG_ON(rc->stage == UPDATE_DATA_PTRS &&
-	       root->root_key.objectid == BTRFS_DATA_RELOC_TREE_OBJECTID);
-=======
 	BUG_ON(rc->stage == UPDATE_DATA_PTRS && btrfs_is_data_reloc_root(root));
->>>>>>> c1084c27
 
 	level = btrfs_header_level(buf);
 	if (btrfs_header_generation(buf) <=
