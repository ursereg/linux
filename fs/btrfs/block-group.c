--- conflicted
+++ resolved
@@ -737,13 +737,8 @@
 	mutex_init(&caching_ctl->mutex);
 	init_waitqueue_head(&caching_ctl->wait);
 	caching_ctl->block_group = cache;
-<<<<<<< HEAD
-	caching_ctl->progress = cache->key.objectid;
-	refcount_set(&caching_ctl->count, 1);
-=======
 	caching_ctl->progress = cache->start;
 	refcount_set(&caching_ctl->count, 2);
->>>>>>> c1084c27
 	btrfs_init_work(&caching_ctl->work, caching_thread, NULL, NULL);
 
 	spin_lock(&cache->lock);
@@ -958,11 +953,7 @@
 	/* Once for the block groups rbtree */
 	btrfs_put_block_group(block_group);
 
-<<<<<<< HEAD
-	if (fs_info->first_logical_byte == block_group->key.objectid)
-=======
 	if (fs_info->first_logical_byte == block_group->start)
->>>>>>> c1084c27
 		fs_info->first_logical_byte = (u64)-1;
 	spin_unlock(&fs_info->block_group_cache_lock);
 
@@ -1090,25 +1081,6 @@
 	remove_em = (atomic_read(&block_group->frozen) == 0);
 	spin_unlock(&block_group->lock);
 
-<<<<<<< HEAD
-	mutex_unlock(&fs_info->chunk_mutex);
-
-	ret = remove_block_group_free_space(trans, block_group);
-	if (ret)
-		goto out;
-
-	ret = btrfs_search_slot(trans, root, &key, path, -1, 1);
-	if (ret > 0)
-		ret = -EIO;
-	if (ret < 0)
-		goto out;
-
-	ret = btrfs_del_item(trans, root, path);
-	if (ret)
-		goto out;
-
-=======
->>>>>>> c1084c27
 	if (remove_em) {
 		struct extent_map_tree *em_tree;
 
@@ -2370,37 +2342,12 @@
 		device = map->stripes[i].dev;
 		dev_offset = map->stripes[i].physical;
 
-<<<<<<< HEAD
-	rcu_read_lock();
-	list_for_each_entry_rcu(space_info, &info->space_info, list) {
-		if (!(btrfs_get_alloc_profile(info, space_info->flags) &
-		      (BTRFS_BLOCK_GROUP_RAID10 |
-		       BTRFS_BLOCK_GROUP_RAID1_MASK |
-		       BTRFS_BLOCK_GROUP_RAID56_MASK |
-		       BTRFS_BLOCK_GROUP_DUP)))
-			continue;
-		/*
-		 * Avoid allocating from un-mirrored block group if there are
-		 * mirrored block groups.
-		 */
-		list_for_each_entry(cache,
-				&space_info->block_groups[BTRFS_RAID_RAID0],
-				list)
-			inc_block_group_ro(cache, 1);
-		list_for_each_entry(cache,
-				&space_info->block_groups[BTRFS_RAID_SINGLE],
-				list)
-			inc_block_group_ro(cache, 1);
-	}
-	rcu_read_unlock();
-=======
 		ret = insert_dev_extent(trans, device, chunk_offset, dev_offset,
 				       stripe_size);
 		if (ret)
 			break;
 	}
 	mutex_unlock(&fs_info->fs_devices->device_list_mutex);
->>>>>>> c1084c27
 
 	free_extent_map(em);
 	return ret;
@@ -3231,11 +3178,7 @@
 		 * is because we need the unpinning stage to actually add the
 		 * space back to the block group, otherwise we will leak space.
 		 */
-<<<<<<< HEAD
-		if (!alloc && !btrfs_block_group_cache_done(cache))
-=======
 		if (!alloc && !btrfs_block_group_done(cache))
->>>>>>> c1084c27
 			btrfs_cache_block_group(cache, 1);
 
 		byte_in_group = bytenr - cache->start;
