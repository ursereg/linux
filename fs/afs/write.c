// SPDX-License-Identifier: GPL-2.0-or-later
/* handling of writes to regular files and writing back to the server
 *
 * Copyright (C) 2007 Red Hat, Inc. All Rights Reserved.
 * Written by David Howells (dhowells@redhat.com)
 */

#include <linux/backing-dev.h>
#include <linux/slab.h>
#include <linux/fs.h>
#include <linux/pagemap.h>
#include <linux/writeback.h>
#include <linux/pagevec.h>
#include <linux/netfs.h>
#include <linux/fscache.h>
#include "internal.h"

/*
 * mark a page as having been made dirty and thus needing writeback
 */
int afs_set_page_dirty(struct page *page)
{
	_enter("");
	return __set_page_dirty_nobuffers(page);
}

/*
 * prepare to perform part of a write to a page
 */
int afs_write_begin(struct file *file, struct address_space *mapping,
		    loff_t pos, unsigned len, unsigned flags,
		    struct page **_page, void **fsdata)
{
	struct afs_vnode *vnode = AFS_FS_I(file_inode(file));
	struct page *page;
	unsigned long priv;
	unsigned f, from;
	unsigned t, to;
	pgoff_t index;
	int ret;

	_enter("{%llx:%llu},%llx,%x",
	       vnode->fid.vid, vnode->fid.vnode, pos, len);

	/* Prefetch area to be written into the cache if we're caching this
	 * file.  We need to do this before we get a lock on the page in case
	 * there's more than one writer competing for the same cache block.
	 */
	ret = netfs_write_begin(file, mapping, pos, len, flags, &page, fsdata,
				&afs_req_ops, NULL);
	if (ret < 0)
		return ret;

	index = page->index;
	from = pos - index * PAGE_SIZE;
	to = from + len;

try_again:
	/* See if this page is already partially written in a way that we can
	 * merge the new write with.
	 */
	if (PagePrivate(page)) {
		priv = page_private(page);
		f = afs_page_dirty_from(page, priv);
		t = afs_page_dirty_to(page, priv);
		ASSERTCMP(f, <=, t);

		if (PageWriteback(page)) {
			trace_afs_page_dirty(vnode, tracepoint_string("alrdy"), page);
			goto flush_conflicting_write;
		}
		/* If the file is being filled locally, allow inter-write
		 * spaces to be merged into writes.  If it's not, only write
		 * back what the user gives us.
		 */
		if (!test_bit(AFS_VNODE_NEW_CONTENT, &vnode->flags) &&
		    (to < f || from > t))
			goto flush_conflicting_write;
	}

	*_page = page;
	_leave(" = 0");
	return 0;

	/* The previous write and this write aren't adjacent or overlapping, so
	 * flush the page out.
	 */
flush_conflicting_write:
	_debug("flush conflict");
	ret = write_one_page(page);
	if (ret < 0)
		goto error;

	ret = lock_page_killable(page);
	if (ret < 0)
		goto error;
	goto try_again;

error:
	put_page(page);
	_leave(" = %d", ret);
	return ret;
}

/*
 * finalise part of a write to a page
 */
int afs_write_end(struct file *file, struct address_space *mapping,
		  loff_t pos, unsigned len, unsigned copied,
		  struct page *page, void *fsdata)
{
	struct afs_vnode *vnode = AFS_FS_I(file_inode(file));
	unsigned long priv;
	unsigned int f, from = pos & (thp_size(page) - 1);
	unsigned int t, to = from + copied;
	loff_t i_size, maybe_i_size;

	_enter("{%llx:%llu},{%lx}",
	       vnode->fid.vid, vnode->fid.vnode, page->index);

	if (!PageUptodate(page)) {
		if (copied < len) {
			copied = 0;
			goto out;
		}

		SetPageUptodate(page);
	}

	if (copied == 0)
		goto out;

	maybe_i_size = pos + copied;

	i_size = i_size_read(&vnode->vfs_inode);
	if (maybe_i_size > i_size) {
		write_seqlock(&vnode->cb_lock);
		i_size = i_size_read(&vnode->vfs_inode);
		if (maybe_i_size > i_size)
<<<<<<< HEAD
			i_size_write(&vnode->vfs_inode, maybe_i_size);
=======
			afs_set_i_size(vnode, maybe_i_size);
>>>>>>> c1084c27
		write_sequnlock(&vnode->cb_lock);
	}

	if (PagePrivate(page)) {
		priv = page_private(page);
		f = afs_page_dirty_from(page, priv);
		t = afs_page_dirty_to(page, priv);
		if (from < f)
			f = from;
		if (to > t)
			t = to;
		priv = afs_page_dirty(page, f, t);
		set_page_private(page, priv);
		trace_afs_page_dirty(vnode, tracepoint_string("dirty+"), page);
	} else {
		priv = afs_page_dirty(page, from, to);
		attach_page_private(page, (void *)priv);
		trace_afs_page_dirty(vnode, tracepoint_string("dirty"), page);
	}

	if (set_page_dirty(page))
		_debug("dirtied %lx", page->index);

out:
	unlock_page(page);
	put_page(page);
	return copied;
}

/*
 * kill all the pages in the given range
 */
static void afs_kill_pages(struct address_space *mapping,
			   loff_t start, loff_t len)
{
	struct afs_vnode *vnode = AFS_FS_I(mapping->host);
	struct pagevec pv;
	unsigned int loop, psize;

	_enter("{%llx:%llu},%llx @%llx",
	       vnode->fid.vid, vnode->fid.vnode, len, start);

	pagevec_init(&pv);

	do {
		_debug("kill %llx @%llx", len, start);

		pv.nr = find_get_pages_contig(mapping, start / PAGE_SIZE,
					      PAGEVEC_SIZE, pv.pages);
		if (pv.nr == 0)
			break;

		for (loop = 0; loop < pv.nr; loop++) {
			struct page *page = pv.pages[loop];

			if (page->index * PAGE_SIZE >= start + len)
				break;

			psize = thp_size(page);
			start += psize;
			len -= psize;
			ClearPageUptodate(page);
			end_page_writeback(page);
			lock_page(page);
			generic_error_remove_page(mapping, page);
			unlock_page(page);
		}

		__pagevec_release(&pv);
	} while (len > 0);

	_leave("");
}

/*
 * Redirty all the pages in a given range.
 */
static void afs_redirty_pages(struct writeback_control *wbc,
			      struct address_space *mapping,
			      loff_t start, loff_t len)
{
	struct afs_vnode *vnode = AFS_FS_I(mapping->host);
	struct pagevec pv;
	unsigned int loop, psize;

	_enter("{%llx:%llu},%llx @%llx",
	       vnode->fid.vid, vnode->fid.vnode, len, start);

	pagevec_init(&pv);

	do {
		_debug("redirty %llx @%llx", len, start);

		pv.nr = find_get_pages_contig(mapping, start / PAGE_SIZE,
					      PAGEVEC_SIZE, pv.pages);
		if (pv.nr == 0)
			break;

		for (loop = 0; loop < pv.nr; loop++) {
			struct page *page = pv.pages[loop];

			if (page->index * PAGE_SIZE >= start + len)
				break;

			psize = thp_size(page);
			start += psize;
			len -= psize;
			redirty_page_for_writepage(wbc, page);
			end_page_writeback(page);
		}

		__pagevec_release(&pv);
	} while (len > 0);

	_leave("");
}

/*
 * completion of write to server
 */
static void afs_pages_written_back(struct afs_vnode *vnode, loff_t start, unsigned int len)
{
	struct address_space *mapping = vnode->vfs_inode.i_mapping;
	struct page *page;
	pgoff_t end;

	XA_STATE(xas, &mapping->i_pages, start / PAGE_SIZE);

	_enter("{%llx:%llu},{%x @%llx}",
	       vnode->fid.vid, vnode->fid.vnode, len, start);

	rcu_read_lock();

	end = (start + len - 1) / PAGE_SIZE;
	xas_for_each(&xas, page, end) {
		if (!PageWriteback(page)) {
			kdebug("bad %x @%llx page %lx %lx", len, start, page->index, end);
			ASSERT(PageWriteback(page));
		}

		trace_afs_page_dirty(vnode, tracepoint_string("clear"), page);
		detach_page_private(page);
		page_endio(page, true, 0);
	}

	rcu_read_unlock();

	afs_prune_wb_keys(vnode);
	_leave("");
}

/*
 * Find a key to use for the writeback.  We cached the keys used to author the
 * writes on the vnode.  *_wbk will contain the last writeback key used or NULL
 * and we need to start from there if it's set.
 */
static int afs_get_writeback_key(struct afs_vnode *vnode,
				 struct afs_wb_key **_wbk)
{
	struct afs_wb_key *wbk = NULL;
	struct list_head *p;
	int ret = -ENOKEY, ret2;

	spin_lock(&vnode->wb_lock);
	if (*_wbk)
		p = (*_wbk)->vnode_link.next;
	else
		p = vnode->wb_keys.next;

	while (p != &vnode->wb_keys) {
		wbk = list_entry(p, struct afs_wb_key, vnode_link);
		_debug("wbk %u", key_serial(wbk->key));
		ret2 = key_validate(wbk->key);
		if (ret2 == 0) {
			refcount_inc(&wbk->usage);
			_debug("USE WB KEY %u", key_serial(wbk->key));
			break;
		}

		wbk = NULL;
		if (ret == -ENOKEY)
			ret = ret2;
		p = p->next;
	}

	spin_unlock(&vnode->wb_lock);
	if (*_wbk)
		afs_put_wb_key(*_wbk);
	*_wbk = wbk;
	return 0;
}

static void afs_store_data_success(struct afs_operation *op)
{
	struct afs_vnode *vnode = op->file[0].vnode;

	op->ctime = op->file[0].scb.status.mtime_client;
	afs_vnode_commit_status(op, &op->file[0]);
	if (op->error == 0) {
		if (!op->store.laundering)
			afs_pages_written_back(vnode, op->store.pos, op->store.size);
		afs_stat_v(vnode, n_stores);
		atomic_long_add(op->store.size, &afs_v2net(vnode)->n_store_bytes);
	}
}

static const struct afs_operation_ops afs_store_data_operation = {
	.issue_afs_rpc	= afs_fs_store_data,
	.issue_yfs_rpc	= yfs_fs_store_data,
	.success	= afs_store_data_success,
};

/*
 * write to a file
 */
static int afs_store_data(struct afs_vnode *vnode, struct iov_iter *iter, loff_t pos,
			  bool laundering)
{
	struct afs_operation *op;
	struct afs_wb_key *wbk = NULL;
	loff_t size = iov_iter_count(iter), i_size;
	int ret = -ENOKEY;

	_enter("%s{%llx:%llu.%u},%llx,%llx",
	       vnode->volume->name,
	       vnode->fid.vid,
	       vnode->fid.vnode,
	       vnode->fid.unique,
	       size, pos);

	ret = afs_get_writeback_key(vnode, &wbk);
	if (ret) {
		_leave(" = %d [no keys]", ret);
		return ret;
	}

	op = afs_alloc_operation(wbk->key, vnode->volume);
	if (IS_ERR(op)) {
		afs_put_wb_key(wbk);
		return -ENOMEM;
	}

	i_size = i_size_read(&vnode->vfs_inode);

	afs_op_set_vnode(op, 0, vnode);
	op->file[0].dv_delta = 1;
	op->file[0].modification = true;
	op->store.write_iter = iter;
	op->store.pos = pos;
	op->store.size = size;
	op->store.i_size = max(pos + size, i_size);
	op->store.laundering = laundering;
	op->mtime = vnode->vfs_inode.i_mtime;
	op->flags |= AFS_OPERATION_UNINTR;
	op->ops = &afs_store_data_operation;

try_next_key:
	afs_begin_vnode_operation(op);
	afs_wait_for_operation(op);

	switch (op->error) {
	case -EACCES:
	case -EPERM:
	case -ENOKEY:
	case -EKEYEXPIRED:
	case -EKEYREJECTED:
	case -EKEYREVOKED:
		_debug("next");

		ret = afs_get_writeback_key(vnode, &wbk);
		if (ret == 0) {
			key_put(op->key);
			op->key = key_get(wbk->key);
			goto try_next_key;
		}
		break;
	}

	afs_put_wb_key(wbk);
	_leave(" = %d", op->error);
	return afs_put_operation(op);
}

/*
 * Extend the region to be written back to include subsequent contiguously
 * dirty pages if possible, but don't sleep while doing so.
 *
 * If this page holds new content, then we can include filler zeros in the
 * writeback.
 */
static void afs_extend_writeback(struct address_space *mapping,
				 struct afs_vnode *vnode,
				 long *_count,
				 loff_t start,
				 loff_t max_len,
				 bool new_content,
				 unsigned int *_len)
{
	struct pagevec pvec;
	struct page *page;
	unsigned long priv;
	unsigned int psize, filler = 0;
	unsigned int f, t;
	loff_t len = *_len;
	pgoff_t index = (start + len) / PAGE_SIZE;
	bool stop = true;
	unsigned int i;

	XA_STATE(xas, &mapping->i_pages, index);
	pagevec_init(&pvec);

	do {
		/* Firstly, we gather up a batch of contiguous dirty pages
		 * under the RCU read lock - but we can't clear the dirty flags
		 * there if any of those pages are mapped.
		 */
		rcu_read_lock();

		xas_for_each(&xas, page, ULONG_MAX) {
			stop = true;
			if (xas_retry(&xas, page))
				continue;
			if (xa_is_value(page))
				break;
			if (page->index != index)
				break;

			if (!page_cache_get_speculative(page)) {
				xas_reset(&xas);
				continue;
			}

			/* Has the page moved or been split? */
			if (unlikely(page != xas_reload(&xas))) {
				put_page(page);
				break;
			}

			if (!trylock_page(page)) {
				put_page(page);
				break;
			}
			if (!PageDirty(page) || PageWriteback(page)) {
				unlock_page(page);
				put_page(page);
				break;
			}

			psize = thp_size(page);
			priv = page_private(page);
			f = afs_page_dirty_from(page, priv);
			t = afs_page_dirty_to(page, priv);
			if (f != 0 && !new_content) {
				unlock_page(page);
				put_page(page);
				break;
			}

			len += filler + t;
			filler = psize - t;
			if (len >= max_len || *_count <= 0)
				stop = true;
			else if (t == psize || new_content)
				stop = false;

			index += thp_nr_pages(page);
			if (!pagevec_add(&pvec, page))
				break;
			if (stop)
				break;
		}

		if (!stop)
			xas_pause(&xas);
		rcu_read_unlock();

		/* Now, if we obtained any pages, we can shift them to being
		 * writable and mark them for caching.
		 */
		if (!pagevec_count(&pvec))
			break;

		for (i = 0; i < pagevec_count(&pvec); i++) {
			page = pvec.pages[i];
			trace_afs_page_dirty(vnode, tracepoint_string("store+"), page);

			if (!clear_page_dirty_for_io(page))
				BUG();
			if (test_set_page_writeback(page))
				BUG();

			*_count -= thp_nr_pages(page);
			unlock_page(page);
		}

		pagevec_release(&pvec);
		cond_resched();
	} while (!stop);

	*_len = len;
}

/*
 * Synchronously write back the locked page and any subsequent non-locked dirty
 * pages.
 */
static ssize_t afs_write_back_from_locked_page(struct address_space *mapping,
					       struct writeback_control *wbc,
					       struct page *page,
					       loff_t start, loff_t end)
{
	struct afs_vnode *vnode = AFS_FS_I(mapping->host);
	struct iov_iter iter;
	unsigned long priv;
	unsigned int offset, to, len, max_len;
	loff_t i_size = i_size_read(&vnode->vfs_inode);
	bool new_content = test_bit(AFS_VNODE_NEW_CONTENT, &vnode->flags);
	long count = wbc->nr_to_write;
	int ret;

	_enter(",%lx,%llx-%llx", page->index, start, end);

	if (test_set_page_writeback(page))
		BUG();

	count -= thp_nr_pages(page);

	/* Find all consecutive lockable dirty pages that have contiguous
	 * written regions, stopping when we find a page that is not
	 * immediately lockable, is not dirty or is missing, or we reach the
	 * end of the range.
	 */
	priv = page_private(page);
	offset = afs_page_dirty_from(page, priv);
	to = afs_page_dirty_to(page, priv);
	trace_afs_page_dirty(vnode, tracepoint_string("store"), page);

	len = to - offset;
	start += offset;
	if (start < i_size) {
		/* Trim the write to the EOF; the extra data is ignored.  Also
		 * put an upper limit on the size of a single storedata op.
		 */
		max_len = 65536 * 4096;
		max_len = min_t(unsigned long long, max_len, end - start + 1);
		max_len = min_t(unsigned long long, max_len, i_size - start);

		if (len < max_len &&
		    (to == thp_size(page) || new_content))
			afs_extend_writeback(mapping, vnode, &count,
					     start, max_len, new_content, &len);
		len = min_t(loff_t, len, max_len);
	}

	/* We now have a contiguous set of dirty pages, each with writeback
	 * set; the first page is still locked at this point, but all the rest
	 * have been unlocked.
	 */
	unlock_page(page);

	if (start < i_size) {
		_debug("write back %x @%llx [%llx]", len, start, i_size);

		iov_iter_xarray(&iter, WRITE, &mapping->i_pages, start, len);
		ret = afs_store_data(vnode, &iter, start, false);
	} else {
		_debug("write discard %x @%llx [%llx]", len, start, i_size);

		/* The dirty region was entirely beyond the EOF. */
		afs_pages_written_back(vnode, start, len);
		ret = 0;
	}

	switch (ret) {
	case 0:
		wbc->nr_to_write = count;
		ret = len;
		break;

	default:
		pr_notice("kAFS: Unexpected error from FS.StoreData %d\n", ret);
		fallthrough;
	case -EACCES:
	case -EPERM:
	case -ENOKEY:
	case -EKEYEXPIRED:
	case -EKEYREJECTED:
	case -EKEYREVOKED:
		afs_redirty_pages(wbc, mapping, start, len);
		mapping_set_error(mapping, ret);
		break;

	case -EDQUOT:
	case -ENOSPC:
		afs_redirty_pages(wbc, mapping, start, len);
		mapping_set_error(mapping, -ENOSPC);
		break;

	case -EROFS:
	case -EIO:
	case -EREMOTEIO:
	case -EFBIG:
	case -ENOENT:
	case -ENOMEDIUM:
	case -ENXIO:
		trace_afs_file_error(vnode, ret, afs_file_error_writeback_fail);
		afs_kill_pages(mapping, start, len);
		mapping_set_error(mapping, ret);
		break;
	}

	_leave(" = %d", ret);
	return ret;
}

/*
 * write a page back to the server
 * - the caller locked the page for us
 */
int afs_writepage(struct page *page, struct writeback_control *wbc)
{
	ssize_t ret;
	loff_t start;

	_enter("{%lx},", page->index);

	start = page->index * PAGE_SIZE;
	ret = afs_write_back_from_locked_page(page->mapping, wbc, page,
					      start, LLONG_MAX - start);
	if (ret < 0) {
		_leave(" = %zd", ret);
		return ret;
	}

	_leave(" = 0");
	return 0;
}

/*
 * write a region of pages back to the server
 */
static int afs_writepages_region(struct address_space *mapping,
				 struct writeback_control *wbc,
				 loff_t start, loff_t end, loff_t *_next)
{
	struct page *page;
	ssize_t ret;
	int n;

	_enter("%llx,%llx,", start, end);

	do {
		pgoff_t index = start / PAGE_SIZE;

		n = find_get_pages_range_tag(mapping, &index, end / PAGE_SIZE,
					     PAGECACHE_TAG_DIRTY, 1, &page);
		if (!n)
			break;

		start = (loff_t)page->index * PAGE_SIZE; /* May regress with THPs */

		_debug("wback %lx", page->index);

		/* At this point we hold neither the i_pages lock nor the
		 * page lock: the page may be truncated or invalidated
		 * (changing page->mapping to NULL), or even swizzled
		 * back from swapper_space to tmpfs file mapping
		 */
		if (wbc->sync_mode != WB_SYNC_NONE) {
			ret = lock_page_killable(page);
			if (ret < 0) {
				put_page(page);
				return ret;
			}
		} else {
			if (!trylock_page(page)) {
				put_page(page);
				return 0;
			}
		}

		if (page->mapping != mapping || !PageDirty(page)) {
			start += thp_size(page);
			unlock_page(page);
			put_page(page);
			continue;
		}

		if (PageWriteback(page)) {
			unlock_page(page);
			if (wbc->sync_mode != WB_SYNC_NONE)
				wait_on_page_writeback(page);
			put_page(page);
			continue;
		}

		if (!clear_page_dirty_for_io(page))
			BUG();
		ret = afs_write_back_from_locked_page(mapping, wbc, page, start, end);
		put_page(page);
		if (ret < 0) {
			_leave(" = %zd", ret);
			return ret;
		}

		start += ret;

		cond_resched();
	} while (wbc->nr_to_write > 0);

	*_next = start;
	_leave(" = 0 [%llx]", *_next);
	return 0;
}

/*
 * write some of the pending data back to the server
 */
int afs_writepages(struct address_space *mapping,
		   struct writeback_control *wbc)
{
	struct afs_vnode *vnode = AFS_FS_I(mapping->host);
	loff_t start, next;
	int ret;

	_enter("");

	/* We have to be careful as we can end up racing with setattr()
	 * truncating the pagecache since the caller doesn't take a lock here
	 * to prevent it.
	 */
	if (wbc->sync_mode == WB_SYNC_ALL)
		down_read(&vnode->validate_lock);
	else if (!down_read_trylock(&vnode->validate_lock))
		return 0;

	if (wbc->range_cyclic) {
		start = mapping->writeback_index * PAGE_SIZE;
		ret = afs_writepages_region(mapping, wbc, start, LLONG_MAX, &next);
		if (ret == 0) {
			mapping->writeback_index = next / PAGE_SIZE;
			if (start > 0 && wbc->nr_to_write > 0) {
				ret = afs_writepages_region(mapping, wbc, 0,
							    start, &next);
				if (ret == 0)
					mapping->writeback_index =
						next / PAGE_SIZE;
			}
		}
	} else if (wbc->range_start == 0 && wbc->range_end == LLONG_MAX) {
		ret = afs_writepages_region(mapping, wbc, 0, LLONG_MAX, &next);
		if (wbc->nr_to_write > 0 && ret == 0)
			mapping->writeback_index = next / PAGE_SIZE;
	} else {
		ret = afs_writepages_region(mapping, wbc,
					    wbc->range_start, wbc->range_end, &next);
	}

	up_read(&vnode->validate_lock);
	_leave(" = %d", ret);
	return ret;
}

/*
 * write to an AFS file
 */
ssize_t afs_file_write(struct kiocb *iocb, struct iov_iter *from)
{
	struct afs_vnode *vnode = AFS_FS_I(file_inode(iocb->ki_filp));
	struct afs_file *af = iocb->ki_filp->private_data;
	ssize_t result;
	size_t count = iov_iter_count(from);

	_enter("{%llx:%llu},{%zu},",
	       vnode->fid.vid, vnode->fid.vnode, count);

	if (IS_SWAPFILE(&vnode->vfs_inode)) {
		printk(KERN_INFO
		       "AFS: Attempt to write to active swap file!\n");
		return -EBUSY;
	}

	if (!count)
		return 0;

	result = afs_validate(vnode, af->key);
	if (result < 0)
		return result;

	result = generic_file_write_iter(iocb, from);

	_leave(" = %zd", result);
	return result;
}

/*
 * flush any dirty pages for this process, and check for write errors.
 * - the return status from this call provides a reliable indication of
 *   whether any write errors occurred for this process.
 */
int afs_fsync(struct file *file, loff_t start, loff_t end, int datasync)
{
	struct afs_vnode *vnode = AFS_FS_I(file_inode(file));
	struct afs_file *af = file->private_data;
	int ret;

	_enter("{%llx:%llu},{n=%pD},%d",
	       vnode->fid.vid, vnode->fid.vnode, file,
	       datasync);

	ret = afs_validate(vnode, af->key);
	if (ret < 0)
		return ret;

	return file_write_and_wait_range(file, start, end);
}

/*
 * notification that a previously read-only page is about to become writable
 * - if it returns an error, the caller will deliver a bus error signal
 */
vm_fault_t afs_page_mkwrite(struct vm_fault *vmf)
{
	struct page *page = thp_head(vmf->page);
	struct file *file = vmf->vma->vm_file;
	struct inode *inode = file_inode(file);
	struct afs_vnode *vnode = AFS_FS_I(inode);
	struct afs_file *af = file->private_data;
	unsigned long priv;
	vm_fault_t ret = VM_FAULT_RETRY;

	_enter("{{%llx:%llu}},{%lx}", vnode->fid.vid, vnode->fid.vnode, page->index);

	afs_validate(vnode, af->key);

	sb_start_pagefault(inode->i_sb);

	/* Wait for the page to be written to the cache before we allow it to
	 * be modified.  We then assume the entire page will need writing back.
	 */
#ifdef CONFIG_AFS_FSCACHE
	if (PageFsCache(page) &&
	    wait_on_page_fscache_killable(page) < 0)
		goto out;
#endif

	if (wait_on_page_writeback_killable(page))
		goto out;

	if (lock_page_killable(page) < 0)
		goto out;

	/* We mustn't change page->private until writeback is complete as that
	 * details the portion of the page we need to write back and we might
	 * need to redirty the page if there's a problem.
	 */
	if (wait_on_page_writeback_killable(page) < 0) {
		unlock_page(page);
		goto out;
	}

<<<<<<< HEAD
	priv = (unsigned long)PAGE_SIZE << AFS_PRIV_SHIFT; /* To */
	priv |= 0; /* From */
	trace_afs_page_dirty(vnode, tracepoint_string("mkwrite"),
			     vmf->page->index, priv);
	SetPagePrivate(vmf->page);
	set_page_private(vmf->page, priv);
=======
	priv = afs_page_dirty(page, 0, thp_size(page));
	priv = afs_page_dirty_mmapped(priv);
	if (PagePrivate(page)) {
		set_page_private(page, priv);
		trace_afs_page_dirty(vnode, tracepoint_string("mkwrite+"), page);
	} else {
		attach_page_private(page, (void *)priv);
		trace_afs_page_dirty(vnode, tracepoint_string("mkwrite"), page);
	}
>>>>>>> c1084c27
	file_update_time(file);

	ret = VM_FAULT_LOCKED;
out:
	sb_end_pagefault(inode->i_sb);
	return ret;
}

/*
 * Prune the keys cached for writeback.  The caller must hold vnode->wb_lock.
 */
void afs_prune_wb_keys(struct afs_vnode *vnode)
{
	LIST_HEAD(graveyard);
	struct afs_wb_key *wbk, *tmp;

	/* Discard unused keys */
	spin_lock(&vnode->wb_lock);

	if (!mapping_tagged(&vnode->vfs_inode.i_data, PAGECACHE_TAG_WRITEBACK) &&
	    !mapping_tagged(&vnode->vfs_inode.i_data, PAGECACHE_TAG_DIRTY)) {
		list_for_each_entry_safe(wbk, tmp, &vnode->wb_keys, vnode_link) {
			if (refcount_read(&wbk->usage) == 1)
				list_move(&wbk->vnode_link, &graveyard);
		}
	}

	spin_unlock(&vnode->wb_lock);

	while (!list_empty(&graveyard)) {
		wbk = list_entry(graveyard.next, struct afs_wb_key, vnode_link);
		list_del(&wbk->vnode_link);
		afs_put_wb_key(wbk);
	}
}

/*
 * Clean up a page during invalidation.
 */
int afs_launder_page(struct page *page)
{
	struct address_space *mapping = page->mapping;
	struct afs_vnode *vnode = AFS_FS_I(mapping->host);
	struct iov_iter iter;
	struct bio_vec bv[1];
	unsigned long priv;
	unsigned int f, t;
	int ret = 0;

	_enter("{%lx}", page->index);

	priv = page_private(page);
	if (clear_page_dirty_for_io(page)) {
		f = 0;
		t = thp_size(page);
		if (PagePrivate(page)) {
			f = afs_page_dirty_from(page, priv);
			t = afs_page_dirty_to(page, priv);
		}

		bv[0].bv_page = page;
		bv[0].bv_offset = f;
		bv[0].bv_len = t - f;
		iov_iter_bvec(&iter, WRITE, bv, 1, bv[0].bv_len);

		trace_afs_page_dirty(vnode, tracepoint_string("launder"), page);
		ret = afs_store_data(vnode, &iter, page_offset(page) + f, true);
	}

	trace_afs_page_dirty(vnode, tracepoint_string("laundered"), page);
	detach_page_private(page);
	wait_on_page_fscache(page);
	return ret;
}<|MERGE_RESOLUTION|>--- conflicted
+++ resolved
@@ -137,11 +137,7 @@
 		write_seqlock(&vnode->cb_lock);
 		i_size = i_size_read(&vnode->vfs_inode);
 		if (maybe_i_size > i_size)
-<<<<<<< HEAD
-			i_size_write(&vnode->vfs_inode, maybe_i_size);
-=======
 			afs_set_i_size(vnode, maybe_i_size);
->>>>>>> c1084c27
 		write_sequnlock(&vnode->cb_lock);
 	}
 
@@ -903,14 +899,6 @@
 		goto out;
 	}
 
-<<<<<<< HEAD
-	priv = (unsigned long)PAGE_SIZE << AFS_PRIV_SHIFT; /* To */
-	priv |= 0; /* From */
-	trace_afs_page_dirty(vnode, tracepoint_string("mkwrite"),
-			     vmf->page->index, priv);
-	SetPagePrivate(vmf->page);
-	set_page_private(vmf->page, priv);
-=======
 	priv = afs_page_dirty(page, 0, thp_size(page));
 	priv = afs_page_dirty_mmapped(priv);
 	if (PagePrivate(page)) {
@@ -920,7 +908,6 @@
 		attach_page_private(page, (void *)priv);
 		trace_afs_page_dirty(vnode, tracepoint_string("mkwrite"), page);
 	}
->>>>>>> c1084c27
 	file_update_time(file);
 
 	ret = VM_FAULT_LOCKED;
