// SPDX-License-Identifier: LGPL-2.1
/*
 *
 *   Copyright (C) International Business Machines  Corp., 2002,2008
 *   Author(s): Steve French (sfrench@us.ibm.com)
 *
 *   Common Internet FileSystem (CIFS) client
 *
 */

/* Note that BB means BUGBUG (ie something to fix eventually) */

#include <linux/module.h>
#include <linux/fs.h>
#include <linux/mount.h>
#include <linux/slab.h>
#include <linux/init.h>
#include <linux/list.h>
#include <linux/seq_file.h>
#include <linux/vfs.h>
#include <linux/mempool.h>
#include <linux/delay.h>
#include <linux/kthread.h>
#include <linux/freezer.h>
#include <linux/namei.h>
#include <linux/random.h>
#include <linux/uuid.h>
#include <linux/xattr.h>
#include <net/ipv6.h>
#include "cifsfs.h"
#include "cifspdu.h"
#define DECLARE_GLOBALS_HERE
#include "cifsglob.h"
#include "cifsproto.h"
#include "cifs_debug.h"
#include "cifs_fs_sb.h"
#include <linux/mm.h>
#include <linux/key-type.h>
#include "cifs_spnego.h"
#include "fscache.h"
#include "smb2pdu.h"
#ifdef CONFIG_CIFS_DFS_UPCALL
#include "dfs_cache.h"
#endif
#ifdef CONFIG_CIFS_SWN_UPCALL
#include "netlink.h"
#endif
#include "fs_context.h"

/*
 * DOS dates from 1980/1/1 through 2107/12/31
 * Protocol specifications indicate the range should be to 119, which
 * limits maximum year to 2099. But this range has not been checked.
 */
#define SMB_DATE_MAX (127<<9 | 12<<5 | 31)
#define SMB_DATE_MIN (0<<9 | 1<<5 | 1)
#define SMB_TIME_MAX (23<<11 | 59<<5 | 29)

int cifsFYI = 0;
bool traceSMB;
bool enable_oplocks = true;
bool linuxExtEnabled = true;
bool lookupCacheEnabled = true;
bool disable_legacy_dialects; /* false by default */
bool enable_gcm_256 = true;
bool require_gcm_256; /* false by default */
bool enable_negotiate_signing; /* false by default */
unsigned int global_secflags = CIFSSEC_DEF;
/* unsigned int ntlmv2_support = 0; */
unsigned int sign_CIFS_PDUs = 1;
static const struct super_operations cifs_super_ops;
unsigned int CIFSMaxBufSize = CIFS_MAX_MSGSIZE;
module_param(CIFSMaxBufSize, uint, 0444);
MODULE_PARM_DESC(CIFSMaxBufSize, "Network buffer size (not including header) "
				 "for CIFS requests. "
				 "Default: 16384 Range: 8192 to 130048");
unsigned int cifs_min_rcv = CIFS_MIN_RCV_POOL;
module_param(cifs_min_rcv, uint, 0444);
MODULE_PARM_DESC(cifs_min_rcv, "Network buffers in pool. Default: 4 Range: "
				"1 to 64");
unsigned int cifs_min_small = 30;
module_param(cifs_min_small, uint, 0444);
MODULE_PARM_DESC(cifs_min_small, "Small network buffers in pool. Default: 30 "
				 "Range: 2 to 256");
unsigned int cifs_max_pending = CIFS_MAX_REQ;
module_param(cifs_max_pending, uint, 0444);
MODULE_PARM_DESC(cifs_max_pending, "Simultaneous requests to server for "
				   "CIFS/SMB1 dialect (N/A for SMB3) "
				   "Default: 32767 Range: 2 to 32767.");
#ifdef CONFIG_CIFS_STATS2
unsigned int slow_rsp_threshold = 1;
module_param(slow_rsp_threshold, uint, 0644);
MODULE_PARM_DESC(slow_rsp_threshold, "Amount of time (in seconds) to wait "
				   "before logging that a response is delayed. "
				   "Default: 1 (if set to 0 disables msg).");
#endif /* STATS2 */

module_param(enable_oplocks, bool, 0644);
MODULE_PARM_DESC(enable_oplocks, "Enable or disable oplocks. Default: y/Y/1");

module_param(enable_gcm_256, bool, 0644);
MODULE_PARM_DESC(enable_gcm_256, "Enable requesting strongest (256 bit) GCM encryption. Default: n/N/0");

module_param(require_gcm_256, bool, 0644);
MODULE_PARM_DESC(require_gcm_256, "Require strongest (256 bit) GCM encryption. Default: n/N/0");

module_param(enable_negotiate_signing, bool, 0644);
MODULE_PARM_DESC(enable_negotiate_signing, "Enable negotiating packet signing algorithm with server. Default: n/N/0");

module_param(disable_legacy_dialects, bool, 0644);
MODULE_PARM_DESC(disable_legacy_dialects, "To improve security it may be "
				  "helpful to restrict the ability to "
				  "override the default dialects (SMB2.1, "
				  "SMB3 and SMB3.02) on mount with old "
				  "dialects (CIFS/SMB1 and SMB2) since "
				  "vers=1.0 (CIFS/SMB1) and vers=2.0 are weaker"
				  " and less secure. Default: n/N/0");

extern mempool_t *cifs_sm_req_poolp;
extern mempool_t *cifs_req_poolp;
extern mempool_t *cifs_mid_poolp;

struct workqueue_struct	*cifsiod_wq;
struct workqueue_struct	*decrypt_wq;
struct workqueue_struct	*fileinfo_put_wq;
struct workqueue_struct	*cifsoplockd_wq;
struct workqueue_struct	*deferredclose_wq;
__u32 cifs_lock_secret;

/*
 * Bumps refcount for cifs super block.
 * Note that it should be only called if a referece to VFS super block is
 * already held, e.g. in open-type syscalls context. Otherwise it can race with
 * atomic_dec_and_test in deactivate_locked_super.
 */
void
cifs_sb_active(struct super_block *sb)
{
	struct cifs_sb_info *server = CIFS_SB(sb);

	if (atomic_inc_return(&server->active) == 1)
		atomic_inc(&sb->s_active);
}

void
cifs_sb_deactive(struct super_block *sb)
{
	struct cifs_sb_info *server = CIFS_SB(sb);

	if (atomic_dec_and_test(&server->active))
		deactivate_super(sb);
}

static int
cifs_read_super(struct super_block *sb)
{
	struct inode *inode;
	struct cifs_sb_info *cifs_sb;
	struct cifs_tcon *tcon;
	struct timespec64 ts;
	int rc = 0;

	cifs_sb = CIFS_SB(sb);
	tcon = cifs_sb_master_tcon(cifs_sb);

	if (cifs_sb->mnt_cifs_flags & CIFS_MOUNT_POSIXACL)
		sb->s_flags |= SB_POSIXACL;

	if (tcon->snapshot_time)
		sb->s_flags |= SB_RDONLY;

	if (tcon->ses->capabilities & tcon->ses->server->vals->cap_large_files)
		sb->s_maxbytes = MAX_LFS_FILESIZE;
	else
		sb->s_maxbytes = MAX_NON_LFS;

	/*
	 * Some very old servers like DOS and OS/2 used 2 second granularity
	 * (while all current servers use 100ns granularity - see MS-DTYP)
	 * but 1 second is the maximum allowed granularity for the VFS
	 * so for old servers set time granularity to 1 second while for
	 * everything else (current servers) set it to 100ns.
	 */
	if ((tcon->ses->server->vals->protocol_id == SMB10_PROT_ID) &&
	    ((tcon->ses->capabilities &
	      tcon->ses->server->vals->cap_nt_find) == 0) &&
	    !tcon->unix_ext) {
		sb->s_time_gran = 1000000000; /* 1 second is max allowed gran */
		ts = cnvrtDosUnixTm(cpu_to_le16(SMB_DATE_MIN), 0, 0);
		sb->s_time_min = ts.tv_sec;
		ts = cnvrtDosUnixTm(cpu_to_le16(SMB_DATE_MAX),
				    cpu_to_le16(SMB_TIME_MAX), 0);
		sb->s_time_max = ts.tv_sec;
	} else {
		/*
		 * Almost every server, including all SMB2+, uses DCE TIME
		 * ie 100 nanosecond units, since 1601.  See MS-DTYP and MS-FSCC
		 */
		sb->s_time_gran = 100;
		ts = cifs_NTtimeToUnix(0);
		sb->s_time_min = ts.tv_sec;
		ts = cifs_NTtimeToUnix(cpu_to_le64(S64_MAX));
		sb->s_time_max = ts.tv_sec;
	}

	sb->s_magic = CIFS_MAGIC_NUMBER;
	sb->s_op = &cifs_super_ops;
	sb->s_xattr = cifs_xattr_handlers;
	rc = super_setup_bdi(sb);
	if (rc)
		goto out_no_root;
	/* tune readahead according to rsize if readahead size not set on mount */
	if (cifs_sb->ctx->rasize)
		sb->s_bdi->ra_pages = cifs_sb->ctx->rasize / PAGE_SIZE;
	else
		sb->s_bdi->ra_pages = cifs_sb->ctx->rsize / PAGE_SIZE;

	sb->s_blocksize = CIFS_MAX_MSGSIZE;
	sb->s_blocksize_bits = 14;	/* default 2**14 = CIFS_MAX_MSGSIZE */
	inode = cifs_root_iget(sb);

	if (IS_ERR(inode)) {
		rc = PTR_ERR(inode);
		goto out_no_root;
	}

	if (tcon->nocase)
		sb->s_d_op = &cifs_ci_dentry_ops;
	else
		sb->s_d_op = &cifs_dentry_ops;

	sb->s_root = d_make_root(inode);
	if (!sb->s_root) {
		rc = -ENOMEM;
		goto out_no_root;
	}

#ifdef CONFIG_CIFS_NFSD_EXPORT
	if (cifs_sb->mnt_cifs_flags & CIFS_MOUNT_SERVER_INUM) {
		cifs_dbg(FYI, "export ops supported\n");
		sb->s_export_op = &cifs_export_ops;
	}
#endif /* CONFIG_CIFS_NFSD_EXPORT */

	return 0;

out_no_root:
	cifs_dbg(VFS, "%s: get root inode failed\n", __func__);
	return rc;
}

static void cifs_kill_sb(struct super_block *sb)
{
	struct cifs_sb_info *cifs_sb = CIFS_SB(sb);
	struct cifs_tcon *tcon;
	struct cached_fid *cfid;

	/*
	 * We ned to release all dentries for the cached directories
	 * before we kill the sb.
	 */
	if (cifs_sb->root) {
		dput(cifs_sb->root);
		cifs_sb->root = NULL;
	}
	tcon = cifs_sb_master_tcon(cifs_sb);
	if (tcon) {
		cfid = &tcon->crfid;
		mutex_lock(&cfid->fid_mutex);
		if (cfid->dentry) {

			dput(cfid->dentry);
			cfid->dentry = NULL;
		}
		mutex_unlock(&cfid->fid_mutex);
	}

	kill_anon_super(sb);
	cifs_umount(cifs_sb);
}

static int
cifs_statfs(struct dentry *dentry, struct kstatfs *buf)
{
	struct super_block *sb = dentry->d_sb;
	struct cifs_sb_info *cifs_sb = CIFS_SB(sb);
	struct cifs_tcon *tcon = cifs_sb_master_tcon(cifs_sb);
	struct TCP_Server_Info *server = tcon->ses->server;
	unsigned int xid;
	int rc = 0;

	xid = get_xid();

	if (le32_to_cpu(tcon->fsAttrInfo.MaxPathNameComponentLength) > 0)
		buf->f_namelen =
		       le32_to_cpu(tcon->fsAttrInfo.MaxPathNameComponentLength);
	else
		buf->f_namelen = PATH_MAX;

	buf->f_fsid.val[0] = tcon->vol_serial_number;
	/* are using part of create time for more randomness, see man statfs */
	buf->f_fsid.val[1] =  (int)le64_to_cpu(tcon->vol_create_time);

	buf->f_files = 0;	/* undefined */
	buf->f_ffree = 0;	/* unlimited */

	if (server->ops->queryfs)
		rc = server->ops->queryfs(xid, tcon, cifs_sb, buf);

	free_xid(xid);
	return rc;
}

static long cifs_fallocate(struct file *file, int mode, loff_t off, loff_t len)
{
	struct cifs_sb_info *cifs_sb = CIFS_FILE_SB(file);
	struct cifs_tcon *tcon = cifs_sb_master_tcon(cifs_sb);
	struct TCP_Server_Info *server = tcon->ses->server;

	if (server->ops->fallocate)
		return server->ops->fallocate(file, tcon, mode, off, len);

	return -EOPNOTSUPP;
}

static int cifs_permission(struct user_namespace *mnt_userns,
			   struct inode *inode, int mask)
{
	struct cifs_sb_info *cifs_sb;

	cifs_sb = CIFS_SB(inode->i_sb);

	if (cifs_sb->mnt_cifs_flags & CIFS_MOUNT_NO_PERM) {
		if ((mask & MAY_EXEC) && !execute_ok(inode))
			return -EACCES;
		else
			return 0;
	} else /* file mode might have been restricted at mount time
		on the client (above and beyond ACL on servers) for
		servers which do not support setting and viewing mode bits,
		so allowing client to check permissions is useful */
		return generic_permission(&init_user_ns, inode, mask);
}

static struct kmem_cache *cifs_inode_cachep;
static struct kmem_cache *cifs_req_cachep;
static struct kmem_cache *cifs_mid_cachep;
static struct kmem_cache *cifs_sm_req_cachep;
mempool_t *cifs_sm_req_poolp;
mempool_t *cifs_req_poolp;
mempool_t *cifs_mid_poolp;

static struct inode *
cifs_alloc_inode(struct super_block *sb)
{
	struct cifsInodeInfo *cifs_inode;
	cifs_inode = kmem_cache_alloc(cifs_inode_cachep, GFP_KERNEL);
	if (!cifs_inode)
		return NULL;
	cifs_inode->cifsAttrs = 0x20;	/* default */
	cifs_inode->time = 0;
	/*
	 * Until the file is open and we have gotten oplock info back from the
	 * server, can not assume caching of file data or metadata.
	 */
	cifs_set_oplock_level(cifs_inode, 0);
	cifs_inode->flags = 0;
	spin_lock_init(&cifs_inode->writers_lock);
	cifs_inode->writers = 0;
	cifs_inode->vfs_inode.i_blkbits = 14;  /* 2**14 = CIFS_MAX_MSGSIZE */
	cifs_inode->server_eof = 0;
	cifs_inode->uniqueid = 0;
	cifs_inode->createtime = 0;
	cifs_inode->epoch = 0;
	spin_lock_init(&cifs_inode->open_file_lock);
	generate_random_uuid(cifs_inode->lease_key);

	/*
	 * Can not set i_flags here - they get immediately overwritten to zero
	 * by the VFS.
	 */
	/* cifs_inode->vfs_inode.i_flags = S_NOATIME | S_NOCMTIME; */
	INIT_LIST_HEAD(&cifs_inode->openFileList);
	INIT_LIST_HEAD(&cifs_inode->llist);
	INIT_LIST_HEAD(&cifs_inode->deferred_closes);
	spin_lock_init(&cifs_inode->deferred_lock);
	return &cifs_inode->vfs_inode;
}

static void
cifs_free_inode(struct inode *inode)
{
	kmem_cache_free(cifs_inode_cachep, CIFS_I(inode));
}

static void
cifs_evict_inode(struct inode *inode)
{
	truncate_inode_pages_final(&inode->i_data);
	clear_inode(inode);
}

static void
cifs_show_address(struct seq_file *s, struct TCP_Server_Info *server)
{
	struct sockaddr_in *sa = (struct sockaddr_in *) &server->dstaddr;
	struct sockaddr_in6 *sa6 = (struct sockaddr_in6 *) &server->dstaddr;

	seq_puts(s, ",addr=");

	switch (server->dstaddr.ss_family) {
	case AF_INET:
		seq_printf(s, "%pI4", &sa->sin_addr.s_addr);
		break;
	case AF_INET6:
		seq_printf(s, "%pI6", &sa6->sin6_addr.s6_addr);
		if (sa6->sin6_scope_id)
			seq_printf(s, "%%%u", sa6->sin6_scope_id);
		break;
	default:
		seq_puts(s, "(unknown)");
	}
	if (server->rdma)
		seq_puts(s, ",rdma");
}

static void
cifs_show_security(struct seq_file *s, struct cifs_ses *ses)
{
	if (ses->sectype == Unspecified) {
		if (ses->user_name == NULL)
			seq_puts(s, ",sec=none");
		return;
	}

	seq_puts(s, ",sec=");

	switch (ses->sectype) {
	case NTLMv2:
		seq_puts(s, "ntlmv2");
		break;
	case Kerberos:
		seq_puts(s, "krb5");
		break;
	case RawNTLMSSP:
		seq_puts(s, "ntlmssp");
		break;
	default:
		/* shouldn't ever happen */
		seq_puts(s, "unknown");
		break;
	}

	if (ses->sign)
		seq_puts(s, "i");

	if (ses->sectype == Kerberos)
		seq_printf(s, ",cruid=%u",
			   from_kuid_munged(&init_user_ns, ses->cred_uid));
}

static void
cifs_show_cache_flavor(struct seq_file *s, struct cifs_sb_info *cifs_sb)
{
	seq_puts(s, ",cache=");

	if (cifs_sb->mnt_cifs_flags & CIFS_MOUNT_STRICT_IO)
		seq_puts(s, "strict");
	else if (cifs_sb->mnt_cifs_flags & CIFS_MOUNT_DIRECT_IO)
		seq_puts(s, "none");
	else if (cifs_sb->mnt_cifs_flags & CIFS_MOUNT_RW_CACHE)
		seq_puts(s, "singleclient"); /* assume only one client access */
	else if (cifs_sb->mnt_cifs_flags & CIFS_MOUNT_RO_CACHE)
		seq_puts(s, "ro"); /* read only caching assumed */
	else
		seq_puts(s, "loose");
}

/*
 * cifs_show_devname() is used so we show the mount device name with correct
 * format (e.g. forward slashes vs. back slashes) in /proc/mounts
 */
static int cifs_show_devname(struct seq_file *m, struct dentry *root)
{
	struct cifs_sb_info *cifs_sb = CIFS_SB(root->d_sb);
	char *devname = kstrdup(cifs_sb->ctx->source, GFP_KERNEL);

	if (devname == NULL)
		seq_puts(m, "none");
	else {
		convert_delimiter(devname, '/');
		/* escape all spaces in share names */
		seq_escape(m, devname, " \t");
		kfree(devname);
	}
	return 0;
}

/*
 * cifs_show_options() is for displaying mount options in /proc/mounts.
 * Not all settable options are displayed but most of the important
 * ones are.
 */
static int
cifs_show_options(struct seq_file *s, struct dentry *root)
{
	struct cifs_sb_info *cifs_sb = CIFS_SB(root->d_sb);
	struct cifs_tcon *tcon = cifs_sb_master_tcon(cifs_sb);
	struct sockaddr *srcaddr;
	srcaddr = (struct sockaddr *)&tcon->ses->server->srcaddr;

	seq_show_option(s, "vers", tcon->ses->server->vals->version_string);
	cifs_show_security(s, tcon->ses);
	cifs_show_cache_flavor(s, cifs_sb);

	if (tcon->no_lease)
		seq_puts(s, ",nolease");
	if (cifs_sb->ctx->multiuser)
		seq_puts(s, ",multiuser");
	else if (tcon->ses->user_name)
		seq_show_option(s, "username", tcon->ses->user_name);

	if (tcon->ses->domainName && tcon->ses->domainName[0] != 0)
		seq_show_option(s, "domain", tcon->ses->domainName);

	if (srcaddr->sa_family != AF_UNSPEC) {
		struct sockaddr_in *saddr4;
		struct sockaddr_in6 *saddr6;
		saddr4 = (struct sockaddr_in *)srcaddr;
		saddr6 = (struct sockaddr_in6 *)srcaddr;
		if (srcaddr->sa_family == AF_INET6)
			seq_printf(s, ",srcaddr=%pI6c",
				   &saddr6->sin6_addr);
		else if (srcaddr->sa_family == AF_INET)
			seq_printf(s, ",srcaddr=%pI4",
				   &saddr4->sin_addr.s_addr);
		else
			seq_printf(s, ",srcaddr=BAD-AF:%i",
				   (int)(srcaddr->sa_family));
	}

	seq_printf(s, ",uid=%u",
		   from_kuid_munged(&init_user_ns, cifs_sb->ctx->linux_uid));
	if (cifs_sb->mnt_cifs_flags & CIFS_MOUNT_OVERR_UID)
		seq_puts(s, ",forceuid");
	else
		seq_puts(s, ",noforceuid");

	seq_printf(s, ",gid=%u",
		   from_kgid_munged(&init_user_ns, cifs_sb->ctx->linux_gid));
	if (cifs_sb->mnt_cifs_flags & CIFS_MOUNT_OVERR_GID)
		seq_puts(s, ",forcegid");
	else
		seq_puts(s, ",noforcegid");

	cifs_show_address(s, tcon->ses->server);

	if (!tcon->unix_ext)
		seq_printf(s, ",file_mode=0%ho,dir_mode=0%ho",
					   cifs_sb->ctx->file_mode,
					   cifs_sb->ctx->dir_mode);
	if (cifs_sb->ctx->iocharset)
		seq_printf(s, ",iocharset=%s", cifs_sb->ctx->iocharset);
	if (tcon->seal)
		seq_puts(s, ",seal");
	else if (tcon->ses->server->ignore_signature)
		seq_puts(s, ",signloosely");
	if (tcon->nocase)
		seq_puts(s, ",nocase");
	if (tcon->nodelete)
		seq_puts(s, ",nodelete");
	if (tcon->local_lease)
		seq_puts(s, ",locallease");
	if (tcon->retry)
		seq_puts(s, ",hard");
	else
		seq_puts(s, ",soft");
	if (tcon->use_persistent)
		seq_puts(s, ",persistenthandles");
	else if (tcon->use_resilient)
		seq_puts(s, ",resilienthandles");
	if (tcon->posix_extensions)
		seq_puts(s, ",posix");
	else if (tcon->unix_ext)
		seq_puts(s, ",unix");
	else
		seq_puts(s, ",nounix");
	if (cifs_sb->mnt_cifs_flags & CIFS_MOUNT_NO_DFS)
		seq_puts(s, ",nodfs");
	if (cifs_sb->mnt_cifs_flags & CIFS_MOUNT_POSIX_PATHS)
		seq_puts(s, ",posixpaths");
	if (cifs_sb->mnt_cifs_flags & CIFS_MOUNT_SET_UID)
		seq_puts(s, ",setuids");
	if (cifs_sb->mnt_cifs_flags & CIFS_MOUNT_UID_FROM_ACL)
		seq_puts(s, ",idsfromsid");
	if (cifs_sb->mnt_cifs_flags & CIFS_MOUNT_SERVER_INUM)
		seq_puts(s, ",serverino");
	if (cifs_sb->mnt_cifs_flags & CIFS_MOUNT_RWPIDFORWARD)
		seq_puts(s, ",rwpidforward");
	if (cifs_sb->mnt_cifs_flags & CIFS_MOUNT_NOPOSIXBRL)
		seq_puts(s, ",forcemand");
	if (cifs_sb->mnt_cifs_flags & CIFS_MOUNT_NO_XATTR)
		seq_puts(s, ",nouser_xattr");
	if (cifs_sb->mnt_cifs_flags & CIFS_MOUNT_MAP_SPECIAL_CHR)
		seq_puts(s, ",mapchars");
	if (cifs_sb->mnt_cifs_flags & CIFS_MOUNT_MAP_SFM_CHR)
		seq_puts(s, ",mapposix");
	if (cifs_sb->mnt_cifs_flags & CIFS_MOUNT_UNX_EMUL)
		seq_puts(s, ",sfu");
	if (cifs_sb->mnt_cifs_flags & CIFS_MOUNT_NO_BRL)
		seq_puts(s, ",nobrl");
	if (cifs_sb->mnt_cifs_flags & CIFS_MOUNT_NO_HANDLE_CACHE)
		seq_puts(s, ",nohandlecache");
	if (cifs_sb->mnt_cifs_flags & CIFS_MOUNT_MODE_FROM_SID)
		seq_puts(s, ",modefromsid");
	if (cifs_sb->mnt_cifs_flags & CIFS_MOUNT_CIFS_ACL)
		seq_puts(s, ",cifsacl");
	if (cifs_sb->mnt_cifs_flags & CIFS_MOUNT_DYNPERM)
		seq_puts(s, ",dynperm");
	if (root->d_sb->s_flags & SB_POSIXACL)
		seq_puts(s, ",acl");
	if (cifs_sb->mnt_cifs_flags & CIFS_MOUNT_MF_SYMLINKS)
		seq_puts(s, ",mfsymlinks");
	if (cifs_sb->mnt_cifs_flags & CIFS_MOUNT_FSCACHE)
		seq_puts(s, ",fsc");
	if (cifs_sb->mnt_cifs_flags & CIFS_MOUNT_NOSSYNC)
		seq_puts(s, ",nostrictsync");
	if (cifs_sb->mnt_cifs_flags & CIFS_MOUNT_NO_PERM)
		seq_puts(s, ",noperm");
	if (cifs_sb->mnt_cifs_flags & CIFS_MOUNT_CIFS_BACKUPUID)
		seq_printf(s, ",backupuid=%u",
			   from_kuid_munged(&init_user_ns,
					    cifs_sb->ctx->backupuid));
	if (cifs_sb->mnt_cifs_flags & CIFS_MOUNT_CIFS_BACKUPGID)
		seq_printf(s, ",backupgid=%u",
			   from_kgid_munged(&init_user_ns,
					    cifs_sb->ctx->backupgid));

	seq_printf(s, ",rsize=%u", cifs_sb->ctx->rsize);
	seq_printf(s, ",wsize=%u", cifs_sb->ctx->wsize);
	seq_printf(s, ",bsize=%u", cifs_sb->ctx->bsize);
	if (cifs_sb->ctx->rasize)
		seq_printf(s, ",rasize=%u", cifs_sb->ctx->rasize);
	if (tcon->ses->server->min_offload)
		seq_printf(s, ",esize=%u", tcon->ses->server->min_offload);
	seq_printf(s, ",echo_interval=%lu",
			tcon->ses->server->echo_interval / HZ);

	/* Only display max_credits if it was overridden on mount */
	if (tcon->ses->server->max_credits != SMB2_MAX_CREDITS_AVAILABLE)
		seq_printf(s, ",max_credits=%u", tcon->ses->server->max_credits);

	if (tcon->snapshot_time)
		seq_printf(s, ",snapshot=%llu", tcon->snapshot_time);
	if (tcon->handle_timeout)
		seq_printf(s, ",handletimeout=%u", tcon->handle_timeout);

	/*
	 * Display file and directory attribute timeout in seconds.
	 * If file and directory attribute timeout the same then actimeo
	 * was likely specified on mount
	 */
	if (cifs_sb->ctx->acdirmax == cifs_sb->ctx->acregmax)
		seq_printf(s, ",actimeo=%lu", cifs_sb->ctx->acregmax / HZ);
	else {
		seq_printf(s, ",acdirmax=%lu", cifs_sb->ctx->acdirmax / HZ);
		seq_printf(s, ",acregmax=%lu", cifs_sb->ctx->acregmax / HZ);
	}

	if (tcon->ses->chan_max > 1)
		seq_printf(s, ",multichannel,max_channels=%zu",
			   tcon->ses->chan_max);

	if (tcon->use_witness)
		seq_puts(s, ",witness");

	return 0;
}

static void cifs_umount_begin(struct super_block *sb)
{
	struct cifs_sb_info *cifs_sb = CIFS_SB(sb);
	struct cifs_tcon *tcon;

	if (cifs_sb == NULL)
		return;

	tcon = cifs_sb_master_tcon(cifs_sb);

	spin_lock(&cifs_tcp_ses_lock);
	if ((tcon->tc_count > 1) || (tcon->tidStatus == CifsExiting)) {
		/* we have other mounts to same share or we have
		   already tried to force umount this and woken up
		   all waiting network requests, nothing to do */
		spin_unlock(&cifs_tcp_ses_lock);
		return;
	} else if (tcon->tc_count == 1)
		tcon->tidStatus = CifsExiting;
	spin_unlock(&cifs_tcp_ses_lock);

	/* cancel_brl_requests(tcon); */ /* BB mark all brl mids as exiting */
	/* cancel_notify_requests(tcon); */
	if (tcon->ses && tcon->ses->server) {
		cifs_dbg(FYI, "wake up tasks now - umount begin not complete\n");
		wake_up_all(&tcon->ses->server->request_q);
		wake_up_all(&tcon->ses->server->response_q);
		msleep(1); /* yield */
		/* we have to kick the requests once more */
		wake_up_all(&tcon->ses->server->response_q);
		msleep(1);
	}

	return;
}

#ifdef CONFIG_CIFS_STATS2
static int cifs_show_stats(struct seq_file *s, struct dentry *root)
{
	/* BB FIXME */
	return 0;
}
#endif

static int cifs_drop_inode(struct inode *inode)
{
	struct cifs_sb_info *cifs_sb = CIFS_SB(inode->i_sb);

	/* no serverino => unconditional eviction */
	return !(cifs_sb->mnt_cifs_flags & CIFS_MOUNT_SERVER_INUM) ||
		generic_drop_inode(inode);
}

static const struct super_operations cifs_super_ops = {
	.statfs = cifs_statfs,
	.alloc_inode = cifs_alloc_inode,
	.free_inode = cifs_free_inode,
	.drop_inode	= cifs_drop_inode,
	.evict_inode	= cifs_evict_inode,
/*	.show_path	= cifs_show_path, */ /* Would we ever need show path? */
	.show_devname   = cifs_show_devname,
/*	.delete_inode	= cifs_delete_inode,  */  /* Do not need above
	function unless later we add lazy close of inodes or unless the
	kernel forgets to call us with the same number of releases (closes)
	as opens */
	.show_options = cifs_show_options,
	.umount_begin   = cifs_umount_begin,
#ifdef CONFIG_CIFS_STATS2
	.show_stats = cifs_show_stats,
#endif
};

/*
 * Get root dentry from superblock according to prefix path mount option.
 * Return dentry with refcount + 1 on success and NULL otherwise.
 */
static struct dentry *
cifs_get_root(struct smb3_fs_context *ctx, struct super_block *sb)
{
	struct dentry *dentry;
	struct cifs_sb_info *cifs_sb = CIFS_SB(sb);
	char *full_path = NULL;
	char *s, *p;
	char sep;

	if (cifs_sb->mnt_cifs_flags & CIFS_MOUNT_USE_PREFIX_PATH)
		return dget(sb->s_root);

	full_path = cifs_build_path_to_root(ctx, cifs_sb,
				cifs_sb_master_tcon(cifs_sb), 0);
	if (full_path == NULL)
		return ERR_PTR(-ENOMEM);

	cifs_dbg(FYI, "Get root dentry for %s\n", full_path);

	sep = CIFS_DIR_SEP(cifs_sb);
	dentry = dget(sb->s_root);
	p = s = full_path;

	do {
		struct inode *dir = d_inode(dentry);
		struct dentry *child;

		if (!S_ISDIR(dir->i_mode)) {
			dput(dentry);
			dentry = ERR_PTR(-ENOTDIR);
			break;
		}

		/* skip separators */
		while (*s == sep)
			s++;
		if (!*s)
			break;
		p = s++;
		/* next separator */
		while (*s && *s != sep)
			s++;

		child = lookup_positive_unlocked(p, dentry, s - p);
		dput(dentry);
		dentry = child;
	} while (!IS_ERR(dentry));
	kfree(full_path);
	return dentry;
}

static int cifs_set_super(struct super_block *sb, void *data)
{
	struct cifs_mnt_data *mnt_data = data;
	sb->s_fs_info = mnt_data->cifs_sb;
	return set_anon_super(sb, NULL);
}

struct dentry *
cifs_smb3_do_mount(struct file_system_type *fs_type,
	      int flags, struct smb3_fs_context *old_ctx)
{
	int rc;
	struct super_block *sb;
	struct cifs_sb_info *cifs_sb = NULL;
	struct cifs_mnt_data mnt_data;
	struct dentry *root;

	/*
	 * Prints in Kernel / CIFS log the attempted mount operation
	 *	If CIFS_DEBUG && cifs_FYI
	 */
	if (cifsFYI)
		cifs_dbg(FYI, "Devname: %s flags: %d\n", old_ctx->UNC, flags);
	else
		cifs_info("Attempting to mount %s\n", old_ctx->UNC);

	cifs_sb = kzalloc(sizeof(struct cifs_sb_info), GFP_KERNEL);
	if (cifs_sb == NULL) {
		root = ERR_PTR(-ENOMEM);
		goto out;
	}

	cifs_sb->ctx = kzalloc(sizeof(struct smb3_fs_context), GFP_KERNEL);
	if (!cifs_sb->ctx) {
		root = ERR_PTR(-ENOMEM);
		goto out;
	}
	rc = smb3_fs_context_dup(cifs_sb->ctx, old_ctx);
	if (rc) {
		root = ERR_PTR(rc);
		goto out;
	}

	rc = cifs_setup_volume_info(cifs_sb->ctx, NULL, NULL);
	if (rc) {
		root = ERR_PTR(rc);
		goto out;
	}

	rc = cifs_setup_cifs_sb(cifs_sb);
	if (rc) {
		root = ERR_PTR(rc);
		goto out;
	}

	rc = cifs_mount(cifs_sb, cifs_sb->ctx);
	if (rc) {
		if (!(flags & SB_SILENT))
			cifs_dbg(VFS, "cifs_mount failed w/return code = %d\n",
				 rc);
		root = ERR_PTR(rc);
		goto out;
	}

	mnt_data.ctx = cifs_sb->ctx;
	mnt_data.cifs_sb = cifs_sb;
	mnt_data.flags = flags;

	/* BB should we make this contingent on mount parm? */
	flags |= SB_NODIRATIME | SB_NOATIME;

	sb = sget(fs_type, cifs_match_super, cifs_set_super, flags, &mnt_data);
	if (IS_ERR(sb)) {
		root = ERR_CAST(sb);
		cifs_umount(cifs_sb);
		cifs_sb = NULL;
		goto out;
	}

	if (sb->s_root) {
		cifs_dbg(FYI, "Use existing superblock\n");
		cifs_umount(cifs_sb);
		cifs_sb = NULL;
	} else {
		rc = cifs_read_super(sb);
		if (rc) {
			root = ERR_PTR(rc);
			goto out_super;
		}

		sb->s_flags |= SB_ACTIVE;
	}

	root = cifs_get_root(cifs_sb ? cifs_sb->ctx : old_ctx, sb);
	if (IS_ERR(root))
		goto out_super;

	if (cifs_sb)
		cifs_sb->root = dget(root);

	cifs_dbg(FYI, "dentry root is: %p\n", root);
	return root;

out_super:
	deactivate_locked_super(sb);
out:
	if (cifs_sb) {
		kfree(cifs_sb->prepath);
		smb3_cleanup_fs_context(cifs_sb->ctx);
		kfree(cifs_sb);
	}
	return root;
}


static ssize_t
cifs_loose_read_iter(struct kiocb *iocb, struct iov_iter *iter)
{
	ssize_t rc;
	struct inode *inode = file_inode(iocb->ki_filp);

	if (iocb->ki_filp->f_flags & O_DIRECT)
		return cifs_user_readv(iocb, iter);

	rc = cifs_revalidate_mapping(inode);
	if (rc)
		return rc;

	return generic_file_read_iter(iocb, iter);
}

static ssize_t cifs_file_write_iter(struct kiocb *iocb, struct iov_iter *from)
{
	struct inode *inode = file_inode(iocb->ki_filp);
	struct cifsInodeInfo *cinode = CIFS_I(inode);
	ssize_t written;
	int rc;

	if (iocb->ki_filp->f_flags & O_DIRECT) {
		written = cifs_user_writev(iocb, from);
		if (written > 0 && CIFS_CACHE_READ(cinode)) {
			cifs_zap_mapping(inode);
			cifs_dbg(FYI,
				 "Set no oplock for inode=%p after a write operation\n",
				 inode);
			cinode->oplock = 0;
		}
		return written;
	}

	written = cifs_get_writer(cinode);
	if (written)
		return written;

	written = generic_file_write_iter(iocb, from);

	if (CIFS_CACHE_WRITE(CIFS_I(inode)))
		goto out;

	rc = filemap_fdatawrite(inode->i_mapping);
	if (rc)
		cifs_dbg(FYI, "cifs_file_write_iter: %d rc on %p inode\n",
			 rc, inode);

out:
	cifs_put_writer(cinode);
	return written;
}

static loff_t cifs_llseek(struct file *file, loff_t offset, int whence)
{
	struct cifsFileInfo *cfile = file->private_data;
	struct cifs_tcon *tcon;

	/*
	 * whence == SEEK_END || SEEK_DATA || SEEK_HOLE => we must revalidate
	 * the cached file length
	 */
	if (whence != SEEK_SET && whence != SEEK_CUR) {
		int rc;
		struct inode *inode = file_inode(file);

		/*
		 * We need to be sure that all dirty pages are written and the
		 * server has the newest file length.
		 */
		if (!CIFS_CACHE_READ(CIFS_I(inode)) && inode->i_mapping &&
		    inode->i_mapping->nrpages != 0) {
			rc = filemap_fdatawait(inode->i_mapping);
			if (rc) {
				mapping_set_error(inode->i_mapping, rc);
				return rc;
			}
		}
		/*
		 * Some applications poll for the file length in this strange
		 * way so we must seek to end on non-oplocked files by
		 * setting the revalidate time to zero.
		 */
		CIFS_I(inode)->time = 0;

		rc = cifs_revalidate_file_attr(file);
		if (rc < 0)
			return (loff_t)rc;
	}
	if (cfile && cfile->tlink) {
		tcon = tlink_tcon(cfile->tlink);
		if (tcon->ses->server->ops->llseek)
			return tcon->ses->server->ops->llseek(file, tcon,
							      offset, whence);
	}
	return generic_file_llseek(file, offset, whence);
}

static int
cifs_setlease(struct file *file, long arg, struct file_lock **lease, void **priv)
{
	/*
	 * Note that this is called by vfs setlease with i_lock held to
	 * protect *lease from going away.
	 */
	struct inode *inode = file_inode(file);
	struct cifsFileInfo *cfile = file->private_data;

	if (!(S_ISREG(inode->i_mode)))
		return -EINVAL;

	/* Check if file is oplocked if this is request for new lease */
	if (arg == F_UNLCK ||
	    ((arg == F_RDLCK) && CIFS_CACHE_READ(CIFS_I(inode))) ||
	    ((arg == F_WRLCK) && CIFS_CACHE_WRITE(CIFS_I(inode))))
		return generic_setlease(file, arg, lease, priv);
	else if (tlink_tcon(cfile->tlink)->local_lease &&
		 !CIFS_CACHE_READ(CIFS_I(inode)))
		/*
		 * If the server claims to support oplock on this file, then we
		 * still need to check oplock even if the local_lease mount
		 * option is set, but there are servers which do not support
		 * oplock for which this mount option may be useful if the user
		 * knows that the file won't be changed on the server by anyone
		 * else.
		 */
		return generic_setlease(file, arg, lease, priv);
	else
		return -EAGAIN;
}

struct file_system_type cifs_fs_type = {
	.owner = THIS_MODULE,
	.name = "cifs",
	.init_fs_context = smb3_init_fs_context,
	.parameters = smb3_fs_parameters,
	.kill_sb = cifs_kill_sb,
	.fs_flags = FS_RENAME_DOES_D_MOVE,
};
MODULE_ALIAS_FS("cifs");

static struct file_system_type smb3_fs_type = {
	.owner = THIS_MODULE,
	.name = "smb3",
	.init_fs_context = smb3_init_fs_context,
	.parameters = smb3_fs_parameters,
	.kill_sb = cifs_kill_sb,
	.fs_flags = FS_RENAME_DOES_D_MOVE,
};
MODULE_ALIAS_FS("smb3");
MODULE_ALIAS("smb3");

const struct inode_operations cifs_dir_inode_ops = {
	.create = cifs_create,
	.atomic_open = cifs_atomic_open,
	.lookup = cifs_lookup,
	.getattr = cifs_getattr,
	.unlink = cifs_unlink,
	.link = cifs_hardlink,
	.mkdir = cifs_mkdir,
	.rmdir = cifs_rmdir,
	.rename = cifs_rename2,
	.permission = cifs_permission,
	.setattr = cifs_setattr,
	.symlink = cifs_symlink,
	.mknod   = cifs_mknod,
	.listxattr = cifs_listxattr,
};

const struct inode_operations cifs_file_inode_ops = {
	.setattr = cifs_setattr,
	.getattr = cifs_getattr,
	.permission = cifs_permission,
	.listxattr = cifs_listxattr,
	.fiemap = cifs_fiemap,
};

const struct inode_operations cifs_symlink_inode_ops = {
	.get_link = cifs_get_link,
	.permission = cifs_permission,
	.listxattr = cifs_listxattr,
};

static loff_t cifs_remap_file_range(struct file *src_file, loff_t off,
		struct file *dst_file, loff_t destoff, loff_t len,
		unsigned int remap_flags)
{
	struct inode *src_inode = file_inode(src_file);
	struct inode *target_inode = file_inode(dst_file);
	struct cifsFileInfo *smb_file_src = src_file->private_data;
	struct cifsFileInfo *smb_file_target;
	struct cifs_tcon *target_tcon;
	unsigned int xid;
	int rc;

	if (remap_flags & ~(REMAP_FILE_DEDUP | REMAP_FILE_ADVISORY))
		return -EINVAL;

	cifs_dbg(FYI, "clone range\n");

	xid = get_xid();

	if (!src_file->private_data || !dst_file->private_data) {
		rc = -EBADF;
		cifs_dbg(VFS, "missing cifsFileInfo on copy range src file\n");
		goto out;
	}

	smb_file_target = dst_file->private_data;
	target_tcon = tlink_tcon(smb_file_target->tlink);

	/*
	 * Note: cifs case is easier than btrfs since server responsible for
	 * checks for proper open modes and file type and if it wants
	 * server could even support copy of range where source = target
	 */
	lock_two_nondirectories(target_inode, src_inode);

	if (len == 0)
		len = src_inode->i_size - off;

	cifs_dbg(FYI, "about to flush pages\n");
	/* should we flush first and last page first */
	truncate_inode_pages_range(&target_inode->i_data, destoff,
				   PAGE_ALIGN(destoff + len)-1);

	if (target_tcon->ses->server->ops->duplicate_extents)
		rc = target_tcon->ses->server->ops->duplicate_extents(xid,
			smb_file_src, smb_file_target, off, len, destoff);
	else
		rc = -EOPNOTSUPP;

	/* force revalidate of size and timestamps of target file now
	   that target is updated on the server */
	CIFS_I(target_inode)->time = 0;
	/* although unlocking in the reverse order from locking is not
	   strictly necessary here it is a little cleaner to be consistent */
	unlock_two_nondirectories(src_inode, target_inode);
out:
	free_xid(xid);
	return rc < 0 ? rc : len;
}

ssize_t cifs_file_copychunk_range(unsigned int xid,
				struct file *src_file, loff_t off,
				struct file *dst_file, loff_t destoff,
				size_t len, unsigned int flags)
{
	struct inode *src_inode = file_inode(src_file);
	struct inode *target_inode = file_inode(dst_file);
	struct cifsFileInfo *smb_file_src;
	struct cifsFileInfo *smb_file_target;
	struct cifs_tcon *src_tcon;
	struct cifs_tcon *target_tcon;
	ssize_t rc;

	cifs_dbg(FYI, "copychunk range\n");

	if (!src_file->private_data || !dst_file->private_data) {
		rc = -EBADF;
		cifs_dbg(VFS, "missing cifsFileInfo on copy range src file\n");
		goto out;
	}

	rc = -EXDEV;
	smb_file_target = dst_file->private_data;
	smb_file_src = src_file->private_data;
	src_tcon = tlink_tcon(smb_file_src->tlink);
	target_tcon = tlink_tcon(smb_file_target->tlink);

	if (src_tcon->ses != target_tcon->ses) {
		cifs_dbg(VFS, "source and target of copy not on same server\n");
		goto out;
	}

	rc = -EOPNOTSUPP;
	if (!target_tcon->ses->server->ops->copychunk_range)
		goto out;

	/*
	 * Note: cifs case is easier than btrfs since server responsible for
	 * checks for proper open modes and file type and if it wants
	 * server could even support copy of range where source = target
	 */
	lock_two_nondirectories(target_inode, src_inode);

	cifs_dbg(FYI, "about to flush pages\n");
	/* should we flush first and last page first */
	truncate_inode_pages(&target_inode->i_data, 0);

	rc = file_modified(dst_file);
	if (!rc)
		rc = target_tcon->ses->server->ops->copychunk_range(xid,
			smb_file_src, smb_file_target, off, len, destoff);

	file_accessed(src_file);

	/* force revalidate of size and timestamps of target file now
	 * that target is updated on the server
	 */
	CIFS_I(target_inode)->time = 0;
	/* although unlocking in the reverse order from locking is not
	 * strictly necessary here it is a little cleaner to be consistent
	 */
	unlock_two_nondirectories(src_inode, target_inode);

out:
	return rc;
}

/*
 * Directory operations under CIFS/SMB2/SMB3 are synchronous, so fsync()
 * is a dummy operation.
 */
static int cifs_dir_fsync(struct file *file, loff_t start, loff_t end, int datasync)
{
	cifs_dbg(FYI, "Sync directory - name: %pD datasync: 0x%x\n",
		 file, datasync);

	return 0;
}

static ssize_t cifs_copy_file_range(struct file *src_file, loff_t off,
				struct file *dst_file, loff_t destoff,
				size_t len, unsigned int flags)
{
	unsigned int xid = get_xid();
	ssize_t rc;
	struct cifsFileInfo *cfile = dst_file->private_data;

	if (cfile->swapfile)
		return -EOPNOTSUPP;

	rc = cifs_file_copychunk_range(xid, src_file, off, dst_file, destoff,
					len, flags);
	free_xid(xid);

	if (rc == -EOPNOTSUPP || rc == -EXDEV)
		rc = generic_copy_file_range(src_file, off, dst_file,
					     destoff, len, flags);
	return rc;
}

const struct file_operations cifs_file_ops = {
	.read_iter = cifs_loose_read_iter,
	.write_iter = cifs_file_write_iter,
	.open = cifs_open,
	.release = cifs_close,
	.lock = cifs_lock,
	.flock = cifs_flock,
	.fsync = cifs_fsync,
	.flush = cifs_flush,
	.mmap  = cifs_file_mmap,
	.splice_read = generic_file_splice_read,
	.splice_write = iter_file_splice_write,
	.llseek = cifs_llseek,
	.unlocked_ioctl	= cifs_ioctl,
	.copy_file_range = cifs_copy_file_range,
	.remap_file_range = cifs_remap_file_range,
	.setlease = cifs_setlease,
	.fallocate = cifs_fallocate,
};

const struct file_operations cifs_file_strict_ops = {
	.read_iter = cifs_strict_readv,
	.write_iter = cifs_strict_writev,
	.open = cifs_open,
	.release = cifs_close,
	.lock = cifs_lock,
	.flock = cifs_flock,
	.fsync = cifs_strict_fsync,
	.flush = cifs_flush,
	.mmap = cifs_file_strict_mmap,
	.splice_read = generic_file_splice_read,
	.splice_write = iter_file_splice_write,
	.llseek = cifs_llseek,
	.unlocked_ioctl	= cifs_ioctl,
	.copy_file_range = cifs_copy_file_range,
	.remap_file_range = cifs_remap_file_range,
	.setlease = cifs_setlease,
	.fallocate = cifs_fallocate,
};

const struct file_operations cifs_file_direct_ops = {
	.read_iter = cifs_direct_readv,
	.write_iter = cifs_direct_writev,
	.open = cifs_open,
	.release = cifs_close,
	.lock = cifs_lock,
	.flock = cifs_flock,
	.fsync = cifs_fsync,
	.flush = cifs_flush,
	.mmap = cifs_file_mmap,
	.splice_read = generic_file_splice_read,
	.splice_write = iter_file_splice_write,
	.unlocked_ioctl  = cifs_ioctl,
	.copy_file_range = cifs_copy_file_range,
	.remap_file_range = cifs_remap_file_range,
	.llseek = cifs_llseek,
	.setlease = cifs_setlease,
	.fallocate = cifs_fallocate,
};

const struct file_operations cifs_file_nobrl_ops = {
	.read_iter = cifs_loose_read_iter,
	.write_iter = cifs_file_write_iter,
	.open = cifs_open,
	.release = cifs_close,
	.fsync = cifs_fsync,
	.flush = cifs_flush,
	.mmap  = cifs_file_mmap,
	.splice_read = generic_file_splice_read,
	.splice_write = iter_file_splice_write,
	.llseek = cifs_llseek,
	.unlocked_ioctl	= cifs_ioctl,
	.copy_file_range = cifs_copy_file_range,
	.remap_file_range = cifs_remap_file_range,
	.setlease = cifs_setlease,
	.fallocate = cifs_fallocate,
};

const struct file_operations cifs_file_strict_nobrl_ops = {
	.read_iter = cifs_strict_readv,
	.write_iter = cifs_strict_writev,
	.open = cifs_open,
	.release = cifs_close,
	.fsync = cifs_strict_fsync,
	.flush = cifs_flush,
	.mmap = cifs_file_strict_mmap,
	.splice_read = generic_file_splice_read,
	.splice_write = iter_file_splice_write,
	.llseek = cifs_llseek,
	.unlocked_ioctl	= cifs_ioctl,
	.copy_file_range = cifs_copy_file_range,
	.remap_file_range = cifs_remap_file_range,
	.setlease = cifs_setlease,
	.fallocate = cifs_fallocate,
};

const struct file_operations cifs_file_direct_nobrl_ops = {
	.read_iter = cifs_direct_readv,
	.write_iter = cifs_direct_writev,
	.open = cifs_open,
	.release = cifs_close,
	.fsync = cifs_fsync,
	.flush = cifs_flush,
	.mmap = cifs_file_mmap,
	.splice_read = generic_file_splice_read,
	.splice_write = iter_file_splice_write,
	.unlocked_ioctl  = cifs_ioctl,
	.copy_file_range = cifs_copy_file_range,
	.remap_file_range = cifs_remap_file_range,
	.llseek = cifs_llseek,
	.setlease = cifs_setlease,
	.fallocate = cifs_fallocate,
};

const struct file_operations cifs_dir_ops = {
	.iterate_shared = cifs_readdir,
	.release = cifs_closedir,
	.read    = generic_read_dir,
	.unlocked_ioctl  = cifs_ioctl,
	.copy_file_range = cifs_copy_file_range,
	.remap_file_range = cifs_remap_file_range,
	.llseek = generic_file_llseek,
	.fsync = cifs_dir_fsync,
};

static void
cifs_init_once(void *inode)
{
	struct cifsInodeInfo *cifsi = inode;

	inode_init_once(&cifsi->vfs_inode);
	init_rwsem(&cifsi->lock_sem);
}

static int __init
cifs_init_inodecache(void)
{
	cifs_inode_cachep = kmem_cache_create("cifs_inode_cache",
					      sizeof(struct cifsInodeInfo),
					      0, (SLAB_RECLAIM_ACCOUNT|
						SLAB_MEM_SPREAD|SLAB_ACCOUNT),
					      cifs_init_once);
	if (cifs_inode_cachep == NULL)
		return -ENOMEM;

	return 0;
}

static void
cifs_destroy_inodecache(void)
{
	/*
	 * Make sure all delayed rcu free inodes are flushed before we
	 * destroy cache.
	 */
	rcu_barrier();
	kmem_cache_destroy(cifs_inode_cachep);
}

static int
cifs_init_request_bufs(void)
{
	/*
	 * SMB2 maximum header size is bigger than CIFS one - no problems to
	 * allocate some more bytes for CIFS.
	 */
	size_t max_hdr_size = MAX_SMB2_HDR_SIZE;

	if (CIFSMaxBufSize < 8192) {
	/* Buffer size can not be smaller than 2 * PATH_MAX since maximum
	Unicode path name has to fit in any SMB/CIFS path based frames */
		CIFSMaxBufSize = 8192;
	} else if (CIFSMaxBufSize > 1024*127) {
		CIFSMaxBufSize = 1024 * 127;
	} else {
		CIFSMaxBufSize &= 0x1FE00; /* Round size to even 512 byte mult*/
	}
/*
	cifs_dbg(VFS, "CIFSMaxBufSize %d 0x%x\n",
		 CIFSMaxBufSize, CIFSMaxBufSize);
*/
	cifs_req_cachep = kmem_cache_create_usercopy("cifs_request",
					    CIFSMaxBufSize + max_hdr_size, 0,
					    SLAB_HWCACHE_ALIGN, 0,
					    CIFSMaxBufSize + max_hdr_size,
					    NULL);
	if (cifs_req_cachep == NULL)
		return -ENOMEM;

	if (cifs_min_rcv < 1)
		cifs_min_rcv = 1;
	else if (cifs_min_rcv > 64) {
		cifs_min_rcv = 64;
		cifs_dbg(VFS, "cifs_min_rcv set to maximum (64)\n");
	}

	cifs_req_poolp = mempool_create_slab_pool(cifs_min_rcv,
						  cifs_req_cachep);

	if (cifs_req_poolp == NULL) {
		kmem_cache_destroy(cifs_req_cachep);
		return -ENOMEM;
	}
	/* MAX_CIFS_SMALL_BUFFER_SIZE bytes is enough for most SMB responses and
	almost all handle based requests (but not write response, nor is it
	sufficient for path based requests).  A smaller size would have
	been more efficient (compacting multiple slab items on one 4k page)
	for the case in which debug was on, but this larger size allows
	more SMBs to use small buffer alloc and is still much more
	efficient to alloc 1 per page off the slab compared to 17K (5page)
	alloc of large cifs buffers even when page debugging is on */
	cifs_sm_req_cachep = kmem_cache_create_usercopy("cifs_small_rq",
			MAX_CIFS_SMALL_BUFFER_SIZE, 0, SLAB_HWCACHE_ALIGN,
			0, MAX_CIFS_SMALL_BUFFER_SIZE, NULL);
	if (cifs_sm_req_cachep == NULL) {
		mempool_destroy(cifs_req_poolp);
		kmem_cache_destroy(cifs_req_cachep);
		return -ENOMEM;
	}

	if (cifs_min_small < 2)
		cifs_min_small = 2;
	else if (cifs_min_small > 256) {
		cifs_min_small = 256;
		cifs_dbg(FYI, "cifs_min_small set to maximum (256)\n");
	}

	cifs_sm_req_poolp = mempool_create_slab_pool(cifs_min_small,
						     cifs_sm_req_cachep);

	if (cifs_sm_req_poolp == NULL) {
		mempool_destroy(cifs_req_poolp);
		kmem_cache_destroy(cifs_req_cachep);
		kmem_cache_destroy(cifs_sm_req_cachep);
		return -ENOMEM;
	}

	return 0;
}

static void
cifs_destroy_request_bufs(void)
{
	mempool_destroy(cifs_req_poolp);
	kmem_cache_destroy(cifs_req_cachep);
	mempool_destroy(cifs_sm_req_poolp);
	kmem_cache_destroy(cifs_sm_req_cachep);
}

static int
cifs_init_mids(void)
{
	cifs_mid_cachep = kmem_cache_create("cifs_mpx_ids",
					    sizeof(struct mid_q_entry), 0,
					    SLAB_HWCACHE_ALIGN, NULL);
	if (cifs_mid_cachep == NULL)
		return -ENOMEM;

	/* 3 is a reasonable minimum number of simultaneous operations */
	cifs_mid_poolp = mempool_create_slab_pool(3, cifs_mid_cachep);
	if (cifs_mid_poolp == NULL) {
		kmem_cache_destroy(cifs_mid_cachep);
		return -ENOMEM;
	}

	return 0;
}

static void
cifs_destroy_mids(void)
{
	mempool_destroy(cifs_mid_poolp);
	kmem_cache_destroy(cifs_mid_cachep);
}

static int __init
init_cifs(void)
{
	int rc = 0;
	cifs_proc_init();
	INIT_LIST_HEAD(&cifs_tcp_ses_list);
/*
 *  Initialize Global counters
 */
	atomic_set(&sesInfoAllocCount, 0);
	atomic_set(&tconInfoAllocCount, 0);
	atomic_set(&tcpSesNextId, 0);
	atomic_set(&tcpSesAllocCount, 0);
	atomic_set(&tcpSesReconnectCount, 0);
	atomic_set(&tconInfoReconnectCount, 0);

	atomic_set(&bufAllocCount, 0);
	atomic_set(&smBufAllocCount, 0);
#ifdef CONFIG_CIFS_STATS2
	atomic_set(&totBufAllocCount, 0);
	atomic_set(&totSmBufAllocCount, 0);
	if (slow_rsp_threshold < 1)
		cifs_dbg(FYI, "slow_response_threshold msgs disabled\n");
	else if (slow_rsp_threshold > 32767)
		cifs_dbg(VFS,
		       "slow response threshold set higher than recommended (0 to 32767)\n");
#endif /* CONFIG_CIFS_STATS2 */

	atomic_set(&midCount, 0);
	GlobalCurrentXid = 0;
	GlobalTotalActiveXid = 0;
	GlobalMaxActiveXid = 0;
	spin_lock_init(&cifs_tcp_ses_lock);
	spin_lock_init(&GlobalMid_Lock);

	cifs_lock_secret = get_random_u32();

	if (cifs_max_pending < 2) {
		cifs_max_pending = 2;
		cifs_dbg(FYI, "cifs_max_pending set to min of 2\n");
	} else if (cifs_max_pending > CIFS_MAX_REQ) {
		cifs_max_pending = CIFS_MAX_REQ;
		cifs_dbg(FYI, "cifs_max_pending set to max of %u\n",
			 CIFS_MAX_REQ);
	}

	cifsiod_wq = alloc_workqueue("cifsiod", WQ_FREEZABLE|WQ_MEM_RECLAIM, 0);
	if (!cifsiod_wq) {
		rc = -ENOMEM;
		goto out_clean_proc;
	}

	/*
	 * Consider in future setting limit!=0 maybe to min(num_of_cores - 1, 3)
	 * so that we don't launch too many worker threads but
	 * Documentation/core-api/workqueue.rst recommends setting it to 0
	 */

	/* WQ_UNBOUND allows decrypt tasks to run on any CPU */
	decrypt_wq = alloc_workqueue("smb3decryptd",
				     WQ_UNBOUND|WQ_FREEZABLE|WQ_MEM_RECLAIM, 0);
	if (!decrypt_wq) {
		rc = -ENOMEM;
		goto out_destroy_cifsiod_wq;
	}

	fileinfo_put_wq = alloc_workqueue("cifsfileinfoput",
				     WQ_UNBOUND|WQ_FREEZABLE|WQ_MEM_RECLAIM, 0);
	if (!fileinfo_put_wq) {
		rc = -ENOMEM;
		goto out_destroy_decrypt_wq;
	}

	cifsoplockd_wq = alloc_workqueue("cifsoplockd",
					 WQ_FREEZABLE|WQ_MEM_RECLAIM, 0);
	if (!cifsoplockd_wq) {
		rc = -ENOMEM;
		goto out_destroy_fileinfo_put_wq;
<<<<<<< HEAD
=======
	}

	deferredclose_wq = alloc_workqueue("deferredclose",
					   WQ_FREEZABLE|WQ_MEM_RECLAIM, 0);
	if (!deferredclose_wq) {
		rc = -ENOMEM;
		goto out_destroy_cifsoplockd_wq;
>>>>>>> c1084c27
	}

	rc = cifs_fscache_register();
	if (rc)
		goto out_destroy_deferredclose_wq;

	rc = cifs_init_inodecache();
	if (rc)
		goto out_unreg_fscache;

	rc = cifs_init_mids();
	if (rc)
		goto out_destroy_inodecache;

	rc = cifs_init_request_bufs();
	if (rc)
		goto out_destroy_mids;

#ifdef CONFIG_CIFS_DFS_UPCALL
	rc = dfs_cache_init();
	if (rc)
		goto out_destroy_request_bufs;
#endif /* CONFIG_CIFS_DFS_UPCALL */
#ifdef CONFIG_CIFS_UPCALL
	rc = init_cifs_spnego();
	if (rc)
		goto out_destroy_dfs_cache;
#endif /* CONFIG_CIFS_UPCALL */
#ifdef CONFIG_CIFS_SWN_UPCALL
	rc = cifs_genl_init();
	if (rc)
		goto out_register_key_type;
#endif /* CONFIG_CIFS_SWN_UPCALL */

	rc = init_cifs_idmap();
	if (rc)
		goto out_cifs_swn_init;

	rc = register_filesystem(&cifs_fs_type);
	if (rc)
		goto out_init_cifs_idmap;

	rc = register_filesystem(&smb3_fs_type);
	if (rc) {
		unregister_filesystem(&cifs_fs_type);
		goto out_init_cifs_idmap;
	}

	return 0;

out_init_cifs_idmap:
	exit_cifs_idmap();
out_cifs_swn_init:
#ifdef CONFIG_CIFS_SWN_UPCALL
	cifs_genl_exit();
out_register_key_type:
#endif
#ifdef CONFIG_CIFS_UPCALL
	exit_cifs_spnego();
out_destroy_dfs_cache:
#endif
#ifdef CONFIG_CIFS_DFS_UPCALL
	dfs_cache_destroy();
out_destroy_request_bufs:
#endif
	cifs_destroy_request_bufs();
out_destroy_mids:
	cifs_destroy_mids();
out_destroy_inodecache:
	cifs_destroy_inodecache();
out_unreg_fscache:
	cifs_fscache_unregister();
out_destroy_deferredclose_wq:
	destroy_workqueue(deferredclose_wq);
out_destroy_cifsoplockd_wq:
	destroy_workqueue(cifsoplockd_wq);
out_destroy_fileinfo_put_wq:
	destroy_workqueue(fileinfo_put_wq);
out_destroy_decrypt_wq:
	destroy_workqueue(decrypt_wq);
out_destroy_cifsiod_wq:
	destroy_workqueue(cifsiod_wq);
out_clean_proc:
	cifs_proc_clean();
	return rc;
}

static void __exit
exit_cifs(void)
{
	cifs_dbg(NOISY, "exit_smb3\n");
	unregister_filesystem(&cifs_fs_type);
	unregister_filesystem(&smb3_fs_type);
	cifs_dfs_release_automount_timer();
	exit_cifs_idmap();
#ifdef CONFIG_CIFS_SWN_UPCALL
	cifs_genl_exit();
#endif
#ifdef CONFIG_CIFS_UPCALL
	exit_cifs_spnego();
#endif
#ifdef CONFIG_CIFS_DFS_UPCALL
	dfs_cache_destroy();
#endif
	cifs_destroy_request_bufs();
	cifs_destroy_mids();
	cifs_destroy_inodecache();
	cifs_fscache_unregister();
	destroy_workqueue(deferredclose_wq);
	destroy_workqueue(cifsoplockd_wq);
	destroy_workqueue(decrypt_wq);
	destroy_workqueue(fileinfo_put_wq);
	destroy_workqueue(cifsiod_wq);
	cifs_proc_clean();
}

MODULE_AUTHOR("Steve French");
MODULE_LICENSE("GPL");	/* combination of LGPL + GPL source behaves as GPL */
MODULE_DESCRIPTION
	("VFS to access SMB3 servers e.g. Samba, Macs, Azure and Windows (and "
	"also older servers complying with the SNIA CIFS Specification)");
MODULE_VERSION(CIFS_VERSION);
MODULE_SOFTDEP("ecb");
MODULE_SOFTDEP("hmac");
MODULE_SOFTDEP("md5");
MODULE_SOFTDEP("nls");
MODULE_SOFTDEP("aes");
MODULE_SOFTDEP("cmac");
MODULE_SOFTDEP("sha256");
MODULE_SOFTDEP("sha512");
MODULE_SOFTDEP("aead2");
MODULE_SOFTDEP("ccm");
MODULE_SOFTDEP("gcm");
module_init(init_cifs)
module_exit(exit_cifs)<|MERGE_RESOLUTION|>--- conflicted
+++ resolved
@@ -1616,8 +1616,6 @@
 	if (!cifsoplockd_wq) {
 		rc = -ENOMEM;
 		goto out_destroy_fileinfo_put_wq;
-<<<<<<< HEAD
-=======
 	}
 
 	deferredclose_wq = alloc_workqueue("deferredclose",
@@ -1625,7 +1623,6 @@
 	if (!deferredclose_wq) {
 		rc = -ENOMEM;
 		goto out_destroy_cifsoplockd_wq;
->>>>>>> c1084c27
 	}
 
 	rc = cifs_fscache_register();
