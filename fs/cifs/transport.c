--- conflicted
+++ resolved
@@ -88,11 +88,7 @@
 	if (midEntry->resp_buf && (midEntry->mid_flags & MID_WAIT_CANCELLED) &&
 	    midEntry->mid_state == MID_RESPONSE_RECEIVED &&
 	    server->ops->handle_cancelled_mid)
-<<<<<<< HEAD
-		server->ops->handle_cancelled_mid(midEntry->resp_buf, server);
-=======
 		server->ops->handle_cancelled_mid(midEntry, server);
->>>>>>> c1084c27
 
 	midEntry->mid_state = MID_FREE;
 	atomic_dec(&midCount);
@@ -466,12 +462,7 @@
 		return -ENOMEM;
 
 	if (!server->ops->init_transform_rq) {
-<<<<<<< HEAD
-		cifs_server_dbg(VFS, "Encryption requested but transform "
-				"callback is missing\n");
-=======
 		cifs_server_dbg(VFS, "Encryption requested but transform callback is missing\n");
->>>>>>> c1084c27
 		return -EIO;
 	}
 
