// SPDX-License-Identifier: LGPL-2.1
/*
 *
 *   Copyright (C) International Business Machines  Corp., 2007,2008
 *   Author(s): Steve French (sfrench@us.ibm.com)
 *
 *   Contains the routines for mapping CIFS/NTFS ACLs
 *
 */

#include <linux/fs.h>
#include <linux/slab.h>
#include <linux/string.h>
#include <linux/keyctl.h>
#include <linux/key-type.h>
#include <keys/user-type.h>
#include "cifspdu.h"
#include "cifsglob.h"
#include "cifsacl.h"
#include "cifsproto.h"
#include "cifs_debug.h"
#include "fs_context.h"

/* security id for everyone/world system group */
static const struct cifs_sid sid_everyone = {
	1, 1, {0, 0, 0, 0, 0, 1}, {0} };
/* security id for Authenticated Users system group */
static const struct cifs_sid sid_authusers = {
	1, 1, {0, 0, 0, 0, 0, 5}, {cpu_to_le32(11)} };

/* S-1-22-1 Unmapped Unix users */
static const struct cifs_sid sid_unix_users = {1, 1, {0, 0, 0, 0, 0, 22},
		{cpu_to_le32(1), 0, 0, 0, 0, 0, 0, 0, 0, 0, 0, 0, 0, 0, 0} };

/* S-1-22-2 Unmapped Unix groups */
static const struct cifs_sid sid_unix_groups = { 1, 1, {0, 0, 0, 0, 0, 22},
		{cpu_to_le32(2), 0, 0, 0, 0, 0, 0, 0, 0, 0, 0, 0, 0, 0, 0} };

/*
 * See https://technet.microsoft.com/en-us/library/hh509017(v=ws.10).aspx
 */

/* S-1-5-88 MS NFS and Apple style UID/GID/mode */

/* S-1-5-88-1 Unix uid */
static const struct cifs_sid sid_unix_NFS_users = { 1, 2, {0, 0, 0, 0, 0, 5},
	{cpu_to_le32(88),
	 cpu_to_le32(1), 0, 0, 0, 0, 0, 0, 0, 0, 0, 0, 0, 0, 0} };

/* S-1-5-88-2 Unix gid */
static const struct cifs_sid sid_unix_NFS_groups = { 1, 2, {0, 0, 0, 0, 0, 5},
	{cpu_to_le32(88),
	 cpu_to_le32(2), 0, 0, 0, 0, 0, 0, 0, 0, 0, 0, 0, 0, 0} };

/* S-1-5-88-3 Unix mode */
static const struct cifs_sid sid_unix_NFS_mode = { 1, 2, {0, 0, 0, 0, 0, 5},
	{cpu_to_le32(88),
	 cpu_to_le32(3), 0, 0, 0, 0, 0, 0, 0, 0, 0, 0, 0, 0, 0} };

static const struct cred *root_cred;

static int
cifs_idmap_key_instantiate(struct key *key, struct key_preparsed_payload *prep)
{
	char *payload;

	/*
	 * If the payload is less than or equal to the size of a pointer, then
	 * an allocation here is wasteful. Just copy the data directly to the
	 * payload.value union member instead.
	 *
	 * With this however, you must check the datalen before trying to
	 * dereference payload.data!
	 */
	if (prep->datalen <= sizeof(key->payload)) {
		key->payload.data[0] = NULL;
		memcpy(&key->payload, prep->data, prep->datalen);
	} else {
		payload = kmemdup(prep->data, prep->datalen, GFP_KERNEL);
		if (!payload)
			return -ENOMEM;
		key->payload.data[0] = payload;
	}

	key->datalen = prep->datalen;
	return 0;
}

static inline void
cifs_idmap_key_destroy(struct key *key)
{
	if (key->datalen > sizeof(key->payload))
		kfree(key->payload.data[0]);
}

static struct key_type cifs_idmap_key_type = {
	.name        = "cifs.idmap",
	.instantiate = cifs_idmap_key_instantiate,
	.destroy     = cifs_idmap_key_destroy,
	.describe    = user_describe,
};

static char *
sid_to_key_str(struct cifs_sid *sidptr, unsigned int type)
{
	int i, len;
	unsigned int saval;
	char *sidstr, *strptr;
	unsigned long long id_auth_val;

	/* 3 bytes for prefix */
	sidstr = kmalloc(3 + SID_STRING_BASE_SIZE +
			 (SID_STRING_SUBAUTH_SIZE * sidptr->num_subauth),
			 GFP_KERNEL);
	if (!sidstr)
		return sidstr;

	strptr = sidstr;
	len = sprintf(strptr, "%cs:S-%hhu", type == SIDOWNER ? 'o' : 'g',
			sidptr->revision);
	strptr += len;

	/* The authority field is a single 48-bit number */
	id_auth_val = (unsigned long long)sidptr->authority[5];
	id_auth_val |= (unsigned long long)sidptr->authority[4] << 8;
	id_auth_val |= (unsigned long long)sidptr->authority[3] << 16;
	id_auth_val |= (unsigned long long)sidptr->authority[2] << 24;
	id_auth_val |= (unsigned long long)sidptr->authority[1] << 32;
	id_auth_val |= (unsigned long long)sidptr->authority[0] << 48;

	/*
	 * MS-DTYP states that if the authority is >= 2^32, then it should be
	 * expressed as a hex value.
	 */
	if (id_auth_val <= UINT_MAX)
		len = sprintf(strptr, "-%llu", id_auth_val);
	else
		len = sprintf(strptr, "-0x%llx", id_auth_val);

	strptr += len;

	for (i = 0; i < sidptr->num_subauth; ++i) {
		saval = le32_to_cpu(sidptr->sub_auth[i]);
		len = sprintf(strptr, "-%u", saval);
		strptr += len;
	}

	return sidstr;
}

/*
 * if the two SIDs (roughly equivalent to a UUID for a user or group) are
 * the same returns zero, if they do not match returns non-zero.
 */
static int
compare_sids(const struct cifs_sid *ctsid, const struct cifs_sid *cwsid)
{
	int i;
	int num_subauth, num_sat, num_saw;

	if ((!ctsid) || (!cwsid))
		return 1;

	/* compare the revision */
	if (ctsid->revision != cwsid->revision) {
		if (ctsid->revision > cwsid->revision)
			return 1;
		else
			return -1;
	}

	/* compare all of the six auth values */
	for (i = 0; i < NUM_AUTHS; ++i) {
		if (ctsid->authority[i] != cwsid->authority[i]) {
			if (ctsid->authority[i] > cwsid->authority[i])
				return 1;
			else
				return -1;
		}
	}

	/* compare all of the subauth values if any */
	num_sat = ctsid->num_subauth;
	num_saw = cwsid->num_subauth;
	num_subauth = num_sat < num_saw ? num_sat : num_saw;
	if (num_subauth) {
		for (i = 0; i < num_subauth; ++i) {
			if (ctsid->sub_auth[i] != cwsid->sub_auth[i]) {
				if (le32_to_cpu(ctsid->sub_auth[i]) >
					le32_to_cpu(cwsid->sub_auth[i]))
					return 1;
				else
					return -1;
			}
		}
	}

	return 0; /* sids compare/match */
}

static bool
is_well_known_sid(const struct cifs_sid *psid, uint32_t *puid, bool is_group)
{
	int i;
	int num_subauth;
	const struct cifs_sid *pwell_known_sid;

	if (!psid || (puid == NULL))
		return false;

	num_subauth = psid->num_subauth;

	/* check if Mac (or Windows NFS) vs. Samba format for Unix owner SID */
	if (num_subauth == 2) {
		if (is_group)
			pwell_known_sid = &sid_unix_groups;
		else
			pwell_known_sid = &sid_unix_users;
	} else if (num_subauth == 3) {
		if (is_group)
			pwell_known_sid = &sid_unix_NFS_groups;
		else
			pwell_known_sid = &sid_unix_NFS_users;
	} else
		return false;

	/* compare the revision */
	if (psid->revision != pwell_known_sid->revision)
		return false;

	/* compare all of the six auth values */
	for (i = 0; i < NUM_AUTHS; ++i) {
		if (psid->authority[i] != pwell_known_sid->authority[i]) {
			cifs_dbg(FYI, "auth %d did not match\n", i);
			return false;
		}
	}

	if (num_subauth == 2) {
		if (psid->sub_auth[0] != pwell_known_sid->sub_auth[0])
			return false;

		*puid = le32_to_cpu(psid->sub_auth[1]);
	} else /* 3 subauths, ie Windows/Mac style */ {
		*puid = le32_to_cpu(psid->sub_auth[0]);
		if ((psid->sub_auth[0] != pwell_known_sid->sub_auth[0]) ||
		    (psid->sub_auth[1] != pwell_known_sid->sub_auth[1]))
			return false;

		*puid = le32_to_cpu(psid->sub_auth[2]);
	}

	cifs_dbg(FYI, "Unix UID %d returned from SID\n", *puid);
	return true; /* well known sid found, uid returned */
}

static __u16
cifs_copy_sid(struct cifs_sid *dst, const struct cifs_sid *src)
{
	int i;
	__u16 size = 1 + 1 + 6;

	dst->revision = src->revision;
	dst->num_subauth = min_t(u8, src->num_subauth, SID_MAX_SUB_AUTHORITIES);
	for (i = 0; i < NUM_AUTHS; ++i)
		dst->authority[i] = src->authority[i];
	for (i = 0; i < dst->num_subauth; ++i)
		dst->sub_auth[i] = src->sub_auth[i];
	size += (dst->num_subauth * 4);

	return size;
}

static int
id_to_sid(unsigned int cid, uint sidtype, struct cifs_sid *ssid)
{
	int rc;
	struct key *sidkey;
	struct cifs_sid *ksid;
	unsigned int ksid_size;
	char desc[3 + 10 + 1]; /* 3 byte prefix + 10 bytes for value + NULL */
	const struct cred *saved_cred;

	rc = snprintf(desc, sizeof(desc), "%ci:%u",
			sidtype == SIDOWNER ? 'o' : 'g', cid);
	if (rc >= sizeof(desc))
		return -EINVAL;

	rc = 0;
	saved_cred = override_creds(root_cred);
	sidkey = request_key(&cifs_idmap_key_type, desc, "");
	if (IS_ERR(sidkey)) {
		rc = -EINVAL;
		cifs_dbg(FYI, "%s: Can't map %cid %u to a SID\n",
			 __func__, sidtype == SIDOWNER ? 'u' : 'g', cid);
		goto out_revert_creds;
	} else if (sidkey->datalen < CIFS_SID_BASE_SIZE) {
		rc = -EIO;
		cifs_dbg(FYI, "%s: Downcall contained malformed key (datalen=%hu)\n",
			 __func__, sidkey->datalen);
		goto invalidate_key;
	}

	/*
	 * A sid is usually too large to be embedded in payload.value, but if
	 * there are no subauthorities and the host has 8-byte pointers, then
	 * it could be.
	 */
	ksid = sidkey->datalen <= sizeof(sidkey->payload) ?
		(struct cifs_sid *)&sidkey->payload :
		(struct cifs_sid *)sidkey->payload.data[0];

	ksid_size = CIFS_SID_BASE_SIZE + (ksid->num_subauth * sizeof(__le32));
	if (ksid_size > sidkey->datalen) {
		rc = -EIO;
		cifs_dbg(FYI, "%s: Downcall contained malformed key (datalen=%hu, ksid_size=%u)\n",
			 __func__, sidkey->datalen, ksid_size);
		goto invalidate_key;
	}

	cifs_copy_sid(ssid, ksid);
out_key_put:
	key_put(sidkey);
out_revert_creds:
	revert_creds(saved_cred);
	return rc;

invalidate_key:
	key_invalidate(sidkey);
	goto out_key_put;
}

int
sid_to_id(struct cifs_sb_info *cifs_sb, struct cifs_sid *psid,
		struct cifs_fattr *fattr, uint sidtype)
{
	int rc = 0;
	struct key *sidkey;
	char *sidstr;
	const struct cred *saved_cred;
	kuid_t fuid = cifs_sb->ctx->linux_uid;
	kgid_t fgid = cifs_sb->ctx->linux_gid;

	/*
	 * If we have too many subauthorities, then something is really wrong.
	 * Just return an error.
	 */
	if (unlikely(psid->num_subauth > SID_MAX_SUB_AUTHORITIES)) {
		cifs_dbg(FYI, "%s: %u subauthorities is too many!\n",
			 __func__, psid->num_subauth);
		return -EIO;
	}

	if ((cifs_sb->mnt_cifs_flags & CIFS_MOUNT_UID_FROM_ACL) ||
	    (cifs_sb_master_tcon(cifs_sb)->posix_extensions)) {
		uint32_t unix_id;
		bool is_group;

		if (sidtype != SIDOWNER)
			is_group = true;
		else
			is_group = false;

		if (is_well_known_sid(psid, &unix_id, is_group) == false)
			goto try_upcall_to_get_id;

		if (is_group) {
			kgid_t gid;
			gid_t id;

			id = (gid_t)unix_id;
			gid = make_kgid(&init_user_ns, id);
			if (gid_valid(gid)) {
				fgid = gid;
				goto got_valid_id;
			}
		} else {
			kuid_t uid;
			uid_t id;

			id = (uid_t)unix_id;
			uid = make_kuid(&init_user_ns, id);
			if (uid_valid(uid)) {
				fuid = uid;
				goto got_valid_id;
			}
		}
		/* If unable to find uid/gid easily from SID try via upcall */
	}

try_upcall_to_get_id:
	sidstr = sid_to_key_str(psid, sidtype);
	if (!sidstr)
		return -ENOMEM;

	saved_cred = override_creds(root_cred);
	sidkey = request_key(&cifs_idmap_key_type, sidstr, "");
	if (IS_ERR(sidkey)) {
		cifs_dbg(FYI, "%s: Can't map SID %s to a %cid\n",
			 __func__, sidstr, sidtype == SIDOWNER ? 'u' : 'g');
		goto out_revert_creds;
	}

	/*
	 * FIXME: Here we assume that uid_t and gid_t are same size. It's
	 * probably a safe assumption but might be better to check based on
	 * sidtype.
	 */
	BUILD_BUG_ON(sizeof(uid_t) != sizeof(gid_t));
	if (sidkey->datalen != sizeof(uid_t)) {
		cifs_dbg(FYI, "%s: Downcall contained malformed key (datalen=%hu)\n",
			 __func__, sidkey->datalen);
		key_invalidate(sidkey);
		goto out_key_put;
	}

	if (sidtype == SIDOWNER) {
		kuid_t uid;
		uid_t id;
		memcpy(&id, &sidkey->payload.data[0], sizeof(uid_t));
		uid = make_kuid(&init_user_ns, id);
		if (uid_valid(uid))
			fuid = uid;
	} else {
		kgid_t gid;
		gid_t id;
		memcpy(&id, &sidkey->payload.data[0], sizeof(gid_t));
		gid = make_kgid(&init_user_ns, id);
		if (gid_valid(gid))
			fgid = gid;
	}

out_key_put:
	key_put(sidkey);
out_revert_creds:
	revert_creds(saved_cred);
	kfree(sidstr);

	/*
	 * Note that we return 0 here unconditionally. If the mapping
	 * fails then we just fall back to using the ctx->linux_uid/linux_gid.
	 */
got_valid_id:
	rc = 0;
	if (sidtype == SIDOWNER)
		fattr->cf_uid = fuid;
	else
		fattr->cf_gid = fgid;
	return rc;
}

int
init_cifs_idmap(void)
{
	struct cred *cred;
	struct key *keyring;
	int ret;

	cifs_dbg(FYI, "Registering the %s key type\n",
		 cifs_idmap_key_type.name);

	/* create an override credential set with a special thread keyring in
	 * which requests are cached
	 *
	 * this is used to prevent malicious redirections from being installed
	 * with add_key().
	 */
	cred = prepare_kernel_cred(NULL);
	if (!cred)
		return -ENOMEM;

	keyring = keyring_alloc(".cifs_idmap",
				GLOBAL_ROOT_UID, GLOBAL_ROOT_GID, cred,
				(KEY_POS_ALL & ~KEY_POS_SETATTR) |
				KEY_USR_VIEW | KEY_USR_READ,
				KEY_ALLOC_NOT_IN_QUOTA, NULL, NULL);
	if (IS_ERR(keyring)) {
		ret = PTR_ERR(keyring);
		goto failed_put_cred;
	}

	ret = register_key_type(&cifs_idmap_key_type);
	if (ret < 0)
		goto failed_put_key;

	/* instruct request_key() to use this special keyring as a cache for
	 * the results it looks up */
	set_bit(KEY_FLAG_ROOT_CAN_CLEAR, &keyring->flags);
	cred->thread_keyring = keyring;
	cred->jit_keyring = KEY_REQKEY_DEFL_THREAD_KEYRING;
	root_cred = cred;

	cifs_dbg(FYI, "cifs idmap keyring: %d\n", key_serial(keyring));
	return 0;

failed_put_key:
	key_put(keyring);
failed_put_cred:
	put_cred(cred);
	return ret;
}

void
exit_cifs_idmap(void)
{
	key_revoke(root_cred->thread_keyring);
	unregister_key_type(&cifs_idmap_key_type);
	put_cred(root_cred);
	cifs_dbg(FYI, "Unregistered %s key type\n", cifs_idmap_key_type.name);
}

/* copy ntsd, owner sid, and group sid from a security descriptor to another */
static __u32 copy_sec_desc(const struct cifs_ntsd *pntsd,
				struct cifs_ntsd *pnntsd,
				__u32 sidsoffset,
				struct cifs_sid *pownersid,
				struct cifs_sid *pgrpsid)
{
	struct cifs_sid *owner_sid_ptr, *group_sid_ptr;
	struct cifs_sid *nowner_sid_ptr, *ngroup_sid_ptr;

	/* copy security descriptor control portion */
	pnntsd->revision = pntsd->revision;
	pnntsd->type = pntsd->type;
	pnntsd->dacloffset = cpu_to_le32(sizeof(struct cifs_ntsd));
	pnntsd->sacloffset = 0;
	pnntsd->osidoffset = cpu_to_le32(sidsoffset);
	pnntsd->gsidoffset = cpu_to_le32(sidsoffset + sizeof(struct cifs_sid));

	/* copy owner sid */
	if (pownersid)
		owner_sid_ptr = pownersid;
	else
		owner_sid_ptr = (struct cifs_sid *)((char *)pntsd +
				le32_to_cpu(pntsd->osidoffset));
	nowner_sid_ptr = (struct cifs_sid *)((char *)pnntsd + sidsoffset);
	cifs_copy_sid(nowner_sid_ptr, owner_sid_ptr);

	/* copy group sid */
	if (pgrpsid)
		group_sid_ptr = pgrpsid;
	else
		group_sid_ptr = (struct cifs_sid *)((char *)pntsd +
				le32_to_cpu(pntsd->gsidoffset));
	ngroup_sid_ptr = (struct cifs_sid *)((char *)pnntsd + sidsoffset +
					sizeof(struct cifs_sid));
	cifs_copy_sid(ngroup_sid_ptr, group_sid_ptr);

	return sidsoffset + (2 * sizeof(struct cifs_sid));
}


/*
   change posix mode to reflect permissions
   pmode is the existing mode (we only want to overwrite part of this
   bits to set can be: S_IRWXU, S_IRWXG or S_IRWXO ie 00700 or 00070 or 00007
*/
static void access_flags_to_mode(__le32 ace_flags, int type, umode_t *pmode,
				 umode_t *pdenied, umode_t mask)
{
	__u32 flags = le32_to_cpu(ace_flags);
	/*
	 * Do not assume "preferred" or "canonical" order.
	 * The first DENY or ALLOW ACE which matches perfectly is
	 * the permission to be used. Once allowed or denied, same
	 * permission in later ACEs do not matter.
	 */

	/* If not already allowed, deny these bits */
	if (type == ACCESS_DENIED) {
		if (flags & GENERIC_ALL &&
				!(*pmode & mask & 0777))
			*pdenied |= mask & 0777;

		if (((flags & GENERIC_WRITE) ||
				((flags & FILE_WRITE_RIGHTS) == FILE_WRITE_RIGHTS)) &&
				!(*pmode & mask & 0222))
			*pdenied |= mask & 0222;

		if (((flags & GENERIC_READ) ||
				((flags & FILE_READ_RIGHTS) == FILE_READ_RIGHTS)) &&
				!(*pmode & mask & 0444))
			*pdenied |= mask & 0444;

		if (((flags & GENERIC_EXECUTE) ||
				((flags & FILE_EXEC_RIGHTS) == FILE_EXEC_RIGHTS)) &&
				!(*pmode & mask & 0111))
			*pdenied |= mask & 0111;

		return;
	} else if (type != ACCESS_ALLOWED) {
		cifs_dbg(VFS, "unknown access control type %d\n", type);
		return;
	}
	/* else ACCESS_ALLOWED type */

	if ((flags & GENERIC_ALL) &&
			!(*pdenied & mask & 0777)) {
		*pmode |= mask & 0777;
		cifs_dbg(NOISY, "all perms\n");
		return;
	}
<<<<<<< HEAD
	if ((flags & GENERIC_WRITE) ||
			((flags & FILE_WRITE_RIGHTS) == FILE_WRITE_RIGHTS))
		*pmode |= (S_IWUGO & (*pbits_to_set));
	if ((flags & GENERIC_READ) ||
			((flags & FILE_READ_RIGHTS) == FILE_READ_RIGHTS))
		*pmode |= (S_IRUGO & (*pbits_to_set));
	if ((flags & GENERIC_EXECUTE) ||
			((flags & FILE_EXEC_RIGHTS) == FILE_EXEC_RIGHTS))
		*pmode |= (S_IXUGO & (*pbits_to_set));
=======

	if (((flags & GENERIC_WRITE) ||
			((flags & FILE_WRITE_RIGHTS) == FILE_WRITE_RIGHTS)) &&
			!(*pdenied & mask & 0222))
		*pmode |= mask & 0222;

	if (((flags & GENERIC_READ) ||
			((flags & FILE_READ_RIGHTS) == FILE_READ_RIGHTS)) &&
			!(*pdenied & mask & 0444))
		*pmode |= mask & 0444;

	if (((flags & GENERIC_EXECUTE) ||
			((flags & FILE_EXEC_RIGHTS) == FILE_EXEC_RIGHTS)) &&
			!(*pdenied & mask & 0111))
		*pmode |= mask & 0111;

	/* If DELETE_CHILD is set only on an owner ACE, set sticky bit */
	if (flags & FILE_DELETE_CHILD) {
		if (mask == ACL_OWNER_MASK) {
			if (!(*pdenied & 01000))
				*pmode |= 01000;
		} else if (!(*pdenied & 01000)) {
			*pmode &= ~01000;
			*pdenied |= 01000;
		}
	}
>>>>>>> c1084c27

	cifs_dbg(NOISY, "access flags 0x%x mode now %04o\n", flags, *pmode);
	return;
}

/*
   Generate access flags to reflect permissions mode is the existing mode.
   This function is called for every ACE in the DACL whose SID matches
   with either owner or group or everyone.
*/

static void mode_to_access_flags(umode_t mode, umode_t bits_to_use,
				__u32 *pace_flags)
{
	/* reset access mask */
	*pace_flags = 0x0;

	/* bits to use are either S_IRWXU or S_IRWXG or S_IRWXO */
	mode &= bits_to_use;

	/* check for R/W/X UGO since we do not know whose flags
	   is this but we have cleared all the bits sans RWX for
	   either user or group or other as per bits_to_use */
	if (mode & S_IRUGO)
		*pace_flags |= SET_FILE_READ_RIGHTS;
	if (mode & S_IWUGO)
		*pace_flags |= SET_FILE_WRITE_RIGHTS;
	if (mode & S_IXUGO)
		*pace_flags |= SET_FILE_EXEC_RIGHTS;

	cifs_dbg(NOISY, "mode: %04o, access flags now 0x%x\n",
		 mode, *pace_flags);
	return;
}

static __u16 cifs_copy_ace(struct cifs_ace *dst, struct cifs_ace *src, struct cifs_sid *psid)
{
	__u16 size = 1 + 1 + 2 + 4;

	dst->type = src->type;
	dst->flags = src->flags;
	dst->access_req = src->access_req;

	/* Check if there's a replacement sid specified */
	if (psid)
		size += cifs_copy_sid(&dst->sid, psid);
	else
		size += cifs_copy_sid(&dst->sid, &src->sid);

	dst->size = cpu_to_le16(size);

	return size;
}

static __u16 fill_ace_for_sid(struct cifs_ace *pntace,
			const struct cifs_sid *psid, __u64 nmode,
			umode_t bits, __u8 access_type,
			bool allow_delete_child)
{
	int i;
	__u16 size = 0;
	__u32 access_req = 0;

	pntace->type = access_type;
	pntace->flags = 0x0;
	mode_to_access_flags(nmode, bits, &access_req);

	if (access_type == ACCESS_ALLOWED && allow_delete_child)
		access_req |= FILE_DELETE_CHILD;

	if (access_type == ACCESS_ALLOWED && !access_req)
		access_req = SET_MINIMUM_RIGHTS;
	else if (access_type == ACCESS_DENIED)
		access_req &= ~SET_MINIMUM_RIGHTS;

	pntace->access_req = cpu_to_le32(access_req);

	pntace->sid.revision = psid->revision;
	pntace->sid.num_subauth = psid->num_subauth;
	for (i = 0; i < NUM_AUTHS; i++)
		pntace->sid.authority[i] = psid->authority[i];
	for (i = 0; i < psid->num_subauth; i++)
		pntace->sid.sub_auth[i] = psid->sub_auth[i];

	size = 1 + 1 + 2 + 4 + 1 + 1 + 6 + (psid->num_subauth * 4);
	pntace->size = cpu_to_le16(size);

	return size;
}


#ifdef CONFIG_CIFS_DEBUG2
static void dump_ace(struct cifs_ace *pace, char *end_of_acl)
{
	int num_subauth;

	/* validate that we do not go past end of acl */

	if (le16_to_cpu(pace->size) < 16) {
		cifs_dbg(VFS, "ACE too small %d\n", le16_to_cpu(pace->size));
		return;
	}

	if (end_of_acl < (char *)pace + le16_to_cpu(pace->size)) {
		cifs_dbg(VFS, "ACL too small to parse ACE\n");
		return;
	}

	num_subauth = pace->sid.num_subauth;
	if (num_subauth) {
		int i;
		cifs_dbg(FYI, "ACE revision %d num_auth %d type %d flags %d size %d\n",
			 pace->sid.revision, pace->sid.num_subauth, pace->type,
			 pace->flags, le16_to_cpu(pace->size));
		for (i = 0; i < num_subauth; ++i) {
			cifs_dbg(FYI, "ACE sub_auth[%d]: 0x%x\n",
				 i, le32_to_cpu(pace->sid.sub_auth[i]));
		}

		/* BB add length check to make sure that we do not have huge
			num auths and therefore go off the end */
	}

	return;
}
#endif

static void parse_dacl(struct cifs_acl *pdacl, char *end_of_acl,
		       struct cifs_sid *pownersid, struct cifs_sid *pgrpsid,
		       struct cifs_fattr *fattr, bool mode_from_special_sid)
{
	int i;
	int num_aces = 0;
	int acl_size;
	char *acl_base;
	struct cifs_ace **ppace;

	/* BB need to add parm so we can store the SID BB */

	if (!pdacl) {
		/* no DACL in the security descriptor, set
		   all the permissions for user/group/other */
		fattr->cf_mode |= 0777;
		return;
	}

	/* validate that we do not go past end of acl */
	if (end_of_acl < (char *)pdacl + le16_to_cpu(pdacl->size)) {
		cifs_dbg(VFS, "ACL too small to parse DACL\n");
		return;
	}

	cifs_dbg(NOISY, "DACL revision %d size %d num aces %d\n",
		 le16_to_cpu(pdacl->revision), le16_to_cpu(pdacl->size),
		 le32_to_cpu(pdacl->num_aces));

	/* reset rwx permissions for user/group/other.
	   Also, if num_aces is 0 i.e. DACL has no ACEs,
	   user/group/other have no permissions */
	fattr->cf_mode &= ~(0777);

	acl_base = (char *)pdacl;
	acl_size = sizeof(struct cifs_acl);

	num_aces = le32_to_cpu(pdacl->num_aces);
	if (num_aces > 0) {
		umode_t denied_mode = 0;

		if (num_aces > ULONG_MAX / sizeof(struct cifs_ace *))
			return;
		ppace = kmalloc_array(num_aces, sizeof(struct cifs_ace *),
				      GFP_KERNEL);
		if (!ppace)
			return;

		for (i = 0; i < num_aces; ++i) {
			ppace[i] = (struct cifs_ace *) (acl_base + acl_size);
#ifdef CONFIG_CIFS_DEBUG2
			dump_ace(ppace[i], end_of_acl);
#endif
			if (mode_from_special_sid &&
			    (compare_sids(&(ppace[i]->sid),
					  &sid_unix_NFS_mode) == 0)) {
				/*
				 * Full permissions are:
				 * 07777 = S_ISUID | S_ISGID | S_ISVTX |
				 *         S_IRWXU | S_IRWXG | S_IRWXO
				 */
				fattr->cf_mode &= ~07777;
				fattr->cf_mode |=
					le32_to_cpu(ppace[i]->sid.sub_auth[2]);
				break;
			} else {
				if (compare_sids(&(ppace[i]->sid), pownersid) == 0) {
					access_flags_to_mode(ppace[i]->access_req,
							ppace[i]->type,
							&fattr->cf_mode,
							&denied_mode,
							ACL_OWNER_MASK);
				} else if (compare_sids(&(ppace[i]->sid), pgrpsid) == 0) {
					access_flags_to_mode(ppace[i]->access_req,
							ppace[i]->type,
							&fattr->cf_mode,
							&denied_mode,
							ACL_GROUP_MASK);
				} else if ((compare_sids(&(ppace[i]->sid), &sid_everyone) == 0) ||
						(compare_sids(&(ppace[i]->sid), &sid_authusers) == 0)) {
					access_flags_to_mode(ppace[i]->access_req,
							ppace[i]->type,
							&fattr->cf_mode,
							&denied_mode,
							ACL_EVERYONE_MASK);
				}
			}


/*			memcpy((void *)(&(cifscred->aces[i])),
				(void *)ppace[i],
				sizeof(struct cifs_ace)); */

			acl_base = (char *)ppace[i];
			acl_size = le16_to_cpu(ppace[i]->size);
		}

		kfree(ppace);
	}

	return;
}

unsigned int setup_authusers_ACE(struct cifs_ace *pntace)
{
	int i;
	unsigned int ace_size = 20;

	pntace->type = ACCESS_ALLOWED_ACE_TYPE;
	pntace->flags = 0x0;
	pntace->access_req = cpu_to_le32(GENERIC_ALL);
	pntace->sid.num_subauth = 1;
	pntace->sid.revision = 1;
	for (i = 0; i < NUM_AUTHS; i++)
		pntace->sid.authority[i] =  sid_authusers.authority[i];

	pntace->sid.sub_auth[0] =  sid_authusers.sub_auth[0];

	/* size = 1 + 1 + 2 + 4 + 1 + 1 + 6 + (psid->num_subauth*4) */
	pntace->size = cpu_to_le16(ace_size);
	return ace_size;
}

/*
 * Fill in the special SID based on the mode. See
 * https://technet.microsoft.com/en-us/library/hh509017(v=ws.10).aspx
 */
unsigned int setup_special_mode_ACE(struct cifs_ace *pntace, __u64 nmode)
{
	int i;
	unsigned int ace_size = 28;

	pntace->type = ACCESS_DENIED_ACE_TYPE;
	pntace->flags = 0x0;
	pntace->access_req = 0;
	pntace->sid.num_subauth = 3;
	pntace->sid.revision = 1;
	for (i = 0; i < NUM_AUTHS; i++)
		pntace->sid.authority[i] = sid_unix_NFS_mode.authority[i];

	pntace->sid.sub_auth[0] = sid_unix_NFS_mode.sub_auth[0];
	pntace->sid.sub_auth[1] = sid_unix_NFS_mode.sub_auth[1];
	pntace->sid.sub_auth[2] = cpu_to_le32(nmode & 07777);

	/* size = 1 + 1 + 2 + 4 + 1 + 1 + 6 + (psid->num_subauth*4) */
	pntace->size = cpu_to_le16(ace_size);
	return ace_size;
}

unsigned int setup_special_user_owner_ACE(struct cifs_ace *pntace)
{
	int i;
	unsigned int ace_size = 28;

	pntace->type = ACCESS_ALLOWED_ACE_TYPE;
	pntace->flags = 0x0;
	pntace->access_req = cpu_to_le32(GENERIC_ALL);
	pntace->sid.num_subauth = 3;
	pntace->sid.revision = 1;
	for (i = 0; i < NUM_AUTHS; i++)
		pntace->sid.authority[i] = sid_unix_NFS_users.authority[i];

	pntace->sid.sub_auth[0] = sid_unix_NFS_users.sub_auth[0];
	pntace->sid.sub_auth[1] = sid_unix_NFS_users.sub_auth[1];
	pntace->sid.sub_auth[2] = cpu_to_le32(current_fsgid().val);

	/* size = 1 + 1 + 2 + 4 + 1 + 1 + 6 + (psid->num_subauth*4) */
	pntace->size = cpu_to_le16(ace_size);
	return ace_size;
}

static void populate_new_aces(char *nacl_base,
		struct cifs_sid *pownersid,
		struct cifs_sid *pgrpsid,
		__u64 *pnmode, u32 *pnum_aces, u16 *pnsize,
		bool modefromsid)
{
	__u64 nmode;
	u32 num_aces = 0;
	u16 nsize = 0;
	__u64 user_mode;
	__u64 group_mode;
	__u64 other_mode;
	__u64 deny_user_mode = 0;
	__u64 deny_group_mode = 0;
	bool sticky_set = false;
	struct cifs_ace *pnntace = NULL;

	nmode = *pnmode;
	num_aces = *pnum_aces;
	nsize = *pnsize;

	if (modefromsid) {
		pnntace = (struct cifs_ace *) (nacl_base + nsize);
		nsize += setup_special_mode_ACE(pnntace, nmode);
		num_aces++;
		goto set_size;
	}

	/*
	 * We'll try to keep the mode as requested by the user.
	 * But in cases where we cannot meaningfully convert that
	 * into ACL, return back the updated mode, so that it is
	 * updated in the inode.
	 */

	if (!memcmp(pownersid, pgrpsid, sizeof(struct cifs_sid))) {
		/*
		 * Case when owner and group SIDs are the same.
		 * Set the more restrictive of the two modes.
		 */
		user_mode = nmode & (nmode << 3) & 0700;
		group_mode = nmode & (nmode >> 3) & 0070;
	} else {
		user_mode = nmode & 0700;
		group_mode = nmode & 0070;
	}

	other_mode = nmode & 0007;

	/* We need DENY ACE when the perm is more restrictive than the next sets. */
	deny_user_mode = ~(user_mode) & ((group_mode << 3) | (other_mode << 6)) & 0700;
	deny_group_mode = ~(group_mode) & (other_mode << 3) & 0070;

	*pnmode = user_mode | group_mode | other_mode | (nmode & ~0777);

	/* This tells if we should allow delete child for group and everyone. */
	if (nmode & 01000)
		sticky_set = true;

	if (deny_user_mode) {
		pnntace = (struct cifs_ace *) (nacl_base + nsize);
		nsize += fill_ace_for_sid(pnntace, pownersid, deny_user_mode,
				0700, ACCESS_DENIED, false);
		num_aces++;
	}

	/* Group DENY ACE does not conflict with owner ALLOW ACE. Keep in preferred order*/
	if (deny_group_mode && !(deny_group_mode & (user_mode >> 3))) {
		pnntace = (struct cifs_ace *) (nacl_base + nsize);
		nsize += fill_ace_for_sid(pnntace, pgrpsid, deny_group_mode,
				0070, ACCESS_DENIED, false);
		num_aces++;
	}

	pnntace = (struct cifs_ace *) (nacl_base + nsize);
	nsize += fill_ace_for_sid(pnntace, pownersid, user_mode,
			0700, ACCESS_ALLOWED, true);
	num_aces++;

	/* Group DENY ACE conflicts with owner ALLOW ACE. So keep it after. */
	if (deny_group_mode && (deny_group_mode & (user_mode >> 3))) {
		pnntace = (struct cifs_ace *) (nacl_base + nsize);
		nsize += fill_ace_for_sid(pnntace, pgrpsid, deny_group_mode,
				0070, ACCESS_DENIED, false);
		num_aces++;
	}

	pnntace = (struct cifs_ace *) (nacl_base + nsize);
	nsize += fill_ace_for_sid(pnntace, pgrpsid, group_mode,
			0070, ACCESS_ALLOWED, !sticky_set);
	num_aces++;

	pnntace = (struct cifs_ace *) (nacl_base + nsize);
	nsize += fill_ace_for_sid(pnntace, &sid_everyone, other_mode,
			0007, ACCESS_ALLOWED, !sticky_set);
	num_aces++;

set_size:
	*pnum_aces = num_aces;
	*pnsize = nsize;
}

static __u16 replace_sids_and_copy_aces(struct cifs_acl *pdacl, struct cifs_acl *pndacl,
		struct cifs_sid *pownersid, struct cifs_sid *pgrpsid,
		struct cifs_sid *pnownersid, struct cifs_sid *pngrpsid)
{
	int i;
	u16 size = 0;
	struct cifs_ace *pntace = NULL;
	char *acl_base = NULL;
	u32 src_num_aces = 0;
	u16 nsize = 0;
	struct cifs_ace *pnntace = NULL;
	char *nacl_base = NULL;
	u16 ace_size = 0;

	acl_base = (char *)pdacl;
	size = sizeof(struct cifs_acl);
	src_num_aces = le32_to_cpu(pdacl->num_aces);

	nacl_base = (char *)pndacl;
	nsize = sizeof(struct cifs_acl);

	/* Go through all the ACEs */
	for (i = 0; i < src_num_aces; ++i) {
		pntace = (struct cifs_ace *) (acl_base + size);
		pnntace = (struct cifs_ace *) (nacl_base + nsize);

		if (pnownersid && compare_sids(&pntace->sid, pownersid) == 0)
			ace_size = cifs_copy_ace(pnntace, pntace, pnownersid);
		else if (pngrpsid && compare_sids(&pntace->sid, pgrpsid) == 0)
			ace_size = cifs_copy_ace(pnntace, pntace, pngrpsid);
		else
			ace_size = cifs_copy_ace(pnntace, pntace, NULL);

		size += le16_to_cpu(pntace->size);
		nsize += ace_size;
	}

	return nsize;
}

static int set_chmod_dacl(struct cifs_acl *pdacl, struct cifs_acl *pndacl,
		struct cifs_sid *pownersid,	struct cifs_sid *pgrpsid,
		__u64 *pnmode, bool mode_from_sid)
{
	int i;
	u16 size = 0;
	struct cifs_ace *pntace = NULL;
	char *acl_base = NULL;
	u32 src_num_aces = 0;
	u16 nsize = 0;
	struct cifs_ace *pnntace = NULL;
	char *nacl_base = NULL;
	u32 num_aces = 0;
	bool new_aces_set = false;

	/* Assuming that pndacl and pnmode are never NULL */
	nacl_base = (char *)pndacl;
	nsize = sizeof(struct cifs_acl);

	/* If pdacl is NULL, we don't have a src. Simply populate new ACL. */
	if (!pdacl) {
		populate_new_aces(nacl_base,
				pownersid, pgrpsid,
				pnmode, &num_aces, &nsize,
				mode_from_sid);
		goto finalize_dacl;
	}

	acl_base = (char *)pdacl;
	size = sizeof(struct cifs_acl);
	src_num_aces = le32_to_cpu(pdacl->num_aces);

	/* Retain old ACEs which we can retain */
	for (i = 0; i < src_num_aces; ++i) {
		pntace = (struct cifs_ace *) (acl_base + size);

		if (!new_aces_set && (pntace->flags & INHERITED_ACE)) {
			/* Place the new ACEs in between existing explicit and inherited */
			populate_new_aces(nacl_base,
					pownersid, pgrpsid,
					pnmode, &num_aces, &nsize,
					mode_from_sid);

			new_aces_set = true;
		}

		/* If it's any one of the ACE we're replacing, skip! */
		if (((compare_sids(&pntace->sid, &sid_unix_NFS_mode) == 0) ||
				(compare_sids(&pntace->sid, pownersid) == 0) ||
				(compare_sids(&pntace->sid, pgrpsid) == 0) ||
				(compare_sids(&pntace->sid, &sid_everyone) == 0) ||
				(compare_sids(&pntace->sid, &sid_authusers) == 0))) {
			goto next_ace;
		}

		/* update the pointer to the next ACE to populate*/
		pnntace = (struct cifs_ace *) (nacl_base + nsize);

		nsize += cifs_copy_ace(pnntace, pntace, NULL);
		num_aces++;

next_ace:
		size += le16_to_cpu(pntace->size);
	}

	/* If inherited ACEs are not present, place the new ones at the tail */
	if (!new_aces_set) {
		populate_new_aces(nacl_base,
				pownersid, pgrpsid,
				pnmode, &num_aces, &nsize,
				mode_from_sid);

		new_aces_set = true;
	}

finalize_dacl:
	pndacl->num_aces = cpu_to_le32(num_aces);
	pndacl->size = cpu_to_le16(nsize);

	return 0;
}

static int parse_sid(struct cifs_sid *psid, char *end_of_acl)
{
	/* BB need to add parm so we can store the SID BB */

	/* validate that we do not go past end of ACL - sid must be at least 8
	   bytes long (assuming no sub-auths - e.g. the null SID */
	if (end_of_acl < (char *)psid + 8) {
		cifs_dbg(VFS, "ACL too small to parse SID %p\n", psid);
		return -EINVAL;
	}

#ifdef CONFIG_CIFS_DEBUG2
	if (psid->num_subauth) {
		int i;
		cifs_dbg(FYI, "SID revision %d num_auth %d\n",
			 psid->revision, psid->num_subauth);

		for (i = 0; i < psid->num_subauth; i++) {
			cifs_dbg(FYI, "SID sub_auth[%d]: 0x%x\n",
				 i, le32_to_cpu(psid->sub_auth[i]));
		}

		/* BB add length check to make sure that we do not have huge
			num auths and therefore go off the end */
		cifs_dbg(FYI, "RID 0x%x\n",
			 le32_to_cpu(psid->sub_auth[psid->num_subauth-1]));
	}
#endif

	return 0;
}


/* Convert CIFS ACL to POSIX form */
static int parse_sec_desc(struct cifs_sb_info *cifs_sb,
		struct cifs_ntsd *pntsd, int acl_len, struct cifs_fattr *fattr,
		bool get_mode_from_special_sid)
{
	int rc = 0;
	struct cifs_sid *owner_sid_ptr, *group_sid_ptr;
	struct cifs_acl *dacl_ptr; /* no need for SACL ptr */
	char *end_of_acl = ((char *)pntsd) + acl_len;
	__u32 dacloffset;

	if (pntsd == NULL)
		return -EIO;

	owner_sid_ptr = (struct cifs_sid *)((char *)pntsd +
				le32_to_cpu(pntsd->osidoffset));
	group_sid_ptr = (struct cifs_sid *)((char *)pntsd +
				le32_to_cpu(pntsd->gsidoffset));
	dacloffset = le32_to_cpu(pntsd->dacloffset);
	dacl_ptr = (struct cifs_acl *)((char *)pntsd + dacloffset);
	cifs_dbg(NOISY, "revision %d type 0x%x ooffset 0x%x goffset 0x%x sacloffset 0x%x dacloffset 0x%x\n",
		 pntsd->revision, pntsd->type, le32_to_cpu(pntsd->osidoffset),
		 le32_to_cpu(pntsd->gsidoffset),
		 le32_to_cpu(pntsd->sacloffset), dacloffset);
/*	cifs_dump_mem("owner_sid: ", owner_sid_ptr, 64); */
	rc = parse_sid(owner_sid_ptr, end_of_acl);
	if (rc) {
		cifs_dbg(FYI, "%s: Error %d parsing Owner SID\n", __func__, rc);
		return rc;
	}
	rc = sid_to_id(cifs_sb, owner_sid_ptr, fattr, SIDOWNER);
	if (rc) {
		cifs_dbg(FYI, "%s: Error %d mapping Owner SID to uid\n",
			 __func__, rc);
		return rc;
	}

	rc = parse_sid(group_sid_ptr, end_of_acl);
	if (rc) {
		cifs_dbg(FYI, "%s: Error %d mapping Owner SID to gid\n",
			 __func__, rc);
		return rc;
	}
	rc = sid_to_id(cifs_sb, group_sid_ptr, fattr, SIDGROUP);
	if (rc) {
		cifs_dbg(FYI, "%s: Error %d mapping Group SID to gid\n",
			 __func__, rc);
		return rc;
	}

	if (dacloffset)
		parse_dacl(dacl_ptr, end_of_acl, owner_sid_ptr,
			   group_sid_ptr, fattr, get_mode_from_special_sid);
	else
		cifs_dbg(FYI, "no ACL\n"); /* BB grant all or default perms? */

	return rc;
}

/* Convert permission bits from mode to equivalent CIFS ACL */
static int build_sec_desc(struct cifs_ntsd *pntsd, struct cifs_ntsd *pnntsd,
	__u32 secdesclen, __u32 *pnsecdesclen, __u64 *pnmode, kuid_t uid, kgid_t gid,
	bool mode_from_sid, bool id_from_sid, int *aclflag)
{
	int rc = 0;
	__u32 dacloffset;
	__u32 ndacloffset;
	__u32 sidsoffset;
	struct cifs_sid *owner_sid_ptr, *group_sid_ptr;
	struct cifs_sid *nowner_sid_ptr = NULL, *ngroup_sid_ptr = NULL;
	struct cifs_acl *dacl_ptr = NULL;  /* no need for SACL ptr */
	struct cifs_acl *ndacl_ptr = NULL; /* no need for SACL ptr */
	char *end_of_acl = ((char *)pntsd) + secdesclen;
	u16 size = 0;

	dacloffset = le32_to_cpu(pntsd->dacloffset);
	if (dacloffset) {
		dacl_ptr = (struct cifs_acl *)((char *)pntsd + dacloffset);
		if (end_of_acl < (char *)dacl_ptr + le16_to_cpu(dacl_ptr->size)) {
			cifs_dbg(VFS, "Server returned illegal ACL size\n");
			return -EINVAL;
		}
	}

	owner_sid_ptr = (struct cifs_sid *)((char *)pntsd +
			le32_to_cpu(pntsd->osidoffset));
	group_sid_ptr = (struct cifs_sid *)((char *)pntsd +
			le32_to_cpu(pntsd->gsidoffset));

	if (pnmode && *pnmode != NO_CHANGE_64) { /* chmod */
		ndacloffset = sizeof(struct cifs_ntsd);
		ndacl_ptr = (struct cifs_acl *)((char *)pnntsd + ndacloffset);
		ndacl_ptr->revision =
			dacloffset ? dacl_ptr->revision : cpu_to_le16(ACL_REVISION);

		ndacl_ptr->size = cpu_to_le16(0);
		ndacl_ptr->num_aces = cpu_to_le32(0);

		rc = set_chmod_dacl(dacl_ptr, ndacl_ptr, owner_sid_ptr, group_sid_ptr,
				    pnmode, mode_from_sid);

		sidsoffset = ndacloffset + le16_to_cpu(ndacl_ptr->size);
		/* copy the non-dacl portion of secdesc */
		*pnsecdesclen = copy_sec_desc(pntsd, pnntsd, sidsoffset,
				NULL, NULL);

		*aclflag |= CIFS_ACL_DACL;
	} else {
		ndacloffset = sizeof(struct cifs_ntsd);
		ndacl_ptr = (struct cifs_acl *)((char *)pnntsd + ndacloffset);
		ndacl_ptr->revision =
			dacloffset ? dacl_ptr->revision : cpu_to_le16(ACL_REVISION);
		ndacl_ptr->num_aces = dacl_ptr ? dacl_ptr->num_aces : 0;

		if (uid_valid(uid)) { /* chown */
			uid_t id;
			nowner_sid_ptr = kmalloc(sizeof(struct cifs_sid),
								GFP_KERNEL);
			if (!nowner_sid_ptr) {
				rc = -ENOMEM;
				goto chown_chgrp_exit;
			}
			id = from_kuid(&init_user_ns, uid);
			if (id_from_sid) {
				struct owner_sid *osid = (struct owner_sid *)nowner_sid_ptr;
				/* Populate the user ownership fields S-1-5-88-1 */
				osid->Revision = 1;
				osid->NumAuth = 3;
				osid->Authority[5] = 5;
				osid->SubAuthorities[0] = cpu_to_le32(88);
				osid->SubAuthorities[1] = cpu_to_le32(1);
				osid->SubAuthorities[2] = cpu_to_le32(id);

			} else { /* lookup sid with upcall */
				rc = id_to_sid(id, SIDOWNER, nowner_sid_ptr);
				if (rc) {
					cifs_dbg(FYI, "%s: Mapping error %d for owner id %d\n",
						 __func__, rc, id);
					goto chown_chgrp_exit;
				}
			}
			*aclflag |= CIFS_ACL_OWNER;
		}
		if (gid_valid(gid)) { /* chgrp */
			gid_t id;
			ngroup_sid_ptr = kmalloc(sizeof(struct cifs_sid),
								GFP_KERNEL);
			if (!ngroup_sid_ptr) {
				rc = -ENOMEM;
				goto chown_chgrp_exit;
			}
			id = from_kgid(&init_user_ns, gid);
			if (id_from_sid) {
				struct owner_sid *gsid = (struct owner_sid *)ngroup_sid_ptr;
				/* Populate the group ownership fields S-1-5-88-2 */
				gsid->Revision = 1;
				gsid->NumAuth = 3;
				gsid->Authority[5] = 5;
				gsid->SubAuthorities[0] = cpu_to_le32(88);
				gsid->SubAuthorities[1] = cpu_to_le32(2);
				gsid->SubAuthorities[2] = cpu_to_le32(id);

			} else { /* lookup sid with upcall */
				rc = id_to_sid(id, SIDGROUP, ngroup_sid_ptr);
				if (rc) {
					cifs_dbg(FYI, "%s: Mapping error %d for group id %d\n",
						 __func__, rc, id);
					goto chown_chgrp_exit;
				}
			}
			*aclflag |= CIFS_ACL_GROUP;
		}

		if (dacloffset) {
			/* Replace ACEs for old owner with new one */
			size = replace_sids_and_copy_aces(dacl_ptr, ndacl_ptr,
					owner_sid_ptr, group_sid_ptr,
					nowner_sid_ptr, ngroup_sid_ptr);
			ndacl_ptr->size = cpu_to_le16(size);
		}

		sidsoffset = ndacloffset + le16_to_cpu(ndacl_ptr->size);
		/* copy the non-dacl portion of secdesc */
		*pnsecdesclen = copy_sec_desc(pntsd, pnntsd, sidsoffset,
				nowner_sid_ptr, ngroup_sid_ptr);

chown_chgrp_exit:
		/* errors could jump here. So make sure we return soon after this */
		kfree(nowner_sid_ptr);
		kfree(ngroup_sid_ptr);
	}

	return rc;
}

struct cifs_ntsd *get_cifs_acl_by_fid(struct cifs_sb_info *cifs_sb,
				      const struct cifs_fid *cifsfid, u32 *pacllen,
				      u32 __maybe_unused unused)
{
	struct cifs_ntsd *pntsd = NULL;
	unsigned int xid;
	int rc;
	struct tcon_link *tlink = cifs_sb_tlink(cifs_sb);

	if (IS_ERR(tlink))
		return ERR_CAST(tlink);

	xid = get_xid();
	rc = CIFSSMBGetCIFSACL(xid, tlink_tcon(tlink), cifsfid->netfid, &pntsd,
				pacllen);
	free_xid(xid);

	cifs_put_tlink(tlink);

	cifs_dbg(FYI, "%s: rc = %d ACL len %d\n", __func__, rc, *pacllen);
	if (rc)
		return ERR_PTR(rc);
	return pntsd;
}

static struct cifs_ntsd *get_cifs_acl_by_path(struct cifs_sb_info *cifs_sb,
		const char *path, u32 *pacllen)
{
	struct cifs_ntsd *pntsd = NULL;
	int oplock = 0;
	unsigned int xid;
	int rc;
	struct cifs_tcon *tcon;
	struct tcon_link *tlink = cifs_sb_tlink(cifs_sb);
	struct cifs_fid fid;
	struct cifs_open_parms oparms;

	if (IS_ERR(tlink))
		return ERR_CAST(tlink);

	tcon = tlink_tcon(tlink);
	xid = get_xid();

	oparms.tcon = tcon;
	oparms.cifs_sb = cifs_sb;
	oparms.desired_access = READ_CONTROL;
	oparms.create_options = cifs_create_options(cifs_sb, 0);
	oparms.disposition = FILE_OPEN;
	oparms.path = path;
	oparms.fid = &fid;
	oparms.reconnect = false;

	rc = CIFS_open(xid, &oparms, &oplock, NULL);
	if (!rc) {
		rc = CIFSSMBGetCIFSACL(xid, tcon, fid.netfid, &pntsd, pacllen);
		CIFSSMBClose(xid, tcon, fid.netfid);
	}

	cifs_put_tlink(tlink);
	free_xid(xid);

	cifs_dbg(FYI, "%s: rc = %d ACL len %d\n", __func__, rc, *pacllen);
	if (rc)
		return ERR_PTR(rc);
	return pntsd;
}

/* Retrieve an ACL from the server */
struct cifs_ntsd *get_cifs_acl(struct cifs_sb_info *cifs_sb,
				      struct inode *inode, const char *path,
			       u32 *pacllen, u32 info)
{
	struct cifs_ntsd *pntsd = NULL;
	struct cifsFileInfo *open_file = NULL;

	if (inode)
		open_file = find_readable_file(CIFS_I(inode), true);
	if (!open_file)
		return get_cifs_acl_by_path(cifs_sb, path, pacllen);

	pntsd = get_cifs_acl_by_fid(cifs_sb, &open_file->fid, pacllen, info);
	cifsFileInfo_put(open_file);
	return pntsd;
}

 /* Set an ACL on the server */
int set_cifs_acl(struct cifs_ntsd *pnntsd, __u32 acllen,
			struct inode *inode, const char *path, int aclflag)
{
	int oplock = 0;
	unsigned int xid;
	int rc, access_flags;
	struct cifs_tcon *tcon;
	struct cifs_sb_info *cifs_sb = CIFS_SB(inode->i_sb);
	struct tcon_link *tlink = cifs_sb_tlink(cifs_sb);
	struct cifs_fid fid;
	struct cifs_open_parms oparms;

	if (IS_ERR(tlink))
		return PTR_ERR(tlink);

	tcon = tlink_tcon(tlink);
	xid = get_xid();

	if (aclflag == CIFS_ACL_OWNER || aclflag == CIFS_ACL_GROUP)
		access_flags = WRITE_OWNER;
	else
		access_flags = WRITE_DAC;

	oparms.tcon = tcon;
	oparms.cifs_sb = cifs_sb;
	oparms.desired_access = access_flags;
	oparms.create_options = cifs_create_options(cifs_sb, 0);
	oparms.disposition = FILE_OPEN;
	oparms.path = path;
	oparms.fid = &fid;
	oparms.reconnect = false;

	rc = CIFS_open(xid, &oparms, &oplock, NULL);
	if (rc) {
		cifs_dbg(VFS, "Unable to open file to set ACL\n");
		goto out;
	}

	rc = CIFSSMBSetCIFSACL(xid, tcon, fid.netfid, pnntsd, acllen, aclflag);
	cifs_dbg(NOISY, "SetCIFSACL rc = %d\n", rc);

	CIFSSMBClose(xid, tcon, fid.netfid);
out:
	free_xid(xid);
	cifs_put_tlink(tlink);
	return rc;
}

/* Translate the CIFS ACL (similar to NTFS ACL) for a file into mode bits */
int
cifs_acl_to_fattr(struct cifs_sb_info *cifs_sb, struct cifs_fattr *fattr,
		  struct inode *inode, bool mode_from_special_sid,
		  const char *path, const struct cifs_fid *pfid)
{
	struct cifs_ntsd *pntsd = NULL;
	u32 acllen = 0;
	int rc = 0;
	struct tcon_link *tlink = cifs_sb_tlink(cifs_sb);
	struct smb_version_operations *ops;
	const u32 info = 0;

	cifs_dbg(NOISY, "converting ACL to mode for %s\n", path);

	if (IS_ERR(tlink))
		return PTR_ERR(tlink);

	ops = tlink_tcon(tlink)->ses->server->ops;

	if (pfid && (ops->get_acl_by_fid))
		pntsd = ops->get_acl_by_fid(cifs_sb, pfid, &acllen, info);
	else if (ops->get_acl)
		pntsd = ops->get_acl(cifs_sb, inode, path, &acllen, info);
	else {
		cifs_put_tlink(tlink);
		return -EOPNOTSUPP;
	}
	/* if we can retrieve the ACL, now parse Access Control Entries, ACEs */
	if (IS_ERR(pntsd)) {
		rc = PTR_ERR(pntsd);
		cifs_dbg(VFS, "%s: error %d getting sec desc\n", __func__, rc);
	} else if (mode_from_special_sid) {
		rc = parse_sec_desc(cifs_sb, pntsd, acllen, fattr, true);
		kfree(pntsd);
	} else {
		/* get approximated mode from ACL */
		rc = parse_sec_desc(cifs_sb, pntsd, acllen, fattr, false);
		kfree(pntsd);
		if (rc)
			cifs_dbg(VFS, "parse sec desc failed rc = %d\n", rc);
	}

	cifs_put_tlink(tlink);

	return rc;
}

/* Convert mode bits to an ACL so we can update the ACL on the server */
int
id_mode_to_cifs_acl(struct inode *inode, const char *path, __u64 *pnmode,
			kuid_t uid, kgid_t gid)
{
	int rc = 0;
	int aclflag = CIFS_ACL_DACL; /* default flag to set */
	__u32 secdesclen = 0;
	__u32 nsecdesclen = 0;
	__u32 dacloffset = 0;
	struct cifs_acl *dacl_ptr = NULL;
	struct cifs_ntsd *pntsd = NULL; /* acl obtained from server */
	struct cifs_ntsd *pnntsd = NULL; /* modified acl to be sent to server */
	struct cifs_sb_info *cifs_sb = CIFS_SB(inode->i_sb);
	struct tcon_link *tlink = cifs_sb_tlink(cifs_sb);
	struct smb_version_operations *ops;
	bool mode_from_sid, id_from_sid;
	const u32 info = 0;

	if (IS_ERR(tlink))
		return PTR_ERR(tlink);

	ops = tlink_tcon(tlink)->ses->server->ops;

	cifs_dbg(NOISY, "set ACL from mode for %s\n", path);

	/* Get the security descriptor */

	if (ops->get_acl == NULL) {
		cifs_put_tlink(tlink);
		return -EOPNOTSUPP;
	}

	pntsd = ops->get_acl(cifs_sb, inode, path, &secdesclen, info);
	if (IS_ERR(pntsd)) {
		rc = PTR_ERR(pntsd);
		cifs_dbg(VFS, "%s: error %d getting sec desc\n", __func__, rc);
		cifs_put_tlink(tlink);
		return rc;
	}

	if (cifs_sb->mnt_cifs_flags & CIFS_MOUNT_MODE_FROM_SID)
		mode_from_sid = true;
	else
		mode_from_sid = false;

	if (cifs_sb->mnt_cifs_flags & CIFS_MOUNT_UID_FROM_ACL)
		id_from_sid = true;
	else
		id_from_sid = false;

	/* Potentially, five new ACEs can be added to the ACL for U,G,O mapping */
	nsecdesclen = secdesclen;
	if (pnmode && *pnmode != NO_CHANGE_64) { /* chmod */
		if (mode_from_sid)
			nsecdesclen += sizeof(struct cifs_ace);
		else /* cifsacl */
			nsecdesclen += 5 * sizeof(struct cifs_ace);
	} else { /* chown */
		/* When ownership changes, changes new owner sid length could be different */
		nsecdesclen = sizeof(struct cifs_ntsd) + (sizeof(struct cifs_sid) * 2);
		dacloffset = le32_to_cpu(pntsd->dacloffset);
		if (dacloffset) {
			dacl_ptr = (struct cifs_acl *)((char *)pntsd + dacloffset);
			if (mode_from_sid)
				nsecdesclen +=
					le32_to_cpu(dacl_ptr->num_aces) * sizeof(struct cifs_ace);
			else /* cifsacl */
				nsecdesclen += le16_to_cpu(dacl_ptr->size);
		}
	}

	/*
	 * Add three ACEs for owner, group, everyone getting rid of other ACEs
	 * as chmod disables ACEs and set the security descriptor. Allocate
	 * memory for the smb header, set security descriptor request security
	 * descriptor parameters, and security descriptor itself
	 */
	nsecdesclen = max_t(u32, nsecdesclen, DEFAULT_SEC_DESC_LEN);
	pnntsd = kmalloc(nsecdesclen, GFP_KERNEL);
	if (!pnntsd) {
		kfree(pntsd);
		cifs_put_tlink(tlink);
		return -ENOMEM;
	}

	rc = build_sec_desc(pntsd, pnntsd, secdesclen, &nsecdesclen, pnmode, uid, gid,
			    mode_from_sid, id_from_sid, &aclflag);

	cifs_dbg(NOISY, "build_sec_desc rc: %d\n", rc);

	if (ops->set_acl == NULL)
		rc = -EOPNOTSUPP;

	if (!rc) {
		/* Set the security descriptor */
		rc = ops->set_acl(pnntsd, nsecdesclen, inode, path, aclflag);
		cifs_dbg(NOISY, "set_cifs_acl rc: %d\n", rc);
	}
	cifs_put_tlink(tlink);

	kfree(pnntsd);
	kfree(pntsd);
	return rc;
}<|MERGE_RESOLUTION|>--- conflicted
+++ resolved
@@ -600,17 +600,6 @@
 		cifs_dbg(NOISY, "all perms\n");
 		return;
 	}
-<<<<<<< HEAD
-	if ((flags & GENERIC_WRITE) ||
-			((flags & FILE_WRITE_RIGHTS) == FILE_WRITE_RIGHTS))
-		*pmode |= (S_IWUGO & (*pbits_to_set));
-	if ((flags & GENERIC_READ) ||
-			((flags & FILE_READ_RIGHTS) == FILE_READ_RIGHTS))
-		*pmode |= (S_IRUGO & (*pbits_to_set));
-	if ((flags & GENERIC_EXECUTE) ||
-			((flags & FILE_EXEC_RIGHTS) == FILE_EXEC_RIGHTS))
-		*pmode |= (S_IXUGO & (*pbits_to_set));
-=======
 
 	if (((flags & GENERIC_WRITE) ||
 			((flags & FILE_WRITE_RIGHTS) == FILE_WRITE_RIGHTS)) &&
@@ -637,7 +626,6 @@
 			*pdenied |= 01000;
 		}
 	}
->>>>>>> c1084c27
 
 	cifs_dbg(NOISY, "access flags 0x%x mode now %04o\n", flags, *pmode);
 	return;
